--- conflicted
+++ resolved
@@ -22,8 +22,17 @@
   ```
    Due to this the `OpenParenToken` and `CloseParenToken` fields of a `SwitchStatementSyntax` node may now sometimes be empty.
 
-<<<<<<< HEAD
-4. https://github.com/dotnet/roslyn/issues/26098 In C# 8, we give a warning when an is-type expression is always `false` because the input type is an open class type and the type it is tested against is a value type:
+4. In an *is-pattern-expression*, a warning is now issued when a constant expression does not match the provided pattern because of its value. Such code was previously accepted but gave no warning. For example
+  ``` c#
+      if (3 is 4) // warning: the given expression never matches the provided pattern.
+  ```
+  We also issue a warning when a constant expression *always* matches a constant pattern in an *is-pattern-expression*. For example
+  ``` c#
+      if (3 is 3) // warning: the given expression always matches the provided constant.
+  ```
+  Other cases of the pattern always matching (e.g. `e is var t`) do not trigger a warning, even when they are known by the compiler to produce an invariant result.
+
+5. https://github.com/dotnet/roslyn/issues/26098 In C# 8, we give a warning when an is-type expression is always `false` because the input type is an open class type and the type it is tested against is a value type:
   ``` c#
     class C<T> { }
     void M<T>(C<T> x)
@@ -38,14 +47,3 @@
         if (x is C<T>) { } // warning: the given expression is never of the provided ('C<T>') type.
     }
   ```
-=======
-4. In an *is-pattern-expression*, a warning is now issued when a constant expression does not match the provided pattern because of its value. Such code was previously accepted but gave no warning. For example
-  ``` c#
-      if (3 is 4) // warning: the given expression never matches the provided pattern.
-  ```
-  We also issue a warning when a constant expression *always* matches a constant pattern in an *is-pattern-expression*. For example
-  ``` c#
-      if (3 is 3) // warning: the given expression always matches the provided constant.
-  ```
-  Other cases of the pattern always matching (e.g. `e is var t`) do not trigger a warning, even when they are known by the compiler to produce an invariant result.
->>>>>>> a48b635c
