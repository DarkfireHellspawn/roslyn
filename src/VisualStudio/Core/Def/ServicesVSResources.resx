--- conflicted
+++ resolved
@@ -1201,7 +1201,6 @@
   <data name="Use_enhanced_colors_for_C_and_Basic" xml:space="preserve">
     <value>Use enhanced colors for C# and Basic</value>
   </data>
-<<<<<<< HEAD
   <data name="Move_to_namespace" xml:space="preserve">
     <value>Move to Namespace</value>
   </data>
@@ -1216,9 +1215,8 @@
   </data>
   <data name="A_new_namespace_will_be_created" xml:space="preserve">
     <value>A new namespace will be created</value>
-=======
+  </data>
   <data name="Rename_0_to_1" xml:space="preserve">
     <value>Rename {0} to {1}</value>
->>>>>>> 8a1a8d0b
   </data>
 </root>