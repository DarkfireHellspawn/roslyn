﻿// Copyright (c) Microsoft.  All Rights Reserved.  Licensed under the Apache License, Version 2.0.  See License.txt in the project root for license information.

using System;
using System.Collections.Generic;
using System.Collections.Immutable;
using System.Diagnostics;
using System.IO;
using System.Linq;
using System.Threading;
using System.Threading.Tasks;
using System.Windows.Threading;
using Microsoft.CodeAnalysis;
using Microsoft.CodeAnalysis.Diagnostics;
using Microsoft.CodeAnalysis.Editor.Shared.Options;
using Microsoft.CodeAnalysis.Editor.Shared.Utilities;
using Microsoft.CodeAnalysis.ErrorReporting;
using Microsoft.CodeAnalysis.Experiment;
using Microsoft.CodeAnalysis.Host;
using Microsoft.CodeAnalysis.Internal.Log;
using Microsoft.CodeAnalysis.Notification;
using Microsoft.CodeAnalysis.PooledObjects;
using Microsoft.CodeAnalysis.Text;
using Microsoft.VisualStudio.ComponentModelHost;
using Microsoft.VisualStudio.LanguageServices.Implementation.CodeModel;
using Microsoft.VisualStudio.LanguageServices.Implementation.EditAndContinue;
using Microsoft.VisualStudio.LanguageServices.Implementation.TaskList;
using Microsoft.VisualStudio.Shell;
using Microsoft.VisualStudio.Shell.Interop;
using Microsoft.VisualStudio.Text;
using Microsoft.VisualStudio.TextManager.Interop;
using Microsoft.VisualStudio.Utilities;
using Roslyn.Utilities;
using Task = System.Threading.Tasks.Task;

namespace Microsoft.VisualStudio.LanguageServices.Implementation.ProjectSystem
{
    using Workspace = Microsoft.CodeAnalysis.Workspace;

    // NOTE: Microsoft.VisualStudio.LanguageServices.TypeScript.TypeScriptProject derives from AbstractProject.
#pragma warning disable CS0618 // IVisualStudioHostProject is obsolete
    internal abstract partial class AbstractProject : ForegroundThreadAffinitizedObject, IVisualStudioHostProject
#pragma warning restore CS0618 // IVisualStudioHostProject is obsolete
    {
        internal const string ProjectGuidPropertyName = "ProjectGuid";

        internal static object RuleSetErrorId = new object();
        private readonly object _gate = new object();

        #region Mutable fields accessed from foreground or background threads - need locking for access.
        private readonly List<ProjectReference> _projectReferences = new List<ProjectReference>();
        private readonly List<VisualStudioMetadataReference> _metadataReferences = new List<VisualStudioMetadataReference>();
        private readonly Dictionary<DocumentId, IVisualStudioHostDocument> _documents = new Dictionary<DocumentId, IVisualStudioHostDocument>();
        private readonly Dictionary<string, IVisualStudioHostDocument> _documentMonikers = new Dictionary<string, IVisualStudioHostDocument>(StringComparer.OrdinalIgnoreCase);
        private readonly Dictionary<string, VisualStudioAnalyzer> _analyzers = new Dictionary<string, VisualStudioAnalyzer>(StringComparer.OrdinalIgnoreCase);
        private readonly Dictionary<DocumentId, IVisualStudioHostDocument> _additionalDocuments = new Dictionary<DocumentId, IVisualStudioHostDocument>();

        /// <summary>
        /// The list of files which have been added to the project but we aren't tracking since they
        /// aren't real source files. Sometimes we're asked to add silly things like HTML files or XAML
        /// files, and if those are open in a strange editor we just bail.
        /// </summary>
        private readonly ISet<string> _untrackedDocuments = new HashSet<string>(StringComparer.OrdinalIgnoreCase);

        #endregion

        #region Mutable fields accessed only from the foreground thread - does not need locking for access.
        /// <summary>
        /// When a reference changes on disk we start a delayed task to update the <see cref="Workspace"/>.
        /// It is delayed for two reasons: first, there are often a bunch of change notifications in quick succession
        /// as the file is written.  Second, we often get the first notification while something is still writing the
        /// file, so we're unable to actually load it.  To avoid both of these issues, we wait five seconds before
        /// reloading the metadata.  This <see cref="Dictionary{TKey, TValue}"/> holds on to
        /// <see cref="CancellationTokenSource"/>s that allow us to cancel the existing reload task if another file
        /// change comes in before we process it.
        /// </summary>
        private readonly Dictionary<VisualStudioMetadataReference, CancellationTokenSource> _donotAccessDirectlyChangedReferencesPendingUpdate
            = new Dictionary<VisualStudioMetadataReference, CancellationTokenSource>();
        private Dictionary<VisualStudioMetadataReference, CancellationTokenSource> ChangedReferencesPendingUpdate
        {
            get
            {
                AssertIsForeground();
                return _donotAccessDirectlyChangedReferencesPendingUpdate;
            }
        }

        private readonly HashSet<(AbstractProject, MetadataReferenceProperties)> _projectsReferencingMe = new HashSet<(AbstractProject, MetadataReferenceProperties)>();

        /// <summary>
        /// Maps from the output path of a project that was converted to
        /// </summary>
        private readonly Dictionary<string, ProjectReference> _metadataFileNameToConvertedProjectReference = new Dictionary<string, ProjectReference>(StringComparer.OrdinalIgnoreCase);

        #endregion

        // PERF: Create these event handlers once to be shared amongst all documents (the sender arg identifies which document and project)
        private static readonly EventHandler<bool> s_documentOpenedEventHandler = OnDocumentOpened;
        private static readonly EventHandler<bool> s_documentClosingEventHandler = OnDocumentClosing;
        private static readonly EventHandler s_documentUpdatedEventHandler = OnDocumentUpdated;
        private static readonly EventHandler<bool> s_additionalDocumentOpenedEventHandler = OnAdditionalDocumentOpened;
        private static readonly EventHandler<bool> s_additionalDocumentClosingEventHandler = OnAdditionalDocumentClosing;
        private static readonly EventHandler s_additionalDocumentUpdatedOnDiskEventHandler = OnAdditionalDocumentUpdatedOnDisk;

        private readonly DiagnosticDescriptor _errorReadingRulesetRule = new DiagnosticDescriptor(
            id: IDEDiagnosticIds.ErrorReadingRulesetId,
            title: ServicesVSResources.ErrorReadingRuleset,
            messageFormat: ServicesVSResources.Error_reading_ruleset_file_0_1,
            category: FeaturesResources.Roslyn_HostError,
            defaultSeverity: DiagnosticSeverity.Error,
            isEnabledByDefault: true);

        public AbstractProject(
            VisualStudioProjectTracker projectTracker,
            Func<ProjectId, IVsReportExternalErrors> reportExternalErrorCreatorOpt,
            string projectSystemName,
            string projectFilePath,
            IVsHierarchy hierarchy,
            string language,
            Guid projectGuid,
            IServiceProvider serviceProvider,
            VisualStudioWorkspaceImpl visualStudioWorkspaceOpt,
            HostDiagnosticUpdateSource hostDiagnosticUpdateSourceOpt,
            ICommandLineParserService commandLineParserServiceOpt = null)
        {
            Contract.ThrowIfNull(projectSystemName);

            ServiceProvider = serviceProvider;
            Language = language;
            Hierarchy = hierarchy;
            Guid = projectGuid;

            var componentModel = (IComponentModel)serviceProvider.GetService(typeof(SComponentModel));
            ContentTypeRegistryService = componentModel.GetService<IContentTypeRegistryService>();

            this.RunningDocumentTable = (IVsRunningDocumentTable4)serviceProvider.GetService(typeof(SVsRunningDocumentTable));

            var displayName = hierarchy != null && hierarchy.TryGetName(out var name) ? name : projectSystemName;
            this.DisplayName = displayName;

            this.ProjectTracker = projectTracker;

            ProjectSystemName = projectSystemName;
            Workspace = visualStudioWorkspaceOpt;
            CommandLineParserService = commandLineParserServiceOpt;
            HostDiagnosticUpdateSource = hostDiagnosticUpdateSourceOpt;

            // Set the default value for last design time build result to be true, until the project system lets us know that it failed.
            LastDesignTimeBuildSucceeded = true;

            UpdateProjectDisplayNameAndFilePath(displayName, projectFilePath);

            if (ProjectFilePath != null)
            {
                Version = VersionStamp.Create(File.GetLastWriteTimeUtc(ProjectFilePath));
            }
            else
            {
                Version = VersionStamp.Create();
            }

            Id = this.ProjectTracker.GetOrCreateProjectIdForPath(ProjectFilePath ?? ProjectSystemName, ProjectSystemName);
            if (reportExternalErrorCreatorOpt != null)
            {
                ExternalErrorReporter = reportExternalErrorCreatorOpt(Id);
            }

            if (visualStudioWorkspaceOpt != null)
            {
                if (Language == LanguageNames.CSharp || Language == LanguageNames.VisualBasic)
                {
                    this.EditAndContinueImplOpt = new VsENCRebuildableProjectImpl(this);
                }

                this.MetadataService = visualStudioWorkspaceOpt.Services.GetService<IMetadataService>();
            }

            UpdateAssemblyName();

            Logger.Log(FunctionId.AbstractProject_Created,
                KeyValueLogMessage.Create(LogType.Trace, m =>
                {
                    m[ProjectGuidPropertyName] = Guid;
                }));
        }

        internal IServiceProvider ServiceProvider { get; }

        /// <summary>
        /// Indicates whether this project is a website type.
        /// </summary>
        public bool IsWebSite { get; protected set; }

        /// <summary>
        /// A full path to the project obj output binary, or null if the project doesn't have an obj output binary.
        /// </summary>
        internal string ObjOutputPath { get; private set; }

        /// <summary>
        /// A full path to the project bin output binary, or null if the project doesn't have an bin output binary.
        /// </summary>
        internal string BinOutputPath { get; private set; }

        public IReferenceCountedDisposable<IRuleSetFile> RuleSetFile { get; private set; }

        protected VisualStudioProjectTracker ProjectTracker { get; }

        protected IVsRunningDocumentTable4 RunningDocumentTable { get; }

        protected IVsReportExternalErrors ExternalErrorReporter { get; }

        internal HostDiagnosticUpdateSource HostDiagnosticUpdateSource { get; }

        public ProjectId Id { get; }

        public string Language { get; }

        private ICommandLineParserService CommandLineParserService { get; }

        /// <summary>
        /// The <see cref="IVsHierarchy"/> for this project.  NOTE: May be null in Deferred Project Load cases.
        /// </summary>
        public IVsHierarchy Hierarchy { get; }

        /// <summary>
        /// Guid of the project
        /// 
        /// it is not readonly since it can be changed while loading project
        /// </summary>
        public Guid Guid { get; protected set; }

        public Workspace Workspace { get; }

        public VersionStamp Version { get; }

        public IMetadataService MetadataService { get; }

        public IProjectCodeModel ProjectCodeModel { get; protected set; }

        /// <summary>
        /// The containing directory of the project. Null if none exists (consider Venus.)
        /// </summary>
        protected string ContainingDirectoryPathOpt
        {
            get
            {
                var projectFilePath = this.ProjectFilePath;
                if (projectFilePath != null)
                {
                    return Path.GetDirectoryName(projectFilePath);
                }
                else
                {
                    return null;
                }
            }
        }

        /// <summary>
        /// The full path of the project file. Null if none exists (consider Venus.)
        /// Note that the project file path might change with project file rename.
        /// If you need the folder of the project, just use <see cref="ContainingDirectoryPathOpt" /> which doesn't change for a project.
        /// </summary>
        public string ProjectFilePath { get; private set; }

        /// <summary>
        /// The public display name of the project. This name is not unique and may be shared
        /// between multiple projects, especially in cases like Venus where the intellisense
        /// projects will match the name of their logical parent project.
        /// </summary>
        public string DisplayName { get; private set; }

        internal string AssemblyName { get; private set; }

        /// <summary>
        /// The name of the project according to the project system. In "regular" projects this is
        /// equivalent to <see cref="DisplayName"/>, but in Venus cases these will differ. The
        /// ProjectSystemName is the 2_Default.aspx project name, whereas the regular display name
        /// matches the display name of the project the user actually sees in the solution explorer.
        /// These can be assumed to be unique within the Visual Studio workspace.
        /// </summary>
        public string ProjectSystemName { get; }

        protected DocumentProvider DocumentProvider => this.ProjectTracker.DocumentProvider;

        protected VisualStudioMetadataReferenceManager MetadataReferenceProvider => this.ProjectTracker.MetadataReferenceProvider;

        protected IContentTypeRegistryService ContentTypeRegistryService { get; }

        /// <summary>
        /// Flag indicating if the latest design time build has succeeded for current project state.
        /// </summary>
        /// <remarks>Default value is true.</remarks>
        protected bool LastDesignTimeBuildSucceeded { get; private set; }

        internal VsENCRebuildableProjectImpl EditAndContinueImplOpt { get; private set; }

        public ProjectInfo CreateProjectInfoForCurrentState()
        {
            lock (_gate)
            {
                var info = ProjectInfo.Create(
                    this.Id,
                    this.Version,
                    this.DisplayName,
                    this.AssemblyName ?? this.ProjectSystemName,
                    this.Language,
                    filePath: this.ProjectFilePath,
                    outputFilePath: this.ObjOutputPath,
                    compilationOptions: this.CurrentCompilationOptions,
                    parseOptions: this.CurrentParseOptions,
                    documents: _documents.Values.Select(d => d.GetInitialState()),
                    metadataReferences: _metadataReferences.Select(r => r.CurrentSnapshot),
                    projectReferences: _projectReferences,
                    analyzerReferences: _analyzers.Values.Select(a => a.GetReference()),
                    additionalDocuments: _additionalDocuments.Values.Select(d => d.GetInitialState()));

                return info.WithHasAllInformation(hasAllInformation: LastDesignTimeBuildSucceeded);
            }
        }

        protected void SetIntellisenseBuildResultAndNotifyWorkspace(bool succeeded)
        {
            // set IntelliSense related info
            LastDesignTimeBuildSucceeded = succeeded;

            Logger.Log(FunctionId.AbstractProject_SetIntelliSenseBuild,
                KeyValueLogMessage.Create(LogType.Trace, m =>
                {
                    m[ProjectGuidPropertyName] = Guid;
                    m[nameof(LastDesignTimeBuildSucceeded)] = LastDesignTimeBuildSucceeded;

                    // Use old name for consistency
                    m["PushingChangesToWorkspaceHosts"] = PushingChangesToWorkspace;
                }));

            if (PushingChangesToWorkspace)
            {
                // set workspace reference info
                ProjectTracker.NotifyWorkspace(workspace => workspace.OnHasAllInformationChanged(Id, succeeded));
            }
        }

        protected ImmutableArray<string> GetStrongNameKeyPaths()
        {
            var outputPath = this.ObjOutputPath;

            if (this.ContainingDirectoryPathOpt == null && outputPath == null)
            {
                return ImmutableArray<string>.Empty;
            }

            var builder = ArrayBuilder<string>.GetInstance();
            if (this.ContainingDirectoryPathOpt != null)
            {
                builder.Add(this.ContainingDirectoryPathOpt);
            }

            if (outputPath != null)
            {
                builder.Add(Path.GetDirectoryName(outputPath));
            }

            return builder.ToImmutableAndFree();
        }

        public ImmutableArray<ProjectReference> GetCurrentProjectReferences()
        {
            lock (_gate)
            {
                return ImmutableArray.CreateRange(_projectReferences);
            }
        }

        public ImmutableArray<VisualStudioMetadataReference> GetCurrentMetadataReferences()
        {
            lock (_gate)
            {
                return ImmutableArray.CreateRange(_metadataReferences);
            }
        }

        public ImmutableArray<VisualStudioAnalyzer> GetCurrentAnalyzers()
        {
            lock (_gate)
            {
                return ImmutableArray.CreateRange(_analyzers.Values);
            }
        }

        public IVisualStudioHostDocument GetDocumentOrAdditionalDocument(DocumentId id)
        {
            lock (_gate)
            {
                _documents.TryGetValue(id, out var doc);
                if (doc == null)
                {
                    _additionalDocuments.TryGetValue(id, out doc);
                }

                return doc;
            }
        }

        public ImmutableArray<IVisualStudioHostDocument> GetCurrentDocuments()
        {
            lock (_gate)
            {
                return _documents.Values.ToImmutableArrayOrEmpty();
            }
        }

        public ImmutableArray<IVisualStudioHostDocument> GetCurrentAdditionalDocuments()
        {
            lock (_gate)
            {
                return _additionalDocuments.Values.ToImmutableArrayOrEmpty();
            }
        }

        public bool ContainsFile(string moniker)
        {
            lock (_gate)
            {
                return _documentMonikers.ContainsKey(moniker);
            }
        }

        public IVisualStudioHostDocument GetCurrentDocumentFromPath(string filePath)
        {
            lock (_gate)
            {
                _documentMonikers.TryGetValue(filePath, out var document);
                return document;
            }
        }

        public bool HasMetadataReference(string filename)
        {
            lock (_gate)
            {
                return _metadataReferences.Any(r => StringComparer.OrdinalIgnoreCase.Equals(r.FilePath, filename));
            }
        }

        public VisualStudioMetadataReference TryGetCurrentMetadataReference(string filename)
        {
            // We must normalize the file path, since the paths we're comparing to are always normalized
            filename = FileUtilities.NormalizeAbsolutePath(filename);

            lock (_gate)
            {
                return _metadataReferences.SingleOrDefault(r => StringComparer.OrdinalIgnoreCase.Equals(r.FilePath, filename));
            }
        }

        public bool CurrentProjectReferencesContains(ProjectId projectId)
        {
            lock (_gate)
            {
                return _projectReferences.Any(r => r.ProjectId == projectId);
            }
        }

        private bool TryGetAnalyzer(string analyzerAssemblyFullPath, out VisualStudioAnalyzer analyzer)
        {
            lock (_gate)
            {
                return _analyzers.TryGetValue(analyzerAssemblyFullPath, out analyzer);
            }
        }

        private void AddOrUpdateAnalyzer(string analyzerAssemblyFullPath, VisualStudioAnalyzer analyzer)
        {
            lock (_gate)
            {
                _analyzers[analyzerAssemblyFullPath] = analyzer;
            }
        }

        private void RemoveAnalyzer(string analyzerAssemblyFullPath)
        {
            lock (_gate)
            {
                _analyzers.Remove(analyzerAssemblyFullPath);
            }
        }

        public bool CurrentProjectAnalyzersContains(string fullPath)
        {
            lock (_gate)
            {
                return _analyzers.ContainsKey(fullPath);
            }
        }

        /// <summary>
        /// Returns a map from full path to <see cref="VisualStudioAnalyzer"/>.
        /// </summary>
        public ImmutableDictionary<string, VisualStudioAnalyzer> GetProjectAnalyzersMap()
        {
            lock (_gate)
            {
                return _analyzers.ToImmutableDictionary();
            }
        }

        private static string GetAssemblyNameFromPath(string outputPath)
        {
            Contract.Requires(outputPath != null);

            // dev11 sometimes gives us output path w/o extension, so removing extension becomes problematic
            if (outputPath.EndsWith(".exe", StringComparison.OrdinalIgnoreCase) ||
                outputPath.EndsWith(".dll", StringComparison.OrdinalIgnoreCase) ||
                outputPath.EndsWith(".netmodule", StringComparison.OrdinalIgnoreCase) ||
                outputPath.EndsWith(".winmdobj", StringComparison.OrdinalIgnoreCase))
            {
                return Path.GetFileNameWithoutExtension(outputPath);
            }
            else
            {
                return Path.GetFileName(outputPath);
            }
        }

        protected bool CanConvertToProjectReferences
        {
            get
            {
                if (this.Workspace != null)
                {
                    return this.Workspace.Options.GetOption(InternalFeatureOnOffOptions.ProjectReferenceConversion);
                }
                else
                {
                    return InternalFeatureOnOffOptions.ProjectReferenceConversion.DefaultValue;
                }
            }
        }

        protected int AddMetadataReferenceAndTryConvertingToProjectReferenceIfPossible(string filePath, MetadataReferenceProperties properties)
        {
            AssertIsForeground();

            // If this file is coming from a project, then we should convert it to a project reference instead
            if (this.CanConvertToProjectReferences && ProjectTracker.TryGetProjectByBinPath(filePath, out var project))
            {
                var projectReference = new ProjectReference(project.Id, properties.Aliases, properties.EmbedInteropTypes);
                if (CanAddProjectReference(projectReference))
                {
                    AddProjectReference(projectReference);
                    _metadataFileNameToConvertedProjectReference.Add(filePath, projectReference);
                    return VSConstants.S_OK;
                }
            }

            // regardless whether the file exists or not, we still record it. one of reason 
            // we do that is some cross language p2p references might be resolved
            // after they are already reported as metadata references. since we use bin path 
            // as a way to discover them, if we don't previously record the reference ourselves, 
            // cross p2p references won't be resolved as p2p references when we finally have 
            // all required information.
            //
            // it looks like 
            //    1. project system sometimes won't guarantee build dependency for intellisense build 
            //       if it is cross language dependency
            //    2. output path of referenced cross language project might be changed to right one 
            //       once it is already added as a metadata reference.
            //
            // but this has one consequence. even if a user adds a project in the solution as 
            // a metadata reference explicitly, that dll will be automatically converted back to p2p 
            // reference.
            // 
            // unfortunately there is no way to prevent this using information we have since, 
            // at this point, we don't know whether it is a metadata reference added because 
            // we don't have enough information yet for p2p reference or user explicitly added it 
            // as a metadata reference.
            AddMetadataReferenceCore(this.MetadataReferenceProvider.CreateMetadataReference(filePath, properties));

            // here, we change behavior compared to old C# language service. regardless of file being exist or not, 
            // we will always return S_OK. this is to support cross language p2p reference better. 
            // 
            // this should make project system to cache all cross language p2p references regardless 
            // whether it actually exist in disk or not. 
            // (see Roslyn bug 7315 for history - http://vstfdevdiv:8080/DevDiv_Projects/Roslyn/_workitems?_a=edit&id=7315)
            //
            // after this point, Roslyn will take care of non-exist metadata reference.
            //
            // But, this doesn't sovle the issue where actual metadata reference 
            // (not cross language p2p reference) is missing at the time project is opened.
            //
            // in that case, msbuild filter those actual metadata references out, so project system doesn't know 
            // path to the reference. since it doesn't know where dll is, it can't (or currently doesn't) 
            // setup file change notification either to find out when dll becomes available. 
            //
            // at this point, user has 2 ways to recover missing metadata reference once it becomes available.
            //
            // one way is explicitly clicking that missing reference from solution explorer reference node.
            // the other is building the project. at that point, project system will refresh references 
            // which will discover new dll and connect to us. once it is connected, we will take care of it.
            return VSConstants.S_OK;
        }

        protected void RemoveMetadataReference(string filePath)
        {
            AssertIsForeground();

            // Is this a reference we converted to a project reference?
            if (_metadataFileNameToConvertedProjectReference.TryGetValue(filePath, out var projectReference))
            {
                // We converted this, so remove the project reference instead
                RemoveProjectReference(projectReference);

                Contract.ThrowIfFalse(_metadataFileNameToConvertedProjectReference.Remove(filePath));
            }

            // Just a metadata reference, so remove all of those
            var referenceToRemove = TryGetCurrentMetadataReference(filePath);
            if (referenceToRemove != null)
            {
                RemoveMetadataReferenceCore(referenceToRemove, disposeReference: true);
            }
        }

        private void AddMetadataReferenceCore(VisualStudioMetadataReference reference)
        {
            lock (_gate)
            {
                if (_metadataReferences.Contains(r => StringComparer.OrdinalIgnoreCase.Equals(r.FilePath, reference.FilePath)))
                {
                    // TODO: Added in order to diagnose why duplicate references get added to the project. See https://github.com/dotnet/roslyn/issues/26437
                    FatalError.ReportWithoutCrash(new InvalidOperationException($"Reference with path '{reference.FilePath}' already exists in project '{DisplayName}'."));
                    return;
                }

                _metadataReferences.Add(reference);
            }

            if (PushingChangesToWorkspace)
            {
                var snapshot = reference.CurrentSnapshot;
                this.ProjectTracker.NotifyWorkspace(workspace => workspace.OnMetadataReferenceAdded(this.Id, snapshot));
            }

            reference.UpdatedOnDisk += OnImportChanged;
        }

        private void RemoveMetadataReferenceCore(VisualStudioMetadataReference reference, bool disposeReference)
        {
            lock (_gate)
            {
                _metadataReferences.Remove(reference);
            }

            if (PushingChangesToWorkspace)
            {
                var snapshot = reference.CurrentSnapshot;
                this.ProjectTracker.NotifyWorkspace(workspace => workspace.OnMetadataReferenceRemoved(this.Id, snapshot));
            }

            reference.UpdatedOnDisk -= OnImportChanged;

            if (disposeReference)
            {
                reference.Dispose();
            }
        }

        /// <summary>
        /// Called when a referenced metadata file changes on disk.
        /// </summary>
        private void OnImportChanged(object sender, EventArgs e)
        {
            AssertIsForeground();

            VisualStudioMetadataReference reference = (VisualStudioMetadataReference)sender;
            if (ChangedReferencesPendingUpdate.TryGetValue(reference, out var delayTaskCancellationTokenSource))
            {
                delayTaskCancellationTokenSource.Cancel();
            }

            delayTaskCancellationTokenSource = new CancellationTokenSource();
            ChangedReferencesPendingUpdate[reference] = delayTaskCancellationTokenSource;

            var task = Task.Delay(TimeSpan.FromSeconds(5), delayTaskCancellationTokenSource.Token)
                .ContinueWith(
                    OnImportChangedAfterDelay,
                    reference,
                    delayTaskCancellationTokenSource.Token,
                    TaskContinuationOptions.None,
                    TaskScheduler.FromCurrentSynchronizationContext());
        }

        private void OnImportChangedAfterDelay(Task previous, object state)
        {
            AssertIsForeground();

            var reference = (VisualStudioMetadataReference)state;
            ChangedReferencesPendingUpdate.Remove(reference);

            lock (_gate)
            {
                // Ensure that we are still referencing this binary
                if (_metadataReferences.Contains(reference))
                {
                    // remove the old metadata reference
                    this.RemoveMetadataReferenceCore(reference, disposeReference: false);

                    // Signal to update the underlying reference snapshot
                    reference.UpdateSnapshot();

                    // add it back (it will now be based on the new file contents)
                    this.AddMetadataReferenceCore(reference);
                }
            }
        }

        private void OnAnalyzerChanged(object sender, EventArgs e)
        {
            AssertIsForeground();

            // Postpone handler's actions to prevent deadlock. This AnalyzeChanged event can
            // be invoked while the FileChangeService lock is held, and VisualStudioAnalyzer's 
            // efforts to listen to file changes can lead to a deadlock situation.
            // Postponing the VisualStudioAnalyzer operations gives this thread the opportunity
            // to release the lock.
            Dispatcher.CurrentDispatcher.BeginInvoke(new Action(() =>
            {
                VisualStudioAnalyzer analyzer = (VisualStudioAnalyzer)sender;

                RemoveAnalyzerReference(analyzer.FullPath);
                AddAnalyzerReference(analyzer.FullPath);
            }));
        }

        // Internal for unit testing
        internal void AddProjectReference(ProjectReference projectReference)
        {
            AssertIsForeground();

            // dev11 is sometimes calling us multiple times for the same data
            if (!CanAddProjectReference(projectReference))
            {
                return;
            }

            lock (_gate)
            {
                // always manipulate current state after workspace is told so it will correctly observe the initial state
                _projectReferences.Add(projectReference);

                var otherProject = ProjectTracker.GetProject(projectReference.ProjectId);
                otherProject?.RecordNewReferencingProject(this, new MetadataReferenceProperties(aliases: projectReference.Aliases, embedInteropTypes: projectReference.EmbedInteropTypes));
            }

            if (PushingChangesToWorkspace)
            {
                // This project is already pushed to listening workspace hosts, but it's possible that our target
                // project hasn't been yet. Get the dependent project into the workspace as well.
                var targetProject = this.ProjectTracker.GetProject(projectReference.ProjectId);
                this.ProjectTracker.StartPushingToWorkspaceAndNotifyOfOpenDocuments(SpecializedCollections.SingletonEnumerable(targetProject));
                this.ProjectTracker.NotifyWorkspace(workspace => workspace.OnProjectReferenceAdded(this.Id, projectReference));
            }
        }

        private void RecordNewReferencingProject(AbstractProject referencingProject, MetadataReferenceProperties properties)
        {
            _projectsReferencingMe.Add((referencingProject, properties));
        }

        private void RecordNoLongerReferencingProject(AbstractProject referencingProject, MetadataReferenceProperties properties)
        {
            if (!_projectsReferencingMe.Remove((referencingProject, properties)))
            {
                FatalError.ReportWithoutCrash(new Exception($"We didn't know that {nameof(referencingProject)} was referencing us."));
            }
        }

        protected bool CanAddProjectReference(ProjectReference projectReference)
        {
            if (projectReference.ProjectId == this.Id)
            {
                // cannot self reference
                return false;
            }

            lock (_gate)
            {
                if (_projectReferences.Contains(projectReference))
                {
                    // already have this reference
                    return false;
                }
            }

            var project = this.ProjectTracker.GetProject(projectReference.ProjectId);
            if (project != null)
            {
                // We won't allow project-to-project references if this one supports compilation and the other one doesn't.
                // This causes problems because if we then try to create a compilation, we'll fail even though it would have worked with
                // a metadata reference. If neither supports compilation, we'll let the reference go through on the assumption the
                // language (TypeScript/F#, etc.) is doing that intentionally.
                if (this.Language != project.Language &&
                    this.ProjectTracker.WorkspaceServices.GetLanguageServices(this.Language).GetService<ICompilationFactoryService>() != null &&
                    this.ProjectTracker.WorkspaceServices.GetLanguageServices(project.Language).GetService<ICompilationFactoryService>() == null)
                {
                    return false;
                }

                // cannot add a reference to a project that references us (it would make a cycle)
                return !project.TransitivelyReferences(this.Id);
            }

            return true;
        }

        private bool TransitivelyReferences(ProjectId projectId)
        {
            return TransitivelyReferencesWorker(projectId, new HashSet<ProjectId>());
        }

        private bool TransitivelyReferencesWorker(ProjectId projectId, HashSet<ProjectId> visited)
        {
            visited.Add(this.Id);

            foreach (var pr in GetCurrentProjectReferences())
            {
                if (projectId == pr.ProjectId)
                {
                    return true;
                }

                if (!visited.Contains(pr.ProjectId))
                {
                    var project = this.ProjectTracker.GetProject(pr.ProjectId);
                    if (project != null)
                    {
                        if (project.TransitivelyReferencesWorker(projectId, visited))
                        {
                            return true;
                        }
                    }
                }
            }

            return false;
        }

        protected void RemoveProjectReference(ProjectReference projectReference)
        {
            AssertIsForeground();

            lock (_gate)
            {
                Contract.ThrowIfFalse(_projectReferences.Remove(projectReference));

                var otherProject = ProjectTracker.GetProject(projectReference.ProjectId);

                otherProject?.RecordNoLongerReferencingProject(this, new MetadataReferenceProperties(aliases: projectReference.Aliases, embedInteropTypes: projectReference.EmbedInteropTypes));
            }

            if (PushingChangesToWorkspace)
            {
                this.ProjectTracker.NotifyWorkspace(workspace => workspace.OnProjectReferenceRemoved(this.Id, projectReference));
            }
        }

        private static void OnDocumentOpened(object sender, bool isCurrentContext)
        {
            IVisualStudioHostDocument document = (IVisualStudioHostDocument)sender;
            AbstractProject project = document.Project;

            project.AssertIsForeground();

            if (project.PushingChangesToWorkspace)
            {
                project.ProjectTracker.NotifyWorkspace(workspace =>
                {
                    workspace.OnDocumentOpened(document.Id, document.GetOpenTextBuffer().AsTextContainer(), isCurrentContext);
                    (workspace as VisualStudioWorkspaceImpl)?.ConnectToSharedHierarchyEvents(document);
                });
            }
            else
            {
                StartPushingToWorkspaceAndNotifyOfOpenDocuments(project);
            }
        }

        private static void OnDocumentClosing(object sender, bool updateActiveContext)
        {
            IVisualStudioHostDocument document = (IVisualStudioHostDocument)sender;
            AbstractProject project = document.Project;
            var projectTracker = project.ProjectTracker;

            project.AssertIsForeground();

            if (project.PushingChangesToWorkspace)
            {
                projectTracker.NotifyWorkspace(workspace => workspace.OnDocumentClosed(document.Id, document.Loader, updateActiveContext));
            }
        }

        private static void OnDocumentUpdated(object sender, EventArgs e)
        {
            IVisualStudioHostDocument document = (IVisualStudioHostDocument)sender;
            AbstractProject project = document.Project;

            project.AssertIsForeground();

            if (project.PushingChangesToWorkspace)
            {
                project.ProjectTracker.NotifyWorkspace(workspace => workspace.OnDocumentTextLoaderChanged(document.Id, document.Loader));
            }
        }

        private static void OnAdditionalDocumentOpened(object sender, bool isCurrentContext)
        {
            IVisualStudioHostDocument document = (IVisualStudioHostDocument)sender;
            AbstractProject project = (AbstractProject)document.Project;

            project.AssertIsForeground();

            if (project.PushingChangesToWorkspace)
            {
                project.ProjectTracker.NotifyWorkspace(workspace => workspace.OnAdditionalDocumentOpened(document.Id, document.GetOpenTextBuffer().AsTextContainer(), isCurrentContext));
            }
            else
            {
                StartPushingToWorkspaceAndNotifyOfOpenDocuments(project);
            }
        }

        private static void OnAdditionalDocumentClosing(object sender, bool notUsed)
        {
            IVisualStudioHostDocument document = (IVisualStudioHostDocument)sender;
            AbstractProject project = document.Project;
            var projectTracker = project.ProjectTracker;

            project.AssertIsForeground();

            if (project.PushingChangesToWorkspace)
            {
                projectTracker.NotifyWorkspace(workspace => workspace.OnAdditionalDocumentClosed(document.Id, document.Loader));
            }
        }

        private static void OnAdditionalDocumentUpdatedOnDisk(object sender, EventArgs e)
        {
            IVisualStudioHostDocument document = (IVisualStudioHostDocument)sender;
            AbstractProject project = document.Project;

            project.AssertIsForeground();

            if (project.PushingChangesToWorkspace)
            {
                project.ProjectTracker.NotifyWorkspace(workspace => workspace.OnAdditionalDocumentTextLoaderChanged(document.Id, document.Loader));
            }
        }

        protected void AddFile(
            string filename,
            SourceCodeKind sourceCodeKind,
            Func<IVisualStudioHostDocument, bool> getIsCurrentContext,
<<<<<<< HEAD
            Func<uint, IReadOnlyList<string>> getFolderNames,
            IDocumentServiceFactory documentServiceFactory)
        {
            AddFile(filename, sourceTextContainer: null, sourceCodeKind, getIsCurrentContext, getFolderNames, documentServiceFactory);
        }

        protected void AddFile(
            string filename,
            SourceTextContainer sourceTextContainer,
            SourceCodeKind sourceCodeKind,
            Func<IVisualStudioHostDocument, bool> getIsCurrentContext,
            Func<uint, IReadOnlyList<string>> getFolderNames,
            IDocumentServiceFactory documentServiceFactory)
=======
            ImmutableArray<string> folderNames)
>>>>>>> 87cbbac4
        {
            AssertIsForeground();

            // We can currently be on a background thread.
            // So, hookup the handlers when creating the standard text document, as we might receive these handler notifications on the UI thread.
            var document = this.DocumentProvider.TryGetDocumentForFile(
                this,
                filePath: filename,
                sourceTextContainer: sourceTextContainer,
                sourceCodeKind: sourceCodeKind,
                folderNames: folderNames,
                canUseTextBuffer: CanUseTextBuffer,
                updatedHandler: s_documentUpdatedEventHandler,
                openedHandler: s_documentOpenedEventHandler,
                closingHandler: s_documentClosingEventHandler,
                documentServiceFactory: documentServiceFactory);

            if (document == null)
            {
                // It's possible this file is open in some very strange editor. In that case, we'll just ignore it.
                // This might happen if somebody decides to mark a non-source-file as something to compile.

                // TODO: Venus does this for .aspx/.cshtml files which is completely unnecessary for Roslyn. We should remove that code.
                AddUntrackedFile(filename);
                return;
            }

            AddDocument(document, getIsCurrentContext(document), hookupHandlers: false);
        }

        protected virtual bool CanUseTextBuffer(ITextBuffer textBuffer)
        {
            return true;
        }

        protected void AddUntrackedFile(string filename)
        {
            lock (_gate)
            {
                _untrackedDocuments.Add(filename);
            }
        }

        protected void RemoveFile(string filename)
        {
            AssertIsForeground();

            lock (_gate)
            {
                // Remove this as an untracked file, if it is
                if (_untrackedDocuments.Remove(filename))
                {
                    return;
                }
            }

            IVisualStudioHostDocument document = this.GetCurrentDocumentFromPath(filename);
            if (document == null)
            {
                throw new InvalidOperationException("The document is not a part of the finalProject.");
            }

            RemoveDocument(document);
        }

        internal void AddDocument(IVisualStudioHostDocument document, bool isCurrentContext, bool hookupHandlers)
        {
            AssertIsForeground();

            // We do not want to allow message pumping/reentrancy when processing project system changes.
            using (Dispatcher.CurrentDispatcher.DisableProcessing())
            {
                lock (_gate)
                {
                    // This condition ensures that if we throw an exception for either Add operation, the document will
                    // not be added to either collection.
                    if (!_documentMonikers.ContainsKey(document.Key.Moniker))
                    {
                        _documents.Add(document.Id, document);
                    }

                    _documentMonikers.Add(document.Key.Moniker, document);
                }

                if (PushingChangesToWorkspace)
                {
                    this.ProjectTracker.NotifyWorkspace(workspace => workspace.OnDocumentAdded(document.GetInitialState()));

                    if (document.IsOpen)
                    {
                        this.ProjectTracker.NotifyWorkspace(workspace =>
                        {
                            workspace.OnDocumentOpened(document.Id, document.GetOpenTextBuffer().AsTextContainer(), isCurrentContext);
                            (workspace as VisualStudioWorkspaceImpl)?.ConnectToSharedHierarchyEvents(document);
                        });
                    }
                }

                if (hookupHandlers)
                {
                    document.Opened += s_documentOpenedEventHandler;
                    document.Closing += s_documentClosingEventHandler;
                    document.UpdatedOnDisk += s_documentUpdatedEventHandler;
                }

                DocumentProvider.NotifyDocumentRegisteredToProjectAndStartToRaiseEvents(document);

                if (!PushingChangesToWorkspace && document.IsOpen)
                {
                    StartPushingToWorkspaceAndNotifyOfOpenDocuments();
                }
            }
        }

        internal void RemoveDocument(IVisualStudioHostDocument document)
        {
            AssertIsForeground();

            // We do not want to allow message pumping/reentrancy when processing project system changes.
            using (Dispatcher.CurrentDispatcher.DisableProcessing())
            {
                lock (_gate)
                {
                    _documents.Remove(document.Id);
                    _documentMonikers.Remove(document.Key.Moniker);
                }

                UninitializeDocument(document);
                ProjectCodeModel?.OnSourceFileRemoved(document.Key.Moniker);
            }
        }

        internal void AddAdditionalDocument(IVisualStudioHostDocument document, bool isCurrentContext)
        {
            AssertIsForeground();

            lock (_gate)
            {
                _additionalDocuments.Add(document.Id, document);
                _documentMonikers.Add(document.Key.Moniker, document);
            }

            if (PushingChangesToWorkspace)
            {
                this.ProjectTracker.NotifyWorkspace(workspace => workspace.OnAdditionalDocumentAdded(document.GetInitialState()));

                if (document.IsOpen)
                {
                    this.ProjectTracker.NotifyWorkspace(workspace => workspace.OnAdditionalDocumentOpened(document.Id, document.GetOpenTextBuffer().AsTextContainer(), isCurrentContext));
                }
            }

            DocumentProvider.NotifyDocumentRegisteredToProjectAndStartToRaiseEvents(document);

            if (!PushingChangesToWorkspace && document.IsOpen)
            {
                StartPushingToWorkspaceAndNotifyOfOpenDocuments();
            }
        }

        internal void RemoveAdditionalDocument(IVisualStudioHostDocument document)
        {
            AssertIsForeground();

            lock (_gate)
            {
                _additionalDocuments.Remove(document.Id);
                _documentMonikers.Remove(document.Key.Moniker);
            }

            UninitializeAdditionalDocument(document);
        }

        public virtual void Disconnect()
        {
            AssertIsForeground();

            using (Workspace?.Services.GetService<IGlobalOperationNotificationService>()?.Start("Disconnect Project"))
            {
                lock (_gate)
                {
                    // No sense in reloading any metadata references anymore.
                    foreach (var cancellationTokenSource in ChangedReferencesPendingUpdate.Values)
                    {
                        cancellationTokenSource.Cancel();
                    }

                    ChangedReferencesPendingUpdate.Clear();

                    ProjectCodeModel?.OnProjectClosed();

                    var wasPushing = PushingChangesToWorkspace;

                    // disable pushing down to workspaces, so we don't get redundant workspace document removed events
                    PushingChangesToWorkspace = false;

                    // The project is going away, so let's remove ourselves from the host. First, we
                    // close and dispose of any remaining documents
                    foreach (var document in _documents.Values)
                    {
                        UninitializeDocument(document);
                    }

                    foreach (var document in _additionalDocuments.Values)
                    {
                        UninitializeAdditionalDocument(document);
                    }

                    // Dispose metadata references.
                    foreach (var reference in _metadataReferences)
                    {
                        reference.Dispose();
                    }

                    foreach (var analyzer in _analyzers.Values)
                    {
                        analyzer.Dispose();
                    }

                    // Make sure we clear out any external errors left when closing the project.
                    ExternalErrorReporter?.ClearAllErrors();

                    // Make sure we clear out any host errors left when closing the project.
                    HostDiagnosticUpdateSource?.ClearAllDiagnosticsForProject(this.Id);

                    ClearAnalyzerRuleSet();

                    // reinstate pushing down to workspace, so the workspace project remove event fires
                    PushingChangesToWorkspace = wasPushing;

                    if (_projectsReferencingMe.Count > 0)
                    {
                        // We shouldn't be able to get here, but for reasons we don't entirely
                        // understand we sometimes do. We've long assumed that by the time a project is
                        // disconnected, all references to that project have been removed. However, it
                        // appears that this isn't always true when closing a solution (which includes
                        // reloading the solution, or opening a different solution) or when reloading a
                        // project that has changed on disk, or when deleting a project from a
                        // solution.

                        // Clear just so we don't cause a leak
                        _projectsReferencingMe.Clear();
                    }

                    this.ProjectTracker.RemoveProject(this);

                    PushingChangesToWorkspace = false;

                    this.EditAndContinueImplOpt = null;
                }
            }
        }

        internal void TryProjectConversionForIntroducedOutputPath(string binPath, AbstractProject projectToReference)
        {
            AssertIsForeground();

            if (this.CanConvertToProjectReferences)
            {
                // We should not already have references for this, since we're only introducing the path for the first time
                Contract.ThrowIfTrue(_metadataFileNameToConvertedProjectReference.ContainsKey(binPath));

                var metadataReference = TryGetCurrentMetadataReference(binPath);
                if (metadataReference != null)
                {
                    var projectReference = new ProjectReference(
                        projectToReference.Id,
                        metadataReference.Properties.Aliases,
                        metadataReference.Properties.EmbedInteropTypes);

                    if (CanAddProjectReference(projectReference))
                    {
                        RemoveMetadataReferenceCore(metadataReference, disposeReference: true);
                        AddProjectReference(projectReference);

                        _metadataFileNameToConvertedProjectReference.Add(binPath, projectReference);
                    }
                }
            }
        }

        internal void UndoProjectReferenceConversionForDisappearingOutputPath(string binPath)
        {
            AssertIsForeground();

            if (_metadataFileNameToConvertedProjectReference.TryGetValue(binPath, out var projectReference))
            {
                // We converted this, so convert it back to a metadata reference
                RemoveProjectReference(projectReference);

                var metadataReferenceProperties = new MetadataReferenceProperties(
                    MetadataImageKind.Assembly,
                    projectReference.Aliases,
                    projectReference.EmbedInteropTypes);

                AddMetadataReferenceCore(MetadataReferenceProvider.CreateMetadataReference(binPath, metadataReferenceProperties));

                Contract.ThrowIfFalse(_metadataFileNameToConvertedProjectReference.Remove(binPath));
            }
        }

        protected void UpdateMetadataReferenceAliases(string file, ImmutableArray<string> aliases)
        {
            AssertIsForeground();

            file = FileUtilities.NormalizeAbsolutePath(file);
            // Have we converted these to project references?

            if (_metadataFileNameToConvertedProjectReference.TryGetValue(file, out var convertedProjectReference))
            {
                var project = ProjectTracker.GetProject(convertedProjectReference.ProjectId);
                UpdateProjectReferenceAliases(project, aliases);
            }
            else
            {
                var existingReference = TryGetCurrentMetadataReference(file);
                Contract.ThrowIfNull(existingReference);

                var newProperties = existingReference.Properties.WithAliases(aliases);

                RemoveMetadataReferenceCore(existingReference, disposeReference: true);

                AddMetadataReferenceCore(this.MetadataReferenceProvider.CreateMetadataReference(file, newProperties));
            }
        }

        protected void UpdateProjectReferenceAliases(AbstractProject referencedProject, ImmutableArray<string> aliases)
        {
            AssertIsForeground();

            var projectReference = GetCurrentProjectReferences().Single(r => r.ProjectId == referencedProject.Id);

            var newProjectReference = new ProjectReference(referencedProject.Id, aliases, projectReference.EmbedInteropTypes);

            // Is this a project with converted references? If so, make sure we track it
            string referenceBinPath = referencedProject.BinOutputPath;
            if (referenceBinPath != null && _metadataFileNameToConvertedProjectReference.ContainsKey(referenceBinPath))
            {
                _metadataFileNameToConvertedProjectReference[referenceBinPath] = newProjectReference;
            }

            // Remove the existing reference first
            RemoveProjectReference(projectReference);

            AddProjectReference(newProjectReference);
        }

        private void UninitializeDocument(IVisualStudioHostDocument document)
        {
            AssertIsForeground();

            if (PushingChangesToWorkspace)
            {
                if (document.IsOpen)
                {
                    this.ProjectTracker.NotifyWorkspace(workspace => workspace.OnDocumentClosed(document.Id, document.Loader, updateActiveContext: true));
                }

                this.ProjectTracker.NotifyWorkspace(workspace => workspace.OnDocumentRemoved(document.Id));
            }

            document.Opened -= s_documentOpenedEventHandler;
            document.Closing -= s_documentClosingEventHandler;
            document.UpdatedOnDisk -= s_documentUpdatedEventHandler;

            document.Dispose();
        }

        private void UninitializeAdditionalDocument(IVisualStudioHostDocument document)
        {
            AssertIsForeground();

            if (PushingChangesToWorkspace)
            {
                if (document.IsOpen)
                {
                    this.ProjectTracker.NotifyWorkspace(workspace => workspace.OnAdditionalDocumentClosed(document.Id, document.Loader));
                }

                this.ProjectTracker.NotifyWorkspace(host => host.OnAdditionalDocumentRemoved(document.Id));
            }

            document.Opened -= s_additionalDocumentOpenedEventHandler;
            document.Closing -= s_additionalDocumentClosingEventHandler;
            document.UpdatedOnDisk -= s_additionalDocumentUpdatedOnDiskEventHandler;

            document.Dispose();
        }

        internal void StartPushingToWorkspaceAndNotifyOfOpenDocuments()
        {
            AssertIsForeground();
            StartPushingToWorkspaceAndNotifyOfOpenDocuments(this);
        }

        internal bool PushingChangesToWorkspace { get; set; }

        protected void UpdateRuleSetError(IRuleSetFile ruleSetFile)
        {
            AssertIsForeground();

            if (this.HostDiagnosticUpdateSource == null)
            {
                return;
            }

            if (ruleSetFile == null ||
                ruleSetFile.GetException() == null)
            {
                this.HostDiagnosticUpdateSource.ClearDiagnosticsForProject(this.Id, RuleSetErrorId);
            }
            else
            {
                var messageArguments = new string[] { ruleSetFile.FilePath, ruleSetFile.GetException().Message };
                if (DiagnosticData.TryCreate(_errorReadingRulesetRule, messageArguments, this.Id, this.Workspace, out var diagnostic))
                {
                    this.HostDiagnosticUpdateSource.UpdateDiagnosticsForProject(this.Id, RuleSetErrorId, SpecializedCollections.SingletonEnumerable(diagnostic));
                }
            }
        }

        protected void SetObjOutputPathAndRelatedData(string objOutputPath)
        {
            AssertIsForeground();

            var currentObjOutputPath = this.ObjOutputPath;
            if (PathUtilities.IsAbsolute(objOutputPath) && !string.Equals(currentObjOutputPath, objOutputPath, StringComparison.OrdinalIgnoreCase))
            {
                // set obj output path
                this.ObjOutputPath = objOutputPath;

                // Workspace/services can be null for tests.
                if (this.MetadataService != null)
                {
                    var newCompilationOptions = CurrentCompilationOptions.WithMetadataReferenceResolver(CreateMetadataReferenceResolver(
                        metadataService: this.MetadataService,
                        projectDirectory: this.ContainingDirectoryPathOpt,
                        outputDirectory: Path.GetDirectoryName(objOutputPath)));
                    SetOptionsCore(newCompilationOptions);
                }

                if (PushingChangesToWorkspace)
                {
                    this.ProjectTracker.NotifyWorkspace(workspace => workspace.OnCompilationOptionsChanged(this.Id, CurrentCompilationOptions));
                    this.ProjectTracker.NotifyWorkspace(workspace => workspace.OnParseOptionsChanged(this.Id, CurrentParseOptions));
                    this.ProjectTracker.NotifyWorkspace(workspace => workspace.OnOutputFilePathChanged(this.Id, objOutputPath));
                }

                UpdateAssemblyName();
            }
        }

        private void UpdateAssemblyName()
        {
            AssertIsForeground();

            // set assembly name if changed
            // we use designTimeOutputPath to get assembly name since it is more reliable way to get the assembly name.
            // otherwise, friend assembly all get messed up.
            var newAssemblyName = GetAssemblyNameFromPath(this.ObjOutputPath ?? this.ProjectSystemName);
            if (!string.Equals(AssemblyName, newAssemblyName, StringComparison.Ordinal))
            {
                AssemblyName = newAssemblyName;

                if (PushingChangesToWorkspace)
                {
                    this.ProjectTracker.NotifyWorkspace(workspace => workspace.OnAssemblyNameChanged(this.Id, newAssemblyName));
                }
            }
        }

        protected internal void SetBinOutputPathAndRelatedData(string binOutputPath)
        {
            AssertIsForeground();

            // refresh final output path
            var currentBinOutputPath = this.BinOutputPath;
            if (binOutputPath != null && !string.Equals(currentBinOutputPath, binOutputPath, StringComparison.OrdinalIgnoreCase))
            {
                this.BinOutputPath = binOutputPath;

                // If the project has been hooked up with the project tracker, then update the bin path with the tracker.
                if (this.ProjectTracker.GetProject(Id) != null)
                {
                    this.ProjectTracker.UpdateProjectBinPath(this, currentBinOutputPath, binOutputPath);
                }
            }
        }

        protected void UpdateProjectDisplayName(string newDisplayName)
        {
            UpdateProjectDisplayNameAndFilePath(newDisplayName, newFilePath: null);
        }

        protected void UpdateProjectFilePath(string newFilePath)
        {
            UpdateProjectDisplayNameAndFilePath(newDisplayName: null, newFilePath: newFilePath);
        }

        protected void UpdateProjectDisplayNameAndFilePath(string newDisplayName, string newFilePath)
        {
            AssertIsForeground();

            bool updateMade = false;

            if (newDisplayName != null && this.DisplayName != newDisplayName)
            {
                this.DisplayName = newDisplayName;
                updateMade = true;
            }

            if (newFilePath != null && File.Exists(newFilePath) && this.ProjectFilePath != newFilePath)
            {
                Debug.Assert(PathUtilities.IsAbsolute(newFilePath));
                this.ProjectFilePath = newFilePath;
                updateMade = true;
            }

            if (updateMade && PushingChangesToWorkspace)
            {
                this.ProjectTracker.NotifyWorkspace(workspace => workspace.OnProjectNameChanged(Id, this.DisplayName, this.ProjectFilePath));
            }
        }

        private static void StartPushingToWorkspaceAndNotifyOfOpenDocuments(AbstractProject project)
        {
            project.AssertIsForeground();

            // If a document is opened in a project but we haven't started pushing yet, we want to stop doing lazy
            // loading for this project and get it up to date so the user gets a fast experience there. If the file
            // was presented as open to us right away, then we'll never do this in OnDocumentOpened, so we should do
            // it here. It's important to do this after everything else happens in this method, so we don't get
            // strange ordering issues. It's still possible that this won't actually push changes if the workspace
            // host isn't ready to receive events yet.
            project.ProjectTracker.StartPushingToWorkspaceAndNotifyOfOpenDocuments(SpecializedCollections.SingletonEnumerable(project));
        }

        private static MetadataReferenceResolver CreateMetadataReferenceResolver(IMetadataService metadataService, string projectDirectory, string outputDirectory)
        {
            ImmutableArray<string> assemblySearchPaths;
            if (projectDirectory != null && outputDirectory != null)
            {
                assemblySearchPaths = ImmutableArray.Create(projectDirectory, outputDirectory);
            }
            else if (projectDirectory != null)
            {
                assemblySearchPaths = ImmutableArray.Create(projectDirectory);
            }
            else if (outputDirectory != null)
            {
                assemblySearchPaths = ImmutableArray.Create(outputDirectory);
            }
            else
            {
                assemblySearchPaths = ImmutableArray<string>.Empty;
            }

            return new WorkspaceMetadataFileReferenceResolver(metadataService, new RelativePathResolver(assemblySearchPaths, baseDirectory: projectDirectory));
        }

        /// <summary>
        /// Used for unit testing: don't crash the process if something bad happens.
        /// </summary>
        internal static bool CrashOnException = true;

        protected static bool FilterException(Exception e)
        {
            if (CrashOnException)
            {
                FatalError.Report(e);
            }

            // Nothing fancy, so don't catch
            return false;
        }

        #region FolderNames
        private readonly List<string> _tmpFolders = new List<string>();
        private readonly Dictionary<uint, ImmutableArray<string>> _folderNameMap = new Dictionary<uint, ImmutableArray<string>>();

        public ImmutableArray<string> GetFolderNamesFromHierarchy(uint documentItemID)
        {
            AssertIsForeground();

            if (documentItemID != (uint)VSConstants.VSITEMID.Nil && Hierarchy.GetProperty(documentItemID, (int)VsHierarchyPropID.Parent, out var parentObj) == VSConstants.S_OK)
            {
                var parentID = UnboxVSItemId(parentObj);
                if (parentID != (uint)VSConstants.VSITEMID.Nil && parentID != (uint)VSConstants.VSITEMID.Root)
                {
                    return GetFolderNamesForFolder(parentID);
                }
            }

            return ImmutableArray<string>.Empty;
        }

        private ImmutableArray<string> GetFolderNamesForFolder(uint folderItemID)
        {
            AssertIsForeground();

            // note: use of tmpFolders is assuming this API is called on UI thread only.
            _tmpFolders.Clear();
            if (!_folderNameMap.TryGetValue(folderItemID, out var names))
            {
                ComputeFolderNames(folderItemID, _tmpFolders, Hierarchy);
                names = _tmpFolders.ToImmutableArray();
                _folderNameMap.Add(folderItemID, names);
            }
            else
            {
                // verify names, and change map if we get a different set.
                // this is necessary because we only get document adds/removes from the project system
                // when a document name or folder name changes.
                ComputeFolderNames(folderItemID, _tmpFolders, Hierarchy);
                if (!Enumerable.SequenceEqual(names, _tmpFolders))
                {
                    names = _tmpFolders.ToImmutableArray();
                    _folderNameMap[folderItemID] = names;
                }
            }

            return names;
        }

        // Different hierarchies are inconsistent on whether they return ints or uints for VSItemIds.
        // Technically it should be a uint.  However, there's no enforcement of this, and marshalling
        // from native to managed can end up resulting in boxed ints instead.  Handle both here so 
        // we're resilient to however the IVsHierarchy was actually implemented.
        private static uint UnboxVSItemId(object id)
        {
            return id is uint ? (uint)id : unchecked((uint)(int)id);
        }

        private static void ComputeFolderNames(uint folderItemID, List<string> names, IVsHierarchy hierarchy)
        {
            if (hierarchy.GetProperty((uint)folderItemID, (int)VsHierarchyPropID.Name, out var nameObj) == VSConstants.S_OK)
            {
                // For 'Shared' projects, IVSHierarchy returns a hierarchy item with < character in its name (i.e. <SharedProjectName>)
                // as a child of the root item. There is no such item in the 'visual' hierarchy in solution explorer and no such folder
                // is present on disk either. Since this is not a real 'folder', we exclude it from the contents of Document.Folders.
                // Note: The parent of the hierarchy item that contains < character in its name is VSITEMID.Root. So we don't need to
                // worry about accidental propagation out of the Shared project to any containing 'Solution' folders - the check for
                // VSITEMID.Root below already takes care of that.
                var name = (string)nameObj;
                if (!name.StartsWith("<", StringComparison.OrdinalIgnoreCase))
                {
                    names.Insert(0, name);
                }
            }

            if (hierarchy.GetProperty((uint)folderItemID, (int)VsHierarchyPropID.Parent, out var parentObj) == VSConstants.S_OK)
            {
                var parentID = UnboxVSItemId(parentObj);
                if (parentID != (uint)VSConstants.VSITEMID.Nil && parentID != (uint)VSConstants.VSITEMID.Root)
                {
                    ComputeFolderNames(parentID, names, hierarchy);
                }
            }
        }
        #endregion
    }
}<|MERGE_RESOLUTION|>--- conflicted
+++ resolved
@@ -960,11 +960,10 @@
             string filename,
             SourceCodeKind sourceCodeKind,
             Func<IVisualStudioHostDocument, bool> getIsCurrentContext,
-<<<<<<< HEAD
-            Func<uint, IReadOnlyList<string>> getFolderNames,
+            ImmutableArray<string> folderNames,
             IDocumentServiceFactory documentServiceFactory)
         {
-            AddFile(filename, sourceTextContainer: null, sourceCodeKind, getIsCurrentContext, getFolderNames, documentServiceFactory);
+            AddFile(filename, sourceTextContainer: null, sourceCodeKind, getIsCurrentContext, folderNames, documentServiceFactory);
         }
 
         protected void AddFile(
@@ -972,11 +971,8 @@
             SourceTextContainer sourceTextContainer,
             SourceCodeKind sourceCodeKind,
             Func<IVisualStudioHostDocument, bool> getIsCurrentContext,
-            Func<uint, IReadOnlyList<string>> getFolderNames,
+            ImmutableArray<string> folderNames,
             IDocumentServiceFactory documentServiceFactory)
-=======
-            ImmutableArray<string> folderNames)
->>>>>>> 87cbbac4
         {
             AssertIsForeground();
 
