--- conflicted
+++ resolved
@@ -46,26 +46,14 @@
         public EventHookupCommandHandler(
             IThreadingContext threadingContext,
             IInlineRenameService inlineRenameService,
-<<<<<<< HEAD
             IAsynchronousOperationListenerProvider listenerProvider,
             EventHookupSessionManager eventHookupSessionManager)
-=======
-#pragma warning disable CS0618 // IQuickInfo* is obsolete, tracked by https://github.com/dotnet/roslyn/issues/24094
-            IQuickInfoBroker quickInfoBroker,
-#pragma warning restore CS0618 // IQuickInfo* is obsolete, tracked by https://github.com/dotnet/roslyn/issues/24094
-            [Import(AllowDefault = true)] IHACK_EventHookupDismissalOnBufferChangePreventerService prematureDismissalPreventer,
-            IAsynchronousOperationListenerProvider listenerProvider)
             : base(threadingContext)
->>>>>>> bd1e0c6c
         {
             _inlineRenameService = inlineRenameService;
             _asyncListener = listenerProvider.GetListener(FeatureAttribute.EventHookup);
 
-<<<<<<< HEAD
             this.EventHookupSessionManager = eventHookupSessionManager;
-=======
-            this.EventHookupSessionManager = new EventHookupSessionManager(threadingContext, prematureDismissalPreventer, quickInfoBroker);
->>>>>>> bd1e0c6c
         }
     }
 }