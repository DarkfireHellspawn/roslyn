--- conflicted
+++ resolved
@@ -1506,11 +1506,7 @@
 
         internal override string VisualizeRealIL(IModuleSymbol peModule, CompilationTestData.MethodData methodData, IReadOnlyDictionary<int, string> markers, bool areLocalsZeroed)
         {
-<<<<<<< HEAD
-            return VisualizeRealIL((PEModuleSymbol)peModule, methodData, markers, areLocalsZeroed);
-=======
-            return VisualizeRealIL((PEModuleSymbol)peModule.GetSymbol(), methodData, markers);
->>>>>>> 7004098f
+            return VisualizeRealIL((PEModuleSymbol)peModule.GetSymbol(), methodData, markers, areLocalsZeroed);
         }
 
         /// <summary>
