--- conflicted
+++ resolved
@@ -1322,16 +1322,12 @@
             uint scopeOfTheContainingExpression,
             DiagnosticBag diagnostics)
         {
-<<<<<<< HEAD
-            if (!symbol.RequiresInstanceReceiver)
-=======
             // SPEC:
             // In a method invocation, the following constraints apply:
             // - If there is a ref or out argument of a ref struct type (including the receiver), with safe-to-escape E1, then
             // - no argument (including the receiver) may have a narrower safe-to-escape than E1.
 
-            if (symbol.IsStatic)
->>>>>>> 04252e91
+            if (!symbol.RequiresInstanceReceiver)
             {
                 // ignore receiver when symbol is static
                 receiverOpt = null;
