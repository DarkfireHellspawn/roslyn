--- conflicted
+++ resolved
@@ -2235,12 +2235,8 @@
                 {
                     case BoundKind.PropertyAccess:
                     case BoundKind.IndexerAccess:
-<<<<<<< HEAD
-                        return CheckValueKind(argumentSyntax, arg, BindValueKind.RefOrOut, false, diagnostics);
-=======
-                        hadError = !CheckIsVariable(argumentSyntax, arg, BindValueKind.RefOrOut, false, diagnostics);
+                        hadError = !CheckValueKind(argumentSyntax, arg, BindValueKind.RefOrOut, false, diagnostics);
                         return;
->>>>>>> 73aeb5fb
                 }
             }
 
