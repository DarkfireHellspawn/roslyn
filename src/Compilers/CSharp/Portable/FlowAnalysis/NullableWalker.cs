--- conflicted
+++ resolved
@@ -629,63 +629,6 @@
                 }
                 return null;
             }
-<<<<<<< HEAD
-=======
-
-            // Returns true if the nullable state from the operand of the conversion
-            // can be used as is, and we can create a slot from the conversion.
-            static bool isSupportedConversion(Conversion conversion, BoundExpression? operandOpt)
-            {
-                // https://github.com/dotnet/roslyn/issues/32599: Allow implicit and explicit
-                // conversions where the nullable state of the operand remains valid.
-                switch (conversion.Kind)
-                {
-                    case ConversionKind.Identity:
-                    case ConversionKind.DefaultOrNullLiteral:
-                    case ConversionKind.ImplicitReference:
-                    case ConversionKind.ExplicitReference:
-                    case ConversionKind.Boxing:
-                    case ConversionKind.Unboxing:
-                        return true;
-                    case ConversionKind.ImplicitTupleLiteral:
-                    case ConversionKind.ExplicitTupleLiteral:
-                        switch (operandOpt?.Kind)
-                        {
-                            case BoundKind.Conversion:
-                                {
-                                    var operandConversion = (BoundConversion)operandOpt;
-                                    // https://github.com/dotnet/roslyn/issues/34246: Infer nullability in switch on conditional access operator.
-                                    return isSupportedConversion(operandConversion!.Conversion, operandConversion.Operand);
-                                }
-                            case BoundKind.ConvertedTupleLiteral:
-                                {
-                                    // https://github.com/dotnet/roslyn/issues/34246: Infer nullability in switch on conditional access operator.
-                                    var arguments = ((BoundConvertedTupleLiteral)operandOpt!).Arguments;
-                                    var conversions = conversion.UnderlyingConversions;
-                                    for (int i = 0; i < arguments.Length; i++)
-                                    {
-                                        // https://github.com/dotnet/roslyn/issues/32600: Copy nullable
-                                        // state of tuple elements independently.
-                                        if (!isSupportedConversion(conversions[i], (arguments[i] as BoundConversion)?.Operand))
-                                        {
-                                            return false;
-                                        }
-                                    }
-                                    return true;
-                                }
-                            default:
-                                return false;
-                        }
-                    case ConversionKind.ImplicitTuple:
-                    case ConversionKind.ExplicitTuple:
-                        // https://github.com/dotnet/roslyn/issues/32600: Copy nullable
-                        // state of tuple elements independently.
-                        return conversion.UnderlyingConversions.All(c => isSupportedConversion(c, null));
-                    default:
-                        return false;
-                }
-            }
->>>>>>> 1e26e5d0
         }
 
         protected override void VisitRvalue(BoundExpression node)
@@ -880,7 +823,7 @@
         /// Update tracked value on assignment.
         /// </summary>
         private void TrackNullableStateForAssignment(
-            BoundExpression valueOpt,
+            BoundExpression? valueOpt,
             TypeWithAnnotations targetType,
             int targetSlot,
             TypeWithState valueType,
@@ -3791,7 +3734,7 @@
                 TrackNullableStateForAssignment(value, field.TypeWithAnnotations, GetOrCreateSlot(field, slot), valueType, MakeSlot(value));
         }
 
-        private void TrackNullableStateOfNullableValue(int containingSlot, TypeSymbol containingType, BoundExpression value, TypeWithState valueType, int valueSlot)
+        private void TrackNullableStateOfNullableValue(int containingSlot, TypeSymbol containingType, BoundExpression? value, TypeWithState valueType, int valueSlot)
         {
             Debug.Assert(containingType.OriginalDefinition.SpecialType == SpecialType.System_Nullable_T);
             Debug.Assert(containingSlot > 0);
@@ -3830,7 +3773,6 @@
             }
         }
 
-<<<<<<< HEAD
         private void TrackNullableStateOfTupleConversion(BoundConversion node)
         {
             Debug.Assert(node.ConversionKind == ConversionKind.ImplicitTuple || node.ConversionKind == ConversionKind.ExplicitTuple);
@@ -3915,10 +3857,7 @@
             }
         }
 
-        public override BoundNode VisitTupleBinaryOperator(BoundTupleBinaryOperator node)
-=======
         public override BoundNode? VisitTupleBinaryOperator(BoundTupleBinaryOperator node)
->>>>>>> 1e26e5d0
         {
             base.VisitTupleBinaryOperator(node);
             SetNotNullResult(node);
