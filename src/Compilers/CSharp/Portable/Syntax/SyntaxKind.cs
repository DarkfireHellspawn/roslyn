﻿// Copyright (c) Microsoft.  All Rights Reserved.  Licensed under the Apache License, Version 2.0.  See License.txt in the project root for license information.

namespace Microsoft.CodeAnalysis.CSharp
{
    // DO NOT CHANGE NUMBERS ASSIGNED TO EXISTING KINDS OR YOU WILL BREAK BINARY COMPATIBILITY
    public enum SyntaxKind : ushort
    {
        None = 0,
        List = GreenNode.ListKind,

        // punctuation
        TildeToken = 8193,
        ExclamationToken = 8194,
        DollarToken = 8195,
        PercentToken = 8196,
        CaretToken = 8197,
        AmpersandToken = 8198,
        AsteriskToken = 8199,
        OpenParenToken = 8200,
        CloseParenToken = 8201,
        MinusToken = 8202,
        PlusToken = 8203,
        EqualsToken = 8204,
        OpenBraceToken = 8205,
        CloseBraceToken = 8206,
        OpenBracketToken = 8207,
        CloseBracketToken = 8208,
        BarToken = 8209,
        BackslashToken = 8210,
        ColonToken = 8211,
        SemicolonToken = 8212,
        DoubleQuoteToken = 8213,
        SingleQuoteToken = 8214,
        LessThanToken = 8215,
        CommaToken = 8216,
        GreaterThanToken = 8217,
        DotToken = 8218,
        QuestionToken = 8219,
        HashToken = 8220,
        SlashToken = 8221,

        // additional xml tokens
        SlashGreaterThanToken = 8232, // xml empty element end
        LessThanSlashToken = 8233, // element end tag start token
        XmlCommentStartToken = 8234, // <!--
        XmlCommentEndToken = 8235, // -->
        XmlCDataStartToken = 8236, // <![CDATA[
        XmlCDataEndToken = 8237, // ]]>
        XmlProcessingInstructionStartToken = 8238, // <?
        XmlProcessingInstructionEndToken = 8239, // ?>

        // compound punctuation
        BarBarToken = 8260,
        AmpersandAmpersandToken = 8261,
        MinusMinusToken = 8262,
        PlusPlusToken = 8263,
        ColonColonToken = 8264,
        QuestionQuestionToken = 8265,
        MinusGreaterThanToken = 8266,
        ExclamationEqualsToken = 8267,
        EqualsEqualsToken = 8268,
        EqualsGreaterThanToken = 8269,
        LessThanEqualsToken = 8270,
        LessThanLessThanToken = 8271,
        LessThanLessThanEqualsToken = 8272,
        GreaterThanEqualsToken = 8273,
        GreaterThanGreaterThanToken = 8274,
        GreaterThanGreaterThanEqualsToken = 8275,
        SlashEqualsToken = 8276,
        AsteriskEqualsToken = 8277,
        BarEqualsToken = 8278,
        AmpersandEqualsToken = 8279,
        PlusEqualsToken = 8280,
        MinusEqualsToken = 8281,
        CaretEqualsToken = 8282,
        PercentEqualsToken = 8283,

        // Keywords
        BoolKeyword = 8304,
        ByteKeyword = 8305,
        SByteKeyword = 8306,
        ShortKeyword = 8307,
        UShortKeyword = 8308,
        IntKeyword = 8309,
        UIntKeyword = 8310,
        LongKeyword = 8311,
        ULongKeyword = 8312,
        DoubleKeyword = 8313,
        FloatKeyword = 8314,
        DecimalKeyword = 8315,
        StringKeyword = 8316,
        CharKeyword = 8317,
        VoidKeyword = 8318,
        ObjectKeyword = 8319,
        TypeOfKeyword = 8320,
        SizeOfKeyword = 8321,
        NullKeyword = 8322,
        TrueKeyword = 8323,
        FalseKeyword = 8324,
        IfKeyword = 8325,
        ElseKeyword = 8326,
        WhileKeyword = 8327,
        ForKeyword = 8328,
        ForEachKeyword = 8329,
        DoKeyword = 8330,
        SwitchKeyword = 8331,
        CaseKeyword = 8332,
        DefaultKeyword = 8333,
        TryKeyword = 8334,
        CatchKeyword = 8335,
        FinallyKeyword = 8336,
        LockKeyword = 8337,
        GotoKeyword = 8338,
        BreakKeyword = 8339,
        ContinueKeyword = 8340,
        ReturnKeyword = 8341,
        ThrowKeyword = 8342,
        PublicKeyword = 8343,
        PrivateKeyword = 8344,
        InternalKeyword = 8345,
        ProtectedKeyword = 8346,
        StaticKeyword = 8347,
        ReadOnlyKeyword = 8348,
        SealedKeyword = 8349,
        ConstKeyword = 8350,
        FixedKeyword = 8351,
        StackAllocKeyword = 8352,
        VolatileKeyword = 8353,
        NewKeyword = 8354,
        OverrideKeyword = 8355,
        AbstractKeyword = 8356,
        VirtualKeyword = 8357,
        EventKeyword = 8358,
        ExternKeyword = 8359,
        RefKeyword = 8360,
        OutKeyword = 8361,
        InKeyword = 8362,
        IsKeyword = 8363,
        AsKeyword = 8364,
        ParamsKeyword = 8365,
        ArgListKeyword = 8366,
        MakeRefKeyword = 8367,
        RefTypeKeyword = 8368,
        RefValueKeyword = 8369,
        ThisKeyword = 8370,
        BaseKeyword = 8371,
        NamespaceKeyword = 8372,
        UsingKeyword = 8373,
        ClassKeyword = 8374,
        StructKeyword = 8375,
        InterfaceKeyword = 8376,
        EnumKeyword = 8377,
        DelegateKeyword = 8378,
        CheckedKeyword = 8379,
        UncheckedKeyword = 8380,
        UnsafeKeyword = 8381,
        OperatorKeyword = 8382,
        ExplicitKeyword = 8383,
        ImplicitKeyword = 8384,

        // contextual keywords
        YieldKeyword = 8405,
        PartialKeyword = 8406,
        AliasKeyword = 8407,
        GlobalKeyword = 8408,
        AssemblyKeyword = 8409,
        ModuleKeyword = 8410,
        TypeKeyword = 8411,
        FieldKeyword = 8412,
        MethodKeyword = 8413,
        ParamKeyword = 8414,
        PropertyKeyword = 8415,
        TypeVarKeyword = 8416,
        GetKeyword = 8417,
        SetKeyword = 8418,
        AddKeyword = 8419,
        RemoveKeyword = 8420,
        WhereKeyword = 8421,
        FromKeyword = 8422,
        GroupKeyword = 8423,
        JoinKeyword = 8424,
        IntoKeyword = 8425,
        LetKeyword = 8426,
        ByKeyword = 8427,
        SelectKeyword = 8428,
        OrderByKeyword = 8429,
        OnKeyword = 8430,
        EqualsKeyword = 8431,
        AscendingKeyword = 8432,
        DescendingKeyword = 8433,
        NameOfKeyword = 8434,
        AsyncKeyword = 8435,
        AwaitKeyword = 8436,
        WhenKeyword = 8437,
<<<<<<< HEAD
        ReplaceKeyword = 8439,
        OriginalKeyword = 8440,
        ExtensionKeyword = 8441,
=======
>>>>>>> 69db534f

        // additional preprocessor keywords
        ElifKeyword = 8467,
        EndIfKeyword = 8468,
        RegionKeyword = 8469,
        EndRegionKeyword = 8470,
        DefineKeyword = 8471,
        UndefKeyword = 8472,
        WarningKeyword = 8473,
        ErrorKeyword = 8474,
        LineKeyword = 8475,
        PragmaKeyword = 8476,
        HiddenKeyword = 8477,
        ChecksumKeyword = 8478,
        DisableKeyword = 8479,
        RestoreKeyword = 8480,
        ReferenceKeyword = 8481,
        LoadKeyword = 8485,

        InterpolatedStringStartToken = 8482,            // $"
        InterpolatedStringEndToken = 8483,              // "
        InterpolatedVerbatimStringStartToken = 8484,    // $@"

        // Other
        OmittedTypeArgumentToken = 8492,
        OmittedArraySizeExpressionToken = 8493,
        EndOfDirectiveToken = 8494,
        EndOfDocumentationCommentToken = 8495,
        EndOfFileToken = 8496, //NB: this is assumed to be the last textless token

        // tokens with text
        BadToken = 8507,
        IdentifierToken = 8508,
        NumericLiteralToken = 8509,
        CharacterLiteralToken = 8510,
        StringLiteralToken = 8511,
        XmlEntityLiteralToken = 8512,  // &lt; &gt; &quot; &amp; &apos; or &name; or &#nnnn; or &#xhhhh;
        XmlTextLiteralToken = 8513,    // xml text node text
        XmlTextLiteralNewLineToken = 8514,

        InterpolatedStringToken = 8515,                 // terminal for a whole interpolated string $" ... { expr } ..."
                                                        // This only exists in transient form during parsing.
        InterpolatedStringTextToken = 8517,             // literal text that is part of an interpolated string

        // trivia
        EndOfLineTrivia = 8539,
        WhitespaceTrivia = 8540,
        SingleLineCommentTrivia = 8541,
        MultiLineCommentTrivia = 8542,
        DocumentationCommentExteriorTrivia = 8543,
        SingleLineDocumentationCommentTrivia = 8544,
        MultiLineDocumentationCommentTrivia = 8545,
        DisabledTextTrivia = 8546,
        PreprocessingMessageTrivia = 8547,
        IfDirectiveTrivia = 8548,
        ElifDirectiveTrivia = 8549,
        ElseDirectiveTrivia = 8550,
        EndIfDirectiveTrivia = 8551,
        RegionDirectiveTrivia = 8552,
        EndRegionDirectiveTrivia = 8553,
        DefineDirectiveTrivia = 8554,
        UndefDirectiveTrivia = 8555,
        ErrorDirectiveTrivia = 8556,
        WarningDirectiveTrivia = 8557,
        LineDirectiveTrivia = 8558,
        PragmaWarningDirectiveTrivia = 8559,
        PragmaChecksumDirectiveTrivia = 8560,
        ReferenceDirectiveTrivia = 8561,
        BadDirectiveTrivia = 8562,
        SkippedTokensTrivia = 8563,

        // xml nodes (for xml doc comment structure)
        XmlElement = 8574,
        XmlElementStartTag = 8575,
        XmlElementEndTag = 8576,
        XmlEmptyElement = 8577,
        XmlTextAttribute = 8578,
        XmlCrefAttribute = 8579,
        XmlNameAttribute = 8580,
        XmlName = 8581,
        XmlPrefix = 8582,
        XmlText = 8583,
        XmlCDataSection = 8584,
        XmlComment = 8585,
        XmlProcessingInstruction = 8586,

        // documentation comment nodes (structure inside DocumentationCommentTrivia)
        TypeCref = 8597,
        QualifiedCref = 8598,
        NameMemberCref = 8599,
        IndexerMemberCref = 8600,
        OperatorMemberCref = 8601,
        ConversionOperatorMemberCref = 8602,
        CrefParameterList = 8603,
        CrefBracketedParameterList = 8604,
        CrefParameter = 8605,

        // names & type-names
        IdentifierName = 8616,
        QualifiedName = 8617,
        GenericName = 8618,
        TypeArgumentList = 8619,
        AliasQualifiedName = 8620,
        PredefinedType = 8621,
        ArrayType = 8622,
        ArrayRankSpecifier = 8623,
        PointerType = 8624,
        NullableType = 8625,
        OmittedTypeArgument = 8626,

        // expressions
        ParenthesizedExpression = 8632,
        ConditionalExpression = 8633,
        InvocationExpression = 8634,
        ElementAccessExpression = 8635,
        ArgumentList = 8636,
        BracketedArgumentList = 8637,
        Argument = 8638,
        NameColon = 8639,
        CastExpression = 8640,
        AnonymousMethodExpression = 8641,
        SimpleLambdaExpression = 8642,
        ParenthesizedLambdaExpression = 8643,
        ObjectInitializerExpression = 8644,
        CollectionInitializerExpression = 8645,
        ArrayInitializerExpression = 8646,
        AnonymousObjectMemberDeclarator = 8647,
        ComplexElementInitializerExpression = 8648,
        ObjectCreationExpression = 8649,
        AnonymousObjectCreationExpression = 8650,
        ArrayCreationExpression = 8651,
        ImplicitArrayCreationExpression = 8652,
        StackAllocArrayCreationExpression = 8653,
        OmittedArraySizeExpression = 8654,
        InterpolatedStringExpression = 8655,
        ImplicitElementAccess = 8656,
        IsPatternExpression = 8657,

        // binary expressions
        AddExpression = 8668,
        SubtractExpression = 8669,
        MultiplyExpression = 8670,
        DivideExpression = 8671,
        ModuloExpression = 8672,
        LeftShiftExpression = 8673,
        RightShiftExpression = 8674,
        LogicalOrExpression = 8675,
        LogicalAndExpression = 8676,
        BitwiseOrExpression = 8677,
        BitwiseAndExpression = 8678,
        ExclusiveOrExpression = 8679,
        EqualsExpression = 8680,
        NotEqualsExpression = 8681,
        LessThanExpression = 8682,
        LessThanOrEqualExpression = 8683,
        GreaterThanExpression = 8684,
        GreaterThanOrEqualExpression = 8685,
        IsExpression = 8686,
        AsExpression = 8687,
        CoalesceExpression = 8688,
        SimpleMemberAccessExpression = 8689,  // dot access:   a.b
        PointerMemberAccessExpression = 8690,  // arrow access:   a->b
        ConditionalAccessExpression = 8691,    // question mark access:   a?.b , a?[1]

        // binding expressions
        MemberBindingExpression = 8707,
        ElementBindingExpression = 8708,

        // binary assignment expressions
        SimpleAssignmentExpression = 8714,
        AddAssignmentExpression = 8715,
        SubtractAssignmentExpression = 8716,
        MultiplyAssignmentExpression = 8717,
        DivideAssignmentExpression = 8718,
        ModuloAssignmentExpression = 8719,
        AndAssignmentExpression = 8720,
        ExclusiveOrAssignmentExpression = 8721,
        OrAssignmentExpression = 8722,
        LeftShiftAssignmentExpression = 8723,
        RightShiftAssignmentExpression = 8724,

        // unary expressions
        UnaryPlusExpression = 8730,
        UnaryMinusExpression = 8731,
        BitwiseNotExpression = 8732,
        LogicalNotExpression = 8733,
        PreIncrementExpression = 8734,
        PreDecrementExpression = 8735,
        PointerIndirectionExpression = 8736,
        AddressOfExpression = 8737,
        PostIncrementExpression = 8738,
        PostDecrementExpression = 8739,
        AwaitExpression = 8740,

        // primary expression
        ThisExpression = 8746,
        BaseExpression = 8747,
        ArgListExpression = 8748,
        NumericLiteralExpression = 8749,
        StringLiteralExpression = 8750,
        CharacterLiteralExpression = 8751,
        TrueLiteralExpression = 8752,
        FalseLiteralExpression = 8753,
        NullLiteralExpression = 8754,

        // primary function expressions
        TypeOfExpression = 8760,
        SizeOfExpression = 8761,
        CheckedExpression = 8762,
        UncheckedExpression = 8763,
        DefaultExpression = 8764,
        MakeRefExpression = 8765,
        RefValueExpression = 8766,
        RefTypeExpression = 8767,
        // NameOfExpression = 8768, // we represent nameof(x) as an invocation expression

        // query expressions
        QueryExpression = 8774,
        QueryBody = 8775,
        FromClause = 8776,
        LetClause = 8777,
        JoinClause = 8778,
        JoinIntoClause = 8779,
        WhereClause = 8780,
        OrderByClause = 8781,
        AscendingOrdering = 8782,
        DescendingOrdering = 8783,
        SelectClause = 8784,
        GroupClause = 8785,
        QueryContinuation = 8786,

        // statements
        Block = 8792,
        LocalDeclarationStatement = 8793,
        VariableDeclaration = 8794,
        VariableDeclarator = 8795,
        EqualsValueClause = 8796,
        ExpressionStatement = 8797,
        EmptyStatement = 8798,
        LabeledStatement = 8799,

        // jump statements
        GotoStatement = 8800,
        GotoCaseStatement = 8801,
        GotoDefaultStatement = 8802,
        BreakStatement = 8803,
        ContinueStatement = 8804,
        ReturnStatement = 8805,
        YieldReturnStatement = 8806,
        YieldBreakStatement = 8807,
        ThrowStatement = 8808,

        WhileStatement = 8809,
        DoStatement = 8810,
        ForStatement = 8811,
        ForEachStatement = 8812,
        UsingStatement = 8813,
        FixedStatement = 8814,

        // checked statements
        CheckedStatement = 8815,
        UncheckedStatement = 8816,

        UnsafeStatement = 8817,
        LockStatement = 8818,
        IfStatement = 8819,
        ElseClause = 8820,
        SwitchStatement = 8821,
        SwitchSection = 8822,
        CaseSwitchLabel = 8823,
        DefaultSwitchLabel = 8824,
        TryStatement = 8825,
        CatchClause = 8826,
        CatchDeclaration = 8827,
        CatchFilterClause = 8828,
        FinallyClause = 8829,

        // statements that didn't fit above
        LocalFunctionStatement = 8830,

        // declarations
        CompilationUnit = 8840,
        GlobalStatement = 8841,
        NamespaceDeclaration = 8842,
        UsingDirective = 8843,
        ExternAliasDirective = 8844,

        // attributes
        AttributeList = 8847,
        AttributeTargetSpecifier = 8848,
        Attribute = 8849,
        AttributeArgumentList = 8850,
        AttributeArgument = 8851,
        NameEquals = 8852,

        // type declarations
        ClassDeclaration = 8855,
        StructDeclaration = 8856,
        InterfaceDeclaration = 8857,
        EnumDeclaration = 8858,
        DelegateDeclaration = 8859,

        BaseList = 8864,
        SimpleBaseType = 8865,
        TypeParameterConstraintClause = 8866,
        ConstructorConstraint = 8867,
        ClassConstraint = 8868,
        StructConstraint = 8869,
        TypeConstraint = 8870,
        ExplicitInterfaceSpecifier = 8871,
        EnumMemberDeclaration = 8872,
        FieldDeclaration = 8873,
        EventFieldDeclaration = 8874,
        MethodDeclaration = 8875,
        OperatorDeclaration = 8876,
        ConversionOperatorDeclaration = 8877,
        ConstructorDeclaration = 8878,

        BaseConstructorInitializer = 8889,
        ThisConstructorInitializer = 8890,
        DestructorDeclaration = 8891,
        PropertyDeclaration = 8892,
        EventDeclaration = 8893,
        IndexerDeclaration = 8894,
        AccessorList = 8895,
        GetAccessorDeclaration = 8896,
        SetAccessorDeclaration = 8897,
        AddAccessorDeclaration = 8898,
        RemoveAccessorDeclaration = 8899,
        UnknownAccessorDeclaration = 8900,
        ParameterList = 8906,
        BracketedParameterList = 8907,
        Parameter = 8908,
        TypeParameterList = 8909,
        TypeParameter = 8910,
        IncompleteMember = 8916,
        ArrowExpressionClause = 8917,
        Interpolation = 8918, // part of an interpolated string
        InterpolatedStringText = 8919,
        InterpolationAlignmentClause = 8920,
        InterpolationFormatClause = 8921,

        ShebangDirectiveTrivia = 8922,
        LoadDirectiveTrivia = 8923,
        // Changes after C# 6
		// tuples
        TupleType = 8925,
        TupleElement = 8926,
        TupleExpression = 8927,
        VariableDeconstructionDeclarator = 8928,

        // patterns (for pattern-matching)
        DeclarationPattern = 9000,
        ConstantPattern = 9002,
        CasePatternSwitchLabel = 9009,
        WhenClause = 9013,
        // Kinds between 9000 and 9039 are "reserved" for pattern matching.
        // Please start with 9040 if you add more kinds below.

    }
}<|MERGE_RESOLUTION|>--- conflicted
+++ resolved
@@ -192,12 +192,7 @@
         AsyncKeyword = 8435,
         AwaitKeyword = 8436,
         WhenKeyword = 8437,
-<<<<<<< HEAD
-        ReplaceKeyword = 8439,
-        OriginalKeyword = 8440,
-        ExtensionKeyword = 8441,
-=======
->>>>>>> 69db534f
+        ExtensionKeyword = 8438,
 
         // additional preprocessor keywords
         ElifKeyword = 8467,
