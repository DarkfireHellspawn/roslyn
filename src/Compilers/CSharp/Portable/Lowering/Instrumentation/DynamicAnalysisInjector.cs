﻿// Copyright (c) Microsoft.  All Rights Reserved.  Licensed under the Apache License, Version 2.0.  See License.txt in the project root for license information.

using System.Collections.Immutable;
using System.Diagnostics;
using System.Linq;
using Microsoft.Cci;
using Microsoft.CodeAnalysis.CodeGen;
using Microsoft.CodeAnalysis.Collections;
using Microsoft.CodeAnalysis.CSharp.Symbols;
using Microsoft.CodeAnalysis.CSharp.Syntax;
using Microsoft.CodeAnalysis.PooledObjects;

namespace Microsoft.CodeAnalysis.CSharp
{
    /// <summary>
    /// This type provides means for instrumenting compiled methods for dynamic analysis.
    /// It can be combined with other <see cref="Instrumenter"/>s.
    /// </summary>
    internal sealed class DynamicAnalysisInjector : CompoundInstrumenter
    {
        private readonly MethodSymbol _method;
        private readonly BoundStatement _methodBody;
        private readonly MethodSymbol _createPayloadForMethodsSpanningSingleFile;
        private readonly MethodSymbol _createPayloadForMethodsSpanningMultipleFiles;
        private readonly ArrayBuilder<SourceSpan> _spansBuilder;
        private ImmutableArray<SourceSpan> _dynamicAnalysisSpans = ImmutableArray<SourceSpan>.Empty;
        private readonly BoundStatement _methodEntryInstrumentation;
        private readonly ArrayTypeSymbol _payloadType;
        private readonly LocalSymbol _methodPayload;
        private readonly DiagnosticBag _diagnostics;
        private readonly DebugDocumentProvider _debugDocumentProvider;
        private readonly SyntheticBoundNodeFactory _methodBodyFactory;

        public static DynamicAnalysisInjector TryCreate(
            MethodSymbol method,
            BoundStatement methodBody,
            SyntheticBoundNodeFactory methodBodyFactory,
            DiagnosticBag diagnostics,
            DebugDocumentProvider debugDocumentProvider,
            Instrumenter previous)
        {
            // Do not instrument implicitly-declared methods, except for constructors.
            // Instrument implicit constructors in order to instrument member initializers.
            if (method.IsImplicitlyDeclared && !method.IsImplicitConstructor)
            {
                return null;
            }

            // Do not instrument methods marked with or in scope of ExcludeFromCodeCoverageAttribute.
            if (IsExcludedFromCodeCoverage(method))
            {
                return null;
            }

            MethodSymbol createPayloadForMethodsSpanningSingleFile = GetCreatePayloadOverload(
                methodBodyFactory.Compilation,
                WellKnownMember.Microsoft_CodeAnalysis_Runtime_Instrumentation__CreatePayloadForMethodsSpanningSingleFile,
                methodBody.Syntax,
                diagnostics);

            MethodSymbol createPayloadForMethodsSpanningMultipleFiles = GetCreatePayloadOverload(
                methodBodyFactory.Compilation,
                WellKnownMember.Microsoft_CodeAnalysis_Runtime_Instrumentation__CreatePayloadForMethodsSpanningMultipleFiles,
                methodBody.Syntax,
                diagnostics);

            // Do not instrument any methods if CreatePayload is not present.
            if ((object)createPayloadForMethodsSpanningSingleFile == null || (object)createPayloadForMethodsSpanningMultipleFiles == null)
            {
                return null;
            }

            // Do not instrument CreatePayload if it is part of the current compilation (which occurs only during testing).
            // CreatePayload will fail at run time with an infinite recursion if it is instrumented.
            if (method.Equals(createPayloadForMethodsSpanningSingleFile) || method.Equals(createPayloadForMethodsSpanningMultipleFiles))
            {
                return null;
            }

            return new DynamicAnalysisInjector(
                method,
                methodBody,
                methodBodyFactory,
                createPayloadForMethodsSpanningSingleFile,
                createPayloadForMethodsSpanningMultipleFiles,
                diagnostics,
                debugDocumentProvider,
                previous);
        }

        private DynamicAnalysisInjector(
            MethodSymbol method,
            BoundStatement methodBody,
            SyntheticBoundNodeFactory methodBodyFactory,
            MethodSymbol createPayloadForMethodsSpanningSingleFile,
            MethodSymbol createPayloadForMethodsSpanningMultipleFiles,
            DiagnosticBag diagnostics,
            DebugDocumentProvider debugDocumentProvider,
            Instrumenter previous) : base(previous)
        {
            _createPayloadForMethodsSpanningSingleFile = createPayloadForMethodsSpanningSingleFile;
            _createPayloadForMethodsSpanningMultipleFiles = createPayloadForMethodsSpanningMultipleFiles;
            _method = method;
            _methodBody = methodBody;
            _spansBuilder = ArrayBuilder<SourceSpan>.GetInstance();
            TypeSymbol payloadElementType = methodBodyFactory.SpecialType(SpecialType.System_Boolean);
<<<<<<< HEAD
            _payloadType = ArrayTypeSymbol.CreateCSharpArray(methodBodyFactory.Compilation.Assembly, TypeSymbolWithAnnotations.Create(payloadElementType));
            _methodPayload = methodBodyFactory.SynthesizedLocal(_payloadType, kind: SynthesizedLocalKind.InstrumentationPayload, syntax: methodBody.Syntax);
=======
            _payloadType = ArrayTypeSymbol.CreateCSharpArray(methodBodyFactory.Compilation.Assembly, payloadElementType);
>>>>>>> 844fea4d
            _diagnostics = diagnostics;
            _debugDocumentProvider = debugDocumentProvider;
            _methodBodyFactory = methodBodyFactory;

            // Set the factory context to generate nodes for the current method
            var oldMethod = methodBodyFactory.CurrentMethod;
            methodBodyFactory.CurrentMethod = method;

            _methodPayload = methodBodyFactory.SynthesizedLocal(_payloadType, kind: SynthesizedLocalKind.InstrumentationPayload, syntax: methodBody.Syntax);
            // The first point indicates entry into the method and has the span of the method definition.
            SyntaxNode syntax = MethodDeclarationIfAvailable(methodBody.Syntax);
            if (!method.IsImplicitlyDeclared)
            {
                _methodEntryInstrumentation = AddAnalysisPoint(syntax, SkipAttributes(syntax), methodBodyFactory);
            }

            // Restore context
            methodBodyFactory.CurrentMethod = oldMethod;
        }

        private static bool IsExcludedFromCodeCoverage(MethodSymbol method)
        {
            var containingType = method.ContainingType;
            while ((object)containingType != null)
            {
                if (containingType.IsDirectlyExcludedFromCodeCoverage)
                {
                    return true;
                }

                containingType = containingType.ContainingType;
            }

            // Skip lambdas and local functions. They can't have custom attributes.
            var nonLambda = method.ContainingNonLambdaMember();
            if (nonLambda?.Kind == SymbolKind.Method)
            {
                method = (MethodSymbol)nonLambda;

                if (method.IsDirectlyExcludedFromCodeCoverage)
                {
                    return true;
                }

                var associatedSymbol = method.AssociatedSymbol;
                switch (associatedSymbol?.Kind)
                {
                    case SymbolKind.Property:
                        if (((PropertySymbol)associatedSymbol).IsDirectlyExcludedFromCodeCoverage)
                        {
                            return true;
                        }
                        break;

                    case SymbolKind.Event:
                        if (((EventSymbol)associatedSymbol).IsDirectlyExcludedFromCodeCoverage)
                        {
                            return true;
                        }
                        break;
                }
            }

            return false;
        }

        private static BoundExpressionStatement GetCreatePayloadStatement(
            ImmutableArray<SourceSpan> dynamicAnalysisSpans,
            SyntaxNode methodBodySyntax,
            LocalSymbol methodPayload,
            MethodSymbol createPayloadForMethodsSpanningSingleFile,
            MethodSymbol createPayloadForMethodsSpanningMultipleFiles,
            BoundExpression mvid,
            BoundExpression methodToken,
            BoundExpression payloadSlot,
            SyntheticBoundNodeFactory methodBodyFactory,
            DebugDocumentProvider debugDocumentProvider)
        {
            MethodSymbol createPayloadOverload;
            BoundExpression fileIndexOrIndicesArgument;

            if (dynamicAnalysisSpans.IsEmpty)
            {
                createPayloadOverload = createPayloadForMethodsSpanningSingleFile;

                // For a compiler generated method that has no 'real' spans, we emit the index for
                // the document corresponding to the syntax node that is associated with its bound node.
                var document = GetSourceDocument(debugDocumentProvider, methodBodySyntax);
                fileIndexOrIndicesArgument = methodBodyFactory.SourceDocumentIndex(document);
            }
            else
            {
                var documents = PooledHashSet<DebugSourceDocument>.GetInstance();
                var fileIndices = ArrayBuilder<BoundExpression>.GetInstance();

                foreach (var span in dynamicAnalysisSpans)
                {
                    var document = span.Document;
                    if (documents.Add(document))
                    {
                        fileIndices.Add(methodBodyFactory.SourceDocumentIndex(document));
                    }
                }

                documents.Free();

                // At this point, we should have at least one document since we have already
                // handled the case where method has no 'real' spans (and therefore no documents) above.
                if (fileIndices.Count == 1)
                {
                    createPayloadOverload = createPayloadForMethodsSpanningSingleFile;
                    fileIndexOrIndicesArgument = fileIndices.Single();
                }
                else
                {
                    createPayloadOverload = createPayloadForMethodsSpanningMultipleFiles;

                    // Order of elements in fileIndices should be deterministic because these
                    // elements were added based on order of spans in dynamicAnalysisSpans above.
                    fileIndexOrIndicesArgument = methodBodyFactory.Array(
                        methodBodyFactory.SpecialType(SpecialType.System_Int32), fileIndices.ToImmutable());
                }

                fileIndices.Free();
            }

            return methodBodyFactory.Assignment(
                methodBodyFactory.Local(methodPayload),
                methodBodyFactory.Call(
                    null,
                    createPayloadOverload,
                    mvid,
                    methodToken,
                    fileIndexOrIndicesArgument,
                    payloadSlot,
                    methodBodyFactory.Literal(dynamicAnalysisSpans.Length)));
        }

        public override BoundStatement CreateBlockPrologue(BoundBlock original, out LocalSymbol synthesizedLocal)
        {
            BoundStatement previousPrologue = base.CreateBlockPrologue(original, out synthesizedLocal);
            if (_methodBody == original)
            {
                _dynamicAnalysisSpans = _spansBuilder.ToImmutableAndFree();
                // In the future there will be multiple analysis kinds.
                const int analysisKind = 0;

                ArrayTypeSymbol modulePayloadType =
                    ArrayTypeSymbol.CreateCSharpArray(_methodBodyFactory.Compilation.Assembly, TypeSymbolWithAnnotations.Create(_payloadType));

                // Synthesize the initialization of the instrumentation payload array, using concurrency-safe code:
                //
                // var payload = PID.PayloadRootField[methodIndex];
                // if (payload == null)
                //     payload = Instrumentation.CreatePayload(mvid, methodIndex, fileIndexOrIndices, ref PID.PayloadRootField[methodIndex], payloadLength);

                BoundStatement payloadInitialization =
                    _methodBodyFactory.Assignment(
                        _methodBodyFactory.Local(_methodPayload),
                        _methodBodyFactory.ArrayAccess(
                            _methodBodyFactory.InstrumentationPayloadRoot(analysisKind, modulePayloadType),
                            ImmutableArray.Create(_methodBodyFactory.MethodDefIndex(_method))));

                BoundExpression mvid = _methodBodyFactory.ModuleVersionId();
                BoundExpression methodToken = _methodBodyFactory.MethodDefIndex(_method);

                BoundExpression payloadSlot =
                    _methodBodyFactory.ArrayAccess(
                        _methodBodyFactory.InstrumentationPayloadRoot(analysisKind, modulePayloadType),
                        ImmutableArray.Create(_methodBodyFactory.MethodDefIndex(_method)));

                BoundStatement createPayloadCall =
                    GetCreatePayloadStatement(
                        _dynamicAnalysisSpans,
                        _methodBody.Syntax,
                        _methodPayload,
                        _createPayloadForMethodsSpanningSingleFile,
                        _createPayloadForMethodsSpanningMultipleFiles,
                        mvid,
                        methodToken,
                        payloadSlot,
                        _methodBodyFactory,
                        _debugDocumentProvider);

                BoundExpression payloadNullTest =
                    _methodBodyFactory.Binary(
                        BinaryOperatorKind.ObjectEqual,
                        _methodBodyFactory.SpecialType(SpecialType.System_Boolean),
                        _methodBodyFactory.Local(_methodPayload),
                        _methodBodyFactory.Null(_payloadType));

                BoundStatement payloadIf = _methodBodyFactory.If(payloadNullTest, createPayloadCall);

                Debug.Assert(synthesizedLocal == null);
                synthesizedLocal = _methodPayload;

                ArrayBuilder<BoundStatement> prologueStatements = ArrayBuilder<BoundStatement>.GetInstance(previousPrologue == null ? 3 : 4);
                prologueStatements.Add(payloadInitialization);
                prologueStatements.Add(payloadIf);
                if (_methodEntryInstrumentation != null)
                {
                    prologueStatements.Add(_methodEntryInstrumentation);
                }

                if (previousPrologue != null)
                {
                    prologueStatements.Add(previousPrologue);
                }

                return _methodBodyFactory.StatementList(prologueStatements.ToImmutableAndFree());
            }

            return previousPrologue;
        }

        public ImmutableArray<SourceSpan> DynamicAnalysisSpans => _dynamicAnalysisSpans;

        public override BoundStatement InstrumentNoOpStatement(BoundNoOpStatement original, BoundStatement rewritten)
        {
            return AddDynamicAnalysis(original, base.InstrumentNoOpStatement(original, rewritten));
        }

        public override BoundStatement InstrumentBreakStatement(BoundBreakStatement original, BoundStatement rewritten)
        {
            return AddDynamicAnalysis(original, base.InstrumentBreakStatement(original, rewritten));
        }

        public override BoundStatement InstrumentContinueStatement(BoundContinueStatement original, BoundStatement rewritten)
        {
            return AddDynamicAnalysis(original, base.InstrumentContinueStatement(original, rewritten));
        }

        public override BoundStatement InstrumentExpressionStatement(BoundExpressionStatement original, BoundStatement rewritten)
        {
            return AddDynamicAnalysis(original, base.InstrumentExpressionStatement(original, rewritten));
        }

        public override BoundStatement InstrumentFieldOrPropertyInitializer(BoundExpressionStatement original, BoundStatement rewritten)
        {
            return AddDynamicAnalysis(original, base.InstrumentExpressionStatement(original, rewritten));
        }

        public override BoundStatement InstrumentGotoStatement(BoundGotoStatement original, BoundStatement rewritten)
        {
            return AddDynamicAnalysis(original, base.InstrumentGotoStatement(original, rewritten));
        }

        public override BoundStatement InstrumentThrowStatement(BoundThrowStatement original, BoundStatement rewritten)
        {
            return AddDynamicAnalysis(original, base.InstrumentThrowStatement(original, rewritten));
        }

        public override BoundStatement InstrumentYieldBreakStatement(BoundYieldBreakStatement original, BoundStatement rewritten)
        {
            return AddDynamicAnalysis(original, base.InstrumentYieldBreakStatement(original, rewritten));
        }

        public override BoundStatement InstrumentYieldReturnStatement(BoundYieldReturnStatement original, BoundStatement rewritten)
        {
            return AddDynamicAnalysis(original, base.InstrumentYieldReturnStatement(original, rewritten));
        }

        public override BoundStatement InstrumentForEachStatementIterationVarDeclaration(BoundForEachStatement original, BoundStatement iterationVarDecl)
        {
            return AddDynamicAnalysis(original, base.InstrumentForEachStatementIterationVarDeclaration(original, iterationVarDecl));
        }

        public override BoundStatement InstrumentForEachStatementDeconstructionVariablesDeclaration(BoundForEachStatement original, BoundStatement iterationVarDecl)
        {
            return AddDynamicAnalysis(original, base.InstrumentForEachStatementDeconstructionVariablesDeclaration(original, iterationVarDecl));
        }

        public override BoundStatement InstrumentIfStatement(BoundIfStatement original, BoundStatement rewritten)
        {
            return AddDynamicAnalysis(original, base.InstrumentIfStatement(original, rewritten));
        }

        public override BoundStatement InstrumentWhileStatementConditionalGotoStartOrBreak(BoundWhileStatement original, BoundStatement ifConditionGotoStart)
        {
            return AddDynamicAnalysis(original, base.InstrumentWhileStatementConditionalGotoStartOrBreak(original, ifConditionGotoStart));
        }

        public override BoundStatement InstrumentLocalInitialization(BoundLocalDeclaration original, BoundStatement rewritten)
        {
            return AddDynamicAnalysis(original, base.InstrumentLocalInitialization(original, rewritten));
        }

        public override BoundStatement InstrumentLockTargetCapture(BoundLockStatement original, BoundStatement lockTargetCapture)
        {
            return AddDynamicAnalysis(original, base.InstrumentLockTargetCapture(original, lockTargetCapture));
        }

        public override BoundStatement InstrumentReturnStatement(BoundReturnStatement original, BoundStatement rewritten)
        {
            rewritten = base.InstrumentReturnStatement(original, rewritten);

            // A synthesized return statement that does not return a value never requires instrumentation.
            // A property set defined without a block has such a synthesized return statement.
            // A synthesized return statement that does return a value does require instrumentation.
            // A method, property get, or lambda defined without a block has such a synthesized return statement.
            if (ReturnsValueWithinExpressionBodiedConstruct(original))
            {
                // The return statement for value-returning methods defined without a block is compiler generated, but requires instrumentation.
                return CollectDynamicAnalysis(original, rewritten);
            }

            return AddDynamicAnalysis(original, rewritten);
        }

        private static bool ReturnsValueWithinExpressionBodiedConstruct(BoundReturnStatement returnStatement)
        {
            if (returnStatement.WasCompilerGenerated &&
                returnStatement.ExpressionOpt != null &&
                returnStatement.ExpressionOpt.Syntax != null)
            {
                SyntaxKind parentKind = returnStatement.ExpressionOpt.Syntax.Parent.Kind();
                switch (parentKind)
                {
                    case SyntaxKind.ParenthesizedLambdaExpression:
                    case SyntaxKind.SimpleLambdaExpression:
                    case SyntaxKind.ArrowExpressionClause:
                        return true;
                }
            }

            return false;
        }

        public override BoundStatement InstrumentSwitchStatement(BoundSwitchStatement original, BoundStatement rewritten)
        {
            return AddDynamicAnalysis(original, base.InstrumentSwitchStatement(original, rewritten));
        }

        public override BoundStatement InstrumentPatternSwitchStatement(BoundPatternSwitchStatement original, BoundStatement rewritten)
        {
            return AddDynamicAnalysis(original, base.InstrumentPatternSwitchStatement(original, rewritten));
        }

        public override BoundStatement InstrumentPatternSwitchWhenClauseConditionalGotoBody(BoundExpression original, BoundStatement ifConditionGotoBody)
        {
            ifConditionGotoBody = base.InstrumentPatternSwitchWhenClauseConditionalGotoBody(original, ifConditionGotoBody);
            WhenClauseSyntax whenClause = original.Syntax.FirstAncestorOrSelf<WhenClauseSyntax>();
            Debug.Assert(whenClause != null);

            // Instrument the statement using a factory with the same syntax as the clause, so that the instrumentation appears to be part of the clause.
            SyntheticBoundNodeFactory statementFactory = new SyntheticBoundNodeFactory(_method, whenClause, _methodBodyFactory.CompilationState, _diagnostics);

            // Instrument using the span of the expression
            return statementFactory.StatementList(AddAnalysisPoint(whenClause, statementFactory), ifConditionGotoBody);
        }

        public override BoundStatement InstrumentUsingTargetCapture(BoundUsingStatement original, BoundStatement usingTargetCapture)
        {
            return AddDynamicAnalysis(original, base.InstrumentUsingTargetCapture(original, usingTargetCapture));
        }

        private BoundStatement AddDynamicAnalysis(BoundStatement original, BoundStatement rewritten)
        {
            if (!original.WasCompilerGenerated)
            {
                // Do not instrument implicit constructor initializers
                if (!original.IsConstructorInitializer() || original.Syntax.Kind() != SyntaxKind.ConstructorDeclaration)
                {
                    return CollectDynamicAnalysis(original, rewritten);
                }
            }

            return rewritten;
        }

        private BoundStatement CollectDynamicAnalysis(BoundStatement original, BoundStatement rewritten)
        {
            // Instrument the statement using a factory with the same syntax as the statement, so that the instrumentation appears to be part of the statement.
            SyntheticBoundNodeFactory statementFactory = new SyntheticBoundNodeFactory(_method, original.Syntax, _methodBodyFactory.CompilationState, _diagnostics);
            return statementFactory.StatementList(AddAnalysisPoint(SyntaxForSpan(original), statementFactory), rewritten);
        }

        private static Cci.DebugSourceDocument GetSourceDocument(DebugDocumentProvider debugDocumentProvider, SyntaxNode syntax)
        {
            return GetSourceDocument(debugDocumentProvider, syntax, syntax.GetLocation().GetMappedLineSpan());
        }

        private static Cci.DebugSourceDocument GetSourceDocument(DebugDocumentProvider debugDocumentProvider, SyntaxNode syntax, FileLinePositionSpan span)
        {
            string path = span.Path;
            // If the path for the syntax node is empty, try the path for the entire syntax tree.
            if (path.Length == 0)
            {
                path = syntax.SyntaxTree.FilePath;
            }

            return debugDocumentProvider.Invoke(path, basePath: "");
        }

        private BoundStatement AddAnalysisPoint(SyntaxNode syntaxForSpan, Text.TextSpan alternateSpan, SyntheticBoundNodeFactory statementFactory)
        {
            return AddAnalysisPoint(syntaxForSpan, syntaxForSpan.SyntaxTree.GetMappedLineSpan(alternateSpan), statementFactory);
        }

        private BoundStatement AddAnalysisPoint(SyntaxNode syntaxForSpan, SyntheticBoundNodeFactory statementFactory)
        {
            return AddAnalysisPoint(syntaxForSpan, syntaxForSpan.GetLocation().GetMappedLineSpan(), statementFactory);
        }

        private BoundStatement AddAnalysisPoint(SyntaxNode syntaxForSpan, FileLinePositionSpan span, SyntheticBoundNodeFactory statementFactory)
        {
            // Add an entry in the spans array.
            int spansIndex = _spansBuilder.Count;
            _spansBuilder.Add(new SourceSpan(
                GetSourceDocument(_debugDocumentProvider, syntaxForSpan, span),
                span.StartLinePosition.Line,
                span.StartLinePosition.Character,
                span.EndLinePosition.Line,
                span.EndLinePosition.Character));

            // Generate "_payload[pointIndex] = true".
            BoundArrayAccess payloadCell =
                statementFactory.ArrayAccess(
                    statementFactory.Local(_methodPayload),
                    statementFactory.Literal(spansIndex));

            return statementFactory.Assignment(payloadCell, statementFactory.Literal(true));
        }

        private static SyntaxNode SyntaxForSpan(BoundStatement statement)
        {
            SyntaxNode syntaxForSpan;

            switch (statement.Kind)
            {
                case BoundKind.IfStatement:
                    syntaxForSpan = ((BoundIfStatement)statement).Condition.Syntax;
                    break;
                case BoundKind.WhileStatement:
                    syntaxForSpan = ((BoundWhileStatement)statement).Condition.Syntax;
                    break;
                case BoundKind.ForEachStatement:
                    syntaxForSpan = ((BoundForEachStatement)statement).Expression.Syntax;
                    break;
                case BoundKind.DoStatement:
                    syntaxForSpan = ((BoundDoStatement)statement).Condition.Syntax;
                    break;
                case BoundKind.UsingStatement:
                    {
                        BoundUsingStatement usingStatement = (BoundUsingStatement)statement;
                        syntaxForSpan = ((BoundNode)usingStatement.ExpressionOpt ?? usingStatement.DeclarationsOpt).Syntax;
                        break;
                    }
                case BoundKind.FixedStatement:
                    syntaxForSpan = ((BoundFixedStatement)statement).Declarations.Syntax;
                    break;
                case BoundKind.LockStatement:
                    syntaxForSpan = ((BoundLockStatement)statement).Argument.Syntax;
                    break;
                case BoundKind.SwitchStatement:
                    syntaxForSpan = ((BoundSwitchStatement)statement).Expression.Syntax;
                    break;
                case BoundKind.PatternSwitchStatement:
                    syntaxForSpan = ((BoundPatternSwitchStatement)statement).Expression.Syntax;
                    break;
                default:
                    syntaxForSpan = statement.Syntax;
                    break;
            }

            return syntaxForSpan;
        }

        private static MethodSymbol GetCreatePayloadOverload(CSharpCompilation compilation, WellKnownMember overload, SyntaxNode syntax, DiagnosticBag diagnostics)
        {
            return (MethodSymbol)Binder.GetWellKnownTypeMember(compilation, overload, diagnostics, syntax: syntax);
        }

        private static SyntaxNode MethodDeclarationIfAvailable(SyntaxNode body)
        {
            SyntaxNode parent = body.Parent;

            if (parent != null)
            {
                switch (parent.Kind())
                {
                    case SyntaxKind.MethodDeclaration:
                    case SyntaxKind.PropertyDeclaration:
                    case SyntaxKind.GetAccessorDeclaration:
                    case SyntaxKind.SetAccessorDeclaration:
                    case SyntaxKind.ConstructorDeclaration:
                    case SyntaxKind.OperatorDeclaration:

                        return parent;
                }
            }

            return body;
        }

        // If the method, property, etc. has attributes, the attributes are excluded from the span of the method definition.
        private static Text.TextSpan SkipAttributes(SyntaxNode syntax)
        {
            switch (syntax.Kind())
            {
                case SyntaxKind.MethodDeclaration:
                    MethodDeclarationSyntax methodSyntax = (MethodDeclarationSyntax)syntax;
                    return SkipAttributes(syntax, methodSyntax.AttributeLists, methodSyntax.Modifiers, default(SyntaxToken), methodSyntax.ReturnType);

                case SyntaxKind.PropertyDeclaration:
                    PropertyDeclarationSyntax propertySyntax = (PropertyDeclarationSyntax)syntax;
                    return SkipAttributes(syntax, propertySyntax.AttributeLists, propertySyntax.Modifiers, default(SyntaxToken), propertySyntax.Type);

                case SyntaxKind.GetAccessorDeclaration:
                case SyntaxKind.SetAccessorDeclaration:
                    AccessorDeclarationSyntax accessorSyntax = (AccessorDeclarationSyntax)syntax;
                    return SkipAttributes(syntax, accessorSyntax.AttributeLists, accessorSyntax.Modifiers, accessorSyntax.Keyword, null);

                case SyntaxKind.ConstructorDeclaration:
                    ConstructorDeclarationSyntax constructorSyntax = (ConstructorDeclarationSyntax)syntax;
                    return SkipAttributes(syntax, constructorSyntax.AttributeLists, constructorSyntax.Modifiers, constructorSyntax.Identifier, null);

                case SyntaxKind.OperatorDeclaration:
                    OperatorDeclarationSyntax operatorSyntax = (OperatorDeclarationSyntax)syntax;
                    return SkipAttributes(syntax, operatorSyntax.AttributeLists, operatorSyntax.Modifiers, operatorSyntax.OperatorKeyword, null);
            }

            return syntax.Span;
        }

        private static Text.TextSpan SkipAttributes(SyntaxNode syntax, SyntaxList<AttributeListSyntax> attributes, SyntaxTokenList modifiers, SyntaxToken keyword, TypeSyntax type)
        {
            Text.TextSpan originalSpan = syntax.Span;
            if (attributes.Count > 0)
            {
                Text.TextSpan startSpan = modifiers.Node != null ? modifiers.Span : (keyword.Node != null ? keyword.Span : type.Span);
                return new Text.TextSpan(startSpan.Start, originalSpan.Length - (startSpan.Start - originalSpan.Start));
            }

            return originalSpan;
        }
    }
}<|MERGE_RESOLUTION|>--- conflicted
+++ resolved
@@ -104,12 +104,7 @@
             _methodBody = methodBody;
             _spansBuilder = ArrayBuilder<SourceSpan>.GetInstance();
             TypeSymbol payloadElementType = methodBodyFactory.SpecialType(SpecialType.System_Boolean);
-<<<<<<< HEAD
             _payloadType = ArrayTypeSymbol.CreateCSharpArray(methodBodyFactory.Compilation.Assembly, TypeSymbolWithAnnotations.Create(payloadElementType));
-            _methodPayload = methodBodyFactory.SynthesizedLocal(_payloadType, kind: SynthesizedLocalKind.InstrumentationPayload, syntax: methodBody.Syntax);
-=======
-            _payloadType = ArrayTypeSymbol.CreateCSharpArray(methodBodyFactory.Compilation.Assembly, payloadElementType);
->>>>>>> 844fea4d
             _diagnostics = diagnostics;
             _debugDocumentProvider = debugDocumentProvider;
             _methodBodyFactory = methodBodyFactory;
