﻿// Copyright (c) Microsoft.  All Rights Reserved.  Licensed under the Apache License, Version 2.0.  See License.txt in the project root for license information.

using System;
using System.Collections.Generic;
using System.Collections.Immutable;
using System.Diagnostics;
using Microsoft.CodeAnalysis.CSharp.Symbols;
using Microsoft.CodeAnalysis.PooledObjects;
using Roslyn.Utilities;

namespace Microsoft.CodeAnalysis.CSharp
{
    internal sealed partial class LocalRewriter
    {
        private struct IsPatternExpressionLocalRewriter
        {
            private readonly LocalRewriter _localRewriter;
            private readonly SyntheticBoundNodeFactory _factory;

            /// <summary>
            /// Accumulates side-effects that come before the next conjunct.
            /// </summary>
            private readonly ArrayBuilder<BoundExpression> _sideEffectBuilder;

            /// <summary>
            /// Accumulates conjuncts (conditions that must all be true) for the translation. When a conjunct is added,
            /// elements of the _sideEffectBuilder, if any, should be added as part of a sequence expression for
            /// the conjunct being added.
            /// </summary>
            private readonly ArrayBuilder<BoundExpression> _conjunctBuilder;

            private readonly DagTempAllocator _tempAllocator;

            private readonly BoundExpression _loweredInput;
            private readonly BoundDagTemp _inputTemp;

            public IsPatternExpressionLocalRewriter(LocalRewriter localRewriter, BoundExpression loweredInput)
            {
                this._localRewriter = localRewriter;
                this._factory = localRewriter._factory;
                this._tempAllocator = new DagTempAllocator(localRewriter._factory);
                this._loweredInput = loweredInput;
                this._inputTemp = new BoundDagTemp(loweredInput.Syntax, loweredInput.Type, null, 0);
                this._conjunctBuilder = ArrayBuilder<BoundExpression>.GetInstance();
                this._sideEffectBuilder = ArrayBuilder<BoundExpression>.GetInstance();
            }

            public void Free()
            {
                _conjunctBuilder.Free();
                _sideEffectBuilder.Free();
                _tempAllocator.Free();
            }

            public class DagTempAllocator
            {
                private readonly SyntheticBoundNodeFactory _factory;
                private readonly PooledDictionary<BoundDagTemp, BoundExpression> _map = PooledDictionary<BoundDagTemp, BoundExpression>.GetInstance();
                private readonly ArrayBuilder<LocalSymbol> _temps = ArrayBuilder<LocalSymbol>.GetInstance();

                public DagTempAllocator(SyntheticBoundNodeFactory factory)
                {
                    this._factory = factory;
                }

                public void Free()
                {
                    _temps.Free();
                    _map.Free();
                }

                public BoundExpression GetTemp(BoundDagTemp dagTemp)
                {
                    if (!_map.TryGetValue(dagTemp, out BoundExpression result))
                    {
                        // PROTOTYPE(patterns2): Not sure what temp kind should be used for `is pattern`.
                        LocalSymbol temp = _factory.SynthesizedLocal(dagTemp.Type, syntax: _factory.Syntax, kind: SynthesizedLocalKind.SwitchCasePatternMatching);
                        result = _factory.Local(temp);
                        _map.Add(dagTemp, result);
                        _temps.Add(temp);
                    }

                    return result;
                }

                public ImmutableArray<LocalSymbol> AllTemps()
                {
                    return _temps.ToImmutableArray();
                }

                public void AssignTemp(BoundDagTemp dagTemp, BoundExpression value)
                {
                    _map.Add(dagTemp, value);
                }
            }

            private bool LowerDecision(BoundDagDecision decision)
            {
                SyntaxNode oldSyntax = _factory.Syntax;
                _factory.Syntax = decision.Syntax;
                bool result = LowerDecisionCore(decision);
                _factory.Syntax = oldSyntax;
                return result;
            }

            /// <summary>
            /// Translate the single decision into _sideEffectBuilder and _conjunctBuilder.
            /// Returns true if no further decisions need to be translated (e.g. when producing a `false` conjunct).
            /// </summary>
            private bool LowerDecisionCore(BoundDagDecision decision)
            {
                void addConjunct(ref IsPatternExpressionLocalRewriter self, BoundExpression expression)
                {
                    // PROTOTYPE(patterns2): could handle constant expressions more efficiently.
                    if (self._sideEffectBuilder.Count != 0)
                    {
                        expression = self._factory.Sequence(ImmutableArray<LocalSymbol>.Empty, self._sideEffectBuilder.ToImmutable(), expression);
                        self._sideEffectBuilder.Clear();
                    }

                    self._conjunctBuilder.Add(expression);
                }

                BoundExpression input = _tempAllocator.GetTemp(decision.Input);
                switch (decision)
                {
                    case BoundNonNullDecision d:
                        // If the actual input is a constant, short-circuit this test
                        if (d.Input == _inputTemp && _loweredInput.ConstantValue != null)
                        {
                            bool decisionResult = _loweredInput.ConstantValue != ConstantValue.Null;
                            if (!decisionResult)
                            {
                                _conjunctBuilder.Add(_factory.Literal(decisionResult));
                                return true;
                            }
                        }
                        else
                        {
                            // PROTOTYPE(patterns2): combine null test and type test when possible for improved code
                            addConjunct(ref this, _localRewriter.MakeNullCheck(d.Syntax, input, input.Type.IsNullableType() ? BinaryOperatorKind.NullableNullNotEqual : BinaryOperatorKind.NotEqual));
                        }
                        break;
                    case BoundTypeDecision d:
                        {
                            addConjunct(ref this, _factory.Is(input, d.Type));
                        }
                        break;
                    case BoundValueDecision d:
                        // If the actual input is a constant, short-circuit this test
                        if (d.Input == _inputTemp && _loweredInput.ConstantValue != null)
                        {
                            bool decisionResult = _loweredInput.ConstantValue == d.Value;
                            if (!decisionResult)
                            {
                                _conjunctBuilder.Add(_factory.Literal(decisionResult));
                                return true;
                            }
                        }
                        else if (d.Value == ConstantValue.Null)
                        {
                            addConjunct(ref this, _localRewriter.MakeNullCheck(d.Syntax, input, input.Type.IsNullableType() ? BinaryOperatorKind.NullableNullEqual : BinaryOperatorKind.Equal));
                        }
                        else
                        {
                            Debug.Assert(!input.Type.IsNullableType());
                            addConjunct(ref this, _localRewriter.MakeEqual(_factory.Literal(d.Value, input.Type), input));
                        }
                        break;
                    case BoundDagFieldEvaluation f:
                        {
                            FieldSymbol field = f.Field;
                            field = field.TupleUnderlyingField ?? field;
                            var outputTemp = new BoundDagTemp(f.Syntax, field.Type, f, 0);
                            BoundExpression output = _tempAllocator.GetTemp(outputTemp);
                            _sideEffectBuilder.Add(_factory.AssignmentExpression(output, _factory.Field(input, field)));
                        }
                        break;
                    case BoundDagPropertyEvaluation p:
                        {
                            PropertySymbol property = p.Property;
                            property = property.TupleUnderlyingProperty ?? property;
                            var outputTemp = new BoundDagTemp(p.Syntax, property.Type, p, 0);
                            BoundExpression output = _tempAllocator.GetTemp(outputTemp);
                            _sideEffectBuilder.Add(_factory.AssignmentExpression(output, _factory.Property(input, property)));
                        }
                        break;
                    case BoundDagDeconstructEvaluation d:
                        {
                            MethodSymbol method = d.DeconstructMethod;
                            var refKindBuilder = ArrayBuilder<RefKind>.GetInstance();
                            var argBuilder = ArrayBuilder<BoundExpression>.GetInstance();
                            BoundExpression receiver;
                            void addArg(RefKind refKind, BoundExpression expression)
                            {
                                refKindBuilder.Add(refKind);
                                argBuilder.Add(expression);
                            }
                            Debug.Assert(method.Name == "Deconstruct");
                            int extensionExtra;
                            if (method.IsStatic)
                            {
                                Debug.Assert(method.IsExtensionMethod);
                                receiver = _factory.Type(method.ContainingType);
                                addArg(method.ParameterRefKinds[0], input);
                                extensionExtra = 1;
                            }
                            else
                            {
                                receiver = input;
                                extensionExtra = 0;
                            }
                            for (int i = extensionExtra; i < method.ParameterCount; i++)
                            {
                                ParameterSymbol parameter = method.Parameters[i];
                                Debug.Assert(parameter.RefKind == RefKind.Out);
                                var outputTemp = new BoundDagTemp(d.Syntax, parameter.Type, d, i - extensionExtra);
                                addArg(RefKind.Out, _tempAllocator.GetTemp(outputTemp));
                            }
                            _sideEffectBuilder.Add(_factory.Call(receiver, method, refKindBuilder.ToImmutableAndFree(), argBuilder.ToImmutableAndFree()));
                        }
                        break;
                    case BoundDagTypeEvaluation t:
                        {
                            TypeSymbol inputType = input.Type;
                            if (inputType.IsDynamic())
                            {
                                inputType = _factory.SpecialType(SpecialType.System_Object);
                            }

                            TypeSymbol type = t.Type;
                            var outputTemp = new BoundDagTemp(t.Syntax, type, t, 0);
                            BoundExpression output = _tempAllocator.GetTemp(outputTemp);
                            Conversion conversion = _factory.Compilation.ClassifyConversion(inputType, output.Type);
                            if (conversion.Exists)
                            {
                                _sideEffectBuilder.Add(_factory.AssignmentExpression(output, _factory.Convert(type, input, conversion)));
                            }
                            else
                            {
                                _sideEffectBuilder.Add(_factory.AssignmentExpression(output, _factory.As(input, type)));
                            }
                        }
                        break;
                }

                return false;
            }

            public BoundExpression LowerIsPattern(BoundPattern pattern, CSharpCompilation compilation)
            {
                var decisionBuilder = new DecisionDagBuilder(compilation);
                BoundDagTemp inputTemp = decisionBuilder.TranslatePattern(_loweredInput, pattern, out ImmutableArray<BoundDagDecision> decisions, out ImmutableArray<(BoundExpression, BoundDagTemp)> bindings);
                Debug.Assert(inputTemp == _inputTemp);

                // first, copy the input expression into the input temp
                if (pattern.Kind != BoundKind.RecursivePattern &&
                    (_loweredInput.Kind == BoundKind.Local || _loweredInput.Kind == BoundKind.Parameter || _loweredInput.ConstantValue != null))
                {
                    // Since non-recursive patterns cannot have side-effects on locals, we reuse an existing local
                    // if present. A recursive pattern, on the other hand, may mutate a local through a captured lambda
                    // when a `Deconstruct` method is invoked.
                    _tempAllocator.AssignTemp(inputTemp, _loweredInput);
                }
                else
                {
                    // Even if subsequently unused (e.g. `GetValue() is _`), we assign to a temp to evaluate the side-effect
                    _sideEffectBuilder.Add(_factory.AssignmentExpression(_tempAllocator.GetTemp(inputTemp), _loweredInput));
                }

                // then process all of the individual decisions
                foreach (BoundDagDecision decision in decisions)
                {
                    if (LowerDecision(decision))
                    {
                        break;
                    }
                }

                if (_sideEffectBuilder.Count != 0)
                {
                    _conjunctBuilder.Add(_factory.Sequence(ImmutableArray<LocalSymbol>.Empty, _sideEffectBuilder.ToImmutable(), _factory.Literal(true)));
                    _sideEffectBuilder.Clear();
                }

                BoundExpression result = null;
                foreach (BoundExpression conjunct in _conjunctBuilder)
                {
                    result = (result == null) ? conjunct : _factory.LogicalAnd(result, conjunct);
                }

                var bindingsBuilder = ArrayBuilder<BoundExpression>.GetInstance(bindings.Length);
                foreach ((BoundExpression left, BoundDagTemp right) in bindings)
                {
                    bindingsBuilder.Add(_factory.AssignmentExpression(left, _tempAllocator.GetTemp(right)));
                }

                var bindingAssignments = bindingsBuilder.ToImmutableAndFree();
                if (bindingAssignments.Length > 0)
                {
                    BoundSequence c = _factory.Sequence(ImmutableArray<LocalSymbol>.Empty, bindingAssignments, _factory.Literal(true));
                    result = (result == null) ? c : (BoundExpression)_factory.LogicalAnd(result, c);
                }
                else if (result == null)
                {
                    result = _factory.Literal(true);
                }

                return _factory.Sequence(_tempAllocator.AllTemps(), ImmutableArray<BoundExpression>.Empty, result);
            }
        }

        private BoundExpression MakeEqual(BoundExpression loweredLiteral, BoundExpression input)
        {
            if (loweredLiteral.Type.SpecialType == SpecialType.System_Double && Double.IsNaN(loweredLiteral.ConstantValue.DoubleValue) ||
                loweredLiteral.Type.SpecialType == SpecialType.System_Single && Single.IsNaN(loweredLiteral.ConstantValue.SingleValue))
            {
                // NaN must be treated specially, as operator== and .Equals() disagree.
                Debug.Assert(loweredLiteral.Type == input.Type);
                BoundExpression condition = _factory.InstanceCall(loweredLiteral, "Equals", input);
                if (!condition.HasErrors && condition.Type.SpecialType != SpecialType.System_Boolean)
                {
                    // Diagnose some kinds of broken core APIs
                    var call = (BoundCall)condition;
                    // '{1} {0}' has the wrong return type
                    _factory.Diagnostics.Add(ErrorCode.ERR_BadRetType, loweredLiteral.Syntax.GetLocation(), call.Method, call.Type);
                }

                return condition;
            }

            NamedTypeSymbol booleanType = _factory.SpecialType(SpecialType.System_Boolean);
            NamedTypeSymbol intType = _factory.SpecialType(SpecialType.System_Int32);
            switch (loweredLiteral.Type.SpecialType)
            {
                case SpecialType.System_Boolean:
                    return MakeBinaryOperator(_factory.Syntax, BinaryOperatorKind.BoolEqual, loweredLiteral, input, booleanType, method: null);
                case SpecialType.System_Byte:
                case SpecialType.System_Char:
                case SpecialType.System_Int16:
                case SpecialType.System_SByte:
                case SpecialType.System_UInt16:
                    // PROTOTYPE(patterns2): need to check that this produces efficient code
                    return MakeBinaryOperator(_factory.Syntax, BinaryOperatorKind.IntEqual, _factory.Convert(intType, loweredLiteral), _factory.Convert(intType, input), booleanType, method: null);
                case SpecialType.System_Decimal:
                    return MakeBinaryOperator(_factory.Syntax, BinaryOperatorKind.DecimalEqual, loweredLiteral, input, booleanType, method: null);
                case SpecialType.System_Double:
                    return MakeBinaryOperator(_factory.Syntax, BinaryOperatorKind.DoubleEqual, loweredLiteral, input, booleanType, method: null);
                case SpecialType.System_Int32:
                    return MakeBinaryOperator(_factory.Syntax, BinaryOperatorKind.IntEqual, loweredLiteral, input, booleanType, method: null);
                case SpecialType.System_Int64:
                    return MakeBinaryOperator(_factory.Syntax, BinaryOperatorKind.LongEqual, loweredLiteral, input, booleanType, method: null);
                case SpecialType.System_Single:
                    return MakeBinaryOperator(_factory.Syntax, BinaryOperatorKind.FloatEqual, loweredLiteral, input, booleanType, method: null);
                case SpecialType.System_String:
                    return MakeBinaryOperator(_factory.Syntax, BinaryOperatorKind.StringEqual, loweredLiteral, input, booleanType, method: null);
                case SpecialType.System_UInt32:
                    return MakeBinaryOperator(_factory.Syntax, BinaryOperatorKind.UIntEqual, loweredLiteral, input, booleanType, method: null);
                case SpecialType.System_UInt64:
                    return MakeBinaryOperator(_factory.Syntax, BinaryOperatorKind.ULongEqual, loweredLiteral, input, booleanType, method: null);
                default:
                    // PROTOTYPE(patterns2): need more efficient code for enum test, e.g. `color is Color.Red`
                    // This is the (correct but inefficient) fallback for any type that isn't yet implemented (e.g. enums)
                    NamedTypeSymbol systemObject = _factory.SpecialType(SpecialType.System_Object);
                    return _factory.StaticCall(
                        systemObject,
                        "Equals",
                        _factory.Convert(systemObject, loweredLiteral),
                        _factory.Convert(systemObject, input)
                        );
            }
        }

        public override BoundNode VisitIsPatternExpression(BoundIsPatternExpression node)
        {
<<<<<<< HEAD
            BoundExpression loweredExpression = VisitExpression(node.Expression);
            BoundPattern loweredPattern = LowerPattern(node.Pattern);
            var isPatternRewriter = new IsPatternExpressionLocalRewriter(this, loweredExpression);
            BoundExpression result = isPatternRewriter.LowerIsPattern(loweredPattern, this._compilation);
            isPatternRewriter.Free();
            return result;
=======
            // use site diagnostics will already have been reported during binding.
            HashSet<DiagnosticInfo> ignoredDiagnostics = null;
            var sourceType = source.Type.IsDynamic() ? _compilation.GetSpecialType(SpecialType.System_Object) : source.Type;
            var conversionKind = _compilation.Conversions.ClassifyBuiltInConversion(sourceType, targetType, ref ignoredDiagnostics).Kind;
            var constantResult = Binder.GetIsOperatorConstantResult(sourceType, targetType, conversionKind, source.ConstantValue, requiredNullTest);
            return
                constantResult == ConstantValue.True ? true :
                constantResult == ConstantValue.False ? false :
                constantResult == null ? (bool?)null :
                throw ExceptionUtilities.UnexpectedValue(constantResult);
>>>>>>> 12b488e7
        }

        BoundPattern LowerPattern(BoundPattern pattern)
        {
            switch (pattern.Kind)
            {
                case BoundKind.DeclarationPattern:
                    {
                        var declPattern = (BoundDeclarationPattern)pattern;
                        return declPattern.Update(declPattern.Variable, VisitExpression(declPattern.VariableAccess), declPattern.DeclaredType, declPattern.IsVar);
                    }
                case BoundKind.RecursivePattern:
                    {
                        var recur = (BoundRecursivePattern)pattern;
                        return recur.Update(
                            declaredType: recur.DeclaredType,
                            inputType: recur.InputType,
                            deconstructMethodOpt: recur.DeconstructMethodOpt,
                            deconstruction: recur.Deconstruction.IsDefault ? recur.Deconstruction : recur.Deconstruction.SelectAsArray(p => LowerPattern(p)),
                            propertiesOpt: recur.PropertiesOpt.IsDefault ? recur.PropertiesOpt : recur.PropertiesOpt.SelectAsArray(p => (p.symbol, LowerPattern(p.pattern))),
                            variable: recur.Variable,
                            variableAccess: VisitExpression(recur.VariableAccess));
                    }
                case BoundKind.ConstantPattern:
                    {
                        var constantPattern = (BoundConstantPattern)pattern;
                        return constantPattern.Update(VisitExpression(constantPattern.Value), constantPattern.ConstantValue);
                    }
<<<<<<< HEAD
                case BoundKind.DiscardPattern:
                    {
                        return pattern;
                    }
                default:
                    throw ExceptionUtilities.UnexpectedValue(pattern.Kind);
=======
                    
                }
                else
                {
                    var convertedInput = _factory.Convert(type, loweredInput);
                    var assignment = _factory.AssignmentExpression(loweredTarget, convertedInput);
                    return requiresNullTest
                        ? _factory.ObjectNotEqual(assignment, _factory.Null(type))
                        : _factory.MakeSequence(assignment, _factory.Literal(true));
                }
            }

            // a pattern match of the form "expression is Type identifier" is equivalent to
            // an invocation of one of these helpers:
            if (type.IsReferenceType)
            {
                // bool Is<T>(object e, out T t) where T : class // reference type
                // {
                //     t = e as T;
                //     return t != null;
                // }

                return _factory.ObjectNotEqual(
                    _factory.AssignmentExpression(loweredTarget, _factory.As(loweredInput, type)),
                    _factory.Null(type));
            }
            else // type parameter or value type
            {
                // bool Is<T>(this object i, ref T o)
                // {
                //     // inefficient because it performs the type test twice, and also because it boxes the input.
                //     return i is T && (o = (T)i; true);
                // }

                var i = _factory.SynthesizedLocal(loweredInput.Type, syntax); // we copy the input to avoid double evaluation

                // Because a cast involving a type parameter is not necessarily a valid conversion (or, if it is, it might not
                // be of a kind appropriate for pattern-matching), we use `object` as an intermediate type for the input expression.
                var convertedInput = _factory.Convert(type, _factory.Convert(_factory.SpecialType(SpecialType.System_Object), _factory.Local(i)));

                return _factory.MakeSequence(i,
                    _factory.LogicalAnd(
                        _factory.Is(_factory.AssignmentExpression(_factory.Local(i), loweredInput), type),
                        _factory.MakeSequence(_factory.AssignmentExpression(loweredTarget, convertedInput), _factory.Literal(true))));
>>>>>>> 12b488e7
            }
        }
    }
}<|MERGE_RESOLUTION|>--- conflicted
+++ resolved
@@ -231,7 +231,9 @@
                             TypeSymbol type = t.Type;
                             var outputTemp = new BoundDagTemp(t.Syntax, type, t, 0);
                             BoundExpression output = _tempAllocator.GetTemp(outputTemp);
-                            Conversion conversion = _factory.Compilation.ClassifyConversion(inputType, output.Type);
+                            HashSet<DiagnosticInfo> useSiteDiagnostics = null;
+                            Conversion conversion = _factory.Compilation.Conversions.ClassifyBuiltInConversion(inputType, output.Type, ref useSiteDiagnostics);
+                            _localRewriter._diagnostics.Add(t.Syntax, useSiteDiagnostics);
                             if (conversion.Exists)
                             {
                                 _sideEffectBuilder.Add(_factory.AssignmentExpression(output, _factory.Convert(type, input, conversion)));
@@ -373,25 +375,12 @@
 
         public override BoundNode VisitIsPatternExpression(BoundIsPatternExpression node)
         {
-<<<<<<< HEAD
             BoundExpression loweredExpression = VisitExpression(node.Expression);
             BoundPattern loweredPattern = LowerPattern(node.Pattern);
             var isPatternRewriter = new IsPatternExpressionLocalRewriter(this, loweredExpression);
             BoundExpression result = isPatternRewriter.LowerIsPattern(loweredPattern, this._compilation);
             isPatternRewriter.Free();
             return result;
-=======
-            // use site diagnostics will already have been reported during binding.
-            HashSet<DiagnosticInfo> ignoredDiagnostics = null;
-            var sourceType = source.Type.IsDynamic() ? _compilation.GetSpecialType(SpecialType.System_Object) : source.Type;
-            var conversionKind = _compilation.Conversions.ClassifyBuiltInConversion(sourceType, targetType, ref ignoredDiagnostics).Kind;
-            var constantResult = Binder.GetIsOperatorConstantResult(sourceType, targetType, conversionKind, source.ConstantValue, requiredNullTest);
-            return
-                constantResult == ConstantValue.True ? true :
-                constantResult == ConstantValue.False ? false :
-                constantResult == null ? (bool?)null :
-                throw ExceptionUtilities.UnexpectedValue(constantResult);
->>>>>>> 12b488e7
         }
 
         BoundPattern LowerPattern(BoundPattern pattern)
@@ -420,59 +409,12 @@
                         var constantPattern = (BoundConstantPattern)pattern;
                         return constantPattern.Update(VisitExpression(constantPattern.Value), constantPattern.ConstantValue);
                     }
-<<<<<<< HEAD
                 case BoundKind.DiscardPattern:
                     {
                         return pattern;
                     }
                 default:
                     throw ExceptionUtilities.UnexpectedValue(pattern.Kind);
-=======
-                    
-                }
-                else
-                {
-                    var convertedInput = _factory.Convert(type, loweredInput);
-                    var assignment = _factory.AssignmentExpression(loweredTarget, convertedInput);
-                    return requiresNullTest
-                        ? _factory.ObjectNotEqual(assignment, _factory.Null(type))
-                        : _factory.MakeSequence(assignment, _factory.Literal(true));
-                }
-            }
-
-            // a pattern match of the form "expression is Type identifier" is equivalent to
-            // an invocation of one of these helpers:
-            if (type.IsReferenceType)
-            {
-                // bool Is<T>(object e, out T t) where T : class // reference type
-                // {
-                //     t = e as T;
-                //     return t != null;
-                // }
-
-                return _factory.ObjectNotEqual(
-                    _factory.AssignmentExpression(loweredTarget, _factory.As(loweredInput, type)),
-                    _factory.Null(type));
-            }
-            else // type parameter or value type
-            {
-                // bool Is<T>(this object i, ref T o)
-                // {
-                //     // inefficient because it performs the type test twice, and also because it boxes the input.
-                //     return i is T && (o = (T)i; true);
-                // }
-
-                var i = _factory.SynthesizedLocal(loweredInput.Type, syntax); // we copy the input to avoid double evaluation
-
-                // Because a cast involving a type parameter is not necessarily a valid conversion (or, if it is, it might not
-                // be of a kind appropriate for pattern-matching), we use `object` as an intermediate type for the input expression.
-                var convertedInput = _factory.Convert(type, _factory.Convert(_factory.SpecialType(SpecialType.System_Object), _factory.Local(i)));
-
-                return _factory.MakeSequence(i,
-                    _factory.LogicalAnd(
-                        _factory.Is(_factory.AssignmentExpression(_factory.Local(i), loweredInput), type),
-                        _factory.MakeSequence(_factory.AssignmentExpression(loweredTarget, convertedInput), _factory.Literal(true))));
->>>>>>> 12b488e7
             }
         }
     }
