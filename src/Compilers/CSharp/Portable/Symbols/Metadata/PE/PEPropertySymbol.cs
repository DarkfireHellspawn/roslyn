--- conflicted
+++ resolved
@@ -24,12 +24,8 @@
         private readonly PENamedTypeSymbol _containingType;
         private readonly PropertyDefinitionHandle _handle;
         private readonly ImmutableArray<ParameterSymbol> _parameters;
-<<<<<<< HEAD
+        private readonly RefKind _refKind;
         private readonly TypeSymbolWithAnnotations _propertyType;
-=======
-        private readonly RefKind _refKind;
-        private readonly TypeSymbol _propertyType;
->>>>>>> c7afb2d2
         private readonly PEMethodSymbol _getMethod;
         private readonly PEMethodSymbol _setMethod;
         private ImmutableArray<CSharpAttributeData> _lazyCustomAttributes;
@@ -428,16 +424,12 @@
             }
         }
 
-<<<<<<< HEAD
+        internal override RefKind RefKind
+        {
+            get { return _refKind; }
+        }
+
         public override TypeSymbolWithAnnotations Type
-=======
-        internal override RefKind RefKind
-        {
-            get { return _refKind; }
-        }
-
-        public override TypeSymbol Type
->>>>>>> c7afb2d2
         {
             get { return _propertyType; }
         }
