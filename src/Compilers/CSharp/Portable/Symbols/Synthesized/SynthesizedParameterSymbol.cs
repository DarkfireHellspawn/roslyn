﻿// Copyright (c) Microsoft.  All Rights Reserved.  Licensed under the Apache License, Version 2.0.  See License.txt in the project root for license information.

using System;
using System.Collections.Immutable;
using System.Diagnostics;
using Microsoft.CodeAnalysis.CSharp.Symbols;
using Microsoft.CodeAnalysis.CSharp.Syntax;
using Microsoft.CodeAnalysis.Text;

namespace Microsoft.CodeAnalysis.CSharp.Symbols
{
    /// <summary>
    /// Represents a simple compiler generated parameter of a given type.
    /// </summary>
    internal class SynthesizedParameterSymbol : ParameterSymbol
    {
        private readonly MethodSymbol _container;
        private readonly TypeSymbolWithAnnotations _type;
        private readonly int _ordinal;
        private readonly string _name;
        private readonly ushort _countOfCustomModifiersPrecedingByRef;
        private readonly RefKind _refKind;

        public SynthesizedParameterSymbol(
            MethodSymbol container,
            TypeSymbol type,
            int ordinal,
            RefKind refKind,
            string name = "",
            ImmutableArray<CustomModifier> customModifiers = default(ImmutableArray<CustomModifier>),
            ushort countOfCustomModifiersPrecedingByRef = 0)
        {
            Debug.Assert((object)type != null);
            Debug.Assert(name != null);
            Debug.Assert(ordinal >= 0);

            _container = container;
            _type = TypeSymbolWithAnnotations.Create(type, customModifiers.NullToEmpty());
            _ordinal = ordinal;
            _refKind = refKind;
            _name = name;
            _countOfCustomModifiersPrecedingByRef = countOfCustomModifiersPrecedingByRef;
        }

        public override TypeSymbolWithAnnotations Type
        {
            get { return _type; }
        }

        public override RefKind RefKind
        {
            get { return _refKind; }
        }

        internal override bool IsMetadataIn
        {
            get { return false; }
        }

        internal override bool IsMetadataOut
        {
            get { return _refKind == RefKind.Out; }
        }

        internal override MarshalPseudoCustomAttributeData MarshallingInformation
        {
            get { return null; }
        }

        public override string Name
        {
            get { return _name; }
        }

        public override int Ordinal
        {
            get { return _ordinal; }
        }

        public override bool IsParams
        {
            get { return false; }
        }

        internal override bool IsMetadataOptional
        {
            get { return false; }
        }

        public override bool IsImplicitlyDeclared
        {
            get { return true; }
        }

        internal override ConstantValue ExplicitDefaultConstantValue
        {
            get { return null; }
        }

        internal override bool IsIDispatchConstant
        {
            get { return false; }
        }

        internal override bool IsIUnknownConstant
        {
            get { return false; }
        }

        internal override bool IsCallerLineNumber
        {
            get { return false; }
        }

        internal override bool IsCallerFilePath
        {
            get { return false; }
        }

        internal override bool IsCallerMemberName
        {
            get { return false; }
        }

        internal sealed override ushort CountOfCustomModifiersPrecedingByRef
        {
            get { return _countOfCustomModifiersPrecedingByRef; }
        }

        public override Symbol ContainingSymbol
        {
            get { return _container; }
        }

        public override ImmutableArray<Location> Locations
        {
            get { return ImmutableArray<Location>.Empty; }
        }

        public override ImmutableArray<SyntaxReference> DeclaringSyntaxReferences
        {
            get
            {
                return ImmutableArray<SyntaxReference>.Empty;
            }
        }

        internal override void AddSynthesizedAttributes(ModuleCompilationState compilationState, ref ArrayBuilder<SynthesizedAttributeData> attributes)
        {
            // Emit [Dynamic] on synthesized parameter symbols when the original parameter was dynamic 
            // in order to facilitate debugging.  In the case the necessary attributes are missing 
            // this is a no-op.  Emitting an error here, or when the original parameter was bound, would
            // adversely effect the compilation or potentially change overload resolution.  
            var compilation = this.DeclaringCompilation;
<<<<<<< HEAD
            if (Type.TypeSymbol.ContainsDynamic() && 
                compilation.HasDynamicEmitAttributes() &&
                compilation.GetSpecialType(SpecialType.System_Boolean).SpecialType == SpecialType.System_Boolean)
            {
                AddSynthesizedAttribute(ref attributes, compilation.SynthesizeDynamicAttribute(this.Type.TypeSymbol, this.Type.CustomModifiers.Length, this.RefKind));
=======
            if (Type.ContainsDynamic() && compilation.HasDynamicEmitAttributes())
            {
                var boolType = compilation.GetSpecialType(SpecialType.System_Boolean);
                var diagnostic = boolType.GetUseSiteDiagnostic();
                if ((diagnostic == null) || (diagnostic.Severity != DiagnosticSeverity.Error))
                {
                    AddSynthesizedAttribute(ref attributes, compilation.SynthesizeDynamicAttribute(this.Type, this.CustomModifiers.Length, this.RefKind));
                }
>>>>>>> 64677ba1
            }
        }

        /// <summary>
        /// For each parameter of a source method, construct a corresponding synthesized parameter
        /// for a destination method.
        /// </summary>
        /// <param name="sourceMethod">Has parameters.</param>
        /// <param name="destinationMethod">Needs parameters.</param>
        /// <returns>Synthesized parameters to add to destination method.</returns>
        internal static ImmutableArray<ParameterSymbol> DeriveParameters(MethodSymbol sourceMethod, MethodSymbol destinationMethod)
        {
            var builder = ArrayBuilder<ParameterSymbol>.GetInstance();

            foreach (var oldParam in sourceMethod.Parameters)
            {
                //same properties as the old one, just change the owner
                builder.Add(new SynthesizedParameterSymbol(destinationMethod, oldParam.Type.TypeSymbol, oldParam.Ordinal,
                    oldParam.RefKind, oldParam.Name, oldParam.Type.CustomModifiers, oldParam.CountOfCustomModifiersPrecedingByRef));
            }

            return builder.ToImmutableAndFree();
        }
    }
}<|MERGE_RESOLUTION|>--- conflicted
+++ resolved
@@ -152,23 +152,15 @@
             // this is a no-op.  Emitting an error here, or when the original parameter was bound, would
             // adversely effect the compilation or potentially change overload resolution.  
             var compilation = this.DeclaringCompilation;
-<<<<<<< HEAD
-            if (Type.TypeSymbol.ContainsDynamic() && 
-                compilation.HasDynamicEmitAttributes() &&
-                compilation.GetSpecialType(SpecialType.System_Boolean).SpecialType == SpecialType.System_Boolean)
-            {
-                AddSynthesizedAttribute(ref attributes, compilation.SynthesizeDynamicAttribute(this.Type.TypeSymbol, this.Type.CustomModifiers.Length, this.RefKind));
-=======
-            if (Type.ContainsDynamic() && compilation.HasDynamicEmitAttributes())
+            if (Type.TypeSymbol.ContainsDynamic() && compilation.HasDynamicEmitAttributes())
             {
                 var boolType = compilation.GetSpecialType(SpecialType.System_Boolean);
                 var diagnostic = boolType.GetUseSiteDiagnostic();
                 if ((diagnostic == null) || (diagnostic.Severity != DiagnosticSeverity.Error))
-                {
-                    AddSynthesizedAttribute(ref attributes, compilation.SynthesizeDynamicAttribute(this.Type, this.CustomModifiers.Length, this.RefKind));
-                }
->>>>>>> 64677ba1
+            {
+                AddSynthesizedAttribute(ref attributes, compilation.SynthesizeDynamicAttribute(this.Type.TypeSymbol, this.Type.CustomModifiers.Length, this.RefKind));
             }
+        }
         }
 
         /// <summary>
