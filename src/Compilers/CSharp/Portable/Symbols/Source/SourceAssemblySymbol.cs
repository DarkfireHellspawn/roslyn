--- conflicted
+++ resolved
@@ -491,13 +491,8 @@
                 }
             }
 
-<<<<<<< HEAD
-            return StrongNameKeys.Create(DeclaringCompilation.Options.StrongNameProvider, keyFile, keyContainer, MessageProvider.Instance);
-        }
-=======
                 return StrongNameKeys.Create(DeclaringCompilation.Options.StrongNameProvider, keyFile, keyContainer, MessageProvider.Instance);
             }
->>>>>>> 3a88e9f3
 
         // A collection of assemblies to which we were granted internals access by only checking matches for assembly name
         // and ignoring public key. This just acts as a set. The bool is ignored.
