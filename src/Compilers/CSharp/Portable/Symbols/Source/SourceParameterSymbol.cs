﻿// Copyright (c) Microsoft.  All Rights Reserved.  Licensed under the Apache License, Version 2.0.  See License.txt in the project root for license information.

using System.Collections.Immutable;
using System.Diagnostics;
using System.Threading;
using Microsoft.CodeAnalysis.CSharp.Syntax;

namespace Microsoft.CodeAnalysis.CSharp.Symbols
{
    /// <summary>
    /// Base class for parameters can be referred to from source code.
    /// </summary>
    /// <remarks>
    /// These parameters can potentially be targetted by an attribute specified in source code. 
    /// As an optimization we distinguish simple parameters (no attributes, no modifiers, etc.) and complex parameters.
    /// </remarks>
    internal abstract class SourceParameterSymbol : SourceParameterSymbolBase
    {
        protected SymbolCompletionState state;
        protected readonly TypeSymbolWithAnnotations parameterType;
        private readonly string _name;
        private readonly ImmutableArray<Location> _locations;
        private readonly RefKind _refKind;

        public static SourceParameterSymbol Create(
            Binder context,
            Symbol owner,
            TypeSymbolWithAnnotations parameterType,
            ParameterSyntax syntax,
            RefKind refKind,
            SyntaxToken identifier,
            int ordinal,
            bool isParams,
            bool isExtensionMethodThis,
            bool addRefReadOnlyModifier,
            DiagnosticBag declarationDiagnostics)
        {
            var name = identifier.ValueText;
            var locations = ImmutableArray.Create<Location>(new SourceLocation(identifier));

            if (isParams)
            {
                // touch the constructor in order to generate proper use-site diagnostics
                Binder.ReportUseSiteDiagnosticForSynthesizedAttribute(context.Compilation,
                    WellKnownMember.System_ParamArrayAttribute__ctor,
                    declarationDiagnostics,
                    identifier.Parent.GetLocation());
            }

            if (addRefReadOnlyModifier && refKind == RefKind.In)
            {
                var modifierType = context.GetWellKnownType(WellKnownType.System_Runtime_InteropServices_InAttribute, declarationDiagnostics, syntax);

                return new SourceComplexParameterSymbolWithCustomModifiersPrecedingByRef(
                    owner,
                    ordinal,
                    parameterType,
                    refKind,
                    ImmutableArray.Create(CSharpCustomModifier.CreateRequired(modifierType)),
                    name,
                    locations,
                    syntax.GetReference(),
                    ConstantValue.Unset,
                    isParams,
                    isExtensionMethodThis);
            }

            if (!isParams &&
                !isExtensionMethodThis &&
                (syntax.Default == null) &&
                (syntax.AttributeLists.Count == 0) &&
                !owner.IsPartialMethod())
            {
                return new SourceSimpleParameterSymbol(owner, parameterType, ordinal, refKind, name, locations);
            }

            return new SourceComplexParameterSymbol(
                owner,
                ordinal,
                parameterType,
                refKind,
                name,
                locations,
                syntax.GetReference(),
                ConstantValue.Unset,
                isParams,
                isExtensionMethodThis);
        }

        protected SourceParameterSymbol(
            Symbol owner,
            TypeSymbolWithAnnotations parameterType,
            int ordinal,
            RefKind refKind,
            string name,
            ImmutableArray<Location> locations)
            : base(owner, ordinal)
        {
            Debug.Assert((owner.Kind == SymbolKind.Method) || (owner.Kind == SymbolKind.Property));
            this.parameterType = parameterType;
            _refKind = refKind;
            _name = name;
            _locations = locations;
        }

        internal override ParameterSymbol WithCustomModifiersAndParams(TypeSymbol newType, ImmutableArray<CustomModifier> newCustomModifiers, ImmutableArray<CustomModifier> newRefCustomModifiers, bool newIsParams)
        {
            return WithCustomModifiersAndParamsCore(newType, newCustomModifiers, newRefCustomModifiers, newIsParams);
        }

        internal SourceParameterSymbol WithCustomModifiersAndParamsCore(TypeSymbol newType, ImmutableArray<CustomModifier> newCustomModifiers, ImmutableArray<CustomModifier> newRefCustomModifiers, bool newIsParams)
        {
            newType = CustomModifierUtils.CopyTypeCustomModifiers(newType, this.Type.TypeSymbol, this.ContainingAssembly);

            TypeSymbolWithAnnotations newTypeWithModifiers = this.Type.Update(newType, newCustomModifiers);

            if (newRefCustomModifiers.IsEmpty)
            {
                return new SourceComplexParameterSymbol(
                    this.ContainingSymbol,
                    this.Ordinal,
                    newTypeWithModifiers,
                    _refKind,
                    _name,
                    _locations,
                    this.SyntaxReference,
                    this.ExplicitDefaultConstantValue,
                    newIsParams,
                    this.IsExtensionMethodThis);
            }

            // Local functions should never have custom modifiers
            Debug.Assert(!(ContainingSymbol is LocalFunctionSymbol));

            return new SourceComplexParameterSymbolWithCustomModifiersPrecedingByRef(
                this.ContainingSymbol,
                this.Ordinal,
                newTypeWithModifiers,
                _refKind,
                newRefCustomModifiers,
                _name,
                _locations,
                this.SyntaxReference,
                this.ExplicitDefaultConstantValue,
                newIsParams,
                this.IsExtensionMethodThis);
        }

        internal sealed override bool RequiresCompletion
        {
            get { return true; }
        }

        internal sealed override bool HasComplete(CompletionPart part)
        {
            return state.HasComplete(part);
        }

        internal override void ForceComplete(SourceLocation locationOpt, CancellationToken cancellationToken)
        {
            state.DefaultForceComplete(this);
        }

        /// <summary>
        /// True if the parameter is marked by <see cref="System.Runtime.InteropServices.OptionalAttribute"/>.
        /// </summary>
        internal abstract bool HasOptionalAttribute { get; }

        /// <summary>
        /// True if the parameter has default argument syntax.
        /// </summary>
        internal abstract bool HasDefaultArgumentSyntax { get; }

        internal abstract SyntaxList<AttributeListSyntax> AttributeDeclarationList { get; }

        internal abstract CustomAttributesBag<CSharpAttributeData> GetAttributesBag();

        /// <summary>
        /// Gets the attributes applied on this symbol.
        /// Returns an empty array if there are no attributes.
        /// </summary>
        public sealed override ImmutableArray<CSharpAttributeData> GetAttributes()
        {
            return this.GetAttributesBag().Attributes;
        }

        /// <summary>
        /// The declaration diagnostics for a parameter depend on the containing symbol.
        /// For instance, if the containing symbol is a method the declaration diagnostics
        /// go on the compilation, but if it is a local function it is part of the local
        /// function's declaration diagnostics.
        /// </summary>
        internal override void AddDeclarationDiagnostics(DiagnosticBag diagnostics)
            => ContainingSymbol.AddDeclarationDiagnostics(diagnostics);

        internal abstract SyntaxReference SyntaxReference { get; }

        internal abstract bool IsExtensionMethodThis { get; }

        public sealed override RefKind RefKind
        {
            get
            {
                return _refKind;
            }
        }

        public sealed override string Name
        {
            get
            {
                return _name;
            }
        }

        public sealed override ImmutableArray<Location> Locations
        {
            get
            {
                return _locations;
            }
        }

        public sealed override ImmutableArray<SyntaxReference> DeclaringSyntaxReferences
        {
            get
            {
                return IsImplicitlyDeclared ?
                    ImmutableArray<SyntaxReference>.Empty :
                    GetDeclaringSyntaxReferenceHelper<ParameterSyntax>(_locations);
            }
        }

        public sealed override TypeSymbolWithAnnotations Type
        {
            get
            {
                return this.parameterType;
            }
        }

        public override bool IsImplicitlyDeclared
        {
            get
            {
                // Parameters of accessors are always synthesized. (e.g., parameter of indexer accessors).
                // The non-synthesized accessors are on the property/event itself.
                MethodSymbol owningMethod = ContainingSymbol as MethodSymbol;
                return (object)owningMethod != null && owningMethod.IsAccessor();
            }
        }
<<<<<<< HEAD
=======

        internal override bool IsMetadataIn => RefKind == RefKind.In;

        internal override bool IsMetadataOut => RefKind == RefKind.Out;
>>>>>>> 1bc93344
    }
}<|MERGE_RESOLUTION|>--- conflicted
+++ resolved
@@ -249,12 +249,9 @@
                 return (object)owningMethod != null && owningMethod.IsAccessor();
             }
         }
-<<<<<<< HEAD
-=======
 
         internal override bool IsMetadataIn => RefKind == RefKind.In;
 
         internal override bool IsMetadataOut => RefKind == RefKind.Out;
->>>>>>> 1bc93344
     }
 }