﻿<?xml version="1.0" encoding="utf-8"?>
<xliff xmlns="urn:oasis:names:tc:xliff:document:1.2" xmlns:xsi="http://www.w3.org/2001/XMLSchema-instance" version="1.2" xsi:schemaLocation="urn:oasis:names:tc:xliff:document:1.2 xliff-core-1.2-transitional.xsd">
  <file datatype="xml" source-language="en" target-language="ja" original="../CSharpResources.resx">
    <body>
      <trans-unit id="IDS_NULL">
        <source>&lt;null&gt;</source>
        <target state="translated">&lt;null&gt;</target>
        <note />
      </trans-unit>
      <trans-unit id="IDS_ThrowExpression">
        <source>&lt;throw expression&gt;</source>
        <target state="translated">&lt;スロー式&gt;</target>
        <note />
      </trans-unit>
      <trans-unit id="IDS_RELATEDERROR">
        <source>(Location of symbol related to previous error)</source>
        <target state="translated">(以前のエラーに関連するシンボルの位置)</target>
        <note />
      </trans-unit>
      <trans-unit id="IDS_RELATEDWARNING">
        <source>(Location of symbol related to previous warning)</source>
        <target state="translated">(以前のエラーに関連する警告の位置)</target>
        <note />
      </trans-unit>
      <trans-unit id="IDS_XMLIGNORED">
        <source>&lt;!-- Badly formed XML comment ignored for member "{0}" --&gt;</source>
        <target state="translated">&lt;!-- 正しくない形式の XML コメントがメンバー "{0}" で無視されました --&gt;</target>
        <note />
      </trans-unit>
      <trans-unit id="IDS_XMLIGNORED2">
        <source> Badly formed XML file "{0}" cannot be included </source>
        <target state="translated">XML ファイル "{0}" の形式が正しくないため、含めることができません。</target>
        <note />
      </trans-unit>
      <trans-unit id="IDS_XMLFAILEDINCLUDE">
        <source> Failed to insert some or all of included XML </source>
        <target state="translated"> 含められている XML のいくつか、またはすべてを挿入できませんでした。</target>
        <note />
      </trans-unit>
      <trans-unit id="IDS_XMLBADINCLUDE">
        <source> Include tag is invalid </source>
        <target state="translated"> インクルード タグが無効です。</target>
        <note />
      </trans-unit>
      <trans-unit id="IDS_XMLNOINCLUDE">
        <source> No matching elements were found for the following include tag </source>
        <target state="translated"> 次のインクルード タグで一致する要素が見つかりませんでした。</target>
        <note />
      </trans-unit>
      <trans-unit id="IDS_XMLMISSINGINCLUDEFILE">
        <source>Missing file attribute</source>
        <target state="translated">ファイル属性がありません。</target>
        <note />
      </trans-unit>
      <trans-unit id="IDS_XMLMISSINGINCLUDEPATH">
        <source>Missing path attribute</source>
        <target state="translated">パス属性がありません。</target>
        <note />
      </trans-unit>
      <trans-unit id="IDS_GlobalNamespace">
        <source>&lt;global namespace&gt;</source>
        <target state="translated">&lt;グローバル名前空間&gt;</target>
        <note />
      </trans-unit>
      <trans-unit id="IDS_FeatureGenerics">
        <source>generics</source>
        <target state="translated">ジェネリック</target>
        <note />
      </trans-unit>
      <trans-unit id="IDS_FeatureAnonDelegates">
        <source>anonymous methods</source>
        <target state="translated">匿名メソッド</target>
        <note />
      </trans-unit>
      <trans-unit id="IDS_FeatureModuleAttrLoc">
        <source>module as an attribute target specifier</source>
        <target state="translated">属性ターゲット指定子としてのモジュール</target>
        <note />
      </trans-unit>
      <trans-unit id="IDS_FeatureGlobalNamespace">
        <source>namespace alias qualifier</source>
        <target state="translated">名前空間のエイリアス修飾子</target>
        <note />
      </trans-unit>
      <trans-unit id="IDS_FeatureFixedBuffer">
        <source>fixed size buffers</source>
        <target state="translated">固定サイズ バッファー</target>
        <note />
      </trans-unit>
      <trans-unit id="IDS_FeaturePragma">
        <source>#pragma</source>
        <target state="translated">#pragma</target>
        <note />
      </trans-unit>
      <trans-unit id="IDS_FeatureStaticClasses">
        <source>static classes</source>
        <target state="translated">静的クラス</target>
        <note />
      </trans-unit>
      <trans-unit id="IDS_FeatureReadOnlyStructs">
        <source>readonly structs</source>
        <target state="translated">読み取り専用の構造体</target>
        <note />
      </trans-unit>
      <trans-unit id="IDS_FeaturePartialTypes">
        <source>partial types</source>
        <target state="translated">partial 型</target>
        <note />
      </trans-unit>
      <trans-unit id="IDS_FeatureAsync">
        <source>async function</source>
        <target state="translated">非同期関数</target>
        <note />
      </trans-unit>
      <trans-unit id="IDS_FeatureSwitchOnBool">
        <source>switch on boolean type</source>
        <target state="translated">ブール型の switch</target>
        <note />
      </trans-unit>
      <trans-unit id="IDS_MethodGroup">
        <source>method group</source>
        <target state="translated">メソッド グループ</target>
        <note />
      </trans-unit>
      <trans-unit id="IDS_AnonMethod">
        <source>anonymous method</source>
        <target state="translated">匿名メソッド</target>
        <note />
      </trans-unit>
      <trans-unit id="IDS_Lambda">
        <source>lambda expression</source>
        <target state="translated">ラムダ式</target>
        <note />
      </trans-unit>
      <trans-unit id="IDS_Collection">
        <source>collection</source>
        <target state="translated">(コレクション)</target>
        <note />
      </trans-unit>
      <trans-unit id="IDS_FeaturePropertyAccessorMods">
        <source>access modifiers on properties</source>
        <target state="translated">プロパティのアクセス修飾子</target>
        <note />
      </trans-unit>
      <trans-unit id="IDS_FeatureExternAlias">
        <source>extern alias</source>
        <target state="translated">extern エイリアス</target>
        <note />
      </trans-unit>
      <trans-unit id="IDS_FeatureIterators">
        <source>iterators</source>
        <target state="translated">反復子</target>
        <note />
      </trans-unit>
      <trans-unit id="IDS_FeatureDefault">
        <source>default operator</source>
        <target state="translated">既定の演算子</target>
        <note />
      </trans-unit>
      <trans-unit id="IDS_FeatureDefaultLiteral">
        <source>default literal</source>
        <target state="translated">既定のリテラル</target>
        <note />
      </trans-unit>
      <trans-unit id="IDS_FeaturePrivateProtected">
        <source>private protected</source>
        <target state="translated">private protected</target>
        <note />
      </trans-unit>
      <trans-unit id="IDS_FeatureNullable">
        <source>nullable types</source>
        <target state="translated">Null 許容型</target>
        <note />
      </trans-unit>
      <trans-unit id="IDS_FeaturePatternMatching">
        <source>pattern matching</source>
        <target state="translated">パターン マッチング</target>
        <note />
      </trans-unit>
      <trans-unit id="IDS_FeatureExpressionBodiedAccessor">
        <source>expression body property accessor</source>
        <target state="translated">式本体のプロパティ アクセサー</target>
        <note />
      </trans-unit>
      <trans-unit id="IDS_FeatureExpressionBodiedDeOrConstructor">
        <source>expression body constructor and destructor</source>
        <target state="translated">式本体のコンストラクターとデストラクター</target>
        <note />
      </trans-unit>
      <trans-unit id="IDS_FeatureThrowExpression">
        <source>throw expression</source>
        <target state="translated">スロー式</target>
        <note />
      </trans-unit>
      <trans-unit id="IDS_FeatureImplicitArray">
        <source>implicitly typed array</source>
        <target state="translated">暗黙的に型指定された配列</target>
        <note />
      </trans-unit>
      <trans-unit id="IDS_FeatureImplicitLocal">
        <source>implicitly typed local variable</source>
        <target state="translated">暗黙的に型指定されたローカル変数</target>
        <note />
      </trans-unit>
      <trans-unit id="IDS_FeatureAnonymousTypes">
        <source>anonymous types</source>
        <target state="translated">匿名型</target>
        <note />
      </trans-unit>
      <trans-unit id="IDS_FeatureAutoImplementedProperties">
        <source>automatically implemented properties</source>
        <target state="translated">自動的に実装されたプロパティ</target>
        <note />
      </trans-unit>
      <trans-unit id="IDS_FeatureReadonlyAutoImplementedProperties">
        <source>readonly automatically implemented properties</source>
        <target state="translated">読み取り専用の自動実装プロパティ</target>
        <note />
      </trans-unit>
      <trans-unit id="IDS_FeatureObjectInitializer">
        <source>object initializer</source>
        <target state="translated">オブジェクト初期化子</target>
        <note />
      </trans-unit>
      <trans-unit id="IDS_FeatureCollectionInitializer">
        <source>collection initializer</source>
        <target state="translated">コレクション初期化子</target>
        <note />
      </trans-unit>
      <trans-unit id="IDS_FeatureQueryExpression">
        <source>query expression</source>
        <target state="translated">クエリ式</target>
        <note />
      </trans-unit>
      <trans-unit id="IDS_FeatureExtensionMethod">
        <source>extension method</source>
        <target state="translated">拡張メソッド</target>
        <note />
      </trans-unit>
      <trans-unit id="IDS_FeaturePartialMethod">
        <source>partial method</source>
        <target state="translated">部分メソッド</target>
        <note />
      </trans-unit>
      <trans-unit id="IDS_SK_METHOD">
        <source>method</source>
        <target state="translated">メソッド</target>
        <note />
      </trans-unit>
      <trans-unit id="IDS_SK_TYPE">
        <source>type</source>
        <target state="translated">種類</target>
        <note />
      </trans-unit>
      <trans-unit id="IDS_SK_NAMESPACE">
        <source>namespace</source>
        <target state="translated">名前空間</target>
        <note />
      </trans-unit>
      <trans-unit id="IDS_SK_FIELD">
        <source>field</source>
        <target state="translated">フィールド</target>
        <note />
      </trans-unit>
      <trans-unit id="IDS_SK_PROPERTY">
        <source>property</source>
        <target state="translated">プロパティ</target>
        <note />
      </trans-unit>
      <trans-unit id="IDS_SK_UNKNOWN">
        <source>element</source>
        <target state="translated">要素</target>
        <note />
      </trans-unit>
      <trans-unit id="IDS_SK_VARIABLE">
        <source>variable</source>
        <target state="translated">変数</target>
        <note />
      </trans-unit>
      <trans-unit id="IDS_SK_LABEL">
        <source>label</source>
        <target state="translated">ラベル</target>
        <note />
      </trans-unit>
      <trans-unit id="IDS_SK_EVENT">
        <source>event</source>
        <target state="translated">イベント</target>
        <note />
      </trans-unit>
      <trans-unit id="IDS_SK_TYVAR">
        <source>type parameter</source>
        <target state="translated">型パラメーター</target>
        <note />
      </trans-unit>
      <trans-unit id="IDS_SK_ALIAS">
        <source>using alias</source>
        <target state="translated">using エイリアス</target>
        <note />
      </trans-unit>
      <trans-unit id="IDS_SK_EXTERNALIAS">
        <source>extern alias</source>
        <target state="translated">extern エイリアス</target>
        <note />
      </trans-unit>
      <trans-unit id="IDS_SK_CONSTRUCTOR">
        <source>constructor</source>
        <target state="translated">コンストラクター</target>
        <note />
      </trans-unit>
      <trans-unit id="IDS_FOREACHLOCAL">
        <source>foreach iteration variable</source>
        <target state="translated">foreach 繰り返し変数</target>
        <note />
      </trans-unit>
      <trans-unit id="IDS_FIXEDLOCAL">
        <source>fixed variable</source>
        <target state="translated">固定変数</target>
        <note />
      </trans-unit>
      <trans-unit id="IDS_USINGLOCAL">
        <source>using variable</source>
        <target state="translated">using 変数</target>
        <note />
      </trans-unit>
      <trans-unit id="IDS_Contravariant">
        <source>contravariant</source>
        <target state="translated">反変</target>
        <note />
      </trans-unit>
      <trans-unit id="IDS_Contravariantly">
        <source>contravariantly</source>
        <target state="translated">反変</target>
        <note />
      </trans-unit>
      <trans-unit id="IDS_Covariant">
        <source>covariant</source>
        <target state="translated">共変</target>
        <note />
      </trans-unit>
      <trans-unit id="IDS_Covariantly">
        <source>covariantly</source>
        <target state="translated">共変</target>
        <note />
      </trans-unit>
      <trans-unit id="IDS_Invariantly">
        <source>invariantly</source>
        <target state="translated">不変</target>
        <note />
      </trans-unit>
      <trans-unit id="IDS_FeatureDynamic">
        <source>dynamic</source>
        <target state="translated">ダイナミック</target>
        <note />
      </trans-unit>
      <trans-unit id="IDS_FeatureNamedArgument">
        <source>named argument</source>
        <target state="translated">名前付き引数</target>
        <note />
      </trans-unit>
      <trans-unit id="IDS_FeatureOptionalParameter">
        <source>optional parameter</source>
        <target state="translated">省略可能なパラメーター</target>
        <note />
      </trans-unit>
      <trans-unit id="IDS_FeatureExceptionFilter">
        <source>exception filter</source>
        <target state="translated">例外フィルター</target>
        <note />
      </trans-unit>
      <trans-unit id="IDS_FeatureTypeVariance">
        <source>type variance</source>
        <target state="translated">型分散</target>
        <note />
      </trans-unit>
      <trans-unit id="XML_InvalidToken">
        <source>The character(s) '{0}' cannot be used at this location.</source>
        <target state="translated">文字 '{0}' はこの位置では使用できません。</target>
        <note />
      </trans-unit>
      <trans-unit id="XML_IncorrectComment">
        <source>Incorrect syntax was used in a comment.</source>
        <target state="translated">コメントで正しくない構文が使用されました。</target>
        <note />
      </trans-unit>
      <trans-unit id="XML_InvalidCharEntity">
        <source>An invalid character was found inside an entity reference.</source>
        <target state="translated">エンティティ参照内に無効な文字が見つかりました。</target>
        <note />
      </trans-unit>
      <trans-unit id="XML_ExpectedEndOfTag">
        <source>Expected '&gt;' or '/&gt;' to close tag '{0}'.</source>
        <target state="translated">タグ '{0}' を閉じるには、'&gt;' または '/&gt;' が必要です。</target>
        <note />
      </trans-unit>
      <trans-unit id="XML_ExpectedIdentifier">
        <source>An identifier was expected.</source>
        <target state="translated">識別子が必要でした。</target>
        <note />
      </trans-unit>
      <trans-unit id="XML_InvalidUnicodeChar">
        <source>Invalid unicode character.</source>
        <target state="translated">無効な Unicode 文字です。</target>
        <note />
      </trans-unit>
      <trans-unit id="XML_InvalidWhitespace">
        <source>Whitespace is not allowed at this location.</source>
        <target state="translated">この位置では空白は許可されていません。</target>
        <note />
      </trans-unit>
      <trans-unit id="XML_LessThanInAttributeValue">
        <source>The character '&lt;' cannot be used in an attribute value.</source>
        <target state="translated">属性値に文字 '&lt;' は使用できません。</target>
        <note />
      </trans-unit>
      <trans-unit id="XML_MissingEqualsAttribute">
        <source>Missing equals sign between attribute and attribute value.</source>
        <target state="translated">属性と属性値の間に等号がありません。</target>
        <note />
      </trans-unit>
      <trans-unit id="XML_RefUndefinedEntity_1">
        <source>Reference to undefined entity '{0}'.</source>
        <target state="translated">未定義のエンティティ '{0}' への参照です。</target>
        <note />
      </trans-unit>
      <trans-unit id="XML_StringLiteralNoStartQuote">
        <source>A string literal was expected, but no opening quotation mark was found.</source>
        <target state="translated">文字列リテラルが必要でしたが、始まりの引用符が見つかりませんでした。</target>
        <note />
      </trans-unit>
      <trans-unit id="XML_StringLiteralNoEndQuote">
        <source>Missing closing quotation mark for string literal.</source>
        <target state="translated">文字列リテラルに終わりの引用符がありません。</target>
        <note />
      </trans-unit>
      <trans-unit id="XML_StringLiteralNonAsciiQuote">
        <source>Non-ASCII quotations marks may not be used around string literals.</source>
        <target state="translated">ASCII 以外の引用符は、文字列リテラルを囲むために使用できません。</target>
        <note />
      </trans-unit>
      <trans-unit id="XML_EndTagNotExpected">
        <source>End tag was not expected at this location.</source>
        <target state="translated">この位置では、終了タグは不要でした。</target>
        <note />
      </trans-unit>
      <trans-unit id="XML_ElementTypeMatch">
        <source>End tag '{0}' does not match the start tag '{1}'.</source>
        <target state="translated">終了タグ '{0}' が開始タグ '{1}' と一致しません。</target>
        <note />
      </trans-unit>
      <trans-unit id="XML_EndTagExpected">
        <source>Expected an end tag for element '{0}'.</source>
        <target state="translated">要素 '{0}' に終了タグが必要です。</target>
        <note />
      </trans-unit>
      <trans-unit id="XML_WhitespaceMissing">
        <source>Required white space was missing.</source>
        <target state="translated">必要な空白がありませんでした。</target>
        <note />
      </trans-unit>
      <trans-unit id="XML_ExpectedEndOfXml">
        <source>Unexpected character at this location.</source>
        <target state="translated">この位置には予期しない文字です。</target>
        <note />
      </trans-unit>
      <trans-unit id="XML_CDataEndTagNotAllowed">
        <source>The literal string ']]&gt;' is not allowed in element content.</source>
        <target state="translated">リテラル文字列 ']]&gt;' は要素コンテンツでは許可されていません。</target>
        <note />
      </trans-unit>
      <trans-unit id="XML_DuplicateAttribute">
        <source>Duplicate '{0}' attribute</source>
        <target state="translated">{0}' 属性が重複しています。</target>
        <note />
      </trans-unit>
      <trans-unit id="ERR_NoMetadataFile">
        <source>Metadata file '{0}' could not be found</source>
        <target state="translated">メタデータ ファイル '{0}' が見つかりませんでした。</target>
        <note />
      </trans-unit>
      <trans-unit id="ERR_MetadataReferencesNotSupported">
        <source>Metadata references are not supported.</source>
        <target state="translated">メタデータ参照はサポートされていません。</target>
        <note />
      </trans-unit>
      <trans-unit id="FTL_MetadataCantOpenFile">
        <source>Metadata file '{0}' could not be opened -- {1}</source>
        <target state="translated">メタデータ ファイル '{0}' を開けませんでした -- {1}</target>
        <note />
      </trans-unit>
      <trans-unit id="ERR_NoTypeDef">
        <source>The type '{0}' is defined in an assembly that is not referenced. You must add a reference to assembly '{1}'.</source>
        <target state="translated">型 '{0}' は、参照されていないアセンブリに定義されています。アセンブリ '{1}' に参照を追加する必要があります。</target>
        <note />
      </trans-unit>
      <trans-unit id="ERR_NoTypeDefFromModule">
        <source>The type '{0}' is defined in a module that has not been added. You must add the module '{1}'.</source>
        <target state="translated">型 '{0}' は、追加されていないモジュールに定義されています。モジュール '{1}' を追加する必要があります。</target>
        <note />
      </trans-unit>
      <trans-unit id="ERR_OutputWriteFailed">
        <source>Could not write to output file '{0}' -- '{1}'</source>
        <target state="translated">出力ファイル '{0}' に書き込めませんでした -- '{1}'</target>
        <note />
      </trans-unit>
      <trans-unit id="ERR_MultipleEntryPoints">
        <source>Program has more than one entry point defined. Compile with /main to specify the type that contains the entry point.</source>
        <target state="translated">プログラムで複数のエントリ ポイントが定義されています。エントリ ポイントを含む型を指定するには、/main でコンパイルしてください。</target>
        <note />
      </trans-unit>
      <trans-unit id="ERR_BadBinaryOps">
        <source>Operator '{0}' cannot be applied to operands of type '{1}' and '{2}'</source>
        <target state="translated">演算子 '{0}' を '{1}' と '{2}' 型のオペランドに適用することはできません</target>
        <note />
      </trans-unit>
      <trans-unit id="ERR_IntDivByZero">
        <source>Division by constant zero</source>
        <target state="translated">定数 0 による除算です。</target>
        <note />
      </trans-unit>
      <trans-unit id="ERR_BadIndexLHS">
        <source>Cannot apply indexing with [] to an expression of type '{0}'</source>
        <target state="translated">角かっこ [] 付きインデックスを '{0}' 型の式に適用することはできません</target>
        <note />
      </trans-unit>
      <trans-unit id="ERR_BadIndexCount">
        <source>Wrong number of indices inside []; expected {0}</source>
        <target state="translated">角かっこ [] 内のインデックス数が正しくありません。正しい数は {0} です。</target>
        <note />
      </trans-unit>
      <trans-unit id="ERR_BadUnaryOp">
        <source>Operator '{0}' cannot be applied to operand of type '{1}'</source>
        <target state="translated">演算子 '{0}' は '{1}' 型のオペランドに適用できません</target>
        <note />
      </trans-unit>
      <trans-unit id="ERR_BadOpOnNullOrDefault">
        <source>Operator '{0}' cannot be applied to operand '{1}'</source>
        <target state="translated">演算子 '{0}' はオペランド '{1}' に適用できません</target>
        <note />
      </trans-unit>
      <trans-unit id="ERR_ThisInStaticMeth">
        <source>Keyword 'this' is not valid in a static property, static method, or static field initializer</source>
        <target state="translated">キーワード 'this' は、静的プロパティ、静的メソッド、または静的フィールド初期化子では無効です</target>
        <note />
      </trans-unit>
      <trans-unit id="ERR_ThisInBadContext">
        <source>Keyword 'this' is not available in the current context</source>
        <target state="translated">キーワード 'this' は現在のコンテキストでは使用できません。</target>
        <note />
      </trans-unit>
      <trans-unit id="WRN_InvalidMainSig">
        <source>'{0}' has the wrong signature to be an entry point</source>
        <target state="translated">'{0}' で間違った認証が使われています。エントリ ポイントとして使用することはできません。</target>
        <note />
      </trans-unit>
      <trans-unit id="WRN_InvalidMainSig_Title">
        <source>Method has the wrong signature to be an entry point</source>
        <target state="translated">メソッドに、エントリ ポイントになる不適切な署名があります</target>
        <note />
      </trans-unit>
      <trans-unit id="ERR_NoImplicitConv">
        <source>Cannot implicitly convert type '{0}' to '{1}'</source>
        <target state="translated">型 '{0}' を '{1}' に暗黙的に変換できません</target>
        <note />
      </trans-unit>
      <trans-unit id="ERR_NoExplicitConv">
        <source>Cannot convert type '{0}' to '{1}'</source>
        <target state="translated">型 '{0}' を '{1}' に変換できません</target>
        <note />
      </trans-unit>
      <trans-unit id="ERR_ConstOutOfRange">
        <source>Constant value '{0}' cannot be converted to a '{1}'</source>
        <target state="translated">定数値 '{0}' を '{1}' に変換できません</target>
        <note />
      </trans-unit>
      <trans-unit id="ERR_AmbigBinaryOps">
        <source>Operator '{0}' is ambiguous on operands of type '{1}' and '{2}'</source>
        <target state="translated">型 '{1}' および '{2}' のオペランドの演算子 '{0}' があいまいです</target>
        <note />
      </trans-unit>
      <trans-unit id="ERR_AmbigBinaryOpsOnDefault">
        <source>Operator '{0}' is ambiguous on operands 'default' and 'default'</source>
        <target state="translated">演算子 '{0}' は、オペランド 'default' および 'default' であいまいです</target>
        <note />
      </trans-unit>
      <trans-unit id="ERR_AmbigUnaryOp">
        <source>Operator '{0}' is ambiguous on an operand of type '{1}'</source>
        <target state="translated">演算子 '{0}' は型 '{1}' のオペランドに対してあいまいです</target>
        <note />
      </trans-unit>
      <trans-unit id="ERR_InAttrOnOutParam">
        <source>An out parameter cannot have the In attribute</source>
        <target state="translated">out パラメーターに in 属性を指定することはできません。</target>
        <note />
      </trans-unit>
      <trans-unit id="ERR_ValueCantBeNull">
        <source>Cannot convert null to '{0}' because it is a non-nullable value type</source>
        <target state="translated">Null 非許容の値型であるため、Null を '{0}' に変換できません</target>
        <note />
      </trans-unit>
      <trans-unit id="ERR_NoExplicitBuiltinConv">
        <source>Cannot convert type '{0}' to '{1}' via a reference conversion, boxing conversion, unboxing conversion, wrapping conversion, or null type conversion</source>
        <target state="translated">参照の変換、ボックス変換、アンボックス変換、折り返しの変換、または null 型の変換で、型 '{0}' を '{1}' に変換できません。</target>
        <note />
      </trans-unit>
      <trans-unit id="FTL_DebugEmitFailure">
        <source>Unexpected error writing debug information -- '{0}'</source>
        <target state="translated">デバッグ情報の書き込み中に予期しないエラーが発生しました -- '{0}'</target>
        <note />
      </trans-unit>
      <trans-unit id="ERR_BadVisReturnType">
        <source>Inconsistent accessibility: return type '{1}' is less accessible than method '{0}'</source>
        <target state="translated">アクセシビリティに一貫性がありません。戻り値の型 '{1}' のアクセシビリティはメソッド '{0}' よりも低く設定されています。</target>
        <note />
      </trans-unit>
      <trans-unit id="ERR_BadVisParamType">
        <source>Inconsistent accessibility: parameter type '{1}' is less accessible than method '{0}'</source>
        <target state="translated">アクセシビリティに一貫性がありません。パラメーター型 '{1}' のアクセシビリティはメソッド '{0}' よりも低く設定されています。</target>
        <note />
      </trans-unit>
      <trans-unit id="ERR_BadVisFieldType">
        <source>Inconsistent accessibility: field type '{1}' is less accessible than field '{0}'</source>
        <target state="translated">アクセシビリティに一貫性がありません。フィールド型 '{1}' のアクセシビリティはフィールド '{0}' よりも低く設定されています。</target>
        <note />
      </trans-unit>
      <trans-unit id="ERR_BadVisPropertyType">
        <source>Inconsistent accessibility: property type '{1}' is less accessible than property '{0}'</source>
        <target state="translated">アクセシビリティに一貫性がありません。プロパティ型 '{1}' のアクセシビリティはプロパティ '{0}' よりも低く設定されています。</target>
        <note />
      </trans-unit>
      <trans-unit id="ERR_BadVisIndexerReturn">
        <source>Inconsistent accessibility: indexer return type '{1}' is less accessible than indexer '{0}'</source>
        <target state="translated">アクセシビリティに一貫性がありません。インデクサーの戻り値の型 '{1}' のアクセシビリティはインデクサー '{0}' よりも低く設定されています。</target>
        <note />
      </trans-unit>
      <trans-unit id="ERR_BadVisIndexerParam">
        <source>Inconsistent accessibility: parameter type '{1}' is less accessible than indexer '{0}'</source>
        <target state="translated">アクセシビリティに一貫性がありません。パラメーター型 '{1}' のアクセシビリティはインデクサー '{0}' よりも低く設定されています。</target>
        <note />
      </trans-unit>
      <trans-unit id="ERR_BadVisOpReturn">
        <source>Inconsistent accessibility: return type '{1}' is less accessible than operator '{0}'</source>
        <target state="translated">アクセシビリティに一貫性がありません。戻り値の型 '{1}' のアクセシビリティは演算子 '{0}' よりも低く設定されています。</target>
        <note />
      </trans-unit>
      <trans-unit id="ERR_BadVisOpParam">
        <source>Inconsistent accessibility: parameter type '{1}' is less accessible than operator '{0}'</source>
        <target state="translated">アクセシビリティに一貫性がありません。パラメーター型 '{1}' のアクセシビリティは演算子 '{0}' よりも低く設定されています。</target>
        <note />
      </trans-unit>
      <trans-unit id="ERR_BadVisDelegateReturn">
        <source>Inconsistent accessibility: return type '{1}' is less accessible than delegate '{0}'</source>
        <target state="translated">アクセシビリティに一貫性がありません。戻り値の型 '{1}' のアクセシビリティはデリゲート '{0}' よりも低く設定されています。</target>
        <note />
      </trans-unit>
      <trans-unit id="ERR_BadVisDelegateParam">
        <source>Inconsistent accessibility: parameter type '{1}' is less accessible than delegate '{0}'</source>
        <target state="translated">アクセシビリティに一貫性がありません。パラメーター型 '{1}' のアクセシビリティはデリゲート '{0}' よりも低く設定されています。</target>
        <note />
      </trans-unit>
      <trans-unit id="ERR_BadVisBaseClass">
        <source>Inconsistent accessibility: base class '{1}' is less accessible than class '{0}'</source>
        <target state="translated">アクセシビリティに一貫性がありません。基底クラス '{1}' のアクセシビリティはクラス '{0}' よりも低く設定されています。</target>
        <note />
      </trans-unit>
      <trans-unit id="ERR_BadVisBaseInterface">
        <source>Inconsistent accessibility: base interface '{1}' is less accessible than interface '{0}'</source>
        <target state="translated">アクセシビリティに一貫性がありません。基底インターフェイス '{1}' のアクセシビリティはインターフェイス '{0}' よりも低く設定されています</target>
        <note />
      </trans-unit>
      <trans-unit id="ERR_EventNeedsBothAccessors">
        <source>'{0}': event property must have both add and remove accessors</source>
        <target state="translated">'{0}': イベント プロパティには、add および remove アクセサーの両方を指定する必要があります。</target>
        <note />
      </trans-unit>
      <trans-unit id="ERR_EventNotDelegate">
        <source>'{0}': event must be of a delegate type</source>
        <target state="translated">'{0}': イベントはデリゲート型である必要があります。</target>
        <note />
      </trans-unit>
      <trans-unit id="WRN_UnreferencedEvent">
        <source>The event '{0}' is never used</source>
        <target state="translated">イベント '{0}' は使用されていません。</target>
        <note />
      </trans-unit>
      <trans-unit id="WRN_UnreferencedEvent_Title">
        <source>Event is never used</source>
        <target state="translated">イベントは使用されていません</target>
        <note />
      </trans-unit>
      <trans-unit id="ERR_InterfaceEventInitializer">
        <source>'{0}': event in interface cannot have initializer</source>
        <target state="translated">'{0}': インターフェイスのイベントは初期化子を持つことができません。</target>
        <note />
      </trans-unit>
      <trans-unit id="ERR_EventPropertyInInterface">
        <source>An event in an interface cannot have add or remove accessors</source>
        <target state="translated">インターフェイスのイベントに、add または remove アクセサーを指定することはできません。</target>
        <note />
      </trans-unit>
      <trans-unit id="ERR_BadEventUsage">
        <source>The event '{0}' can only appear on the left hand side of += or -= (except when used from within the type '{1}')</source>
        <target state="translated">イベント '{0}' は、+= または -= の左側にのみ表示されます (型 '{1}' 内で使用する場合を除きます)</target>
        <note />
      </trans-unit>
      <trans-unit id="ERR_ExplicitEventFieldImpl">
        <source>An explicit interface implementation of an event must use event accessor syntax</source>
        <target state="translated">イベントのインターフェイスを明示的に実装するには、イベント アクセサーの構文を使用する必要があります。</target>
        <note />
      </trans-unit>
      <trans-unit id="ERR_CantOverrideNonEvent">
        <source>'{0}': cannot override; '{1}' is not an event</source>
        <target state="translated">'{0}': '{1}' はイベントではないためオーバーライドできません。</target>
        <note />
      </trans-unit>
      <trans-unit id="ERR_AddRemoveMustHaveBody">
        <source>An add or remove accessor must have a body</source>
        <target state="translated">add または remove アクセサーには本体が必要です</target>
        <note />
      </trans-unit>
      <trans-unit id="ERR_AbstractEventInitializer">
        <source>'{0}': abstract event cannot have initializer</source>
        <target state="translated">'{0}': 抽象イベントは初期化子を持つことができません。</target>
        <note />
      </trans-unit>
      <trans-unit id="ERR_ReservedAssemblyName">
        <source>The assembly name '{0}' is reserved and cannot be used as a reference in an interactive session</source>
        <target state="translated">アセンブリ名 '{0}' は予約されており、対話形式のセッションで参照として使用することはできません。</target>
        <note />
      </trans-unit>
      <trans-unit id="ERR_ReservedEnumerator">
        <source>The enumerator name '{0}' is reserved and cannot be used</source>
        <target state="translated">列挙子名 '{0}' は予約されているため、使用できません。</target>
        <note />
      </trans-unit>
      <trans-unit id="ERR_AsMustHaveReferenceType">
        <source>The as operator must be used with a reference type or nullable type ('{0}' is a non-nullable value type)</source>
        <target state="translated">as 演算子は参照型または Null 許容型で使用してください ('{0}' は Null 非許容の値型です)</target>
        <note />
      </trans-unit>
      <trans-unit id="WRN_LowercaseEllSuffix">
        <source>The 'l' suffix is easily confused with the digit '1' -- use 'L' for clarity</source>
        <target state="translated">l' と 数字の '1' との混同を避けるため、'L' を使用してください。</target>
        <note />
      </trans-unit>
      <trans-unit id="WRN_LowercaseEllSuffix_Title">
        <source>The 'l' suffix is easily confused with the digit '1'</source>
        <target state="translated">l' という接尾辞は、数字の '1' と混同されることがあります</target>
        <note />
      </trans-unit>
      <trans-unit id="ERR_BadEventUsageNoField">
        <source>The event '{0}' can only appear on the left hand side of += or -=</source>
        <target state="translated">イベント '{0}' は += または -= の左側にのみ使用できます</target>
        <note />
      </trans-unit>
      <trans-unit id="ERR_ConstraintOnlyAllowedOnGenericDecl">
        <source>Constraints are not allowed on non-generic declarations</source>
        <target state="translated">制約は非ジェネリック宣言では許可されません。</target>
        <note />
      </trans-unit>
      <trans-unit id="ERR_TypeParamMustBeIdentifier">
        <source>Type parameter declaration must be an identifier not a type</source>
        <target state="translated">型パラメーターの宣言は型ではなく識別子でなければなりません。</target>
        <note />
      </trans-unit>
      <trans-unit id="ERR_MemberReserved">
        <source>Type '{1}' already reserves a member called '{0}' with the same parameter types</source>
        <target state="translated">型 '{1}' は、'{0}' と呼ばれるメンバーを同じパラメーターの型で既に予約しています。</target>
        <note />
      </trans-unit>
      <trans-unit id="ERR_DuplicateParamName">
        <source>The parameter name '{0}' is a duplicate</source>
        <target state="translated">パラメーター名 '{0}' が重複しています。</target>
        <note />
      </trans-unit>
      <trans-unit id="ERR_DuplicateNameInNS">
        <source>The namespace '{1}' already contains a definition for '{0}'</source>
        <target state="translated">名前空間 '{1}' は既に '{0}' の定義を含んでいます。</target>
        <note />
      </trans-unit>
      <trans-unit id="ERR_DuplicateNameInClass">
        <source>The type '{0}' already contains a definition for '{1}'</source>
        <target state="translated">型 '{0}' は既に '{1}' の定義を含んでいます。</target>
        <note />
      </trans-unit>
      <trans-unit id="ERR_NameNotInContext">
        <source>The name '{0}' does not exist in the current context</source>
        <target state="translated">現在のコンテキストに '{0}' という名前は存在しません。</target>
        <note />
      </trans-unit>
      <trans-unit id="ERR_NameNotInContextPossibleMissingReference">
        <source>The name '{0}' does not exist in the current context (are you missing a reference to assembly '{1}'?)</source>
        <target state="translated">現在のコンテキストに '{0}' という名前は存在しません (アセンブリ '{1}' に対する参照が指定されていることを確認してください)。</target>
        <note />
      </trans-unit>
      <trans-unit id="ERR_AmbigContext">
        <source>'{0}' is an ambiguous reference between '{1}' and '{2}'</source>
        <target state="translated">'{0}' は、'{1}' と '{2}' 間のあいまいな参照です。</target>
        <note />
      </trans-unit>
      <trans-unit id="WRN_DuplicateUsing">
        <source>The using directive for '{0}' appeared previously in this namespace</source>
        <target state="translated">{0}' の using ディレクティブは、この名前空間で既に使用されています。</target>
        <note />
      </trans-unit>
      <trans-unit id="WRN_DuplicateUsing_Title">
        <source>Using directive appeared previously in this namespace</source>
        <target state="translated">使用中のディレクティブは、以前この名前空間に使用されています</target>
        <note />
      </trans-unit>
      <trans-unit id="ERR_BadMemberFlag">
        <source>The modifier '{0}' is not valid for this item</source>
        <target state="translated">修飾子 '{0}' がこの項目に対して有効ではありません。</target>
        <note />
      </trans-unit>
      <trans-unit id="ERR_BadMemberProtection">
        <source>More than one protection modifier</source>
        <target state="translated">複数の保護修飾子があります。</target>
        <note />
      </trans-unit>
      <trans-unit id="WRN_NewRequired">
        <source>'{0}' hides inherited member '{1}'. Use the new keyword if hiding was intended.</source>
        <target state="translated">'{0}' は継承されたメンバー '{1}' を非表示にします。非表示にする場合は、キーワード new を使用してください。</target>
        <note />
      </trans-unit>
      <trans-unit id="WRN_NewRequired_Title">
        <source>Member hides inherited member; missing new keyword</source>
        <target state="translated">メンバーは継承されたメンバーを非表示にします。キーワード new がありません</target>
        <note />
      </trans-unit>
      <trans-unit id="WRN_NewRequired_Description">
        <source>A variable was declared with the same name as a variable in a base class. However, the new keyword was not used. This warning informs you that you should use new; the variable is declared as if new had been used in the declaration.</source>
        <target state="translated">変数は、基本クラスの変数と同じ名前で宣言されましたが、キーワード new は使用されませんでした。この警告は、new を使用することを通知するものです。変数は、あたかも宣言で new が使用されたかのように宣言されます。</target>
        <note />
      </trans-unit>
      <trans-unit id="WRN_NewNotRequired">
        <source>The member '{0}' does not hide an accessible member. The new keyword is not required.</source>
        <target state="translated">メンバー '{0}' はアクセス可能なメンバーを非表示にしません。新しいキーワードは不要です。</target>
        <note />
      </trans-unit>
      <trans-unit id="WRN_NewNotRequired_Title">
        <source>Member does not hide an inherited member; new keyword is not required</source>
        <target state="translated">メンバーは継承されたメンバーを非表示にしません。new キーワードは不要です</target>
        <note />
      </trans-unit>
      <trans-unit id="ERR_CircConstValue">
        <source>The evaluation of the constant value for '{0}' involves a circular definition</source>
        <target state="translated">{0}' の定数値の評価により、循環定義が発生します。</target>
        <note />
      </trans-unit>
      <trans-unit id="ERR_MemberAlreadyExists">
        <source>Type '{1}' already defines a member called '{0}' with the same parameter types</source>
        <target state="translated">型 '{1}' は、'{0}' と呼ばれるメンバーを同じパラメーターの型で既に定義しています。</target>
        <note />
      </trans-unit>
      <trans-unit id="ERR_StaticNotVirtual">
        <source>A static member '{0}' cannot be marked as override, virtual, or abstract</source>
        <target state="translated">静的メンバー '{0}' を override、virtual、または abstract とすることはできません。</target>
        <note />
      </trans-unit>
      <trans-unit id="ERR_OverrideNotNew">
        <source>A member '{0}' marked as override cannot be marked as new or virtual</source>
        <target state="translated">override 型のメンバー '{0}' を、new または virtual にすることはできません。</target>
        <note />
      </trans-unit>
      <trans-unit id="WRN_NewOrOverrideExpected">
        <source>'{0}' hides inherited member '{1}'. To make the current member override that implementation, add the override keyword. Otherwise add the new keyword.</source>
        <target state="translated">'{0}' は継承されたメンバー '{1}' を非表示にします。現在のメンバーでその実装をオーバーライドするには、override キーワードを追加してください。オーバーライドしない場合は、new キーワードを追加してください。</target>
        <note />
      </trans-unit>
      <trans-unit id="WRN_NewOrOverrideExpected_Title">
        <source>Member hides inherited member; missing override keyword</source>
        <target state="translated">メンバーは継承されたメンバーを非表示にします。override キーワードがありません</target>
        <note />
      </trans-unit>
      <trans-unit id="ERR_OverrideNotExpected">
        <source>'{0}': no suitable method found to override</source>
        <target state="translated">'{0}': オーバーライドする適切なメソッドが見つかりませんでした。</target>
        <note />
      </trans-unit>
      <trans-unit id="ERR_NamespaceUnexpected">
        <source>A namespace cannot directly contain members such as fields or methods</source>
        <target state="translated">名前空間にフィールドやメソッドのようなメンバーを直接含めることはできません</target>
        <note />
      </trans-unit>
      <trans-unit id="ERR_NoSuchMember">
        <source>'{0}' does not contain a definition for '{1}'</source>
        <target state="translated">'{0}' に '{1}' の定義がありません</target>
        <note />
      </trans-unit>
      <trans-unit id="ERR_BadSKknown">
        <source>'{0}' is a {1} but is used like a {2}</source>
        <target state="translated">'{0}' は {1} ですが、{2} のように使用されています。</target>
        <note />
      </trans-unit>
      <trans-unit id="ERR_BadSKunknown">
        <source>'{0}' is a {1}, which is not valid in the given context</source>
        <target state="translated">'{0}' は {1} です。これは特定のコンテンツでは無効になります。</target>
        <note />
      </trans-unit>
      <trans-unit id="ERR_ObjectRequired">
        <source>An object reference is required for the non-static field, method, or property '{0}'</source>
        <target state="translated">静的でないフィールド、メソッド、またはプロパティ '{0}' で、オブジェクト参照が必要です</target>
        <note />
      </trans-unit>
      <trans-unit id="ERR_AmbigCall">
        <source>The call is ambiguous between the following methods or properties: '{0}' and '{1}'</source>
        <target state="translated">次のメソッドまたはプロパティ間で呼び出しが不適切です: '{0}' と '{1}'</target>
        <note />
      </trans-unit>
      <trans-unit id="ERR_BadAccess">
        <source>'{0}' is inaccessible due to its protection level</source>
        <target state="translated">'{0}' はアクセスできない保護レベルになっています</target>
        <note />
      </trans-unit>
      <trans-unit id="ERR_MethDelegateMismatch">
        <source>No overload for '{0}' matches delegate '{1}'</source>
        <target state="translated">デリゲート '{1}' に一致する '{0}' のオーバーロードはありません</target>
        <note />
      </trans-unit>
      <trans-unit id="ERR_RetObjectRequired">
        <source>An object of a type convertible to '{0}' is required</source>
        <target state="translated">{0}' に変換可能な型のオブジェクトが必要です。</target>
        <note />
      </trans-unit>
      <trans-unit id="ERR_RetNoObjectRequired">
        <source>Since '{0}' returns void, a return keyword must not be followed by an object expression</source>
        <target state="translated">{0}' は void 型を返すため、キーワード return の後にオブジェクト式を指定することはできません。</target>
        <note />
      </trans-unit>
      <trans-unit id="ERR_LocalDuplicate">
        <source>A local variable or function named '{0}' is already defined in this scope</source>
        <target state="translated">{0}' という名前のローカル変数または関数はこのスコープで既に定義されています</target>
        <note />
      </trans-unit>
      <trans-unit id="ERR_AssgLvalueExpected">
        <source>The left-hand side of an assignment must be a variable, property or indexer</source>
        <target state="translated">代入式の左辺には変数、プロパティ、またはインデクサーを指定してください。</target>
        <note />
      </trans-unit>
      <trans-unit id="ERR_StaticConstParam">
        <source>'{0}': a static constructor must be parameterless</source>
        <target state="translated">'{0}': 静的コンストラクターにパラメーターがあってはなりません。</target>
        <note />
      </trans-unit>
      <trans-unit id="ERR_NotConstantExpression">
        <source>The expression being assigned to '{0}' must be constant</source>
        <target state="translated">{0}' に割り当てられた式は定数でなければなりません。</target>
        <note />
      </trans-unit>
      <trans-unit id="ERR_NotNullConstRefField">
        <source>'{0}' is of type '{1}'. A const field of a reference type other than string can only be initialized with null.</source>
        <target state="translated">'{0}' の型は '{1}' です。文字列以外の参照型の const フィールドは null でのみ初期化できます。</target>
        <note />
      </trans-unit>
      <trans-unit id="ERR_LocalIllegallyOverrides">
        <source>A local or parameter named '{0}' cannot be declared in this scope because that name is used in an enclosing local scope to define a local or parameter</source>
        <target state="translated">ローカルまたはパラメーター '{0}' は、その名前が外側のローカルのスコープでローカルやパラメーターの定義に使用されているため、このスコープでは宣言できません。</target>
        <note />
      </trans-unit>
      <trans-unit id="ERR_BadUsingNamespace">
        <source>A 'using namespace' directive can only be applied to namespaces; '{0}' is a type not a namespace. Consider a 'using static' directive instead</source>
        <target state="translated">using namespace' ディレクティブは名前空間に対してのみ適用できます。'{0}' は名前空間ではなく型です。代わりに 'using static' ディレクティブを使用することを検討してください。</target>
        <note />
      </trans-unit>
      <trans-unit id="ERR_BadUsingType">
        <source>A 'using static' directive can only be applied to types; '{0}' is a namespace not a type. Consider a 'using namespace' directive instead</source>
        <target state="translated">using static' ディレクティブは型に対してのみ適用できます。'{0}' は型ではなく名前空間です。代わりに 'using namespace' ディレクティブを使用することを検討してください。</target>
        <note />
      </trans-unit>
      <trans-unit id="ERR_NoAliasHere">
        <source>A 'using static' directive cannot be used to declare an alias</source>
        <target state="translated">using static' ディレクティブはエイリアスの宣言には使用できません</target>
        <note />
      </trans-unit>
      <trans-unit id="ERR_NoBreakOrCont">
        <source>No enclosing loop out of which to break or continue</source>
        <target state="translated">break または continue に対応するループがありません。</target>
        <note />
      </trans-unit>
      <trans-unit id="ERR_DuplicateLabel">
        <source>The label '{0}' is a duplicate</source>
        <target state="translated">ラベル '{0}' が重複しています。</target>
        <note />
      </trans-unit>
      <trans-unit id="ERR_NoConstructors">
        <source>The type '{0}' has no constructors defined</source>
        <target state="translated">型 '{0}' のコンストラクターが定義されていません</target>
        <note />
      </trans-unit>
      <trans-unit id="ERR_NoNewAbstract">
        <source>Cannot create an instance of the abstract class or interface '{0}'</source>
        <target state="translated">抽象クラスまたはインターフェイス '{0}' のインスタンスを作成できません。</target>
        <note />
      </trans-unit>
      <trans-unit id="ERR_ConstValueRequired">
        <source>A const field requires a value to be provided</source>
        <target state="translated">const フィールドに値を指定する必要があります。</target>
        <note />
      </trans-unit>
      <trans-unit id="ERR_CircularBase">
        <source>Circular base class dependency involving '{0}' and '{1}'</source>
        <target state="translated">{0}' と '{1}' を含む、循環する基底クラスの依存関係です。</target>
        <note />
      </trans-unit>
      <trans-unit id="ERR_BadDelegateConstructor">
        <source>The delegate '{0}' does not have a valid constructor</source>
        <target state="translated">デリゲート '{0}' には有効なコンストラクターがありません</target>
        <note />
      </trans-unit>
      <trans-unit id="ERR_MethodNameExpected">
        <source>Method name expected</source>
        <target state="translated">メソッド名が必要です。</target>
        <note />
      </trans-unit>
      <trans-unit id="ERR_ConstantExpected">
        <source>A constant value is expected</source>
        <target state="translated">定数値が必要です。</target>
        <note />
      </trans-unit>
      <trans-unit id="ERR_V6SwitchGoverningTypeValueExpected">
        <source>A switch expression or case label must be a bool, char, string, integral, enum, or corresponding nullable type in C# 6 and earlier.</source>
        <target state="translated">C# 6 以前のものにおいて、switch 式または case ラベルには、bool、char、string、integral、enum、または対応する null 許容型を使用する必要があります。</target>
        <note />
      </trans-unit>
      <trans-unit id="ERR_IntegralTypeValueExpected">
        <source>A value of an integral type expected</source>
        <target state="translated">整数型の値が必要です。</target>
        <note />
      </trans-unit>
      <trans-unit id="ERR_DuplicateCaseLabel">
        <source>The switch statement contains multiple cases with the label value '{0}'</source>
        <target state="translated">switch ステートメントに、ラベル値が '{0}' の case が複数含まれています。</target>
        <note />
      </trans-unit>
      <trans-unit id="ERR_InvalidGotoCase">
        <source>A goto case is only valid inside a switch statement</source>
        <target state="translated">goto は switch ステートメント内でのみ有効です。</target>
        <note />
      </trans-unit>
      <trans-unit id="ERR_PropertyLacksGet">
        <source>The property or indexer '{0}' cannot be used in this context because it lacks the get accessor</source>
        <target state="translated">get アクセサーがないため、プロパティまたはインデクサー '{0}' をこのコンテキストで使用することはできません</target>
        <note />
      </trans-unit>
      <trans-unit id="ERR_BadExceptionType">
        <source>The type caught or thrown must be derived from System.Exception</source>
        <target state="translated">キャッチ、または スローされた型は System.Exception から派生したものでなければなりません。</target>
        <note />
      </trans-unit>
      <trans-unit id="ERR_BadEmptyThrow">
        <source>A throw statement with no arguments is not allowed outside of a catch clause</source>
        <target state="translated">引数なしの throw ステートメントは catch 句以外では使えません。</target>
        <note />
      </trans-unit>
      <trans-unit id="ERR_BadFinallyLeave">
        <source>Control cannot leave the body of a finally clause</source>
        <target state="translated">コントロールが finally 句の本体から出られません。</target>
        <note />
      </trans-unit>
      <trans-unit id="ERR_LabelShadow">
        <source>The label '{0}' shadows another label by the same name in a contained scope</source>
        <target state="translated">スコープ内に、ラベル '{0}' と同じ名前のラベルが存在しますが、無視されます。</target>
        <note />
      </trans-unit>
      <trans-unit id="ERR_LabelNotFound">
        <source>No such label '{0}' within the scope of the goto statement</source>
        <target state="translated">goto ステートメントのスコープに '{0}' というラベルはありません。</target>
        <note />
      </trans-unit>
      <trans-unit id="ERR_UnreachableCatch">
        <source>A previous catch clause already catches all exceptions of this or of a super type ('{0}')</source>
        <target state="translated">前の catch 句はこれ、またはスーパー型 ('{0}') の例外のすべてを既にキャッチしました。</target>
        <note />
      </trans-unit>
      <trans-unit id="WRN_FilterIsConstantTrue">
        <source>Filter expression is a constant 'true', consider removing the filter</source>
        <target state="translated">フィルター式は定数 'true' です。フィルターの削除を検討してください</target>
        <note />
      </trans-unit>
      <trans-unit id="WRN_FilterIsConstantTrue_Title">
        <source>Filter expression is a constant 'true'</source>
        <target state="translated">フィルター式は定数 'true' です</target>
        <note />
      </trans-unit>
      <trans-unit id="ERR_ReturnExpected">
        <source>'{0}': not all code paths return a value</source>
        <target state="translated">'{0}': 値を返さないコード パスがあります。</target>
        <note />
      </trans-unit>
      <trans-unit id="WRN_UnreachableCode">
        <source>Unreachable code detected</source>
        <target state="translated">到達できないコードが検出されました</target>
        <note />
      </trans-unit>
      <trans-unit id="WRN_UnreachableCode_Title">
        <source>Unreachable code detected</source>
        <target state="translated">到達できないコードが検出されました</target>
        <note />
      </trans-unit>
      <trans-unit id="ERR_SwitchFallThrough">
        <source>Control cannot fall through from one case label ('{0}') to another</source>
        <target state="translated">コントロールはひとつの case ラベル ('{0}') から別のラベルへ流れ落ちることはできません。</target>
        <note />
      </trans-unit>
      <trans-unit id="WRN_UnreferencedLabel">
        <source>This label has not been referenced</source>
        <target state="translated">このラベルは参照されていません</target>
        <note />
      </trans-unit>
      <trans-unit id="WRN_UnreferencedLabel_Title">
        <source>This label has not been referenced</source>
        <target state="translated">このラベルは参照されていません</target>
        <note />
      </trans-unit>
      <trans-unit id="ERR_UseDefViolation">
        <source>Use of unassigned local variable '{0}'</source>
        <target state="translated">未割り当てのローカル変数 '{0}' が使用されました。</target>
        <note />
      </trans-unit>
      <trans-unit id="WRN_UnreferencedVar">
        <source>The variable '{0}' is declared but never used</source>
        <target state="translated">変数 '{0}' は宣言されていますが、使用されていません。</target>
        <note />
      </trans-unit>
      <trans-unit id="WRN_UnreferencedVar_Title">
        <source>Variable is declared but never used</source>
        <target state="translated">変数は宣言されていますが、使用されていません</target>
        <note />
      </trans-unit>
      <trans-unit id="WRN_UnreferencedField">
        <source>The field '{0}' is never used</source>
        <target state="translated">フィールド '{0}' は使用されていません。</target>
        <note />
      </trans-unit>
      <trans-unit id="WRN_UnreferencedField_Title">
        <source>Field is never used</source>
        <target state="translated">フィールドは使用されていません</target>
        <note />
      </trans-unit>
      <trans-unit id="ERR_UseDefViolationField">
        <source>Use of possibly unassigned field '{0}'</source>
        <target state="translated">フィールド '{0}' は、割り当てられていない可能性があります。</target>
        <note />
      </trans-unit>
      <trans-unit id="ERR_UseDefViolationProperty">
        <source>Use of possibly unassigned auto-implemented property '{0}'</source>
        <target state="translated">割り当てられていない可能性のある自動実装プロパティ '{0}' の使用</target>
        <note />
      </trans-unit>
      <trans-unit id="ERR_UnassignedThis">
        <source>Field '{0}' must be fully assigned before control is returned to the caller</source>
        <target state="translated">フィールド '{0}' は、コントロールが呼び出し元に返される前に割り当てられている必要があります。</target>
        <note />
      </trans-unit>
      <trans-unit id="ERR_AmbigQM">
        <source>Type of conditional expression cannot be determined because '{0}' and '{1}' implicitly convert to one another</source>
        <target state="translated">{0}' と '{1}' が暗黙的に変換し合うため、条件式の型がわかりません。</target>
        <note />
      </trans-unit>
      <trans-unit id="ERR_InvalidQM">
        <source>Type of conditional expression cannot be determined because there is no implicit conversion between '{0}' and '{1}'</source>
        <target state="translated">{0}' と '{1}' の間に暗黙的な変換がないため、条件式の型がわかりません。</target>
        <note />
      </trans-unit>
      <trans-unit id="ERR_NoBaseClass">
        <source>A base class is required for a 'base' reference</source>
        <target state="translated">base' 参照には基底クラスが必要です。</target>
        <note />
      </trans-unit>
      <trans-unit id="ERR_BaseIllegal">
        <source>Use of keyword 'base' is not valid in this context</source>
        <target state="translated">キーワード 'base' の使用はこのコンテキストでは有効ではありません。</target>
        <note />
      </trans-unit>
      <trans-unit id="ERR_ObjectProhibited">
        <source>Member '{0}' cannot be accessed with an instance reference; qualify it with a type name instead</source>
        <target state="translated">インスタンス参照でメンバー '{0}' にアクセスできません。代わりに型名を使用してください</target>
        <note />
      </trans-unit>
      <trans-unit id="ERR_ParamUnassigned">
        <source>The out parameter '{0}' must be assigned to before control leaves the current method</source>
        <target state="translated">out パラメーター '{0}' はコントロールが現在のメソッドを抜ける前に割り当てられる必要があります。</target>
        <note />
      </trans-unit>
      <trans-unit id="ERR_InvalidArray">
        <source>Invalid rank specifier: expected ',' or ']'</source>
        <target state="translated">無効な次元指定子です: ',' または ']' を指定してください</target>
        <note />
      </trans-unit>
      <trans-unit id="ERR_ExternHasBody">
        <source>'{0}' cannot be extern and declare a body</source>
        <target state="translated">'{0}' を extern にして、本体を宣言することはできません。</target>
        <note />
      </trans-unit>
      <trans-unit id="ERR_ExternHasConstructorInitializer">
        <source>'{0}' cannot be extern and have a constructor initializer</source>
        <target state="translated">'{0}' を extern にして、コンストラクター初期化子を含めることはできません</target>
        <note />
      </trans-unit>
      <trans-unit id="ERR_AbstractAndExtern">
        <source>'{0}' cannot be both extern and abstract</source>
        <target state="translated">'{0}' に extern と abstract の両方を指定することはできません。</target>
        <note />
      </trans-unit>
      <trans-unit id="ERR_BadAttributeParamType">
        <source>Attribute constructor parameter '{0}' has type '{1}', which is not a valid attribute parameter type</source>
        <target state="translated">属性コンストラクターのパラメーター '{0}' には型 '{1}' がありますが、これは無効な属性パラメーター型です。</target>
        <note />
      </trans-unit>
      <trans-unit id="ERR_BadAttributeArgument">
        <source>An attribute argument must be a constant expression, typeof expression or array creation expression of an attribute parameter type</source>
        <target state="translated">属性引数は、定数式、typeof 式、または属性パラメーター型の配列の作成式でなければなりません。</target>
        <note />
      </trans-unit>
      <trans-unit id="ERR_BadAttributeParamDefaultArgument">
        <source>Attribute constructor parameter '{0}' is optional, but no default parameter value was specified.</source>
        <target state="translated">属性コンストラクターのパラメーター '{0}' は省略可能ですが、既定のパラメーター値が指定されていませんでした。</target>
        <note />
      </trans-unit>
      <trans-unit id="WRN_IsAlwaysTrue">
        <source>The given expression is always of the provided ('{0}') type</source>
        <target state="translated">式は常に指定された型 ('{0}') です。</target>
        <note />
      </trans-unit>
      <trans-unit id="WRN_IsAlwaysTrue_Title">
        <source>'is' expression's given expression is always of the provided type</source>
        <target state="translated">'is' 式の指定された式は常に指定された型です</target>
        <note />
      </trans-unit>
      <trans-unit id="WRN_IsAlwaysFalse">
        <source>The given expression is never of the provided ('{0}') type</source>
        <target state="translated">式は指定された型 ('{0}') ではありません。</target>
        <note />
      </trans-unit>
      <trans-unit id="WRN_IsAlwaysFalse_Title">
        <source>'is' expression's given expression is never of the provided type</source>
        <target state="translated">'is' 式の指定された式は指定された型ではありません</target>
        <note />
      </trans-unit>
      <trans-unit id="ERR_LockNeedsReference">
        <source>'{0}' is not a reference type as required by the lock statement</source>
        <target state="translated">'{0}' は lock ステートメントによって要求された参照型ではありません。</target>
        <note />
      </trans-unit>
      <trans-unit id="ERR_NullNotValid">
        <source>Use of null is not valid in this context</source>
        <target state="translated">null はこのコンテキストでは使用できません。</target>
        <note />
      </trans-unit>
      <trans-unit id="ERR_DefaultLiteralNotValid">
        <source>Use of default literal is not valid in this context</source>
        <target state="translated">このコンテキストでの既定のリテラルの使用は無効です</target>
        <note />
      </trans-unit>
      <trans-unit id="ERR_UseDefViolationThis">
        <source>The 'this' object cannot be used before all of its fields are assigned to</source>
        <target state="translated">すべてのフィールドが割り当てられるまでは、'this' オブジェクトは使用できません。</target>
        <note />
      </trans-unit>
      <trans-unit id="ERR_ArgsInvalid">
        <source>The __arglist construct is valid only within a variable argument method</source>
        <target state="translated">__arglist 構文は可変個の引数メソッド内でのみ有効です。</target>
        <note />
      </trans-unit>
      <trans-unit id="ERR_PtrExpected">
        <source>The * or -&gt; operator must be applied to a pointer</source>
        <target state="translated">* または -&gt; 演算子はポインターに対して使用してください。</target>
        <note />
      </trans-unit>
      <trans-unit id="ERR_PtrIndexSingle">
        <source>A pointer must be indexed by only one value</source>
        <target state="translated">ポインターのインデックスを複数指定しないでください。</target>
        <note />
      </trans-unit>
      <trans-unit id="WRN_ByRefNonAgileField">
        <source>Using '{0}' as a ref or out value or taking its address may cause a runtime exception because it is a field of a marshal-by-reference class</source>
        <target state="translated">参照マーシャリング クラスのフィールドであるため、'{0}' を ref 値または out 値として使用したり、そのアドレスを取得したりすると、ランタイム例外が発生する可能性があります</target>
        <note />
      </trans-unit>
      <trans-unit id="WRN_ByRefNonAgileField_Title">
        <source>Using a field of a marshal-by-reference class as a ref or out value or taking its address may cause a runtime exception</source>
        <target state="translated">参照マーシャリング クラスのフィールドを ref 値または out 値として使用するか、そのフィールドのアドレスを取得すると、ランタイム例外が発生する可能性があります</target>
        <note />
      </trans-unit>
      <trans-unit id="ERR_AssgReadonlyStatic">
        <source>A static readonly field cannot be assigned to (except in a static constructor or a variable initializer)</source>
        <target state="translated">静的読み取り専用フィールドへの割り当てはできません (静的コンストラクターまたは変数初期化子では可)。</target>
        <note />
      </trans-unit>
      <trans-unit id="ERR_RefReadonlyStatic">
        <source>A static readonly field cannot be used as a ref or out value (except in a static constructor)</source>
        <target state="translated">静的な読み取り専用フィールドを ref 値または out 値として使用することはできません (静的コンストラクターでは可)</target>
        <note />
      </trans-unit>
      <trans-unit id="ERR_AssgReadonlyProp">
        <source>Property or indexer '{0}' cannot be assigned to -- it is read only</source>
        <target state="translated">プロパティまたはインデクサー '{0}' は読み取り専用であるため、割り当てることはできません</target>
        <note />
      </trans-unit>
      <trans-unit id="ERR_IllegalStatement">
        <source>Only assignment, call, increment, decrement, and new object expressions can be used as a statement</source>
        <target state="translated">割り当て、呼び出し、インクリメント、デクリメント、新しいオブジェクトの式のみがステートメントとして使用できます。</target>
        <note />
      </trans-unit>
      <trans-unit id="ERR_BadGetEnumerator">
        <source>foreach requires that the return type '{0}' of '{1}' must have a suitable public MoveNext method and public Current property</source>
        <target state="translated">foreach では、戻り値の型 '{1}' の '{0}' に適切なパブリック MoveNext メソッドおよびパブリック Current プロパティが含まれている必要があります。</target>
        <note />
      </trans-unit>
      <trans-unit id="ERR_TooManyLocals">
        <source>Only 65534 locals, including those generated by the compiler, are allowed</source>
        <target state="translated">コンパイラが生成するものを含む 65534 のローカルのみが許可されています。</target>
        <note />
      </trans-unit>
      <trans-unit id="ERR_AbstractBaseCall">
        <source>Cannot call an abstract base member: '{0}'</source>
        <target state="translated">抽象基本メンバーを呼び出すことはできません:'{0}'</target>
        <note />
      </trans-unit>
      <trans-unit id="ERR_RefProperty">
        <source>A property or indexer may not be passed as an out or ref parameter</source>
        <target state="translated">プロパティまたはインデクサーを out か ref のパラメーターとして渡すことはできません。</target>
        <note />
      </trans-unit>
      <trans-unit id="ERR_ManagedAddr">
        <source>Cannot take the address of, get the size of, or declare a pointer to a managed type ('{0}')</source>
        <target state="translated">マネージ型 ('{0}') のアドレスの取得、サイズの取得、またはそのマネージ型へのポインターの宣言が実行できません</target>
        <note />
      </trans-unit>
      <trans-unit id="ERR_BadFixedInitType">
        <source>The type of a local declared in a fixed statement must be a pointer type</source>
        <target state="translated">fixed ステートメントで宣言されたローカルの型は、ポインター型でなければなりません</target>
        <note />
      </trans-unit>
      <trans-unit id="ERR_FixedMustInit">
        <source>You must provide an initializer in a fixed or using statement declaration</source>
        <target state="translated">fixed または using ステートメントの宣言の中に、初期化子を指定してください。</target>
        <note />
      </trans-unit>
      <trans-unit id="ERR_InvalidAddrOp">
        <source>Cannot take the address of the given expression</source>
        <target state="translated">式のアドレスを取得できません。</target>
        <note />
      </trans-unit>
      <trans-unit id="ERR_FixedNeeded">
        <source>You can only take the address of an unfixed expression inside of a fixed statement initializer</source>
        <target state="translated">fixed ステートメントの初期化子内の fixed でない式のアドレスのみを取得できます。</target>
        <note />
      </trans-unit>
      <trans-unit id="ERR_FixedNotNeeded">
        <source>You cannot use the fixed statement to take the address of an already fixed expression</source>
        <target state="translated">既に fixed が使用されている式のアドレスを取得するために、fixed ステートメントを使用することはできません。</target>
        <note />
      </trans-unit>
      <trans-unit id="ERR_UnsafeNeeded">
        <source>Pointers and fixed size buffers may only be used in an unsafe context</source>
        <target state="translated">ポインターおよび固定サイズ バッファーは、unsafe コンテキストでのみ使用することができます。</target>
        <note />
      </trans-unit>
      <trans-unit id="ERR_OpTFRetType">
        <source>The return type of operator True or False must be bool</source>
        <target state="translated">演算子 true または false の戻り値の型はブール型でなければなりません</target>
        <note />
      </trans-unit>
      <trans-unit id="ERR_OperatorNeedsMatch">
        <source>The operator '{0}' requires a matching operator '{1}' to also be defined</source>
        <target state="translated">演算子 '{0}' を定義するには、合致する演算子 '{1}' が必要です。</target>
        <note />
      </trans-unit>
      <trans-unit id="ERR_BadBoolOp">
        <source>In order to be applicable as a short circuit operator a user-defined logical operator ('{0}') must have the same return type and parameter types</source>
        <target state="translated">short circuit 演算子として適用するためには、ユーザー定義の論理演算子 ('{0}') が同じ戻り値の型とパラメーター型を持つ必要があります。</target>
        <note />
      </trans-unit>
      <trans-unit id="ERR_MustHaveOpTF">
        <source>In order for '{0}' to be applicable as a short circuit operator, its declaring type '{1}' must define operator true and operator false</source>
        <target state="translated">{0}' が short circuit 演算子として適用されるためには、宣言する型 '{1}' で true 演算子と false 演算子を定義する必要があります</target>
        <note />
      </trans-unit>
      <trans-unit id="WRN_UnreferencedVarAssg">
        <source>The variable '{0}' is assigned but its value is never used</source>
        <target state="translated">変数 '{0}' は割り当てられていますが、その値は使用されていません。</target>
        <note />
      </trans-unit>
      <trans-unit id="WRN_UnreferencedVarAssg_Title">
        <source>Variable is assigned but its value is never used</source>
        <target state="translated">変数は割り当てられていますが、その値は使用されていません</target>
        <note />
      </trans-unit>
      <trans-unit id="ERR_CheckedOverflow">
        <source>The operation overflows at compile time in checked mode</source>
        <target state="translated">この操作はチェック モードでコンパイルしたときにオーバーフローします。</target>
        <note />
      </trans-unit>
      <trans-unit id="ERR_ConstOutOfRangeChecked">
        <source>Constant value '{0}' cannot be converted to a '{1}' (use 'unchecked' syntax to override)</source>
        <target state="translated">定数値 '{0}' は '{1}' に変換できません (unchecked 構文を使ってオーバーライドしてください)</target>
        <note />
      </trans-unit>
      <trans-unit id="ERR_BadVarargs">
        <source>A method with vararg cannot be generic, be in a generic type, or have a params parameter</source>
        <target state="translated">vararg を使用するメソッドは、ジェネリックにしたり、ジェネリック型に含めたりできません。また、params パラメーターを持つこともできません。</target>
        <note />
      </trans-unit>
      <trans-unit id="ERR_ParamsMustBeArray">
        <source>The params parameter must be a single dimensional array</source>
        <target state="translated">params パラメーターは 1 次元配列でなければなりません。</target>
        <note />
      </trans-unit>
      <trans-unit id="ERR_IllegalArglist">
        <source>An __arglist expression may only appear inside of a call or new expression</source>
        <target state="translated">__arglist 式は呼び出し、または new 式の中でのみ有効です。</target>
        <note />
      </trans-unit>
      <trans-unit id="ERR_IllegalUnsafe">
        <source>Unsafe code may only appear if compiling with /unsafe</source>
        <target state="translated">アンセーフ コードは /unsafe でコンパイルした場合のみ有効です。</target>
        <note />
      </trans-unit>
      <trans-unit id="ERR_AmbigMember">
        <source>Ambiguity between '{0}' and '{1}'</source>
        <target state="translated">{0}' と '{1}' 間があいまいです</target>
        <note />
      </trans-unit>
      <trans-unit id="ERR_BadForeachDecl">
        <source>Type and identifier are both required in a foreach statement</source>
        <target state="translated">foreach ステートメントには、型と識別子の両方が必要です。</target>
        <note />
      </trans-unit>
      <trans-unit id="ERR_ParamsLast">
        <source>A params parameter must be the last parameter in a formal parameter list</source>
        <target state="translated">params パラメーターは、仮パラメーター リストの最後のパラメーターでなければなりません。</target>
        <note />
      </trans-unit>
      <trans-unit id="ERR_SizeofUnsafe">
        <source>'{0}' does not have a predefined size, therefore sizeof can only be used in an unsafe context (consider using System.Runtime.InteropServices.Marshal.SizeOf)</source>
        <target state="translated">'{0}' には定義済みのサイズが指定されていないため、sizeof は unsafe コンテキストでのみ使用できます (System.Runtime.InteropServices.Marshal.SizeOf の使用をお勧めします)</target>
        <note />
      </trans-unit>
      <trans-unit id="ERR_DottedTypeNameNotFoundInNS">
        <source>The type or namespace name '{0}' does not exist in the namespace '{1}' (are you missing an assembly reference?)</source>
        <target state="translated">型または名前空間の名前 '{0}' が名前空間 '{1}' に存在しません (アセンブリ参照があることを確認してください)。</target>
        <note />
      </trans-unit>
      <trans-unit id="ERR_FieldInitRefNonstatic">
        <source>A field initializer cannot reference the non-static field, method, or property '{0}'</source>
        <target state="translated">フィールド初期化子は、静的でないフィールド、メソッド、プロパティ '{0}' を参照できません</target>
        <note />
      </trans-unit>
      <trans-unit id="ERR_SealedNonOverride">
        <source>'{0}' cannot be sealed because it is not an override</source>
        <target state="translated">override ではないため、'{0}' をシールドにすることはできません。</target>
        <note />
      </trans-unit>
      <trans-unit id="ERR_CantOverrideSealed">
        <source>'{0}': cannot override inherited member '{1}' because it is sealed</source>
        <target state="translated">'{0}': 継承されたメンバー '{1}' はシールドであるため、オーバーライドできません。</target>
        <note />
      </trans-unit>
      <trans-unit id="ERR_VoidError">
        <source>The operation in question is undefined on void pointers</source>
        <target state="translated">問題の操作は void ポインターで定義されていません。</target>
        <note />
      </trans-unit>
      <trans-unit id="ERR_ConditionalOnOverride">
        <source>The Conditional attribute is not valid on '{0}' because it is an override method</source>
        <target state="translated">条件付き属性はオーバーライド メソッドであるため、'{0}' では無効です</target>
        <note />
      </trans-unit>
      <trans-unit id="ERR_PointerInAsOrIs">
        <source>Neither 'is' nor 'as' is valid on pointer types</source>
        <target state="translated">'is' と 'as' のどちらもポインター型では無効です</target>
        <note />
      </trans-unit>
      <trans-unit id="ERR_CallingFinalizeDeprecated">
        <source>Destructors and object.Finalize cannot be called directly. Consider calling IDisposable.Dispose if available.</source>
        <target state="translated">デストラクターと object.Finalize を直接呼び出すことはできません。使用可能であれば IDisposable.Dispose を呼び出してください。</target>
        <note />
      </trans-unit>
      <trans-unit id="ERR_SingleTypeNameNotFound">
        <source>The type or namespace name '{0}' could not be found (are you missing a using directive or an assembly reference?)</source>
        <target state="translated">型または名前空間の名前 '{0}' が見つかりませんでした (using ディレクティブまたはアセンブリ参照が指定されていることを確認してください)。</target>
        <note />
      </trans-unit>
      <trans-unit id="ERR_NegativeStackAllocSize">
        <source>Cannot use a negative size with stackalloc</source>
        <target state="translated">stackalloc で負のサイズを使うことはできません。</target>
        <note />
      </trans-unit>
      <trans-unit id="ERR_NegativeArraySize">
        <source>Cannot create an array with a negative size</source>
        <target state="translated">負のサイズで配列を作成することはできません。</target>
        <note />
      </trans-unit>
      <trans-unit id="ERR_OverrideFinalizeDeprecated">
        <source>Do not override object.Finalize. Instead, provide a destructor.</source>
        <target state="translated">object.Finalize をオーバーライドしないでください。代わりにデストラクターを提供してください。</target>
        <note />
      </trans-unit>
      <trans-unit id="ERR_CallingBaseFinalizeDeprecated">
        <source>Do not directly call your base class Finalize method. It is called automatically from your destructor.</source>
        <target state="translated">基底クラスの Finalize メソッドを直接呼び出さないでください。デストラクターから自動的に呼び出されます。</target>
        <note />
      </trans-unit>
      <trans-unit id="WRN_NegativeArrayIndex">
        <source>Indexing an array with a negative index (array indices always start at zero)</source>
        <target state="translated">負のインデックスで配列します。配列は常にゼロからの開始を示します。</target>
        <note />
      </trans-unit>
      <trans-unit id="WRN_NegativeArrayIndex_Title">
        <source>Indexing an array with a negative index</source>
        <target state="translated">負のインデックスで配列をインデックス付けしています</target>
        <note />
      </trans-unit>
      <trans-unit id="WRN_BadRefCompareLeft">
        <source>Possible unintended reference comparison; to get a value comparison, cast the left hand side to type '{0}'</source>
        <target state="translated">予期しない参照比較です。比較値を取得するには型 '{0}' に左辺をキャストしてください。</target>
        <note />
      </trans-unit>
      <trans-unit id="WRN_BadRefCompareLeft_Title">
        <source>Possible unintended reference comparison; left hand side needs cast</source>
        <target state="translated">予期しない参照比較です。左辺をキャストする必要があります</target>
        <note />
      </trans-unit>
      <trans-unit id="WRN_BadRefCompareRight">
        <source>Possible unintended reference comparison; to get a value comparison, cast the right hand side to type '{0}'</source>
        <target state="translated">予期しない参照比較です。比較値を取得するには型 '{0}' に右辺をキャストしてください。</target>
        <note />
      </trans-unit>
      <trans-unit id="WRN_BadRefCompareRight_Title">
        <source>Possible unintended reference comparison; right hand side needs cast</source>
        <target state="translated">予期しない参照比較です。右辺をキャストする必要があります</target>
        <note />
      </trans-unit>
      <trans-unit id="ERR_BadCastInFixed">
        <source>The right hand side of a fixed statement assignment may not be a cast expression</source>
        <target state="translated">固定ステートメントの代入式の右辺はキャスト式ではない可能性があります。</target>
        <note />
      </trans-unit>
      <trans-unit id="ERR_StackallocInCatchFinally">
        <source>stackalloc may not be used in a catch or finally block</source>
        <target state="translated">stackalloc は catch または finally ブロックで使用されない可能性があります。</target>
        <note />
      </trans-unit>
      <trans-unit id="ERR_VarargsLast">
        <source>An __arglist parameter must be the last parameter in a formal parameter list</source>
        <target state="translated">__arglist パラメーターは、仮パラメーター リストの最後のパラメーターでなければなりません</target>
        <note />
      </trans-unit>
      <trans-unit id="ERR_MissingPartial">
        <source>Missing partial modifier on declaration of type '{0}'; another partial declaration of this type exists</source>
        <target state="translated">partial 識別子が型 '{0}' にありません。この型の別の部分宣言が存在します。</target>
        <note />
      </trans-unit>
      <trans-unit id="ERR_PartialTypeKindConflict">
        <source>Partial declarations of '{0}' must be all classes, all structs, or all interfaces</source>
        <target state="translated">'{0}' の partial 宣言は、すべてのクラス、すべての構造体、すべてのインターフェイスにする必要があります。</target>
        <note />
      </trans-unit>
      <trans-unit id="ERR_PartialModifierConflict">
        <source>Partial declarations of '{0}' have conflicting accessibility modifiers</source>
        <target state="translated">'{0}' の partial 宣言には競合するアクセシビリティ修飾子が含まれています。</target>
        <note />
      </trans-unit>
      <trans-unit id="ERR_PartialMultipleBases">
        <source>Partial declarations of '{0}' must not specify different base classes</source>
        <target state="translated">'{0}' の partial 宣言では、異なる基底クラスを指定してはなりません。</target>
        <note />
      </trans-unit>
      <trans-unit id="ERR_PartialWrongTypeParams">
        <source>Partial declarations of '{0}' must have the same type parameter names in the same order</source>
        <target state="translated">'{0}' の partial 宣言では、同じ型パラメーター名を同じ順序で指定しなければなりません。</target>
        <note />
      </trans-unit>
      <trans-unit id="ERR_PartialWrongConstraints">
        <source>Partial declarations of '{0}' have inconsistent constraints for type parameter '{1}'</source>
        <target state="translated">'{0}' の partial 宣言には、型パラメーター '{1}' に対して矛盾する制約が含まれています。</target>
        <note />
      </trans-unit>
      <trans-unit id="ERR_NoImplicitConvCast">
        <source>Cannot implicitly convert type '{0}' to '{1}'. An explicit conversion exists (are you missing a cast?)</source>
        <target state="translated">型 '{0}' を '{1}' に暗黙的に変換できません。明示的な変換が存在します (cast が不足していないかどうかを確認してください)</target>
        <note />
      </trans-unit>
      <trans-unit id="ERR_PartialMisplaced">
        <source>The 'partial' modifier can only appear immediately before 'class', 'struct', 'interface', or 'void'</source>
        <target state="translated">'partial' 識別子は、'class'、'struct'、'interface'、'void' の直前にのみ指定できます</target>
        <note />
      </trans-unit>
      <trans-unit id="ERR_ImportedCircularBase">
        <source>Imported type '{0}' is invalid. It contains a circular base class dependency.</source>
        <target state="translated">インポートされた型 '{0}' は無効です。この型には循環する基底クラスの依存関係が含まれています。</target>
        <note />
      </trans-unit>
      <trans-unit id="ERR_UseDefViolationOut">
        <source>Use of unassigned out parameter '{0}'</source>
        <target state="translated">未割り当ての out パラメーター '{0}' が使用されました。</target>
        <note />
      </trans-unit>
      <trans-unit id="ERR_ArraySizeInDeclaration">
        <source>Array size cannot be specified in a variable declaration (try initializing with a 'new' expression)</source>
        <target state="translated">配列のサイズは変数宣言の中で指定できません ('new' を使用して初期化してください)</target>
        <note />
      </trans-unit>
      <trans-unit id="ERR_InaccessibleGetter">
        <source>The property or indexer '{0}' cannot be used in this context because the get accessor is inaccessible</source>
        <target state="translated">get アクセサーにアクセスできないため、プロパティまたはインデクサー '{0}' はこのコンテキストでは使用できません。</target>
        <note />
      </trans-unit>
      <trans-unit id="ERR_InaccessibleSetter">
        <source>The property or indexer '{0}' cannot be used in this context because the set accessor is inaccessible</source>
        <target state="translated">set アクセサーにアクセスできないため、プロパティまたはインデクサー '{0}' はこのコンテキストでは使用できません。</target>
        <note />
      </trans-unit>
      <trans-unit id="ERR_InvalidPropertyAccessMod">
        <source>The accessibility modifier of the '{0}' accessor must be more restrictive than the property or indexer '{1}'</source>
        <target state="translated">'{0}' アクセサーのアクセシビリティ修飾子は、プロパティまたはインデクサー '{1}' よりも制限されていなければなりません。</target>
        <note />
      </trans-unit>
      <trans-unit id="ERR_DuplicatePropertyAccessMods">
        <source>Cannot specify accessibility modifiers for both accessors of the property or indexer '{0}'</source>
        <target state="translated">アクセシビリティ修飾子は、プロパティまたはインデクサー '{0}' の両方のアクセサーに指定できません。</target>
        <note />
      </trans-unit>
      <trans-unit id="ERR_PropertyAccessModInInterface">
        <source>'{0}': accessibility modifiers may not be used on accessors in an interface</source>
        <target state="translated">'{0}': アクセシビリティ修飾子をインターフェイスのアクセサーで使用することはできません。</target>
        <note />
      </trans-unit>
      <trans-unit id="ERR_AccessModMissingAccessor">
        <source>'{0}': accessibility modifiers on accessors may only be used if the property or indexer has both a get and a set accessor</source>
        <target state="translated">'{0}': アクセサーのアクセシビリティ修飾子は、プロパティまたはインデクサーが get アクセサーおよび set アクセサーの両方を含む場合にのみ、使用されます。</target>
        <note />
      </trans-unit>
      <trans-unit id="ERR_UnimplementedInterfaceAccessor">
        <source>'{0}' does not implement interface member '{1}'. '{2}' is not public.</source>
        <target state="translated">'{0}' はインターフェイス メンバー '{1}' を実装しません。'{2}' は public ではありません。</target>
        <note />
      </trans-unit>
      <trans-unit id="WRN_PatternIsAmbiguous">
        <source>'{0}' does not implement the '{1}' pattern. '{2}' is ambiguous with '{3}'.</source>
        <target state="translated">'{0}' は、パターン '{1}' を実装しません。'{2}' は、'{3}' で不適切です。</target>
        <note />
      </trans-unit>
      <trans-unit id="WRN_PatternIsAmbiguous_Title">
        <source>Type does not implement the collection pattern; members are ambiguous</source>
        <target state="translated">型は、コレクション パターンを実装しません。メンバーがあいまいです</target>
        <note />
      </trans-unit>
      <trans-unit id="WRN_PatternStaticOrInaccessible">
        <source>'{0}' does not implement the '{1}' pattern. '{2}' is either static or not public.</source>
        <target state="translated">'{0}' は、パターン '{1}' を実装しません。'{2}' は、スタティックであるか、またはパブリックではありません。</target>
        <note />
      </trans-unit>
      <trans-unit id="WRN_PatternStaticOrInaccessible_Title">
        <source>Type does not implement the collection pattern; member is either static or not public</source>
        <target state="translated">型は、コレクション パターンを実装しません。メンバーは、スタティックであるか、またはパブリックではありません</target>
        <note />
      </trans-unit>
      <trans-unit id="WRN_PatternBadSignature">
        <source>'{0}' does not implement the '{1}' pattern. '{2}' has the wrong signature.</source>
        <target state="translated">'{0}' は、パターン '{1}' を実装しません。'{2}' には正しくないシグネチャが含まれます。</target>
        <note />
      </trans-unit>
      <trans-unit id="WRN_PatternBadSignature_Title">
        <source>Type does not implement the collection pattern; member has the wrong signature</source>
        <target state="translated">型は、コレクション パターンを実装しません。メンバーには正しくないシグネチャが含まれます</target>
        <note />
      </trans-unit>
      <trans-unit id="ERR_FriendRefNotEqualToThis">
        <source>Friend access was granted by '{0}', but the public key of the output assembly does not match that specified by the attribute in the granting assembly.</source>
        <target state="translated">フレンド アクセスのアクセス権は '{0}' によって付与されますが、出力アセンブリの公開キーは、付与するアセンブリで属性によって指定される公開キーと一致しません。</target>
        <note />
      </trans-unit>
      <trans-unit id="ERR_FriendRefSigningMismatch">
        <source>Friend access was granted by '{0}', but the strong name signing state of the output assembly does not match that of the granting assembly.</source>
        <target state="translated">フレンド アクセスのアクセス権は '{0}' によって付与されますが、出力アセンブリにおける厳密な名前の署名の状態が付与するアセンブリと一致しません。</target>
        <note />
      </trans-unit>
      <trans-unit id="WRN_SequentialOnPartialClass">
        <source>There is no defined ordering between fields in multiple declarations of partial struct '{0}'. To specify an ordering, all instance fields must be in the same declaration.</source>
        <target state="translated">部分的な構造体 '{0}' の複数の宣言内にあるフィールド間に、定義された順序がありません。順序を指定するには、すべてのインスタンス フィールドが同じ宣言内になければなりません。</target>
        <note />
      </trans-unit>
      <trans-unit id="WRN_SequentialOnPartialClass_Title">
        <source>There is no defined ordering between fields in multiple declarations of partial struct</source>
        <target state="translated">部分的な構造体の複数の宣言内にあるフィールド間に定義された順序がありません</target>
        <note />
      </trans-unit>
      <trans-unit id="ERR_BadConstType">
        <source>The type '{0}' cannot be declared const</source>
        <target state="translated">型 '{0}' を const 宣言することはできません。</target>
        <note />
      </trans-unit>
      <trans-unit id="ERR_NoNewTyvar">
        <source>Cannot create an instance of the variable type '{0}' because it does not have the new() constraint</source>
        <target state="translated">変数型 '{0}' のインスタンスは、new() 制約を含まないため、作成できません。</target>
        <note />
      </trans-unit>
      <trans-unit id="ERR_BadArity">
        <source>Using the generic {1} '{0}' requires {2} type arguments</source>
        <target state="translated">ジェネリック {1} '{0}' を使用するには、{2} 型引数が必要です。</target>
        <note />
      </trans-unit>
      <trans-unit id="ERR_BadTypeArgument">
        <source>The type '{0}' may not be used as a type argument</source>
        <target state="translated">型 '{0}' は型引数として使用できません</target>
        <note />
      </trans-unit>
      <trans-unit id="ERR_TypeArgsNotAllowed">
        <source>The {1} '{0}' cannot be used with type arguments</source>
        <target state="translated">{1} '{0}' は型引数と一緒には使用できません</target>
        <note />
      </trans-unit>
      <trans-unit id="ERR_HasNoTypeVars">
        <source>The non-generic {1} '{0}' cannot be used with type arguments</source>
        <target state="translated">非ジェネリック {1} '{0}' は型引数と一緒には使用できません。</target>
        <note />
      </trans-unit>
      <trans-unit id="ERR_NewConstraintNotSatisfied">
        <source>'{2}' must be a non-abstract type with a public parameterless constructor in order to use it as parameter '{1}' in the generic type or method '{0}'</source>
        <target state="translated">'{2}' は、ジェネリック型またはメソッド '{0}' 内でパラメーター '{1}' として使用するために、パブリック パラメーターなしのコンストラクターを持つ非抽象型でなければなりません</target>
        <note />
      </trans-unit>
      <trans-unit id="ERR_GenericConstraintNotSatisfiedRefType">
        <source>The type '{3}' cannot be used as type parameter '{2}' in the generic type or method '{0}'. There is no implicit reference conversion from '{3}' to '{1}'.</source>
        <target state="translated">型 '{3}' はジェネリック型またはメソッド '{0}' 内で型パラメーター '{2}' として使用できません。'{3}' から '{1}' への暗黙的な参照変換がありません。</target>
        <note />
      </trans-unit>
      <trans-unit id="ERR_GenericConstraintNotSatisfiedNullableEnum">
        <source>The type '{3}' cannot be used as type parameter '{2}' in the generic type or method '{0}'. The nullable type '{3}' does not satisfy the constraint of '{1}'.</source>
        <target state="translated">型 '{3}' はジェネリック型またはメソッド '{0}' 内で型パラメーター '{2}' として使用できません。Null 許容型 '{3}' は、'{1}' の制約を満たしていません。</target>
        <note />
      </trans-unit>
      <trans-unit id="ERR_GenericConstraintNotSatisfiedNullableInterface">
        <source>The type '{3}' cannot be used as type parameter '{2}' in the generic type or method '{0}'. The nullable type '{3}' does not satisfy the constraint of '{1}'. Nullable types can not satisfy any interface constraints.</source>
        <target state="translated">型 '{3}' はジェネリック型またはメソッド '{0}' 内で型パラメーター '{2}' として使用できません。Null 許容型 '{3}' は、'{1}' の制約を満たしていません。Null 許容型はインターフェイス制約を満たすことはできません。</target>
        <note />
      </trans-unit>
      <trans-unit id="ERR_GenericConstraintNotSatisfiedTyVar">
        <source>The type '{3}' cannot be used as type parameter '{2}' in the generic type or method '{0}'. There is no boxing conversion or type parameter conversion from '{3}' to '{1}'.</source>
        <target state="translated">型 '{3}' はジェネリック型またはメソッド '{0}' 内で型パラメーター '{2}' として使用できません。'{3}' から '{1}' へのボックス変換または型パラメーター変換がありません。</target>
        <note />
      </trans-unit>
      <trans-unit id="ERR_GenericConstraintNotSatisfiedValType">
        <source>The type '{3}' cannot be used as type parameter '{2}' in the generic type or method '{0}'. There is no boxing conversion from '{3}' to '{1}'.</source>
        <target state="translated">型 '{3}' はジェネリック型またはメソッド '{0}' 内で型パラメーター '{2}' として使用できません。'{3}' から '{1}' へのボックス変換がありません。</target>
        <note />
      </trans-unit>
      <trans-unit id="ERR_DuplicateGeneratedName">
        <source>The parameter name '{0}' conflicts with an automatically-generated parameter name</source>
        <target state="translated">パラメーター名 '{0}' が自動生成されたパラメーター名と競合しています。</target>
        <note />
      </trans-unit>
      <trans-unit id="ERR_GlobalSingleTypeNameNotFound">
        <source>The type or namespace name '{0}' could not be found in the global namespace (are you missing an assembly reference?)</source>
        <target state="translated">型名または名前空間名 '{0}' がグローバル名前空間に見つかりませんでした (アセンブリ参照が存在することを確認してください)。</target>
        <note />
      </trans-unit>
      <trans-unit id="ERR_NewBoundMustBeLast">
        <source>The new() constraint must be the last constraint specified</source>
        <target state="translated">new() 制約は最後に指定する制約でなければなりません。</target>
        <note />
      </trans-unit>
      <trans-unit id="WRN_MainCantBeGeneric">
        <source>'{0}': an entry point cannot be generic or in a generic type</source>
        <target state="translated">'{0}': エントリ ポイントがジェネリックになったり、ジェネリック型の中に存在したりすることはできません。</target>
        <note />
      </trans-unit>
      <trans-unit id="WRN_MainCantBeGeneric_Title">
        <source>An entry point cannot be generic or in a generic type</source>
        <target state="translated">エントリ ポイントがジェネリックになったり、ジェネリック型の中に存在したりすることはできません</target>
        <note />
      </trans-unit>
      <trans-unit id="ERR_TypeVarCantBeNull">
        <source>Cannot convert null to type parameter '{0}' because it could be a non-nullable value type. Consider using 'default({0})' instead.</source>
        <target state="translated">Null 非許容の値型である可能性があるため、Null を型パラメーター '{0}' に変換できません。'default({0})' を使用してください。</target>
        <note />
      </trans-unit>
      <trans-unit id="ERR_AttributeCantBeGeneric">
        <source>Cannot apply attribute class '{0}' because it is generic</source>
        <target state="translated">ジェネリックであるため属性クラス '{0}' を適用できません</target>
        <note />
      </trans-unit>
      <trans-unit id="ERR_DuplicateBound">
        <source>Duplicate constraint '{0}' for type parameter '{1}'</source>
        <target state="translated">型パラメーター '{1}' に対する制約 '{0}' が重複しています。</target>
        <note />
      </trans-unit>
      <trans-unit id="ERR_ClassBoundNotFirst">
        <source>The class type constraint '{0}' must come before any other constraints</source>
        <target state="translated">クラス型制約 '{0}' は、他の制約の前に指定されなければなりません。</target>
        <note />
      </trans-unit>
      <trans-unit id="ERR_BadRetType">
        <source>'{1} {0}' has the wrong return type</source>
        <target state="translated">'{1} {0}' には、不適切な戻り値の型が指定されています</target>
        <note />
      </trans-unit>
      <trans-unit id="ERR_DelegateRefMismatch">
        <source>Ref mismatch between '{0}' and delegate '{1}'</source>
        <target state="translated">'{0}' とデリゲート '{1}' で参照が一致しません</target>
        <note />
      </trans-unit>
      <trans-unit id="ERR_DuplicateConstraintClause">
        <source>A constraint clause has already been specified for type parameter '{0}'. All of the constraints for a type parameter must be specified in a single where clause.</source>
        <target state="translated">制約句が、型パラメーター '{0}' に既に指定されています。型パラメーターの制約のすべてが、単一の WHERE 句で指定されなければなりません。</target>
        <note />
      </trans-unit>
      <trans-unit id="ERR_CantInferMethTypeArgs">
        <source>The type arguments for method '{0}' cannot be inferred from the usage. Try specifying the type arguments explicitly.</source>
        <target state="translated">メソッド '{0}' の型引数を使い方から推論することはできません。型引数を明示的に指定してください。</target>
        <note />
      </trans-unit>
      <trans-unit id="ERR_LocalSameNameAsTypeParam">
        <source>'{0}': a parameter, local variable, or local function cannot have the same name as a method type parameter</source>
        <target state="translated">'{0}': パラメーター、ローカル変数またはローカル関数は、メソッド型のパラメーターと同じ名前を持つことができません</target>
        <note />
      </trans-unit>
      <trans-unit id="ERR_AsWithTypeVar">
        <source>The type parameter '{0}' cannot be used with the 'as' operator because it does not have a class type constraint nor a 'class' constraint</source>
        <target state="translated">型パラメーター '{0}' にはクラス型制約も 'class' 制約も含まれないため、'as' 演算子で使用できません</target>
        <note />
      </trans-unit>
      <trans-unit id="WRN_UnreferencedFieldAssg">
        <source>The field '{0}' is assigned but its value is never used</source>
        <target state="translated">フィールド '{0}' が割り当てられていますが、値は使用されていません。</target>
        <note />
      </trans-unit>
      <trans-unit id="WRN_UnreferencedFieldAssg_Title">
        <source>Field is assigned but its value is never used</source>
        <target state="translated">フィールドが割り当てられていますが、値は使用されていません</target>
        <note />
      </trans-unit>
      <trans-unit id="ERR_BadIndexerNameAttr">
        <source>The '{0}' attribute is valid only on an indexer that is not an explicit interface member declaration</source>
        <target state="translated">'{0}' 属性は、明示的なインターフェイス メンバー宣言ではないインデクサー上でのみ有効です。</target>
        <note />
      </trans-unit>
      <trans-unit id="ERR_AttrArgWithTypeVars">
        <source>'{0}': an attribute argument cannot use type parameters</source>
        <target state="translated">'{0}': 属性の引数は型パラメーターを使用することができません</target>
        <note />
      </trans-unit>
      <trans-unit id="ERR_NewTyvarWithArgs">
        <source>'{0}': cannot provide arguments when creating an instance of a variable type</source>
        <target state="translated">'{0}': 変数型のインスタンスを作成するときに、引数を指定することはできません</target>
        <note />
      </trans-unit>
      <trans-unit id="ERR_AbstractSealedStatic">
        <source>'{0}': an abstract class cannot be sealed or static</source>
        <target state="translated">'{0}': 抽象クラスを sealed または static に指定することはできません。</target>
        <note />
      </trans-unit>
      <trans-unit id="WRN_AmbiguousXMLReference">
        <source>Ambiguous reference in cref attribute: '{0}'. Assuming '{1}', but could have also matched other overloads including '{2}'.</source>
        <target state="translated">'{0}' は cref 属性内のあいまいな参照です。'{1}' を仮定しますが、'{2}' を含む別のオーバーロードに一致した可能性もあります。</target>
        <note />
      </trans-unit>
      <trans-unit id="WRN_AmbiguousXMLReference_Title">
        <source>Ambiguous reference in cref attribute</source>
        <target state="translated">Cref 属性の参照があいまいです</target>
        <note />
      </trans-unit>
      <trans-unit id="WRN_VolatileByRef">
        <source>'{0}': a reference to a volatile field will not be treated as volatile</source>
        <target state="translated">'{0}': volatile フィールドへの参照は、volatile として扱われません。</target>
        <note />
      </trans-unit>
      <trans-unit id="WRN_VolatileByRef_Title">
        <source>A reference to a volatile field will not be treated as volatile</source>
        <target state="translated">volatile フィールドへの参照は、volatile として扱われません</target>
        <note />
      </trans-unit>
      <trans-unit id="WRN_VolatileByRef_Description">
        <source>A volatile field should not normally be used as a ref or out value, since it will not be treated as volatile. There are exceptions to this, such as when calling an interlocked API.</source>
        <target state="translated">volatile フィールドは、通常は ref 値または out 値として使用しないでください。このフィールドは、volatile として扱われないためです。ただしこれには、インタロック API の呼び出しのときなど、例外もあります。</target>
        <note />
      </trans-unit>
      <trans-unit id="ERR_ComImportWithImpl">
        <source>Since '{1}' has the ComImport attribute, '{0}' must be extern or abstract</source>
        <target state="translated">'{1}' は ComImport 属性を含むため、'{0}' は extern または abstract にする必要があります。</target>
        <note />
      </trans-unit>
      <trans-unit id="ERR_ComImportWithBase">
        <source>'{0}': a class with the ComImport attribute cannot specify a base class</source>
        <target state="translated">'{0}': ComImport 属性を含むクラスは、基底クラスを指定できません。</target>
        <note />
      </trans-unit>
      <trans-unit id="ERR_ImplBadConstraints">
        <source>The constraints for type parameter '{0}' of method '{1}' must match the constraints for type parameter '{2}' of interface method '{3}'. Consider using an explicit interface implementation instead.</source>
        <target state="translated">メソッド '{1}' の型パラメーター '{0}' に対する制約は、インターフェイス メソッド '{3}' の型パラメーター '{2}' に対する制約と一致しなければなりません。明示的なインターフェイスの実装を使用することをお勧めします。</target>
        <note />
      </trans-unit>
      <trans-unit id="ERR_ImplBadTupleNames">
        <source>The tuple element names in the signature of method '{0}' must match the tuple element names of interface method '{1}' (including on the return type).</source>
        <target state="translated">メソッド '{0}' のシグネチャにあるタプル要素名は、インターフェイス メソッド '{1}' のタプル要素名と (戻り値の型を含めて) 一致している必要があります。</target>
        <note />
      </trans-unit>
      <trans-unit id="ERR_DottedTypeNameNotFoundInAgg">
        <source>The type name '{0}' does not exist in the type '{1}'</source>
        <target state="translated">型名 '{0}' が型 '{1}' に存在しません。</target>
        <note />
      </trans-unit>
      <trans-unit id="ERR_MethGrpToNonDel">
        <source>Cannot convert method group '{0}' to non-delegate type '{1}'. Did you intend to invoke the method?</source>
        <target state="translated">メソッド グループ '{0}' を非デリゲート型 '{1}' に変換することはできません。このメソッドを呼び出しますか?</target>
        <note />
      </trans-unit>
      <trans-unit id="ERR_BadExternAlias">
        <source>The extern alias '{0}' was not specified in a /reference option</source>
        <target state="translated">extern エイリアス '{0}' は、/reference オプションで指定されませんでした。</target>
        <note />
      </trans-unit>
      <trans-unit id="ERR_ColColWithTypeAlias">
        <source>Cannot use alias '{0}' with '::' since the alias references a type. Use '.' instead.</source>
        <target state="translated">エイリアスが型を参照しているため、エイリアス '{0}' を '::' と使用できません。'.' を使用してください。</target>
        <note />
      </trans-unit>
      <trans-unit id="ERR_AliasNotFound">
        <source>Alias '{0}' not found</source>
        <target state="translated">エイリアス '{0}' が見つかりません。</target>
        <note />
      </trans-unit>
      <trans-unit id="ERR_SameFullNameAggAgg">
        <source>The type '{1}' exists in both '{0}' and '{2}'</source>
        <target state="translated">型 '{1}' が '{0}' と '{2}' の両方に存在します。</target>
        <note />
      </trans-unit>
      <trans-unit id="ERR_SameFullNameNsAgg">
        <source>The namespace '{1}' in '{0}' conflicts with the type '{3}' in '{2}'</source>
        <target state="translated">'{0}' の名前空間 '{1}' が '{2}' の型 '{3}' と競合しています。</target>
        <note />
      </trans-unit>
      <trans-unit id="WRN_SameFullNameThisNsAgg">
        <source>The namespace '{1}' in '{0}' conflicts with the imported type '{3}' in '{2}'. Using the namespace defined in '{0}'.</source>
        <target state="translated">'{0}' の名前空間 '{1}' は、'{2}' のインポートされた型 '{3}' と競合しています。'{0}' で定義された名前空間を使用しています。</target>
        <note />
      </trans-unit>
      <trans-unit id="WRN_SameFullNameThisNsAgg_Title">
        <source>Namespace conflicts with imported type</source>
        <target state="translated">名前空間がインポートされた型と競合しています</target>
        <note />
      </trans-unit>
      <trans-unit id="WRN_SameFullNameThisAggAgg">
        <source>The type '{1}' in '{0}' conflicts with the imported type '{3}' in '{2}'. Using the type defined in '{0}'.</source>
        <target state="translated">'{0}' の型 '{1}' は、'{2}' のインポートされた型 '{3}' と競合しています。'{0}' で定義された型を使用しています。</target>
        <note />
      </trans-unit>
      <trans-unit id="WRN_SameFullNameThisAggAgg_Title">
        <source>Type conflicts with imported type</source>
        <target state="translated">型がインポートされた型と競合しています</target>
        <note />
      </trans-unit>
      <trans-unit id="WRN_SameFullNameThisAggNs">
        <source>The type '{1}' in '{0}' conflicts with the imported namespace '{3}' in '{2}'. Using the type defined in '{0}'.</source>
        <target state="translated">'{0}' の型 '{1}' は、'{2}' のインポートされた名前空間 '{3}' と競合しています。'{0}' で定義された型を使用しています。</target>
        <note />
      </trans-unit>
      <trans-unit id="WRN_SameFullNameThisAggNs_Title">
        <source>Type conflicts with imported namespace</source>
        <target state="translated">型がインポートされた名前空間と競合しています</target>
        <note />
      </trans-unit>
      <trans-unit id="ERR_SameFullNameThisAggThisNs">
        <source>The type '{1}' in '{0}' conflicts with the namespace '{3}' in '{2}'</source>
        <target state="translated">'{0}' の型 '{1}' が '{2}' の名前空間 '{3}' と競合しています。</target>
        <note />
      </trans-unit>
      <trans-unit id="ERR_ExternAfterElements">
        <source>An extern alias declaration must precede all other elements defined in the namespace</source>
        <target state="translated">extern エイリアス宣言は、名前空間で定義された他のすべての要素の前に指定しなければなりません。</target>
        <note />
      </trans-unit>
      <trans-unit id="WRN_GlobalAliasDefn">
        <source>Defining an alias named 'global' is ill-advised since 'global::' always references the global namespace and not an alias</source>
        <target state="translated">global::' はエイリアスではなく常にグローバル名前空間を参照するため、'global' という名前のエイリアスを定義することはお勧めしません。</target>
        <note />
      </trans-unit>
      <trans-unit id="WRN_GlobalAliasDefn_Title">
        <source>Defining an alias named 'global' is ill-advised</source>
        <target state="translated">global' という名前のエイリアスを定義することはお勧めしません</target>
        <note />
      </trans-unit>
      <trans-unit id="ERR_SealedStaticClass">
        <source>'{0}': a class cannot be both static and sealed</source>
        <target state="translated">'{0}': クラスに static と sealed の両方を指定することはできません。</target>
        <note />
      </trans-unit>
      <trans-unit id="ERR_PrivateAbstractAccessor">
        <source>'{0}': abstract properties cannot have private accessors</source>
        <target state="translated">'{0}': 抽象プロパティにプライベート アクセサーは指定できません。</target>
        <note />
      </trans-unit>
      <trans-unit id="ERR_ValueExpected">
        <source>Syntax error; value expected</source>
        <target state="translated">構文エラーです。値が必要です</target>
        <note />
      </trans-unit>
      <trans-unit id="ERR_UnboxNotLValue">
        <source>Cannot modify the result of an unboxing conversion</source>
        <target state="translated">アンボックス変換の結果を変更できません。</target>
        <note />
      </trans-unit>
      <trans-unit id="ERR_AnonMethGrpInForEach">
        <source>Foreach cannot operate on a '{0}'. Did you intend to invoke the '{0}'?</source>
        <target state="translated">Foreach は '{0}' 上で使用できません。'{0}' を呼び出しますか?</target>
        <note />
      </trans-unit>
      <trans-unit id="ERR_BadIncDecRetType">
        <source>The return type for ++ or -- operator must match the parameter type or be derived from the parameter type</source>
        <target state="translated">++ または -- 演算子の戻り値の型は、パラメーター型と一致するか、パラメーター型から派生する必要があります。</target>
        <note />
      </trans-unit>
      <trans-unit id="ERR_RefValBoundMustBeFirst">
        <source>The 'class' or 'struct' constraint must come before any other constraints</source>
        <target state="translated">class' または 'struct' 制約は、他の制約の前に指定されなければなりません。</target>
        <note />
      </trans-unit>
      <trans-unit id="ERR_RefValBoundWithClass">
        <source>'{0}': cannot specify both a constraint class and the 'class' or 'struct' constraint</source>
        <target state="translated">'{0}': 制約クラスと 'class' または 'struct' 制約の両方を指定することはできません。</target>
        <note />
      </trans-unit>
      <trans-unit id="ERR_NewBoundWithVal">
        <source>The 'new()' constraint cannot be used with the 'struct' constraint</source>
        <target state="translated">new()' 制約は 'struct' 制約と一緒には使用できません。</target>
        <note />
      </trans-unit>
      <trans-unit id="ERR_RefConstraintNotSatisfied">
        <source>The type '{2}' must be a reference type in order to use it as parameter '{1}' in the generic type or method '{0}'</source>
        <target state="translated">型 '{2}' は、ジェネリック型のパラメーター '{1}'、またはメソッド '{0}' として使用するために、参照型でなければなりません</target>
        <note />
      </trans-unit>
      <trans-unit id="ERR_ValConstraintNotSatisfied">
        <source>The type '{2}' must be a non-nullable value type in order to use it as parameter '{1}' in the generic type or method '{0}'</source>
        <target state="translated">型 '{2}' は、ジェネリック型のパラメーター '{1}'、またはメソッド '{0}' として使用するために、Null 非許容の値型でなければなりません</target>
        <note />
      </trans-unit>
      <trans-unit id="ERR_CircularConstraint">
        <source>Circular constraint dependency involving '{0}' and '{1}'</source>
        <target state="translated">'{0}' と '{1}' を含む、循環制約の依存関係です。</target>
        <note />
      </trans-unit>
      <trans-unit id="ERR_BaseConstraintConflict">
        <source>Type parameter '{0}' inherits conflicting constraints '{1}' and '{2}'</source>
        <target state="translated">型パラメーター '{0}' は、競合する制約 '{1}' および '{2}' を継承します</target>
        <note />
      </trans-unit>
      <trans-unit id="ERR_ConWithValCon">
        <source>Type parameter '{1}' has the 'struct' constraint so '{1}' cannot be used as a constraint for '{0}'</source>
        <target state="translated">型パラメーター '{1}' は 'struct' 制約を含むので、'{0}' の制約として '{1}' を使用することはできません</target>
        <note />
      </trans-unit>
      <trans-unit id="ERR_AmbigUDConv">
        <source>Ambiguous user defined conversions '{0}' and '{1}' when converting from '{2}' to '{3}'</source>
        <target state="translated">'{2}' から '{3}' へ変換するときの、あいまいなユーザー定義の変換 '{0}' および '{1}' です</target>
        <note />
      </trans-unit>
      <trans-unit id="WRN_AlwaysNull">
        <source>The result of the expression is always 'null' of type '{0}'</source>
        <target state="translated">式の結果は常に型 '{0}' の 'null' になります。</target>
        <note />
      </trans-unit>
      <trans-unit id="WRN_AlwaysNull_Title">
        <source>The result of the expression is always 'null'</source>
        <target state="translated">式の結果が常に 'null' です</target>
        <note />
      </trans-unit>
      <trans-unit id="ERR_RefReturnThis">
        <source>Cannot return 'this' by reference.</source>
        <target state="translated">参照渡しで 'this' を返すことはできません。</target>
        <note />
      </trans-unit>
      <trans-unit id="ERR_AttributeCtorInParameter">
        <source>Cannot use attribute constructor '{0}' because it is has 'in' parameters.</source>
        <target state="translated">'in' パラメーターがあるため、属性のコンストラクター '{0}' を使用できません。</target>
        <note />
      </trans-unit>
      <trans-unit id="ERR_OverrideWithConstraints">
        <source>Constraints for override and explicit interface implementation methods are inherited from the base method, so they cannot be specified directly</source>
        <target state="translated">オーバーライドおよび明示的なインターフェイスの実装メソッドの制約は、基本メソッドから継承されるので、直接指定できません</target>
        <note />
      </trans-unit>
      <trans-unit id="ERR_AmbigOverride">
        <source>The inherited members '{0}' and '{1}' have the same signature in type '{2}', so they cannot be overridden</source>
        <target state="translated">継承したメンバー '{0}' と '{1}' に '{2}' 型の同じ署名があるためオーバーライドできません。</target>
        <note />
      </trans-unit>
      <trans-unit id="ERR_DecConstError">
        <source>Evaluation of the decimal constant expression failed</source>
        <target state="translated">10 進数の定数式の評価に失敗しました。</target>
        <note />
      </trans-unit>
      <trans-unit id="WRN_CmpAlwaysFalse">
        <source>Comparing with null of type '{0}' always produces 'false'</source>
        <target state="translated">型 '{0}' の null と比較すると、いつも 'false' を生成します。</target>
        <note />
      </trans-unit>
      <trans-unit id="WRN_CmpAlwaysFalse_Title">
        <source>Comparing with null of struct type always produces 'false'</source>
        <target state="translated">構造体型の null と比較するといつも 'false' を生成します</target>
        <note />
      </trans-unit>
      <trans-unit id="WRN_FinalizeMethod">
        <source>Introducing a 'Finalize' method can interfere with destructor invocation. Did you intend to declare a destructor?</source>
        <target state="translated">Finalize' メソッドを導入すると、デストラクターの呼び出しに影響する可能性があります。デストラクターを宣言しようとしましたか?</target>
        <note />
      </trans-unit>
      <trans-unit id="WRN_FinalizeMethod_Title">
        <source>Introducing a 'Finalize' method can interfere with destructor invocation</source>
        <target state="translated">Finalize' メソッドを導入すると、デストラクターの呼び出しに影響する可能性があります</target>
        <note />
      </trans-unit>
      <trans-unit id="WRN_FinalizeMethod_Description">
        <source>This warning occurs when you create a class with a method whose signature is public virtual void Finalize.

If such a class is used as a base class and if the deriving class defines a destructor, the destructor will override the base class Finalize method, not Finalize.</source>
        <target state="translated">この警告は、シグネチャが public virtual void Finalize であるメソッドを持つクラスを作成したときに発生します。

このようなクラスが基本クラスとして使用され、派生クラスがデストラクターを定義している場合、デストラクターは Finalize ではなく、基本クラスの Finalize メソッドをオーバーライドします。</target>
        <note />
      </trans-unit>
      <trans-unit id="ERR_ExplicitImplParams">
        <source>'{0}' should not have a params parameter since '{1}' does not</source>
        <target state="translated">'{1}' には params パラメーターがないため、'{0}' は params パラメーターを持つことができません。</target>
        <note />
      </trans-unit>
      <trans-unit id="WRN_GotoCaseShouldConvert">
        <source>The 'goto case' value is not implicitly convertible to type '{0}'</source>
        <target state="translated">goto case' 値は型 '{0}' に暗黙的に変換できません。</target>
        <note />
      </trans-unit>
      <trans-unit id="WRN_GotoCaseShouldConvert_Title">
        <source>The 'goto case' value is not implicitly convertible to the switch type</source>
        <target state="translated">goto case' 値はスイッチ型に暗黙的に変換できません</target>
        <note />
      </trans-unit>
      <trans-unit id="ERR_MethodImplementingAccessor">
        <source>Method '{0}' cannot implement interface accessor '{1}' for type '{2}'. Use an explicit interface implementation.</source>
        <target state="translated">メソッド '{0}' は、型 '{2}' のインターフェイス アクセサー '{1}' を実装できません。明示的なインターフェイス実装を使用してください。</target>
        <note />
      </trans-unit>
      <trans-unit id="WRN_NubExprIsConstBool">
        <source>The result of the expression is always '{0}' since a value of type '{1}' is never equal to 'null' of type '{2}'</source>
        <target state="translated">型 '{1}' の値が型 '{2}' の 'null' に等しくなることはないので、式の結果は常に '{0}' になります。</target>
        <note />
      </trans-unit>
      <trans-unit id="WRN_NubExprIsConstBool_Title">
        <source>The result of the expression is always the same since a value of this type is never equal to 'null'</source>
        <target state="translated">この型の値が 'null' に等しくなることはないので、式の結果は常に同じです</target>
        <note />
      </trans-unit>
      <trans-unit id="WRN_NubExprIsConstBool2">
        <source>The result of the expression is always '{0}' since a value of type '{1}' is never equal to 'null' of type '{2}'</source>
        <target state="translated">型 '{1}' の値が型 '{2}' の 'null' に等しくなることはないので、式の結果は常に '{0}' になります。</target>
        <note />
      </trans-unit>
      <trans-unit id="WRN_NubExprIsConstBool2_Title">
        <source>The result of the expression is always the same since a value of this type is never equal to 'null'</source>
        <target state="translated">この型の値が 'null' に等しくなることはないので、式の結果は常に同じです</target>
        <note />
      </trans-unit>
      <trans-unit id="WRN_ExplicitImplCollision">
        <source>Explicit interface implementation '{0}' matches more than one interface member. Which interface member is actually chosen is implementation-dependent. Consider using a non-explicit implementation instead.</source>
        <target state="translated">明示的なインターフェイスの実装 '{0}' に一致するインターフェイス メンバーが 2 つ以上あります。どのインターフェイスが実際選択されるかは実装に依存しています。代わりに、明示的ではない実装の使用をお勧めします。</target>
        <note />
      </trans-unit>
      <trans-unit id="WRN_ExplicitImplCollision_Title">
        <source>Explicit interface implementation matches more than one interface member</source>
        <target state="translated">明示的なインターフェイスの実装に一致するインターフェイス メンバーが複数あります</target>
        <note />
      </trans-unit>
      <trans-unit id="ERR_AbstractHasBody">
        <source>'{0}' cannot declare a body because it is marked abstract</source>
        <target state="translated">'{0}' は abstract に指定されているため本体を宣言できません。</target>
        <note />
      </trans-unit>
      <trans-unit id="ERR_ConcreteMissingBody">
        <source>'{0}' must declare a body because it is not marked abstract, extern, or partial</source>
        <target state="translated">'{0}' は abstract、extern、または partial に指定されていないため、本体を宣言する必要があります。</target>
        <note />
      </trans-unit>
      <trans-unit id="ERR_AbstractAndSealed">
        <source>'{0}' cannot be both abstract and sealed</source>
        <target state="translated">'{0}' を abstract および sealed に同時に指定することはできません。</target>
        <note />
      </trans-unit>
      <trans-unit id="ERR_AbstractNotVirtual">
        <source>The abstract {0} '{1}' cannot be marked virtual</source>
        <target state="translated">抽象 {0} '{1}' を virtual に指定することはできません</target>
        <note />
      </trans-unit>
      <trans-unit id="ERR_StaticConstant">
        <source>The constant '{0}' cannot be marked static</source>
        <target state="translated">定数 '{0}' を static に設定することはできません。</target>
        <note />
      </trans-unit>
      <trans-unit id="ERR_CantOverrideNonFunction">
        <source>'{0}': cannot override because '{1}' is not a function</source>
        <target state="translated">'{0}': '{1}' は関数ではないためオーバーライドできません。</target>
        <note />
      </trans-unit>
      <trans-unit id="ERR_CantOverrideNonVirtual">
        <source>'{0}': cannot override inherited member '{1}' because it is not marked virtual, abstract, or override</source>
        <target state="translated">'{0}': 継承されたメンバー '{1}' は virtual、abstract または override に設定されていないためオーバーライドできません。</target>
        <note />
      </trans-unit>
      <trans-unit id="ERR_CantChangeAccessOnOverride">
        <source>'{0}': cannot change access modifiers when overriding '{1}' inherited member '{2}'</source>
        <target state="translated">'{0}': '{1}' の継承メンバー '{2}' をオーバーライドするときに、アクセス修飾子を変更できません。</target>
        <note />
      </trans-unit>
      <trans-unit id="ERR_CantChangeTupleNamesOnOverride">
        <source>'{0}': cannot change tuple element names when overriding inherited member '{1}'</source>
        <target state="translated">'{0}': 継承されたメンバー '{1}' を上書きするときにタプル要素名を変更することはできません</target>
        <note />
      </trans-unit>
      <trans-unit id="ERR_CantChangeReturnTypeOnOverride">
        <source>'{0}': return type must be '{2}' to match overridden member '{1}'</source>
        <target state="translated">'{0}': オーバーライドされたメンバー '{1}' に対応するために戻り値の型は '{2}' でなければなりません。</target>
        <note />
      </trans-unit>
      <trans-unit id="ERR_CantDeriveFromSealedType">
        <source>'{0}': cannot derive from sealed type '{1}'</source>
        <target state="translated">'{0}': シールド型 '{1}' から派生することはできません。</target>
        <note />
      </trans-unit>
      <trans-unit id="ERR_AbstractInConcreteClass">
        <source>'{0}' is abstract but it is contained in non-abstract class '{1}'</source>
        <target state="translated">'{0}' は抽象ですが、非抽象クラスの '{1}' に含まれています。</target>
        <note />
      </trans-unit>
      <trans-unit id="ERR_StaticConstructorWithExplicitConstructorCall">
        <source>'{0}': static constructor cannot have an explicit 'this' or 'base' constructor call</source>
        <target state="translated">'{0}': 静的コンストラクターは、明示的な 'this' または 'base' コンストラクターの呼び出しを含むことはできません。</target>
        <note />
      </trans-unit>
      <trans-unit id="ERR_StaticConstructorWithAccessModifiers">
        <source>'{0}': access modifiers are not allowed on static constructors</source>
        <target state="translated">'{0}': アクセス修飾子は静的コンストラクターでは許可されていません。</target>
        <note />
      </trans-unit>
      <trans-unit id="ERR_RecursiveConstructorCall">
        <source>Constructor '{0}' cannot call itself</source>
        <target state="translated">コンストラクター '{0}' で、それ自体を呼び出すことはできません:</target>
        <note />
      </trans-unit>
      <trans-unit id="ERR_IndirectRecursiveConstructorCall">
        <source>Constructor '{0}' cannot call itself through another constructor</source>
        <target state="translated">コンストラクター '{0}' で、それ自体を別のコンストラクターを通して呼び出すことはできません</target>
        <note />
      </trans-unit>
      <trans-unit id="ERR_ObjectCallingBaseConstructor">
        <source>'{0}' has no base class and cannot call a base constructor</source>
        <target state="translated">'{0}' には基底クラスがないため、基底コンストラクターを呼び出せません。</target>
        <note />
      </trans-unit>
      <trans-unit id="ERR_PredefinedTypeNotFound">
        <source>Predefined type '{0}' is not defined or imported</source>
        <target state="translated">定義済みの型 '{0}' は定義、またはインポートされていません</target>
        <note />
      </trans-unit>
      <trans-unit id="ERR_PredefinedValueTupleTypeNotFound">
        <source>Predefined type '{0}' is not defined or imported</source>
        <target state="translated">定義済みの型 '{0}' は定義、またはインポートされていません</target>
        <note />
      </trans-unit>
      <trans-unit id="ERR_PredefinedValueTupleTypeAmbiguous3">
        <source>Predefined type '{0}' is declared in multiple referenced assemblies: '{1}' and '{2}'</source>
        <target state="translated">定義済みの型 '{0}' が複数の参照先アセンブリで宣言されています: '{1}' と '{2}'</target>
        <note />
      </trans-unit>
      <trans-unit id="ERR_StructWithBaseConstructorCall">
        <source>'{0}': structs cannot call base class constructors</source>
        <target state="translated">'{0}': 構造体は、基底クラスのコンストラクターを呼び出すことができません。</target>
        <note />
      </trans-unit>
      <trans-unit id="ERR_StructLayoutCycle">
        <source>Struct member '{0}' of type '{1}' causes a cycle in the struct layout</source>
        <target state="translated">型 '{1}' の構造体メンバー '{0}' により、構造体レイアウトで循環参照が発生します。</target>
        <note />
      </trans-unit>
      <trans-unit id="ERR_InterfacesCannotContainTypes">
        <source>'{0}': interfaces cannot declare types</source>
        <target state="translated">'{0}': インターフェイスは型を宣言できません。</target>
        <note />
      </trans-unit>
      <trans-unit id="ERR_InterfacesCantContainFields">
        <source>Interfaces cannot contain fields</source>
        <target state="translated">インターフェイスにフィールドを含めることはできません。</target>
        <note />
      </trans-unit>
      <trans-unit id="ERR_InterfacesCantContainConstructors">
        <source>Interfaces cannot contain constructors</source>
        <target state="translated">インターフェイスにコンストラクターを含めることはできません。</target>
        <note />
      </trans-unit>
      <trans-unit id="ERR_NonInterfaceInInterfaceList">
        <source>Type '{0}' in interface list is not an interface</source>
        <target state="translated">インターフェイス リストの型 '{0}' はインターフェイスではありません。</target>
        <note />
      </trans-unit>
      <trans-unit id="ERR_DuplicateInterfaceInBaseList">
        <source>'{0}' is already listed in interface list</source>
        <target state="translated">'{0}' は既にインターフェイス リストに存在します。</target>
        <note />
      </trans-unit>
      <trans-unit id="ERR_DuplicateInterfaceWithTupleNamesInBaseList">
        <source>'{0}' is already listed in the interface list on type '{2}' with different tuple element names, as '{1}'.</source>
        <target state="translated">'{0}' は、型 '{2}' のインターフェイス リストに、異なるタプル要素名 '{1}' として既に指定されています。</target>
        <note />
      </trans-unit>
      <trans-unit id="ERR_CycleInInterfaceInheritance">
        <source>Inherited interface '{1}' causes a cycle in the interface hierarchy of '{0}'</source>
        <target state="translated">継承インターフェイス '{1}' により、'{0}' のインターフェイス階層内で循環参照が発生します。</target>
        <note />
      </trans-unit>
      <trans-unit id="ERR_InterfaceMemberHasBody">
        <source>'{0}': interface members cannot have a definition</source>
        <target state="translated">'{0}': インターフェイス メンバーは定義を持つことができません。</target>
        <note />
      </trans-unit>
      <trans-unit id="ERR_HidingAbstractMethod">
        <source>'{0}' hides inherited abstract member '{1}'</source>
        <target state="translated">'{0}' は継承抽象メンバー '{1}' を隠します。</target>
        <note />
      </trans-unit>
      <trans-unit id="ERR_UnimplementedAbstractMethod">
        <source>'{0}' does not implement inherited abstract member '{1}'</source>
        <target state="translated">'{0}' は継承抽象メンバー '{1}' を実装しません。</target>
        <note />
      </trans-unit>
      <trans-unit id="ERR_UnimplementedInterfaceMember">
        <source>'{0}' does not implement interface member '{1}'</source>
        <target state="translated">'{0}' はインターフェイス メンバー '{1}' を実装しません。</target>
        <note />
      </trans-unit>
      <trans-unit id="ERR_ObjectCantHaveBases">
        <source>The class System.Object cannot have a base class or implement an interface</source>
        <target state="translated">クラス System.Object は基底クラスを含んだり、インターフェイスを実装したりできません。</target>
        <note />
      </trans-unit>
      <trans-unit id="ERR_ExplicitInterfaceImplementationNotInterface">
        <source>'{0}' in explicit interface declaration is not an interface</source>
        <target state="translated">'明示的インターフェイス宣言の中の '{0}' はインターフェイスではありません。</target>
        <note />
      </trans-unit>
      <trans-unit id="ERR_InterfaceMemberNotFound">
        <source>'{0}' in explicit interface declaration is not a member of interface</source>
        <target state="translated">'明示的インターフェイス宣言の中の '{0}' はインターフェイスのメンバーではありません。</target>
        <note />
      </trans-unit>
      <trans-unit id="ERR_ClassDoesntImplementInterface">
        <source>'{0}': containing type does not implement interface '{1}'</source>
        <target state="translated">'{0}': 含む型は、インターフェイス '{1}' を実装しません。</target>
        <note />
      </trans-unit>
      <trans-unit id="ERR_ExplicitInterfaceImplementationInNonClassOrStruct">
        <source>'{0}': explicit interface declaration can only be declared in a class or struct</source>
        <target state="translated">'{0}': 明示的インターフェイスはクラス、または構造体の中でのみ宣言できます。</target>
        <note />
      </trans-unit>
      <trans-unit id="ERR_MemberNameSameAsType">
        <source>'{0}': member names cannot be the same as their enclosing type</source>
        <target state="translated">'{0}': メンバー名をそれを囲む型の名前と同じにすることはできません。</target>
        <note />
      </trans-unit>
      <trans-unit id="ERR_EnumeratorOverflow">
        <source>'{0}': the enumerator value is too large to fit in its type</source>
        <target state="translated">'{0}': 列挙子の値は、型に対して大きすぎます。</target>
        <note />
      </trans-unit>
      <trans-unit id="ERR_CantOverrideNonProperty">
        <source>'{0}': cannot override because '{1}' is not a property</source>
        <target state="translated">'{0}': '{1}' はプロパティではないためオーバーライドできません。</target>
        <note />
      </trans-unit>
      <trans-unit id="ERR_NoGetToOverride">
        <source>'{0}': cannot override because '{1}' does not have an overridable get accessor</source>
        <target state="translated">'{0}': '{1}' に、オーバーライド可能な get アクセサーがないため、オーバーライドできません。</target>
        <note />
      </trans-unit>
      <trans-unit id="ERR_NoSetToOverride">
        <source>'{0}': cannot override because '{1}' does not have an overridable set accessor</source>
        <target state="translated">'{0}': '{1}' に、オーバーライド可能な set アクセサーがないため、オーバーライドできません。</target>
        <note />
      </trans-unit>
      <trans-unit id="ERR_PropertyCantHaveVoidType">
        <source>'{0}': property or indexer cannot have void type</source>
        <target state="translated">'{0}': プロパティまたはインデクサーに void 型を指定することはできません。</target>
        <note />
      </trans-unit>
      <trans-unit id="ERR_PropertyWithNoAccessors">
        <source>'{0}': property or indexer must have at least one accessor</source>
        <target state="translated">'{0}': プロパティまたはインデクサーには少なくとも 1 つのアクセサーを指定する必要があります。</target>
        <note />
      </trans-unit>
      <trans-unit id="ERR_NewVirtualInSealed">
        <source>'{0}' is a new virtual member in sealed class '{1}'</source>
        <target state="translated">'{0}' はシールド クラス '{1}' の新しい仮想メンバーです。</target>
        <note />
      </trans-unit>
      <trans-unit id="ERR_ExplicitPropertyAddingAccessor">
        <source>'{0}' adds an accessor not found in interface member '{1}'</source>
        <target state="translated">'{0}' はインターフェイス メンバー '{1}' にないアクセサーを追加します。</target>
        <note />
      </trans-unit>
      <trans-unit id="ERR_ExplicitPropertyMissingAccessor">
        <source>Explicit interface implementation '{0}' is missing accessor '{1}'</source>
        <target state="translated">明示的なインターフェイスの実装 '{0}' にアクセサー '{1}' はありません。</target>
        <note />
      </trans-unit>
      <trans-unit id="ERR_ConversionWithInterface">
        <source>'{0}': user-defined conversions to or from an interface are not allowed</source>
        <target state="translated">'{0}': インターフェイスとの間におけるユーザー定義の変換は許可されていません。</target>
        <note />
      </trans-unit>
      <trans-unit id="ERR_ConversionWithBase">
        <source>'{0}': user-defined conversions to or from a base class are not allowed</source>
        <target state="translated">'{0}': 基底クラスとの間におけるユーザー定義の変換は許可されていません。</target>
        <note />
      </trans-unit>
      <trans-unit id="ERR_ConversionWithDerived">
        <source>'{0}': user-defined conversions to or from a derived class are not allowed</source>
        <target state="translated">'{0}': 派生クラスとの間におけるユーザー定義の変換は許可されていません。</target>
        <note />
      </trans-unit>
      <trans-unit id="ERR_IdentityConversion">
        <source>User-defined operator cannot take an object of the enclosing type and convert to an object of the enclosing type</source>
        <target state="translated">ユーザー定義の演算子は、それを囲む型のオブジェクトの取得、およびそれを囲む型のオブジェクトへの変換を行えません。</target>
        <note />
      </trans-unit>
      <trans-unit id="ERR_ConversionNotInvolvingContainedType">
        <source>User-defined conversion must convert to or from the enclosing type</source>
        <target state="translated">ユーザー定義の変換では、それを囲む型に/から変換しなければなりません</target>
        <note />
      </trans-unit>
      <trans-unit id="ERR_DuplicateConversionInClass">
        <source>Duplicate user-defined conversion in type '{0}'</source>
        <target state="translated">型 '{0}' で重複するユーザー定義の変換です。</target>
        <note />
      </trans-unit>
      <trans-unit id="ERR_OperatorsMustBeStatic">
        <source>User-defined operator '{0}' must be declared static and public</source>
        <target state="translated">ユーザー定義の演算子 '{0}' は static および public として宣言されなければなりません。</target>
        <note />
      </trans-unit>
      <trans-unit id="ERR_BadIncDecSignature">
        <source>The parameter type for ++ or -- operator must be the containing type</source>
        <target state="translated">++ または -- 演算子のパラメーターの型は、それを含む型でなければなりません</target>
        <note />
      </trans-unit>
      <trans-unit id="ERR_BadUnaryOperatorSignature">
        <source>The parameter of a unary operator must be the containing type</source>
        <target state="translated">単項演算子のパラメーターは、それを含む型でなければなりません。</target>
        <note />
      </trans-unit>
      <trans-unit id="ERR_BadBinaryOperatorSignature">
        <source>One of the parameters of a binary operator must be the containing type</source>
        <target state="translated">バイナリ演算子のパラメーターの 1 つはそれを含む型でなければなりません。</target>
        <note />
      </trans-unit>
      <trans-unit id="ERR_BadShiftOperatorSignature">
        <source>The first operand of an overloaded shift operator must have the same type as the containing type, and the type of the second operand must be int</source>
        <target state="translated">オーバーロードされた shift 演算子の最初のオペランドはそれを含む型と同じ型、2 番目のオペランドの型は int でなければなりません</target>
        <note />
      </trans-unit>
      <trans-unit id="ERR_InterfacesCantContainOperators">
        <source>Interfaces cannot contain operators</source>
        <target state="translated">インターフェイスに演算子を含めることはできません。</target>
        <note />
      </trans-unit>
      <trans-unit id="ERR_StructsCantContainDefaultConstructor">
        <source>Structs cannot contain explicit parameterless constructors</source>
        <target state="translated">構造体に明示的なパラメーターのないコンストラクターを含めることはできません。</target>
        <note />
      </trans-unit>
      <trans-unit id="ERR_EnumsCantContainDefaultConstructor">
        <source>Enums cannot contain explicit parameterless constructors</source>
        <target state="translated">列挙型は明示的なパラメーターなしのコンストラクターを含めることはできません</target>
        <note />
      </trans-unit>
      <trans-unit id="ERR_CantOverrideBogusMethod">
        <source>'{0}': cannot override '{1}' because it is not supported by the language</source>
        <target state="translated">'{0}': '{1}' はこの言語でサポートされていないため、オーバーライドできません。</target>
        <note />
      </trans-unit>
      <trans-unit id="ERR_BindToBogus">
        <source>'{0}' is not supported by the language</source>
        <target state="translated">'{0}' はこの言語でサポートされていません</target>
        <note />
      </trans-unit>
      <trans-unit id="ERR_CantCallSpecialMethod">
        <source>'{0}': cannot explicitly call operator or accessor</source>
        <target state="translated">'{0}': 演算子またはアクセサーを明示的に呼び出すことはできません</target>
        <note />
      </trans-unit>
      <trans-unit id="ERR_BadTypeReference">
        <source>'{0}': cannot reference a type through an expression; try '{1}' instead</source>
        <target state="translated">'{0}': 式から型を参照することはできません。'{1}' を使用してください。</target>
        <note />
      </trans-unit>
      <trans-unit id="ERR_FieldInitializerInStruct">
        <source>'{0}': cannot have instance property or field initializers in structs</source>
        <target state="translated">'{0}': 構造体にインスタンス プロパティまたはフィールド初期化子を含めることはできません。</target>
        <note />
      </trans-unit>
      <trans-unit id="ERR_BadDestructorName">
        <source>Name of destructor must match name of class</source>
        <target state="translated">デストラクターの名前をクラスの名前と同じにしてください。</target>
        <note />
      </trans-unit>
      <trans-unit id="ERR_OnlyClassesCanContainDestructors">
        <source>Only class types can contain destructors</source>
        <target state="translated">クラスのみがデストラクターを含むことができます。</target>
        <note />
      </trans-unit>
      <trans-unit id="ERR_ConflictAliasAndMember">
        <source>Namespace '{1}' contains a definition conflicting with alias '{0}'</source>
        <target state="translated">名前空間 '{1}' は、エイリアス '{0}' と競合する定義を含んでいます。</target>
        <note />
      </trans-unit>
      <trans-unit id="ERR_ConflictingAliasAndDefinition">
        <source>Alias '{0}' conflicts with {1} definition</source>
        <target state="translated">エイリアス '{0}' は定義 {1} と競合しています。</target>
        <note />
      </trans-unit>
      <trans-unit id="ERR_ConditionalOnSpecialMethod">
        <source>The Conditional attribute is not valid on '{0}' because it is a constructor, destructor, operator, or explicit interface implementation</source>
        <target state="translated">条件付き属性は、コンストラクター、デストラクター、演算子または明示的インターフェイスの実装であるため、'{0}' では無効です。</target>
        <note />
      </trans-unit>
      <trans-unit id="ERR_ConditionalMustReturnVoid">
        <source>The Conditional attribute is not valid on '{0}' because its return type is not void</source>
        <target state="translated">戻り値の型が void でないため、条件付き属性は '{0}' では無効です。</target>
        <note />
      </trans-unit>
      <trans-unit id="ERR_DuplicateAttribute">
        <source>Duplicate '{0}' attribute</source>
        <target state="translated">{0}' 属性が重複しています。</target>
        <note />
      </trans-unit>
      <trans-unit id="ERR_DuplicateAttributeInNetModule">
        <source>Duplicate '{0}' attribute in '{1}'</source>
        <target state="translated">{0}' 属性が '{1}' で重複しています。</target>
        <note />
      </trans-unit>
      <trans-unit id="ERR_ConditionalOnInterfaceMethod">
        <source>The Conditional attribute is not valid on interface members</source>
        <target state="translated">インターフェイス メンバーに対して、条件付き属性は使用できません。</target>
        <note />
      </trans-unit>
      <trans-unit id="ERR_OperatorCantReturnVoid">
        <source>User-defined operators cannot return void</source>
        <target state="translated">ユーザー定義の演算子は void を返すことはできません。</target>
        <note />
      </trans-unit>
      <trans-unit id="ERR_BadDynamicConversion">
        <source>'{0}': user-defined conversions to or from the dynamic type are not allowed</source>
        <target state="translated">'{0}': 動的な型との間でユーザー定義の変換を行うことはできません。</target>
        <note />
      </trans-unit>
      <trans-unit id="ERR_InvalidAttributeArgument">
        <source>Invalid value for argument to '{0}' attribute</source>
        <target state="translated">{0}' 属性の引数の値が無効です。</target>
        <note />
      </trans-unit>
      <trans-unit id="ERR_ParameterNotValidForType">
        <source>Parameter not valid for the specified unmanaged type.</source>
        <target state="translated">パラメーターは指定されたアンマネージ型に対して無効です。</target>
        <note />
      </trans-unit>
      <trans-unit id="ERR_AttributeParameterRequired1">
        <source>Attribute parameter '{0}' must be specified.</source>
        <target state="translated">属性パラメーター '{0}' を指定する必要があります。</target>
        <note />
      </trans-unit>
      <trans-unit id="ERR_AttributeParameterRequired2">
        <source>Attribute parameter '{0}' or '{1}' must be specified.</source>
        <target state="translated">属性パラメーター '{0}' または '{1}' を指定する必要があります。</target>
        <note />
      </trans-unit>
      <trans-unit id="ERR_MarshalUnmanagedTypeNotValidForFields">
        <source>Unmanaged type '{0}' not valid for fields.</source>
        <target state="translated">アンマネージ型 '{0}' はフィールドに対して無効です。</target>
        <note />
      </trans-unit>
      <trans-unit id="ERR_MarshalUnmanagedTypeOnlyValidForFields">
        <source>Unmanaged type '{0}' is only valid for fields.</source>
        <target state="translated">アンマネージ型 '{0}' はフィールドに対してのみ有効です。</target>
        <note />
      </trans-unit>
      <trans-unit id="ERR_AttributeOnBadSymbolType">
        <source>Attribute '{0}' is not valid on this declaration type. It is only valid on '{1}' declarations.</source>
        <target state="translated">属性 '{0}' はこの宣言型では無効です。'{1}' 宣言でのみ有効です。</target>
        <note />
      </trans-unit>
      <trans-unit id="ERR_FloatOverflow">
        <source>Floating-point constant is outside the range of type '{0}'</source>
        <target state="translated">浮動小数点定数が型 '{0}' の範囲外です。</target>
        <note />
      </trans-unit>
      <trans-unit id="ERR_ComImportWithoutUuidAttribute">
        <source>The Guid attribute must be specified with the ComImport attribute</source>
        <target state="translated">Guid 属性は Comimport 属性を使って指定する必要があります。</target>
        <note />
      </trans-unit>
      <trans-unit id="ERR_InvalidNamedArgument">
        <source>Invalid value for named attribute argument '{0}'</source>
        <target state="translated">名前付き属性の引数 '{0}' の値が無効です。</target>
        <note />
      </trans-unit>
      <trans-unit id="ERR_DllImportOnInvalidMethod">
        <source>The DllImport attribute must be specified on a method marked 'static' and 'extern'</source>
        <target state="translated">static または extern に指定されているメソッドでは、DllImport 属性を指定する必要があります</target>
        <note />
      </trans-unit>
      <trans-unit id="ERR_EncUpdateFailedMissingAttribute">
        <source>Cannot update '{0}'; attribute '{1}' is missing.</source>
        <target state="translated">{0}' を更新できません。属性 '{1}' がありません。</target>
        <note />
      </trans-unit>
      <trans-unit id="ERR_DllImportOnGenericMethod">
        <source>The DllImport attribute cannot be applied to a method that is generic or contained in a generic type.</source>
        <target state="translated">DllImport 属性は、ジェネリックであるメソッド、またはジェネリック型に含まれるメソッドには適用できません。</target>
        <note />
      </trans-unit>
      <trans-unit id="ERR_FieldCantBeRefAny">
        <source>Field or property cannot be of type '{0}'</source>
        <target state="translated">フィールドまたはプロパティに型 '{0}' を指定することはできません。</target>
        <note />
      </trans-unit>
      <trans-unit id="ERR_FieldAutoPropCantBeByRefLike">
        <source>Field or auto-implemented property cannot be of type '{0}' unless it is an instance member of a ref struct.</source>
        <target state="translated">フィールドまたは自動実装プロパティは、それが ref 構造体のインスタンス メンバーである場合を除いて、型 '{0}' にすることができません。</target>
        <note />
      </trans-unit>
      <trans-unit id="ERR_ArrayElementCantBeRefAny">
        <source>Array elements cannot be of type '{0}'</source>
        <target state="translated">配列要素を '{0}' 型にすることはできません。</target>
        <note />
      </trans-unit>
      <trans-unit id="WRN_DeprecatedSymbol">
        <source>'{0}' is obsolete</source>
        <target state="translated">'{0}' は古い形式です。</target>
        <note />
      </trans-unit>
      <trans-unit id="WRN_DeprecatedSymbol_Title">
        <source>Type or member is obsolete</source>
        <target state="translated">型またはメンバーが旧型式です</target>
        <note />
      </trans-unit>
      <trans-unit id="ERR_NotAnAttributeClass">
        <source>'{0}' is not an attribute class</source>
        <target state="translated">'{0}' は属性クラスではありません。</target>
        <note />
      </trans-unit>
      <trans-unit id="ERR_BadNamedAttributeArgument">
        <source>'{0}' is not a valid named attribute argument. Named attribute arguments must be fields which are not readonly, static, or const, or read-write properties which are public and not static.</source>
        <target state="translated">'{0}' は有効な名前付き属性引数ではありません。名前付き属性引数は、読み取り専用、static、const、または公開され、静的でない読み書き可能なプロパティ以外のフィールドである必要があります。</target>
        <note />
      </trans-unit>
      <trans-unit id="WRN_DeprecatedSymbolStr">
        <source>'{0}' is obsolete: '{1}'</source>
        <target state="translated">'{0}' は旧形式です ('{1}')</target>
        <note />
      </trans-unit>
      <trans-unit id="WRN_DeprecatedSymbolStr_Title">
        <source>Type or member is obsolete</source>
        <target state="translated">型またはメンバーが旧型式です</target>
        <note />
      </trans-unit>
      <trans-unit id="ERR_DeprecatedSymbolStr">
        <source>'{0}' is obsolete: '{1}'</source>
        <target state="translated">'{0}' は旧形式です ('{1}')</target>
        <note />
      </trans-unit>
      <trans-unit id="ERR_IndexerCantHaveVoidType">
        <source>Indexers cannot have void type</source>
        <target state="translated">インデクサーに void 型を指定できません。</target>
        <note />
      </trans-unit>
      <trans-unit id="ERR_VirtualPrivate">
        <source>'{0}': virtual or abstract members cannot be private</source>
        <target state="translated">'{0}': 仮想または抽象メンバーには、private を指定できません。</target>
        <note />
      </trans-unit>
      <trans-unit id="ERR_ArrayInitToNonArrayType">
        <source>Can only use array initializer expressions to assign to array types. Try using a new expression instead.</source>
        <target state="translated">配列型を割り当てるには配列初期化子式だけを使用してください。new 式を使用してください。</target>
        <note />
      </trans-unit>
      <trans-unit id="ERR_ArrayInitInBadPlace">
        <source>Array initializers can only be used in a variable or field initializer. Try using a new expression instead.</source>
        <target state="translated">配列初期化子は変数かフィールド初期化子の中でのみ使用できます。new 式を使用してください。</target>
        <note />
      </trans-unit>
      <trans-unit id="ERR_MissingStructOffset">
        <source>'{0}': instance field in types marked with StructLayout(LayoutKind.Explicit) must have a FieldOffset attribute</source>
        <target state="translated">'{0}': StructLayout(LayoutKind.Explicit) でマークされた型のインスタンス フィールドには、FieldOffset 属性を指定する必要があります</target>
        <note />
      </trans-unit>
      <trans-unit id="WRN_ExternMethodNoImplementation">
        <source>Method, operator, or accessor '{0}' is marked external and has no attributes on it. Consider adding a DllImport attribute to specify the external implementation.</source>
        <target state="translated">メソッド、演算子、またはアクセサー '{0}' は external に設定されていて属性を持っていません。外部の実装を指定するには、DllImport 属性の追加を検討してください。</target>
        <note />
      </trans-unit>
      <trans-unit id="WRN_ExternMethodNoImplementation_Title">
        <source>Method, operator, or accessor is marked external and has no attributes on it</source>
        <target state="translated">メソッド、演算子、またはアクセサーは external に設定されていて属性を持っていません</target>
        <note />
      </trans-unit>
      <trans-unit id="WRN_ProtectedInSealed">
        <source>'{0}': new protected member declared in sealed class</source>
        <target state="translated">'{0}': 新規のプロテクト メンバーがシールド クラスで宣言されました。</target>
        <note />
      </trans-unit>
      <trans-unit id="WRN_ProtectedInSealed_Title">
        <source>New protected member declared in sealed class</source>
        <target state="translated">新規のプロテクト メンバーがシールド クラスで宣言されました</target>
        <note />
      </trans-unit>
      <trans-unit id="ERR_InterfaceImplementedByConditional">
        <source>Conditional member '{0}' cannot implement interface member '{1}' in type '{2}'</source>
        <target state="translated">条件付きメンバー '{0}' はインターフェイス メンバー '{1}' を型 '{2}' で実装できません。</target>
        <note />
      </trans-unit>
      <trans-unit id="ERR_IllegalRefParam">
        <source>ref and out are not valid in this context</source>
        <target state="translated">ref および out はこのコンテキストでは有効ではありません。</target>
        <note />
      </trans-unit>
      <trans-unit id="ERR_BadArgumentToAttribute">
        <source>The argument to the '{0}' attribute must be a valid identifier</source>
        <target state="translated">属性 '{0}' に対する引数は、有効な識別子である必要があります。</target>
        <note />
      </trans-unit>
      <trans-unit id="ERR_StructOffsetOnBadStruct">
        <source>The FieldOffset attribute can only be placed on members of types marked with the StructLayout(LayoutKind.Explicit)</source>
        <target state="translated">FieldOffset 属性は、StructLayout(LayoutKind.Explicit) でマークされた型のメンバーでのみ使用できます</target>
        <note />
      </trans-unit>
      <trans-unit id="ERR_StructOffsetOnBadField">
        <source>The FieldOffset attribute is not allowed on static or const fields</source>
        <target state="translated">FieldOffset 属性は、static または const フィールドで使用できません。</target>
        <note />
      </trans-unit>
      <trans-unit id="ERR_AttributeUsageOnNonAttributeClass">
        <source>Attribute '{0}' is only valid on classes derived from System.Attribute</source>
        <target state="translated">属性 '{0}' は、System.Attribute から派生したクラスでのみ有効です。</target>
        <note />
      </trans-unit>
      <trans-unit id="WRN_PossibleMistakenNullStatement">
        <source>Possible mistaken empty statement</source>
        <target state="translated">empty ステートメントが間違っている可能性があります</target>
        <note />
      </trans-unit>
      <trans-unit id="WRN_PossibleMistakenNullStatement_Title">
        <source>Possible mistaken empty statement</source>
        <target state="translated">empty ステートメントが間違っている可能性があります</target>
        <note />
      </trans-unit>
      <trans-unit id="ERR_DuplicateNamedAttributeArgument">
        <source>'{0}' duplicate named attribute argument</source>
        <target state="translated">'{0}' 属性引数の名前が重複しています。</target>
        <note />
      </trans-unit>
      <trans-unit id="ERR_DeriveFromEnumOrValueType">
        <source>'{0}' cannot derive from special class '{1}'</source>
        <target state="translated">'{0}' は特殊クラス '{1}' から派生することはできません。</target>
        <note />
      </trans-unit>
      <trans-unit id="ERR_DefaultMemberOnIndexedType">
        <source>Cannot specify the DefaultMember attribute on a type containing an indexer</source>
        <target state="translated">インデクサーを含む型に対して DefaultMember 属性を指定できません。</target>
        <note />
      </trans-unit>
      <trans-unit id="ERR_BogusType">
        <source>'{0}' is a type not supported by the language</source>
        <target state="translated">'{0}' はこの言語でサポートされていない型です</target>
        <note />
      </trans-unit>
      <trans-unit id="WRN_UnassignedInternalField">
        <source>Field '{0}' is never assigned to, and will always have its default value {1}</source>
        <target state="translated">フィールド '{0}' は割り当てられません。常に既定値 {1} を使用します。</target>
        <note />
      </trans-unit>
      <trans-unit id="WRN_UnassignedInternalField_Title">
        <source>Field is never assigned to, and will always have its default value</source>
        <target state="translated">フィールドは割り当てられません。常に既定値を使用します</target>
        <note />
      </trans-unit>
      <trans-unit id="ERR_CStyleArray">
        <source>Bad array declarator: To declare a managed array the rank specifier precedes the variable's identifier. To declare a fixed size buffer field, use the fixed keyword before the field type.</source>
        <target state="translated">不適切な配列の宣言子: マネージ配列を宣言するには、次元指定子を変数の識別子の前に指定します。固定サイズ バッファー フィールドを宣言するには、フィールド型の前に fixed キーワードを使用します。</target>
        <note />
      </trans-unit>
      <trans-unit id="WRN_VacuousIntegralComp">
        <source>Comparison to integral constant is useless; the constant is outside the range of type '{0}'</source>
        <target state="translated">整数定数への比較ができません。定数が型 '{0}' の範囲外です。</target>
        <note />
      </trans-unit>
      <trans-unit id="WRN_VacuousIntegralComp_Title">
        <source>Comparison to integral constant is useless; the constant is outside the range of the type</source>
        <target state="translated">整数定数への比較は無意味です。定数が型の範囲外です</target>
        <note />
      </trans-unit>
      <trans-unit id="ERR_AbstractAttributeClass">
        <source>Cannot apply attribute class '{0}' because it is abstract</source>
        <target state="translated">抽象であるため属性クラス '{0}' を適用できません。</target>
        <note />
      </trans-unit>
      <trans-unit id="ERR_BadNamedAttributeArgumentType">
        <source>'{0}' is not a valid named attribute argument because it is not a valid attribute parameter type</source>
        <target state="translated">'{0}' は有効な名前付き属性引数ではありません。属性パラメーター型が有効ではありません。</target>
        <note />
      </trans-unit>
      <trans-unit id="ERR_MissingPredefinedMember">
        <source>Missing compiler required member '{0}.{1}'</source>
        <target state="translated">コンパイラが必要とするメンバー '{0}.{1}' がありません</target>
        <note />
      </trans-unit>
      <trans-unit id="WRN_AttributeLocationOnBadDeclaration">
        <source>'{0}' is not a valid attribute location for this declaration. Valid attribute locations for this declaration are '{1}'. All attributes in this block will be ignored.</source>
        <target state="translated">'{0}' は、この宣言の有効な属性ではありません。宣言の有効な属性の場所は '{1}' です。このブロックの属性はすべて無視されます。</target>
        <note />
      </trans-unit>
      <trans-unit id="WRN_AttributeLocationOnBadDeclaration_Title">
        <source>Not a valid attribute location for this declaration</source>
        <target state="translated">属性の場所はこの宣言に対して無効です</target>
        <note />
      </trans-unit>
      <trans-unit id="WRN_InvalidAttributeLocation">
        <source>'{0}' is not a recognized attribute location. Valid attribute locations for this declaration are '{1}'. All attributes in this block will be ignored.</source>
        <target state="translated">'{0}' は認識できる属性の場所ではありません。この宣言の属性の場所として使用できるのは '{1}' です。このブロック内の属性はすべて無視されます。</target>
        <note />
      </trans-unit>
      <trans-unit id="WRN_InvalidAttributeLocation_Title">
        <source>Not a recognized attribute location</source>
        <target state="translated">認識できる属性の場所ではありません</target>
        <note />
      </trans-unit>
      <trans-unit id="WRN_EqualsWithoutGetHashCode">
        <source>'{0}' overrides Object.Equals(object o) but does not override Object.GetHashCode()</source>
        <target state="translated">'{0}' は Object.Equals(object o) をオーバーライドしますが、Object.GetHashCode() をオーバーライドしません。</target>
        <note />
      </trans-unit>
      <trans-unit id="WRN_EqualsWithoutGetHashCode_Title">
        <source>Type overrides Object.Equals(object o) but does not override Object.GetHashCode()</source>
        <target state="translated">型は Object.Equals(object o) をオーバーライドしますが、Object.GetHashCode() をオーバーライドしません</target>
        <note />
      </trans-unit>
      <trans-unit id="WRN_EqualityOpWithoutEquals">
        <source>'{0}' defines operator == or operator != but does not override Object.Equals(object o)</source>
        <target state="translated">'{0}' は演算子 == または演算子 != を定義しますが、Object.Equals(object o) をオーバーライドしません。</target>
        <note />
      </trans-unit>
      <trans-unit id="WRN_EqualityOpWithoutEquals_Title">
        <source>Type defines operator == or operator != but does not override Object.Equals(object o)</source>
        <target state="translated">型は演算子 == または演算子 != を定義しますが、Object.Equals(object o) をオーバーライドしません</target>
        <note />
      </trans-unit>
      <trans-unit id="WRN_EqualityOpWithoutGetHashCode">
        <source>'{0}' defines operator == or operator != but does not override Object.GetHashCode()</source>
        <target state="translated">'{0}' は演算子 == または演算子 != を定義しますが、Object.GetHashCode() をオーバーライドしません。</target>
        <note />
      </trans-unit>
      <trans-unit id="WRN_EqualityOpWithoutGetHashCode_Title">
        <source>Type defines operator == or operator != but does not override Object.GetHashCode()</source>
        <target state="translated">型は演算子 == または演算子 != を定義しますが、Object.GetHashCode() をオーバーライドしません</target>
        <note />
      </trans-unit>
      <trans-unit id="ERR_OutAttrOnRefParam">
        <source>Cannot specify the Out attribute on a ref parameter without also specifying the In attribute.</source>
        <target state="translated">ref パラメーターで Out 属性を指定するには、In 属性も指定する必要があります。</target>
        <note />
      </trans-unit>
      <trans-unit id="ERR_OverloadRefKind">
        <source>'{0}' cannot define an overloaded {1} that differs only on parameter modifiers '{2}' and '{3}'</source>
        <target state="translated">'{0}' は、パラメーター修飾子 '{2}' と '{3}' だけが異なるオーバーロードされた {1} を定義できません</target>
        <note />
      </trans-unit>
      <trans-unit id="ERR_LiteralDoubleCast">
        <source>Literal of type double cannot be implicitly converted to type '{1}'; use an '{0}' suffix to create a literal of this type</source>
        <target state="translated">型 double のリテラルを暗黙的に型 '{1}' に変換することはできません。'{0}' サフィックスを使用して、この型のリテラルを作成してください</target>
        <note />
      </trans-unit>
      <trans-unit id="WRN_IncorrectBooleanAssg">
        <source>Assignment in conditional expression is always constant; did you mean to use == instead of = ?</source>
        <target state="translated">条件式の割り当ては常に定数です。== を使用するつもりで = を使用しましたか?</target>
        <note />
      </trans-unit>
      <trans-unit id="WRN_IncorrectBooleanAssg_Title">
        <source>Assignment in conditional expression is always constant</source>
        <target state="translated">条件式の割り当ては常に定数です</target>
        <note />
      </trans-unit>
      <trans-unit id="ERR_ProtectedInStruct">
        <source>'{0}': new protected member declared in struct</source>
        <target state="translated">'{0}': 新規のプロテクト メンバーが構造体で宣言されました。</target>
        <note />
      </trans-unit>
      <trans-unit id="ERR_InconsistentIndexerNames">
        <source>Two indexers have different names; the IndexerName attribute must be used with the same name on every indexer within a type</source>
        <target state="translated">2 つのインデクサーの名前が違います。1 つの型の中のそれぞれのインデクサーの IndexerName 属性は、同じでなければなりません。</target>
        <note />
      </trans-unit>
      <trans-unit id="ERR_ComImportWithUserCtor">
        <source>A class with the ComImport attribute cannot have a user-defined constructor</source>
        <target state="translated">ComImport 属性を持つクラスはユーザー定義のコンストラクターを持てません。</target>
        <note />
      </trans-unit>
      <trans-unit id="ERR_FieldCantHaveVoidType">
        <source>Field cannot have void type</source>
        <target state="translated">フィールドは void 型を持てません。</target>
        <note />
      </trans-unit>
      <trans-unit id="WRN_NonObsoleteOverridingObsolete">
        <source>Member '{0}' overrides obsolete member '{1}'. Add the Obsolete attribute to '{0}'.</source>
        <target state="translated">メンバー '{0}' は古い形式のメンバー '{1}' をオーバーライドします。Obsolete 属性を '{0}' に追加してください。</target>
        <note />
      </trans-unit>
      <trans-unit id="WRN_NonObsoleteOverridingObsolete_Title">
        <source>Member overrides obsolete member</source>
        <target state="translated">メンバーは古い形式のメンバーをオーバーライドします</target>
        <note />
      </trans-unit>
      <trans-unit id="ERR_SystemVoid">
        <source>System.Void cannot be used from C# -- use typeof(void) to get the void type object</source>
        <target state="translated">System.Void は C# から使用できません。void 型オブジェクトを取得するには typeof(void) を使用してください</target>
        <note />
      </trans-unit>
      <trans-unit id="ERR_ExplicitParamArray">
        <source>Do not use 'System.ParamArrayAttribute'. Use the 'params' keyword instead.</source>
        <target state="translated">System.ParamArrayAttribute' を使用しないでください。代わりに 'params' キーワードを使用してください。</target>
        <note />
      </trans-unit>
      <trans-unit id="WRN_BitwiseOrSignExtend">
        <source>Bitwise-or operator used on a sign-extended operand; consider casting to a smaller unsigned type first</source>
        <target state="translated">Bitwise-or 演算子が sign-extended オペランドで使用されています。まず、小さい符号なしの型をキャストしてみてください。</target>
        <note />
      </trans-unit>
      <trans-unit id="WRN_BitwiseOrSignExtend_Title">
        <source>Bitwise-or operator used on a sign-extended operand</source>
        <target state="translated">符号拡張されたオペランドでビットごとの or 演算子が使用されました</target>
        <note />
      </trans-unit>
      <trans-unit id="WRN_BitwiseOrSignExtend_Description">
        <source>The compiler implicitly widened and sign-extended a variable, and then used the resulting value in a bitwise OR operation. This can result in unexpected behavior.</source>
        <target state="translated">コンパイラは、変数を暗黙に拡張し、符号拡張してから、ビットごとの OR 演算の結果の値を使用しました。これにより、予期しない動作が発生することがあります。</target>
        <note />
      </trans-unit>
      <trans-unit id="ERR_VolatileStruct">
        <source>'{0}': a volatile field cannot be of the type '{1}'</source>
        <target state="translated">'{0}': volatile フィールドの型を '{1}' にすることはできません。</target>
        <note />
      </trans-unit>
      <trans-unit id="ERR_VolatileAndReadonly">
        <source>'{0}': a field cannot be both volatile and readonly</source>
        <target state="translated">'{0}': フィールドに volatile と readonly の両方を指定することはできません。</target>
        <note />
      </trans-unit>
      <trans-unit id="ERR_AbstractField">
        <source>The modifier 'abstract' is not valid on fields. Try using a property instead.</source>
        <target state="translated">修飾子 'abstract' はフィールドで有効ではありません。プロパティを使用してください。</target>
        <note />
      </trans-unit>
      <trans-unit id="ERR_BogusExplicitImpl">
        <source>'{0}' cannot implement '{1}' because it is not supported by the language</source>
        <target state="translated">'{0}' はこの言語でサポートされていないため、'{1}' で実装できません。</target>
        <note />
      </trans-unit>
      <trans-unit id="ERR_ExplicitMethodImplAccessor">
        <source>'{0}' explicit method implementation cannot implement '{1}' because it is an accessor</source>
        <target state="translated">'{0}' 明示的なメソッドの実装で、アクセサーである '{1}' を実装することはできません。</target>
        <note />
      </trans-unit>
      <trans-unit id="WRN_CoClassWithoutComImport">
        <source>'{0}' interface marked with 'CoClassAttribute' not marked with 'ComImportAttribute'</source>
        <target state="translated">'{0}' インターフェイスは、'CoClassAttribute' でマークされていますが、'ComImportAttribute' ではマークされていません。</target>
        <note />
      </trans-unit>
      <trans-unit id="WRN_CoClassWithoutComImport_Title">
        <source>Interface marked with 'CoClassAttribute' not marked with 'ComImportAttribute'</source>
        <target state="translated">インターフェイスは、'ComImportAttribute' ではなく、'CoClassAttribute' に設定されました</target>
        <note />
      </trans-unit>
      <trans-unit id="ERR_ConditionalWithOutParam">
        <source>Conditional member '{0}' cannot have an out parameter</source>
        <target state="translated">条件付きメンバー '{0}' には out パラメーターを指定できません。</target>
        <note />
      </trans-unit>
      <trans-unit id="ERR_AccessorImplementingMethod">
        <source>Accessor '{0}' cannot implement interface member '{1}' for type '{2}'. Use an explicit interface implementation.</source>
        <target state="translated">アクセサー '{0}' は、インターフェイス メンバー '{1}' を型 '{2}' に対して実装できません。明示的なインターフェイスの実装を使用してください。</target>
        <note />
      </trans-unit>
      <trans-unit id="ERR_AliasQualAsExpression">
        <source>The namespace alias qualifier '::' always resolves to a type or namespace so is illegal here. Consider using '.' instead.</source>
        <target state="translated">名前空間エイリアス修飾子 '::' は、常に型または名前空間を解決するので、ここでは無効です。'.' を使用してください。</target>
        <note />
      </trans-unit>
      <trans-unit id="ERR_DerivingFromATyVar">
        <source>Cannot derive from '{0}' because it is a type parameter</source>
        <target state="translated">{0}' は型パラメーターであるため、派生させることはできません。</target>
        <note />
      </trans-unit>
      <trans-unit id="ERR_DuplicateTypeParameter">
        <source>Duplicate type parameter '{0}'</source>
        <target state="translated">型パラメーター '{0}' が重複しています。</target>
        <note />
      </trans-unit>
      <trans-unit id="WRN_TypeParameterSameAsOuterTypeParameter">
        <source>Type parameter '{0}' has the same name as the type parameter from outer type '{1}'</source>
        <target state="translated">型パラメーター '{0}' は、外の型からの型パラメーター '{1}' と同じ名前です。</target>
        <note />
      </trans-unit>
      <trans-unit id="WRN_TypeParameterSameAsOuterTypeParameter_Title">
        <source>Type parameter has the same name as the type parameter from outer type</source>
        <target state="translated">型パラメーターの名前は、外の型からの型パラメーターと同じ名前です</target>
        <note />
      </trans-unit>
      <trans-unit id="ERR_TypeVariableSameAsParent">
        <source>Type parameter '{0}' has the same name as the containing type, or method</source>
        <target state="translated">型のパラメーター '{0}' は、含む型またはメソッドと同じ名前を持っています。</target>
        <note />
      </trans-unit>
      <trans-unit id="ERR_UnifyingInterfaceInstantiations">
        <source>'{0}' cannot implement both '{1}' and '{2}' because they may unify for some type parameter substitutions</source>
        <target state="translated">'型パラメーターの代用に対して統合している可能性があるため、'{0}' は '{1}' と '{2}' の両方を実装することはできません</target>
        <note />
      </trans-unit>
      <trans-unit id="ERR_GenericDerivingFromAttribute">
        <source>A generic type cannot derive from '{0}' because it is an attribute class</source>
        <target state="translated">ジェネリック型は属性クラスであるため、 '{0}' から派生できません。</target>
        <note />
      </trans-unit>
      <trans-unit id="ERR_TyVarNotFoundInConstraint">
        <source>'{1}' does not define type parameter '{0}'</source>
        <target state="translated">'{1}' は、型のパラメーター '{0}' を定義しません。</target>
        <note />
      </trans-unit>
      <trans-unit id="ERR_BadBoundType">
        <source>'{0}' is not a valid constraint. A type used as a constraint must be an interface, a non-sealed class or a type parameter.</source>
        <target state="translated">'{0}' は有効な制約ではありません。制約として使用された型はインターフェイス、非シールド クラス、または型パラメーターでなければなりません。</target>
        <note />
      </trans-unit>
      <trans-unit id="ERR_SpecialTypeAsBound">
        <source>Constraint cannot be special class '{0}'</source>
        <target state="translated">制約は特殊クラス '{0}' にすることはできません。</target>
        <note />
      </trans-unit>
      <trans-unit id="ERR_BadVisBound">
        <source>Inconsistent accessibility: constraint type '{1}' is less accessible than '{0}'</source>
        <target state="translated">アクセシビリティに一貫性がありません。制約型 '{1}' のアクセシビリティは '{0}' よりも低く設定されています。</target>
        <note />
      </trans-unit>
      <trans-unit id="ERR_LookupInTypeVariable">
        <source>Cannot do member lookup in '{0}' because it is a type parameter</source>
        <target state="translated">型パラメーターであるため、'{0}' でメンバーの照合を行えません。</target>
        <note />
      </trans-unit>
      <trans-unit id="ERR_BadConstraintType">
        <source>Invalid constraint type. A type used as a constraint must be an interface, a non-sealed class or a type parameter.</source>
        <target state="translated">無効な制約型です。制約として使用された型はインターフェイス、非シールド クラス、または型パラメーターでなければなりません。</target>
        <note />
      </trans-unit>
      <trans-unit id="ERR_InstanceMemberInStaticClass">
        <source>'{0}': cannot declare instance members in a static class</source>
        <target state="translated">'{0}': 静的クラスでインスタンスのメンバーを宣言することはできません。</target>
        <note />
      </trans-unit>
      <trans-unit id="ERR_StaticBaseClass">
        <source>'{1}': cannot derive from static class '{0}'</source>
        <target state="translated">'{1}': 静的クラス '{0}' から派生することはできません。</target>
        <note />
      </trans-unit>
      <trans-unit id="ERR_ConstructorInStaticClass">
        <source>Static classes cannot have instance constructors</source>
        <target state="translated">静的クラスにはコンストラクターを指定できません。</target>
        <note />
      </trans-unit>
      <trans-unit id="ERR_DestructorInStaticClass">
        <source>Static classes cannot contain destructors</source>
        <target state="translated">静的クラスにデストラクターを含めることはできません。</target>
        <note />
      </trans-unit>
      <trans-unit id="ERR_InstantiatingStaticClass">
        <source>Cannot create an instance of the static class '{0}'</source>
        <target state="translated">静的クラス '{0}' のインスタンスを作成することはできません。</target>
        <note />
      </trans-unit>
      <trans-unit id="ERR_StaticDerivedFromNonObject">
        <source>Static class '{0}' cannot derive from type '{1}'. Static classes must derive from object.</source>
        <target state="translated">静的クラス '{0}' は型 '{1}' から派生することはできません。静的クラスはオブジェクトから派生する必要があります。</target>
        <note />
      </trans-unit>
      <trans-unit id="ERR_StaticClassInterfaceImpl">
        <source>'{0}': static classes cannot implement interfaces</source>
        <target state="translated">'{0}': 静的クラスはインターフェイスを実装することができません。</target>
        <note />
      </trans-unit>
      <trans-unit id="ERR_RefStructInterfaceImpl">
        <source>'{0}': ref structs cannot implement interfaces</source>
        <target state="translated">'{0}': ref 構造体はインターフェイスを実装できません</target>
        <note />
      </trans-unit>
      <trans-unit id="ERR_OperatorInStaticClass">
        <source>'{0}': static classes cannot contain user-defined operators</source>
        <target state="translated">'{0}': 静的クラスにユーザー定義の演算子を含めることはできません。</target>
        <note />
      </trans-unit>
      <trans-unit id="ERR_ConvertToStaticClass">
        <source>Cannot convert to static type '{0}'</source>
        <target state="translated">スタティック型 '{0}' へ変換できません</target>
        <note />
      </trans-unit>
      <trans-unit id="ERR_ConstraintIsStaticClass">
        <source>'{0}': static classes cannot be used as constraints</source>
        <target state="translated">'{0}': 静的クラスは、制約として使用することはできません</target>
        <note />
      </trans-unit>
      <trans-unit id="ERR_GenericArgIsStaticClass">
        <source>'{0}': static types cannot be used as type arguments</source>
        <target state="translated">'{0}': スタティック型を型引数として使用することはできません</target>
        <note />
      </trans-unit>
      <trans-unit id="ERR_ArrayOfStaticClass">
        <source>'{0}': array elements cannot be of static type</source>
        <target state="translated">'{0}': 配列要素をスタティック型にすることはできません。</target>
        <note />
      </trans-unit>
      <trans-unit id="ERR_IndexerInStaticClass">
        <source>'{0}': cannot declare indexers in a static class</source>
        <target state="translated">'{0}': 静的クラスでインデクサーを宣言することはできません。</target>
        <note />
      </trans-unit>
      <trans-unit id="ERR_ParameterIsStaticClass">
        <source>'{0}': static types cannot be used as parameters</source>
        <target state="translated">'{0}': スタティック型はパラメーターとして使用することはできません。</target>
        <note />
      </trans-unit>
      <trans-unit id="ERR_ReturnTypeIsStaticClass">
        <source>'{0}': static types cannot be used as return types</source>
        <target state="translated">'{0}': スタティック型を戻り値の型として使用することはできません。</target>
        <note />
      </trans-unit>
      <trans-unit id="ERR_VarDeclIsStaticClass">
        <source>Cannot declare a variable of static type '{0}'</source>
        <target state="translated">スタティック型 '{0}' の変数を宣言することはできません。</target>
        <note />
      </trans-unit>
      <trans-unit id="ERR_BadEmptyThrowInFinally">
        <source>A throw statement with no arguments is not allowed in a finally clause that is nested inside the nearest enclosing catch clause</source>
        <target state="translated">引数のない throw ステートメントは、すぐ外側にある catch 句の中に入れ子にされた finally 句の中で使用することはできません。</target>
        <note />
      </trans-unit>
      <trans-unit id="ERR_InvalidSpecifier">
        <source>'{0}' is not a valid format specifier</source>
        <target state="translated">'{0}' は有効な形式指定子ではありません。</target>
        <note />
      </trans-unit>
      <trans-unit id="WRN_AssignmentToLockOrDispose">
        <source>Possibly incorrect assignment to local '{0}' which is the argument to a using or lock statement. The Dispose call or unlocking will happen on the original value of the local.</source>
        <target state="translated">using または lock ステートメントの引数であるローカルの '{0}' への割り当てが間違っている可能性があります。Dispose の呼び出しまたはロック解除がローカルの元の値で実行されます。</target>
        <note />
      </trans-unit>
      <trans-unit id="WRN_AssignmentToLockOrDispose_Title">
        <source>Possibly incorrect assignment to local which is the argument to a using or lock statement</source>
        <target state="translated">using または lock ステートメントの引数であるローカルへの割り当てが正しくない可能性があります</target>
        <note />
      </trans-unit>
      <trans-unit id="ERR_ForwardedTypeInThisAssembly">
        <source>Type '{0}' is defined in this assembly, but a type forwarder is specified for it</source>
        <target state="translated">型 '{0}' はこのアセンブリ内で定義されていますが、これには型フォワーダーが指定されています。</target>
        <note />
      </trans-unit>
      <trans-unit id="ERR_ForwardedTypeIsNested">
        <source>Cannot forward type '{0}' because it is a nested type of '{1}'</source>
        <target state="translated">型 '{0}' は、'{1}' の入れ子にされた型なので、転送できません。</target>
        <note />
      </trans-unit>
      <trans-unit id="ERR_CycleInTypeForwarder">
        <source>The type forwarder for type '{0}' in assembly '{1}' causes a cycle</source>
        <target state="translated">アセンブリ '{1}' にある '{0}' の型フォワーダーで循環が発生します。</target>
        <note />
      </trans-unit>
      <trans-unit id="ERR_AssemblyNameOnNonModule">
        <source>The /moduleassemblyname option may only be specified when building a target type of 'module'</source>
        <target state="translated">/moduleassemblyname オプションは 'module' のターゲット型をビルドするときのみ指定できます。</target>
        <note />
      </trans-unit>
      <trans-unit id="ERR_InvalidAssemblyName">
        <source>Assembly reference '{0}' is invalid and cannot be resolved</source>
        <target state="translated">アセンブリ参照 '{0}' は無効であり、解決できません。</target>
        <note />
      </trans-unit>
      <trans-unit id="ERR_InvalidFwdType">
        <source>Invalid type specified as an argument for TypeForwardedTo attribute</source>
        <target state="translated">無効な型が TypeForwardedTo 属性の引数として指定されました。</target>
        <note />
      </trans-unit>
      <trans-unit id="ERR_CloseUnimplementedInterfaceMemberStatic">
        <source>'{0}' does not implement interface member '{1}'. '{2}' cannot implement an interface member because it is static.</source>
        <target state="translated">'{0}' は、インターフェイス メンバー '{1}' を実装していません。'{2}' は static のため、インターフェイス メンバーを実装できません。</target>
        <note />
      </trans-unit>
      <trans-unit id="ERR_CloseUnimplementedInterfaceMemberNotPublic">
        <source>'{0}' does not implement interface member '{1}'. '{2}' cannot implement an interface member because it is not public.</source>
        <target state="translated">'{0}' は、インターフェイス メンバー '{1}' を実装していません。'{2}' は public ではないため、インターフェイス メンバーを実装できません。</target>
        <note />
      </trans-unit>
      <trans-unit id="ERR_CloseUnimplementedInterfaceMemberWrongReturnType">
        <source>'{0}' does not implement interface member '{1}'. '{2}' cannot implement '{1}' because it does not have the matching return type of '{3}'.</source>
        <target state="translated">'{0}' は、インターフェイス メンバー '{1}' を実装していません。'{2}' は一致する '{3}' の戻り値の型を持たないため、'{1}' を実装できません。</target>
        <note />
      </trans-unit>
      <trans-unit id="ERR_DuplicateTypeForwarder">
        <source>'{0}' duplicate TypeForwardedToAttribute</source>
        <target state="translated">'{0}' TypeForwardedToAttribute が重複しています。</target>
        <note />
      </trans-unit>
      <trans-unit id="ERR_ExpectedSelectOrGroup">
        <source>A query body must end with a select clause or a group clause</source>
        <target state="translated">クエリ本体の後には select 句または group 句が必要です</target>
        <note />
      </trans-unit>
      <trans-unit id="ERR_ExpectedContextualKeywordOn">
        <source>Expected contextual keyword 'on'</source>
        <target state="translated">コンテキスト キーワード 'on' が必要です。</target>
        <note />
      </trans-unit>
      <trans-unit id="ERR_ExpectedContextualKeywordEquals">
        <source>Expected contextual keyword 'equals'</source>
        <target state="translated">コンテキスト キーワード 'equals' が必要です。</target>
        <note />
      </trans-unit>
      <trans-unit id="ERR_ExpectedContextualKeywordBy">
        <source>Expected contextual keyword 'by'</source>
        <target state="translated">コンテキスト キーワード 'by' が必要です。</target>
        <note />
      </trans-unit>
      <trans-unit id="ERR_InvalidAnonymousTypeMemberDeclarator">
        <source>Invalid anonymous type member declarator. Anonymous type members must be declared with a member assignment, simple name or member access.</source>
        <target state="translated">匿名型のメンバー宣言子が無効です。メンバー割り当て、簡易名、またはメンバー アクセスを使用して、匿名型メンバーを宣言する必要があります。</target>
        <note />
      </trans-unit>
      <trans-unit id="ERR_InvalidInitializerElementInitializer">
        <source>Invalid initializer member declarator</source>
        <target state="translated">初期化子のメンバー宣言子が無効です。</target>
        <note />
      </trans-unit>
      <trans-unit id="ERR_InconsistentLambdaParameterUsage">
        <source>Inconsistent lambda parameter usage; parameter types must be all explicit or all implicit</source>
        <target state="translated">ラムダ パラメーターの使用方法に一貫性がありません。パラメーター型はすべて明示的であるか、またはすべて暗黙的である必要があります</target>
        <note />
      </trans-unit>
      <trans-unit id="ERR_PartialMethodInvalidModifier">
        <source>A partial method cannot have access modifiers or the virtual, abstract, override, new, sealed, or extern modifiers</source>
        <target state="translated">部分メソッドには、アクセス修飾子、あるいは virtual、abstract、override、new、sealed、または extern 修飾子を指定できません</target>
        <note />
      </trans-unit>
      <trans-unit id="ERR_PartialMethodOnlyInPartialClass">
        <source>A partial method must be declared within a partial class or partial struct</source>
        <target state="translated">部分メソッドは、部分クラスまたは部分構造体内で宣言される必要があります</target>
        <note />
      </trans-unit>
      <trans-unit id="ERR_PartialMethodCannotHaveOutParameters">
        <source>A partial method cannot have out parameters</source>
        <target state="translated">部分メソッドは、out パラメーターを含むことはできません</target>
        <note />
      </trans-unit>
      <trans-unit id="ERR_PartialMethodNotExplicit">
        <source>A partial method may not explicitly implement an interface method</source>
        <target state="translated">部分メソッドは、インターフェイス メソッドを明示的に実装できないことがあります</target>
        <note />
      </trans-unit>
      <trans-unit id="ERR_PartialMethodExtensionDifference">
        <source>Both partial method declarations must be extension methods or neither may be an extension method</source>
        <target state="translated">部分メソッド宣言は、両方とも拡張メソッドであるか、両方とも拡張メソッドでないかのいずれかである必要があります</target>
        <note />
      </trans-unit>
      <trans-unit id="ERR_PartialMethodOnlyOneLatent">
        <source>A partial method may not have multiple defining declarations</source>
        <target state="translated">部分メソッドには、複数の定義宣言を指定することはできません</target>
        <note />
      </trans-unit>
      <trans-unit id="ERR_PartialMethodOnlyOneActual">
        <source>A partial method may not have multiple implementing declarations</source>
        <target state="translated">部分メソッドでは、複数の実装宣言を含むことができない場合があります</target>
        <note />
      </trans-unit>
      <trans-unit id="ERR_PartialMethodParamsDifference">
        <source>Both partial method declarations must use a params parameter or neither may use a params parameter</source>
        <target state="translated">部分メソッド宣言は、両方とも params パラメーターを使用するか、両方とも params パラメーターを使用しないかのいずれかである必要があります。</target>
        <note />
      </trans-unit>
      <trans-unit id="ERR_PartialMethodMustHaveLatent">
        <source>No defining declaration found for implementing declaration of partial method '{0}'</source>
        <target state="translated">部分メソッド '{0}' の実装宣言に対する定義宣言が見つかりませんでした。</target>
        <note />
      </trans-unit>
      <trans-unit id="ERR_PartialMethodInconsistentTupleNames">
        <source>Both partial method declarations, '{0}' and '{1}', must use the same tuple element names.</source>
        <target state="translated">部分メソッド宣言 '{0}' および '{1}' は、どちらも同じタプル要素名を使用する必要があります。</target>
        <note />
      </trans-unit>
      <trans-unit id="ERR_PartialMethodInconsistentConstraints">
        <source>Partial method declarations of '{0}' have inconsistent type parameter constraints</source>
        <target state="translated">{0}' の部分メソッド宣言には、矛盾する型パラメーター制約が含まれています。</target>
        <note />
      </trans-unit>
      <trans-unit id="ERR_PartialMethodToDelegate">
        <source>Cannot create delegate from method '{0}' because it is a partial method without an implementing declaration</source>
        <target state="translated">メソッド '{0}' は実装宣言がない部分メソッドであるため、このメソッドからデリゲートを作成できません</target>
        <note />
      </trans-unit>
      <trans-unit id="ERR_PartialMethodStaticDifference">
        <source>Both partial method declarations must be static or neither may be static</source>
        <target state="translated">部分メソッド宣言は、両方とも static であるか、両方とも static でないかのいずれかである必要があります</target>
        <note />
      </trans-unit>
      <trans-unit id="ERR_PartialMethodUnsafeDifference">
        <source>Both partial method declarations must be unsafe or neither may be unsafe</source>
        <target state="translated">部分メソッド宣言は、両方とも unsafe であるか、両方とも unsafe でないかのいずれかである必要があります</target>
        <note />
      </trans-unit>
      <trans-unit id="ERR_PartialMethodInExpressionTree">
        <source>Partial methods with only a defining declaration or removed conditional methods cannot be used in expression trees</source>
        <target state="translated">定義宣言だけを含む部分メソッドまたは削除された条件付きメソッドは、式ツリーで使用できません</target>
        <note />
      </trans-unit>
      <trans-unit id="ERR_PartialMethodMustReturnVoid">
        <source>Partial methods must have a void return type</source>
        <target state="translated">部分メソッドには、void である戻り値の型が含まれている必要があります</target>
        <note />
      </trans-unit>
      <trans-unit id="WRN_ObsoleteOverridingNonObsolete">
        <source>Obsolete member '{0}' overrides non-obsolete member '{1}'</source>
        <target state="translated">旧形式のメンバー '{0}' は、旧形式でないメンバー '{1}' をオーバーライドします。</target>
        <note />
      </trans-unit>
      <trans-unit id="WRN_ObsoleteOverridingNonObsolete_Title">
        <source>Obsolete member overrides non-obsolete member</source>
        <target state="translated">旧形式のメンバーが、旧形式でないメンバーをオーバーライドします</target>
        <note />
      </trans-unit>
      <trans-unit id="WRN_DebugFullNameTooLong">
        <source>The fully qualified name for '{0}' is too long for debug information. Compile without '/debug' option.</source>
        <target state="translated">{0}' の完全修飾名は、デバッグ情報に対して長すぎます。'/debug' オプションなしでコンパイルしてください。</target>
        <note />
      </trans-unit>
      <trans-unit id="WRN_DebugFullNameTooLong_Title">
        <source>Fully qualified name is too long for debug information</source>
        <target state="translated">完全修飾名が、デバッグ情報に対して長すぎます</target>
        <note />
      </trans-unit>
      <trans-unit id="ERR_ImplicitlyTypedVariableAssignedBadValue">
        <source>Cannot assign {0} to an implicitly-typed variable</source>
        <target state="translated">{0} を暗黙的に型指定された変数に割り当てることはできません。</target>
        <note />
      </trans-unit>
      <trans-unit id="ERR_ImplicitlyTypedVariableWithNoInitializer">
        <source>Implicitly-typed variables must be initialized</source>
        <target state="translated">暗黙的に型指定された変数は初期化される必要があります。</target>
        <note />
      </trans-unit>
      <trans-unit id="ERR_ImplicitlyTypedVariableMultipleDeclarator">
        <source>Implicitly-typed variables cannot have multiple declarators</source>
        <target state="translated">暗黙的に型指定された変数は、複数の宣言子を持つことができません。</target>
        <note />
      </trans-unit>
      <trans-unit id="ERR_ImplicitlyTypedVariableAssignedArrayInitializer">
        <source>Cannot initialize an implicitly-typed variable with an array initializer</source>
        <target state="translated">配列初期化子で暗黙的に型指定された変数を初期化することはできません。</target>
        <note />
      </trans-unit>
      <trans-unit id="ERR_ImplicitlyTypedLocalCannotBeFixed">
        <source>Implicitly-typed local variables cannot be fixed</source>
        <target state="translated">暗黙的に型指定されたローカル変数は修正できません</target>
        <note />
      </trans-unit>
      <trans-unit id="ERR_ImplicitlyTypedVariableCannotBeConst">
        <source>Implicitly-typed variables cannot be constant</source>
        <target state="translated">暗黙的に型指定された変数を定数にすることはできません。</target>
        <note />
      </trans-unit>
      <trans-unit id="WRN_ExternCtorNoImplementation">
        <source>Constructor '{0}' is marked external</source>
        <target state="translated">コンストラクター '{0}' は external に設定されています。</target>
        <note />
      </trans-unit>
      <trans-unit id="WRN_ExternCtorNoImplementation_Title">
        <source>Constructor is marked external</source>
        <target state="translated">コンストラクターは external に設定されています</target>
        <note />
      </trans-unit>
      <trans-unit id="ERR_TypeVarNotFound">
        <source>The contextual keyword 'var' may only appear within a local variable declaration or in script code</source>
        <target state="translated">コンテキスト キーワード 'var' は、ローカル変数宣言内またはスクリプト コード内でのみ有効です。</target>
        <note />
      </trans-unit>
      <trans-unit id="ERR_ImplicitlyTypedArrayNoBestType">
        <source>No best type found for implicitly-typed array</source>
        <target state="translated">暗黙的に型指定された配列の最適な型が見つかりませんでした</target>
        <note />
      </trans-unit>
      <trans-unit id="ERR_AnonymousTypePropertyAssignedBadValue">
        <source>Cannot assign '{0}' to anonymous type property</source>
        <target state="translated">{0}' を匿名型のプロパティに割り当てることはできません</target>
        <note />
      </trans-unit>
      <trans-unit id="ERR_ExpressionTreeContainsBaseAccess">
        <source>An expression tree may not contain a base access</source>
        <target state="translated">式ツリーは、ベース アクセスを含むことはできません</target>
        <note />
      </trans-unit>
      <trans-unit id="ERR_ExpressionTreeContainsAssignment">
        <source>An expression tree may not contain an assignment operator</source>
        <target state="translated">式ツリーは、代入演算子を含むことはできません</target>
        <note />
      </trans-unit>
      <trans-unit id="ERR_AnonymousTypeDuplicatePropertyName">
        <source>An anonymous type cannot have multiple properties with the same name</source>
        <target state="translated">匿名型では、同じ名前を持つ複数のプロパティを含むことはできません</target>
        <note />
      </trans-unit>
      <trans-unit id="ERR_StatementLambdaToExpressionTree">
        <source>A lambda expression with a statement body cannot be converted to an expression tree</source>
        <target state="translated">ステートメント本体を含むラムダ式は、式ツリーに変換できません</target>
        <note />
      </trans-unit>
      <trans-unit id="ERR_ExpressionTreeMustHaveDelegate">
        <source>Cannot convert lambda to an expression tree whose type argument '{0}' is not a delegate type</source>
        <target state="translated">ラムダ式を、型引数 '{0}' がデリゲート型ではない式ツリーに変換できません。</target>
        <note />
      </trans-unit>
      <trans-unit id="ERR_AnonymousTypeNotAvailable">
        <source>Cannot use anonymous type in a constant expression</source>
        <target state="translated">定数の式では匿名型を使用できません</target>
        <note />
      </trans-unit>
      <trans-unit id="ERR_LambdaInIsAs">
        <source>The first operand of an 'is' or 'as' operator may not be a lambda expression, anonymous method, or method group.</source>
        <target state="translated">演算子 'is' または 'as' の最初のオペランドを、ラムダ式、匿名メソッド、またはメソッドのグループにすることはできません。</target>
        <note />
      </trans-unit>
      <trans-unit id="ERR_TypelessTupleInAs">
        <source>The first operand of an 'as' operator may not be a tuple literal without a natural type.</source>
        <target state="translated">as' 演算子の最初のオペランドは、自然な型のないタプル リテラルにすることはできません。</target>
        <note />
      </trans-unit>
      <trans-unit id="ERR_ExpressionTreeContainsMultiDimensionalArrayInitializer">
        <source>An expression tree may not contain a multidimensional array initializer</source>
        <target state="translated">式ツリーは、多次元配列初期化子を含むことはできません。</target>
        <note />
      </trans-unit>
      <trans-unit id="ERR_MissingArgument">
        <source>Argument missing</source>
        <target state="translated">引数がありません。</target>
        <note />
      </trans-unit>
      <trans-unit id="ERR_VariableUsedBeforeDeclaration">
        <source>Cannot use local variable '{0}' before it is declared</source>
        <target state="translated">宣言する前にローカル変数 '{0}' を使用できません。</target>
        <note />
      </trans-unit>
      <trans-unit id="ERR_RecursivelyTypedVariable">
        <source>Type of '{0}' cannot be inferred since its initializer directly or indirectly refers to the definition.</source>
        <target state="translated">初期化子が直接的または間接的に定義を参照しているため、'{0}' の型を推論することはできません。</target>
        <note />
      </trans-unit>
      <trans-unit id="ERR_UnassignedThisAutoProperty">
        <source>Auto-implemented property '{0}' must be fully assigned before control is returned to the caller.</source>
        <target state="translated">自動実装プロパティ '{0}' は、制御が呼び出し元に返される前に完全に割り当てられる必要があります。</target>
        <note />
      </trans-unit>
      <trans-unit id="ERR_VariableUsedBeforeDeclarationAndHidesField">
        <source>Cannot use local variable '{0}' before it is declared. The declaration of the local variable hides the field '{1}'.</source>
        <target state="translated">宣言する前にローカル変数 '{0}' を使用できません。このローカル変数の宣言は、フィールド '{1}' を非表示にします。</target>
        <note />
      </trans-unit>
      <trans-unit id="ERR_ExpressionTreeContainsBadCoalesce">
        <source>An expression tree lambda may not contain a coalescing operator with a null or default literal left-hand side</source>
        <target state="translated">式ツリーのラムダには、左側に null リテラルまたは既定のリテラルのある合体演算子を含めることはできません</target>
        <note />
      </trans-unit>
      <trans-unit id="ERR_IdentifierExpected">
        <source>Identifier expected</source>
        <target state="translated">識別子がありません</target>
        <note />
      </trans-unit>
      <trans-unit id="ERR_SemicolonExpected">
        <source>; expected</source>
        <target state="translated">; が必要です。</target>
        <note />
      </trans-unit>
      <trans-unit id="ERR_SyntaxError">
        <source>Syntax error, '{0}' expected</source>
        <target state="translated">構文エラーです。'{0}' が必要です。</target>
        <note />
      </trans-unit>
      <trans-unit id="ERR_DuplicateModifier">
        <source>Duplicate '{0}' modifier</source>
        <target state="translated">修飾子 '{0}' が重複しています。</target>
        <note />
      </trans-unit>
      <trans-unit id="ERR_DuplicateAccessor">
        <source>Property accessor already defined</source>
        <target state="translated">プロパティ アクセサーは既に定義されています。</target>
        <note />
      </trans-unit>
      <trans-unit id="ERR_IntegralTypeExpected">
        <source>Type byte, sbyte, short, ushort, int, uint, long, or ulong expected</source>
        <target state="translated">byte、sbyte、short、ushort、int、uint、long または ulong のいずれかの型を使用してください。</target>
        <note />
      </trans-unit>
      <trans-unit id="ERR_IllegalEscape">
        <source>Unrecognized escape sequence</source>
        <target state="translated">認識できないエスケープ シーケンスです。</target>
        <note />
      </trans-unit>
      <trans-unit id="ERR_NewlineInConst">
        <source>Newline in constant</source>
        <target state="translated">定数の 新しい行です。</target>
        <note />
      </trans-unit>
      <trans-unit id="ERR_EmptyCharConst">
        <source>Empty character literal</source>
        <target state="translated">空の文字リテラルです。</target>
        <note />
      </trans-unit>
      <trans-unit id="ERR_TooManyCharsInConst">
        <source>Too many characters in character literal</source>
        <target state="translated">文字リテラルに文字が多すぎます。</target>
        <note />
      </trans-unit>
      <trans-unit id="ERR_InvalidNumber">
        <source>Invalid number</source>
        <target state="translated">無効な数字です</target>
        <note />
      </trans-unit>
      <trans-unit id="ERR_GetOrSetExpected">
        <source>A get or set accessor expected</source>
        <target state="translated">get または set アクセサーが必要です。</target>
        <note />
      </trans-unit>
      <trans-unit id="ERR_ClassTypeExpected">
        <source>An object, string, or class type expected</source>
        <target state="translated">オブジェクト、文字列、またはクラス型が必要です。</target>
        <note />
      </trans-unit>
      <trans-unit id="ERR_NamedArgumentExpected">
        <source>Named attribute argument expected</source>
        <target state="translated">名前付き属性引数が必要です。</target>
        <note />
      </trans-unit>
      <trans-unit id="ERR_TooManyCatches">
        <source>Catch clauses cannot follow the general catch clause of a try statement</source>
        <target state="translated">catch 句を、try ステートメントの一般的な catch 句の後に置くことはできません。</target>
        <note />
      </trans-unit>
      <trans-unit id="ERR_ThisOrBaseExpected">
        <source>Keyword 'this' or 'base' expected</source>
        <target state="translated">キーワード 'this' または 'base' が必要です。</target>
        <note />
      </trans-unit>
      <trans-unit id="ERR_OvlUnaryOperatorExpected">
        <source>Overloadable unary operator expected</source>
        <target state="translated">オーバーロード可能な単項演算子が必要です。</target>
        <note />
      </trans-unit>
      <trans-unit id="ERR_OvlBinaryOperatorExpected">
        <source>Overloadable binary operator expected</source>
        <target state="translated">オーバーロード可能な 2 項演算子が必要です。</target>
        <note />
      </trans-unit>
      <trans-unit id="ERR_IntOverflow">
        <source>Integral constant is too large</source>
        <target state="translated">整数定数が大きすぎます。</target>
        <note />
      </trans-unit>
      <trans-unit id="ERR_EOFExpected">
        <source>Type or namespace definition, or end-of-file expected</source>
        <target state="translated">型、名前空間の定義、またはファイルの終わりが必要です。</target>
        <note />
      </trans-unit>
      <trans-unit id="ERR_GlobalDefinitionOrStatementExpected">
        <source>Member definition, statement, or end-of-file expected</source>
        <target state="translated">メンバー定義、ステートメント、またはファイルの終わりが必要です。</target>
        <note />
      </trans-unit>
      <trans-unit id="ERR_BadEmbeddedStmt">
        <source>Embedded statement cannot be a declaration or labeled statement</source>
        <target state="translated">埋め込みステートメントを宣言やラベル付きのステートメントにすることはできません。</target>
        <note />
      </trans-unit>
      <trans-unit id="ERR_PPDirectiveExpected">
        <source>Preprocessor directive expected</source>
        <target state="translated">プリプロセッサ ディレクティブが必要です。</target>
        <note />
      </trans-unit>
      <trans-unit id="ERR_EndOfPPLineExpected">
        <source>Single-line comment or end-of-line expected</source>
        <target state="translated">単一行コメントか行の終わりが必要です。</target>
        <note />
      </trans-unit>
      <trans-unit id="ERR_CloseParenExpected">
        <source>) expected</source>
        <target state="translated">) が必要です。</target>
        <note />
      </trans-unit>
      <trans-unit id="ERR_EndifDirectiveExpected">
        <source>#endif directive expected</source>
        <target state="translated">#endif ディレクティブ が必要です。</target>
        <note />
      </trans-unit>
      <trans-unit id="ERR_UnexpectedDirective">
        <source>Unexpected preprocessor directive</source>
        <target state="translated">不適切なプリプロセッサ ディレクティブです。</target>
        <note />
      </trans-unit>
      <trans-unit id="ERR_ErrorDirective">
        <source>#error: '{0}'</source>
        <target state="translated">#error: '{0}'</target>
        <note />
      </trans-unit>
      <trans-unit id="WRN_WarningDirective">
        <source>#warning: '{0}'</source>
        <target state="translated">#warning: '{0}'</target>
        <note />
      </trans-unit>
      <trans-unit id="WRN_WarningDirective_Title">
        <source>#warning directive</source>
        <target state="translated">#warning ディレクティブ</target>
        <note />
      </trans-unit>
      <trans-unit id="ERR_TypeExpected">
        <source>Type expected</source>
        <target state="translated">型が必要です。</target>
        <note />
      </trans-unit>
      <trans-unit id="ERR_PPDefFollowsToken">
        <source>Cannot define/undefine preprocessor symbols after first token in file</source>
        <target state="translated">ファイルの最初のトークンの後でプリプロセッサのシンボルの定義または定義の解除を行えませんでした。</target>
        <note />
      </trans-unit>
      <trans-unit id="ERR_PPReferenceFollowsToken">
        <source>Cannot use #r after first token in file</source>
        <target state="translated">#r をファイルの最初のトークンの後に使用することはできません。</target>
        <note />
      </trans-unit>
      <trans-unit id="ERR_OpenEndedComment">
        <source>End-of-file found, '*/' expected</source>
        <target state="translated">ファイルの終わりが見つかりました。'*/' が必要です。</target>
        <note />
      </trans-unit>
      <trans-unit id="ERR_Merge_conflict_marker_encountered">
        <source>Merge conflict marker encountered</source>
        <target state="translated">マージ競合マーカーが検出されました</target>
        <note />
      </trans-unit>
      <trans-unit id="ERR_NoRefOutWhenRefOnly">
        <source>Do not use refout when using refonly.</source>
        <target state="translated">refonly を使用する場合は、refout を使用しないでください。</target>
        <note />
      </trans-unit>
      <trans-unit id="ERR_NoNetModuleOutputWhenRefOutOrRefOnly">
        <source>Cannot compile net modules when using /refout or /refonly.</source>
        <target state="translated">/refout または /refonly を使用する場合は、ネット モジュールをコンパイルできません。</target>
        <note />
      </trans-unit>
      <trans-unit id="ERR_OvlOperatorExpected">
        <source>Overloadable operator expected</source>
        <target state="translated">オーバーロード可能な演算子が必要です。</target>
        <note />
      </trans-unit>
      <trans-unit id="ERR_EndRegionDirectiveExpected">
        <source>#endregion directive expected</source>
        <target state="translated">#endregion ディレクティブが必要です。</target>
        <note />
      </trans-unit>
      <trans-unit id="ERR_UnterminatedStringLit">
        <source>Unterminated string literal</source>
        <target state="translated">未終了の文字列です</target>
        <note />
      </trans-unit>
      <trans-unit id="ERR_BadDirectivePlacement">
        <source>Preprocessor directives must appear as the first non-whitespace character on a line</source>
        <target state="translated">プリプロセッサ ディレクティブは行でスペース以外の最初の文字でなければなりません。</target>
        <note />
      </trans-unit>
      <trans-unit id="ERR_IdentifierExpectedKW">
        <source>Identifier expected; '{1}' is a keyword</source>
        <target state="translated">識別子が必要です。'{1}' はキーワードです。</target>
        <note />
      </trans-unit>
      <trans-unit id="ERR_SemiOrLBraceExpected">
        <source>{ or ; expected</source>
        <target state="translated">{ か ; が必要です。</target>
        <note />
      </trans-unit>
      <trans-unit id="ERR_MultiTypeInDeclaration">
        <source>Cannot use more than one type in a for, using, fixed, or declaration statement</source>
        <target state="translated">for、using、fixed または declaration ステートメントに 1 つ以上の型を使用することはできません。</target>
        <note />
      </trans-unit>
      <trans-unit id="ERR_AddOrRemoveExpected">
        <source>An add or remove accessor expected</source>
        <target state="translated">add または remove アクセサーが必要です。</target>
        <note />
      </trans-unit>
      <trans-unit id="ERR_UnexpectedCharacter">
        <source>Unexpected character '{0}'</source>
        <target state="translated">予期しない文字 '{0}'</target>
        <note />
      </trans-unit>
      <trans-unit id="ERR_UnexpectedToken">
        <source>Unexpected token '{0}'</source>
        <target state="translated">予期しないトークン '{0}'</target>
        <note />
      </trans-unit>
      <trans-unit id="ERR_ProtectedInStatic">
        <source>'{0}': static classes cannot contain protected members</source>
        <target state="translated">'{0}': 静的クラスにプロテクト メンバーを含めることはできません。</target>
        <note />
      </trans-unit>
      <trans-unit id="WRN_UnreachableGeneralCatch">
        <source>A previous catch clause already catches all exceptions. All non-exceptions thrown will be wrapped in a System.Runtime.CompilerServices.RuntimeWrappedException.</source>
        <target state="translated">前の catch 句は、すべての例外を既にキャッチしています。スローされる例外以外のものはすべて System.Runtime.CompilerServices.RuntimeWrappedException にラップされます。</target>
        <note />
      </trans-unit>
      <trans-unit id="WRN_UnreachableGeneralCatch_Title">
        <source>A previous catch clause already catches all exceptions</source>
        <target state="translated">前の catch 句は、すべての例外を既にキャッチしています</target>
        <note />
      </trans-unit>
      <trans-unit id="WRN_UnreachableGeneralCatch_Description">
        <source>This warning is caused when a catch() block has no specified exception type after a catch (System.Exception e) block. The warning advises that the catch() block will not catch any exceptions.

A catch() block after a catch (System.Exception e) block can catch non-CLS exceptions if the RuntimeCompatibilityAttribute is set to false in the AssemblyInfo.cs file: [assembly: RuntimeCompatibilityAttribute(WrapNonExceptionThrows = false)]. If this attribute is not set explicitly to false, all thrown non-CLS exceptions are wrapped as Exceptions and the catch (System.Exception e) block catches them.</source>
        <target state="translated">この警告は、catch (System.Exception e) ブロックの後に catch() ブロックに指定された例外の型がない場合に発生します。警告は、catch() ブロックが例外をキャッチしないことを通知します。

AssemblyInfo.cs ファイルで RuntimeCompatibilityAttribute が false に設定されている場合 [assembly: RuntimeCompatibilityAttribute(WrapNonExceptionThrows = false)]、catch (System.Exception e) ブロックの後の catch() ブロックは、CLS でない例外をキャッチできます。この属性が明示的に false に設定されていない場合、すべてのスローされた CLS でない例外は例外としてラップされ、catch (System.Exception e) ブロックによってキャッチされます。</target>
        <note />
      </trans-unit>
      <trans-unit id="ERR_IncrementLvalueExpected">
        <source>The operand of an increment or decrement operator must be a variable, property or indexer</source>
        <target state="translated">インクリメント演算子またはデクリメント演算子のオペランドには、変数、プロパティ、またはインデクサーを指定してください。</target>
        <note />
      </trans-unit>
      <trans-unit id="ERR_NoSuchMemberOrExtension">
        <source>'{0}' does not contain a definition for '{1}' and no extension method '{1}' accepting a first argument of type '{0}' could be found (are you missing a using directive or an assembly reference?)</source>
        <target state="translated">'{0}' に '{1}' の定義が含まれておらず、型 '{0}' の最初の引数を受け付ける拡張メソッド '{1}' が見つかりませんでした。using ディレクティブまたはアセンブリ参照が不足していないことを確認してください。</target>
        <note />
      </trans-unit>
      <trans-unit id="ERR_NoSuchMemberOrExtensionNeedUsing">
        <source>'{0}' does not contain a definition for '{1}' and no extension method '{1}' accepting a first argument of type '{0}' could be found (are you missing a using directive for '{2}'?)</source>
        <target state="translated">'{0}' に '{1}' の定義が含まれておらず、型 '{0}' の最初の引数を受け付ける拡張メソッド '{1}' が見つかりませんでした ('{2}' の using ディレクティブが不足していないことを確認してください)。</target>
        <note />
      </trans-unit>
      <trans-unit id="ERR_BadThisParam">
        <source>Method '{0}' has a parameter modifier 'this' which is not on the first parameter</source>
        <target state="translated">メソッド '{0}' には、最初のパラメーターではないパラメーター修飾子 'this' が指定されています。</target>
        <note />
      </trans-unit>
      <trans-unit id="ERR_BadParameterModifiers">
        <source> The parameter modifier '{0}' cannot be used with '{1}'</source>
        <target state="translated"> パラメーター修飾子 '{0}' は '{1}' と一緒に使用することはできません</target>
        <note />
      </trans-unit>
      <trans-unit id="ERR_BadTypeforThis">
        <source>The first parameter of an extension method cannot be of type '{0}'</source>
        <target state="translated">拡張メソッドの最初のパラメーターを型 '{0}' にすることはできません。</target>
        <note />
      </trans-unit>
      <trans-unit id="ERR_BadParamModThis">
        <source>A parameter array cannot be used with 'this' modifier on an extension method</source>
        <target state="translated">パラメーター配列は、拡張メソッドで 'this' 修飾子と共に使用することはできません。</target>
        <note />
      </trans-unit>
      <trans-unit id="ERR_BadExtensionMeth">
        <source>Extension method must be static</source>
        <target state="translated">拡張メソッドはスタティックでなければなりません</target>
        <note />
      </trans-unit>
      <trans-unit id="ERR_BadExtensionAgg">
        <source>Extension method must be defined in a non-generic static class</source>
        <target state="translated">拡張メソッドは、非ジェネリック静的クラスで定義される必要があります</target>
        <note />
      </trans-unit>
      <trans-unit id="ERR_DupParamMod">
        <source>A parameter can only have one '{0}' modifier</source>
        <target state="translated">パラメーターには '{0}' 修飾子を 1 つだけ指定できます。</target>
        <note />
      </trans-unit>
      <trans-unit id="ERR_ExtensionMethodsDecl">
        <source>Extension methods must be defined in a top level static class; {0} is a nested class</source>
        <target state="translated">拡張メソッドは、トップ レベルの静的クラスで定義される必要があります。{0} は入れ子にされたクラスです。</target>
        <note />
      </trans-unit>
      <trans-unit id="ERR_ExtensionAttrNotFound">
        <source>Cannot define a new extension method because the compiler required type '{0}' cannot be found. Are you missing a reference to System.Core.dll?</source>
        <target state="translated">コンパイラで必要とされる型 '{0}' が見つからないため、新しい拡張メソッドを定義できません。System.Core.dll への参照が指定されていることを確認してください。</target>
        <note />
      </trans-unit>
      <trans-unit id="ERR_ExplicitExtension">
        <source>Do not use 'System.Runtime.CompilerServices.ExtensionAttribute'. Use the 'this' keyword instead.</source>
        <target state="translated">System.Runtime.CompilerServices.ExtensionAttribute' を使用しないでください。キーワード 'this' を使用してください。</target>
        <note />
      </trans-unit>
      <trans-unit id="ERR_ExplicitDynamicAttr">
        <source>Do not use 'System.Runtime.CompilerServices.DynamicAttribute'. Use the 'dynamic' keyword instead.</source>
        <target state="translated">System.Runtime.CompilerServices.DynamicAttribute' は使用しないでください。キーワード 'dynamic' を使用してください。</target>
        <note />
      </trans-unit>
      <trans-unit id="ERR_NoDynamicPhantomOnBaseCtor">
        <source>The constructor call needs to be dynamically dispatched, but cannot be because it is part of a constructor initializer. Consider casting the dynamic arguments.</source>
        <target state="translated">コンストラクターの呼び出しは動的にディスパッチされる必要がありますが、この呼び出しはコンストラクター初期化子の一部であるためディスパッチできません。動的な引数をキャストしてください。</target>
        <note />
      </trans-unit>
      <trans-unit id="ERR_ValueTypeExtDelegate">
        <source>Extension method '{0}' defined on value type '{1}' cannot be used to create delegates</source>
        <target state="translated">値の型 '{1}' で定義された拡張メソッド '{0}' は、デリゲートを作成するために使用できません。</target>
        <note />
      </trans-unit>
      <trans-unit id="ERR_BadArgCount">
        <source>No overload for method '{0}' takes {1} arguments</source>
        <target state="translated">引数 {1} を指定するメソッド '{0}' のオーバーロードはありません。</target>
        <note />
      </trans-unit>
      <trans-unit id="ERR_BadArgType">
        <source>Argument {0}: cannot convert from '{1}' to '{2}'</source>
        <target state="translated">引数 {0}: は '{1}' から '{2}' へ変換することはできません。</target>
        <note />
      </trans-unit>
      <trans-unit id="ERR_NoSourceFile">
        <source>Source file '{0}' could not be opened -- {1}</source>
        <target state="translated">ソース ファイル '{0}' を開くことができませんでした -- {1}</target>
        <note />
      </trans-unit>
      <trans-unit id="ERR_CantRefResource">
        <source>Cannot link resource files when building a module</source>
        <target state="translated">モジュールをビルド中にリソース ファイルにリンクできません。</target>
        <note />
      </trans-unit>
      <trans-unit id="ERR_ResourceNotUnique">
        <source>Resource identifier '{0}' has already been used in this assembly</source>
        <target state="translated">リソース識別子 '{0}' は既にこのアセンブリで使用されています。</target>
        <note />
      </trans-unit>
      <trans-unit id="ERR_ResourceFileNameNotUnique">
        <source>Each linked resource and module must have a unique filename. Filename '{0}' is specified more than once in this assembly</source>
        <target state="translated">リンクされたリソースとモジュールにはそれぞれ、一意のファイル名があります。ファイル名 '{0}' はこのアセンブリで複数回指定されています。</target>
        <note />
      </trans-unit>
      <trans-unit id="ERR_ImportNonAssembly">
        <source>The referenced file '{0}' is not an assembly</source>
        <target state="translated">参照したファイル '{0}' はアセンブリではありません。</target>
        <note />
      </trans-unit>
      <trans-unit id="ERR_RefLvalueExpected">
        <source>A ref or out value must be an assignable variable</source>
        <target state="translated">ref または out 値は、割り当て可能な変数でなければなりません</target>
        <note />
      </trans-unit>
      <trans-unit id="ERR_BaseInStaticMeth">
        <source>Keyword 'base' is not available in a static method</source>
        <target state="translated">キーワード 'base' は静的メソッドでは使用できません。</target>
        <note />
      </trans-unit>
      <trans-unit id="ERR_BaseInBadContext">
        <source>Keyword 'base' is not available in the current context</source>
        <target state="translated">キーワード 'base' は現在のコンテキストでは使用できません。</target>
        <note />
      </trans-unit>
      <trans-unit id="ERR_RbraceExpected">
        <source>} expected</source>
        <target state="translated">} が必要です。</target>
        <note />
      </trans-unit>
      <trans-unit id="ERR_LbraceExpected">
        <source>{ expected</source>
        <target state="translated">{ が必要です。</target>
        <note />
      </trans-unit>
      <trans-unit id="ERR_InExpected">
        <source>'in' expected</source>
        <target state="translated">'in' が必要です。</target>
        <note />
      </trans-unit>
      <trans-unit id="ERR_InvalidPreprocExpr">
        <source>Invalid preprocessor expression</source>
        <target state="translated">無効なプリプロセッサの式です。</target>
        <note />
      </trans-unit>
      <trans-unit id="ERR_InvalidMemberDecl">
        <source>Invalid token '{0}' in class, struct, or interface member declaration</source>
        <target state="translated">クラス、構造体、またはインターフェイス メンバーの宣言でトークン '{0}' が無効です。</target>
        <note />
      </trans-unit>
      <trans-unit id="ERR_MemberNeedsType">
        <source>Method must have a return type</source>
        <target state="translated">メソッドは戻り値の型を持たなければなりません。</target>
        <note />
      </trans-unit>
      <trans-unit id="ERR_BadBaseType">
        <source>Invalid base type</source>
        <target state="translated">無効な基本型です。</target>
        <note />
      </trans-unit>
      <trans-unit id="WRN_EmptySwitch">
        <source>Empty switch block</source>
        <target state="translated">空の switch ブロックです</target>
        <note />
      </trans-unit>
      <trans-unit id="WRN_EmptySwitch_Title">
        <source>Empty switch block</source>
        <target state="translated">空の switch ブロックです</target>
        <note />
      </trans-unit>
      <trans-unit id="ERR_ExpectedEndTry">
        <source>Expected catch or finally</source>
        <target state="translated">catch または finally が必要です。</target>
        <note />
      </trans-unit>
      <trans-unit id="ERR_InvalidExprTerm">
        <source>Invalid expression term '{0}'</source>
        <target state="translated">'{0}' は無効です。</target>
        <note />
      </trans-unit>
      <trans-unit id="ERR_BadNewExpr">
        <source>A new expression requires (), [], or {} after type</source>
        <target state="translated">new 式は型の後に丸かっこ ()、角かっこ []、または波かっこ {} を必要とします。</target>
        <note />
      </trans-unit>
      <trans-unit id="ERR_NoNamespacePrivate">
        <source>Elements defined in a namespace cannot be explicitly declared as private, protected, protected internal, or private protected</source>
        <target state="translated">名前空間で定義された要素は明示的に private、protected、protected internal、または private protected に宣言することはできません</target>
        <note />
      </trans-unit>
      <trans-unit id="ERR_BadVarDecl">
        <source>Expected ; or = (cannot specify constructor arguments in declaration)</source>
        <target state="translated">; または = を指定してください (宣言の中にコンストラクター引数は指定できません)</target>
        <note />
      </trans-unit>
      <trans-unit id="ERR_UsingAfterElements">
        <source>A using clause must precede all other elements defined in the namespace except extern alias declarations</source>
        <target state="translated">using 句は、extern エイリアス宣言以外の、名前空間で定義された他のすべての要素の前に使用しなければなりません。</target>
        <note />
      </trans-unit>
      <trans-unit id="ERR_BadBinOpArgs">
        <source>Overloaded binary operator '{0}' takes two parameters</source>
        <target state="translated">オーバーロードされた 2 項演算子 '{0}' に指定できるパラメーター数は 2 です。</target>
        <note />
      </trans-unit>
      <trans-unit id="ERR_BadUnOpArgs">
        <source>Overloaded unary operator '{0}' takes one parameter</source>
        <target state="translated">オーバーロードされた単項演算子 '{0}' に指定できるパラメーター数は 1 です。</target>
        <note />
      </trans-unit>
      <trans-unit id="ERR_NoVoidParameter">
        <source>Invalid parameter type 'void'</source>
        <target state="translated">void は無効なパラメーター型です。</target>
        <note />
      </trans-unit>
      <trans-unit id="ERR_DuplicateAlias">
        <source>The using alias '{0}' appeared previously in this namespace</source>
        <target state="translated">using エイリアス '{0}' は以前にこの名前空間で使用されています。</target>
        <note />
      </trans-unit>
      <trans-unit id="ERR_BadProtectedAccess">
        <source>Cannot access protected member '{0}' via a qualifier of type '{1}'; the qualifier must be of type '{2}' (or derived from it)</source>
        <target state="translated">'{1}' 型の修飾子をとおしてプロテクト メンバー '{0}' にアクセスすることはできません。修飾子は '{2}' 型、またはそれから派生したものでなければなりません</target>
        <note />
      </trans-unit>
      <trans-unit id="ERR_AddModuleAssembly">
        <source>'{0}' cannot be added to this assembly because it already is an assembly</source>
        <target state="translated">'{0}' は既にアセンブリなのでこのアセンブリに加えることはできません。</target>
        <note />
      </trans-unit>
      <trans-unit id="ERR_BindToBogusProp2">
        <source>Property, indexer, or event '{0}' is not supported by the language; try directly calling accessor methods '{1}' or '{2}'</source>
        <target state="translated">プロパティ、インデクサー、またはイベント '{0}' はこの言語でサポートされていません。アクセサー メソッドの '{1}' または '{2}' を直接呼び出してください</target>
        <note />
      </trans-unit>
      <trans-unit id="ERR_BindToBogusProp1">
        <source>Property, indexer, or event '{0}' is not supported by the language; try directly calling accessor method '{1}'</source>
        <target state="translated">プロパティ、インデクサー、またはイベント '{0}' はこの言語でサポートされていません。アクセサー メソッドの '{1}' を直接呼び出してください</target>
        <note />
      </trans-unit>
      <trans-unit id="ERR_NoVoidHere">
        <source>Keyword 'void' cannot be used in this context</source>
        <target state="translated">キーワード void はこのコンテキストで使用できません。</target>
        <note />
      </trans-unit>
      <trans-unit id="ERR_IndexerNeedsParam">
        <source>Indexers must have at least one parameter</source>
        <target state="translated">インデクサーには最低パラメーターが 1 つ必要です。</target>
        <note />
      </trans-unit>
      <trans-unit id="ERR_BadArraySyntax">
        <source>Array type specifier, [], must appear before parameter name</source>
        <target state="translated">配列型の指定子の角かっこ、[]、は、パラメーター名の前に使用してください。</target>
        <note />
      </trans-unit>
      <trans-unit id="ERR_BadOperatorSyntax">
        <source>Declaration is not valid; use '{0} operator &lt;dest-type&gt; (...' instead</source>
        <target state="translated">不適切な宣言です。代わりに '{0} 演算子 &lt;dest 型&gt; (...' を使用してください。</target>
        <note />
      </trans-unit>
      <trans-unit id="ERR_MainClassNotFound">
        <source>Could not find '{0}' specified for Main method</source>
        <target state="translated">Main メソッドに指定された '{0}' が見つかりませんでした。</target>
        <note />
      </trans-unit>
      <trans-unit id="ERR_MainClassNotClass">
        <source>'{0}' specified for Main method must be a valid non-generic class or struct</source>
        <target state="translated">Main メソッドに指定された '{0}' は有効な非ジェネリックのクラスか構造体でなければなりません。</target>
        <note />
      </trans-unit>
      <trans-unit id="ERR_NoMainInClass">
        <source>'{0}' does not have a suitable static Main method</source>
        <target state="translated">'{0}' は適切な静的 Main メソッドを含んでいません。</target>
        <note />
      </trans-unit>
      <trans-unit id="ERR_MainClassIsImport">
        <source>Cannot use '{0}' for Main method because it is imported</source>
        <target state="translated">'{0}' はインポートされているため、Main メソッドに対して使うことはできません。</target>
        <note />
      </trans-unit>
      <trans-unit id="ERR_OutputNeedsName">
        <source>Outputs without source must have the /out option specified</source>
        <target state="translated">ソースのない出力には、/out オプションを指定しなければなりません。</target>
        <note />
      </trans-unit>
      <trans-unit id="ERR_CantHaveWin32ResAndManifest">
        <source>Conflicting options specified: Win32 resource file; Win32 manifest</source>
        <target state="translated">競合するオプションが指定されました: Win32 リソース ファイル、Win32 マニフェスト</target>
        <note />
      </trans-unit>
      <trans-unit id="ERR_CantHaveWin32ResAndIcon">
        <source>Conflicting options specified: Win32 resource file; Win32 icon</source>
        <target state="translated">競合するオプションが指定されました: Win32 リソース ファイル、Win32 アイコン</target>
        <note />
      </trans-unit>
      <trans-unit id="ERR_CantReadResource">
        <source>Error reading resource '{0}' -- '{1}'</source>
        <target state="translated">リソース '{0}' を読み取り中にエラーが発生しました -- '{1}'</target>
        <note />
      </trans-unit>
      <trans-unit id="ERR_DocFileGen">
        <source>Error writing to XML documentation file: {0}</source>
        <target state="translated">XML ドキュメント ファイル {0} の書き込み中にエラーが発生しました</target>
        <note />
      </trans-unit>
      <trans-unit id="WRN_XMLParseError">
        <source>XML comment has badly formed XML -- '{0}'</source>
        <target state="translated">XML コメントの XML 形式が正しくありません -- '{0}'</target>
        <note />
      </trans-unit>
      <trans-unit id="WRN_XMLParseError_Title">
        <source>XML comment has badly formed XML</source>
        <target state="translated">XML コメントの XML 形式が正しくありません</target>
        <note />
      </trans-unit>
      <trans-unit id="WRN_DuplicateParamTag">
        <source>XML comment has a duplicate param tag for '{0}'</source>
        <target state="translated">XML コメントで param タグ '{0}' が重複しています。</target>
        <note />
      </trans-unit>
      <trans-unit id="WRN_DuplicateParamTag_Title">
        <source>XML comment has a duplicate param tag</source>
        <target state="translated">XML コメントで param タグが重複しています</target>
        <note />
      </trans-unit>
      <trans-unit id="WRN_UnmatchedParamTag">
        <source>XML comment has a param tag for '{0}', but there is no parameter by that name</source>
        <target state="translated">XML コメントには '{0}' の param タグがありますが、その名前に相当するパラメーターはありません。</target>
        <note />
      </trans-unit>
      <trans-unit id="WRN_UnmatchedParamTag_Title">
        <source>XML comment has a param tag, but there is no parameter by that name</source>
        <target state="translated">XML コメントに param タグが存在しますが、その名前に相当するパラメーターはありません</target>
        <note />
      </trans-unit>
      <trans-unit id="WRN_UnmatchedParamRefTag">
        <source>XML comment on '{1}' has a paramref tag for '{0}', but there is no parameter by that name</source>
        <target state="translated">'{1}' の XML コメントで、'{0}' の paramref タグが存在しますが、その名前に相当するパラメーターはありません。</target>
        <note />
      </trans-unit>
      <trans-unit id="WRN_UnmatchedParamRefTag_Title">
        <source>XML comment has a paramref tag, but there is no parameter by that name</source>
        <target state="translated">XML コメントに paramref タグが存在しますが、その名前に相当するパラメーターはありません</target>
        <note />
      </trans-unit>
      <trans-unit id="WRN_MissingParamTag">
        <source>Parameter '{0}' has no matching param tag in the XML comment for '{1}' (but other parameters do)</source>
        <target state="translated">パラメーター '{0}' には '{1}' の XML コメント内に対応する param タグがありませんが、他のパラメーターにはあります。</target>
        <note />
      </trans-unit>
      <trans-unit id="WRN_MissingParamTag_Title">
        <source>Parameter has no matching param tag in the XML comment (but other parameters do)</source>
        <target state="translated">パラメーターには XML コメント内に対応する param タグがありませんが、他のパラメーターにはあります</target>
        <note />
      </trans-unit>
      <trans-unit id="WRN_BadXMLRef">
        <source>XML comment has cref attribute '{0}' that could not be resolved</source>
        <target state="translated">XML コメントに、解決できなかった cref 属性 '{0}' があります。</target>
        <note />
      </trans-unit>
      <trans-unit id="WRN_BadXMLRef_Title">
        <source>XML comment has cref attribute that could not be resolved</source>
        <target state="translated">XML コメントに、解決できなかった cref 属性があります</target>
        <note />
      </trans-unit>
      <trans-unit id="ERR_BadStackAllocExpr">
        <source>A stackalloc expression requires [] after type</source>
        <target state="translated">stackalloc の式は型の後に角かっこ [] が必要です。</target>
        <note />
      </trans-unit>
      <trans-unit id="ERR_InvalidLineNumber">
        <source>The line number specified for #line directive is missing or invalid</source>
        <target state="translated">#line ディレクティブの行数が指定されていないか、無効です。</target>
        <note />
      </trans-unit>
      <trans-unit id="ERR_MissingPPFile">
        <source>Quoted file name, single-line comment or end-of-line expected</source>
        <target state="translated">引用符付きのファイル名、単一行コメント、または行の終わりが必要です。</target>
        <note />
      </trans-unit>
      <trans-unit id="ERR_ExpectedPPFile">
        <source>Quoted file name expected</source>
        <target state="translated">ファイル名は引用符で囲まれている必要があります。</target>
        <note />
      </trans-unit>
      <trans-unit id="ERR_ReferenceDirectiveOnlyAllowedInScripts">
        <source>#r is only allowed in scripts</source>
        <target state="translated">#r はスクリプトでのみ許可されます。</target>
        <note />
      </trans-unit>
      <trans-unit id="ERR_ForEachMissingMember">
        <source>foreach statement cannot operate on variables of type '{0}' because '{0}' does not contain a public instance definition for '{1}'</source>
        <target state="translated">foreach ステートメントは、'{0}' が '{1}' のパブリック インスタンス定義を含んでいないため、型 '{0}' の変数に対して使用できません</target>
        <note />
      </trans-unit>
      <trans-unit id="WRN_BadXMLRefParamType">
        <source>Invalid type for parameter {0} in XML comment cref attribute: '{1}'</source>
        <target state="translated">XML コメントの cref 属性 ('{1}') のパラメーター {0} の型が無効です。</target>
        <note />
      </trans-unit>
      <trans-unit id="WRN_BadXMLRefParamType_Title">
        <source>Invalid type for parameter in XML comment cref attribute</source>
        <target state="translated">XML コメントの cref 属性のパラメーターの型が無効です</target>
        <note />
      </trans-unit>
      <trans-unit id="WRN_BadXMLRefReturnType">
        <source>Invalid return type in XML comment cref attribute</source>
        <target state="translated">XML コメントの cref 属性の戻り値の型が無効です</target>
        <note />
      </trans-unit>
      <trans-unit id="WRN_BadXMLRefReturnType_Title">
        <source>Invalid return type in XML comment cref attribute</source>
        <target state="translated">XML コメントの cref 属性の戻り値の型が無効です</target>
        <note />
      </trans-unit>
      <trans-unit id="ERR_BadWin32Res">
        <source>Error reading Win32 resources -- {0}</source>
        <target state="translated">Win32 リソースの読み取り中にエラーが発生しました -- {0}</target>
        <note />
      </trans-unit>
      <trans-unit id="WRN_BadXMLRefSyntax">
        <source>XML comment has syntactically incorrect cref attribute '{0}'</source>
        <target state="translated">XML コメントの cref 属性 '{0}' の構文が正しくありません。</target>
        <note />
      </trans-unit>
      <trans-unit id="WRN_BadXMLRefSyntax_Title">
        <source>XML comment has syntactically incorrect cref attribute</source>
        <target state="translated">XML コメントに構文的に正しくない cref 属性があります</target>
        <note />
      </trans-unit>
      <trans-unit id="ERR_BadModifierLocation">
        <source>Member modifier '{0}' must precede the member type and name</source>
        <target state="translated">メンバーの種類と名前の前にメンバー修飾子'{0}' が必要です。</target>
        <note />
      </trans-unit>
      <trans-unit id="ERR_MissingArraySize">
        <source>Array creation must have array size or array initializer</source>
        <target state="translated">配列を作成するには、配列のサイズまたは配列の初期化子を指定する必要があります。</target>
        <note />
      </trans-unit>
      <trans-unit id="WRN_UnprocessedXMLComment">
        <source>XML comment is not placed on a valid language element</source>
        <target state="translated">XML コメントが有効な言語要素の中にありません</target>
        <note />
      </trans-unit>
      <trans-unit id="WRN_UnprocessedXMLComment_Title">
        <source>XML comment is not placed on a valid language element</source>
        <target state="translated">XML コメントが有効な言語要素の中にありません</target>
        <note />
      </trans-unit>
      <trans-unit id="WRN_FailedInclude">
        <source>Unable to include XML fragment '{1}' of file '{0}' -- {2}</source>
        <target state="translated">ファイル '{0}' の XML フラグメント '{1}' を含めることができません -- {2}</target>
        <note />
      </trans-unit>
      <trans-unit id="WRN_FailedInclude_Title">
        <source>Unable to include XML fragment</source>
        <target state="translated">XML フラグメントを含めることができません</target>
        <note />
      </trans-unit>
      <trans-unit id="WRN_InvalidInclude">
        <source>Invalid XML include element -- {0}</source>
        <target state="translated">無効な XML のインクルード要素です -- {0}</target>
        <note />
      </trans-unit>
      <trans-unit id="WRN_InvalidInclude_Title">
        <source>Invalid XML include element</source>
        <target state="translated">無効な XML のインクルード要素です</target>
        <note />
      </trans-unit>
      <trans-unit id="WRN_MissingXMLComment">
        <source>Missing XML comment for publicly visible type or member '{0}'</source>
        <target state="translated">公開されている型またはメンバー '{0}' の XML コメントがありません。</target>
        <note />
      </trans-unit>
      <trans-unit id="WRN_MissingXMLComment_Title">
        <source>Missing XML comment for publicly visible type or member</source>
        <target state="translated">公開されている型またはメンバーの XML コメントがありません</target>
        <note />
      </trans-unit>
      <trans-unit id="WRN_MissingXMLComment_Description">
        <source>The /doc compiler option was specified, but one or more constructs did not have comments.</source>
        <target state="translated">/doc コンパイラ オプションが指定されましたが、1 つ以上のコンストラクトにコメントがありませんでした。</target>
        <note />
      </trans-unit>
      <trans-unit id="WRN_XMLParseIncludeError">
        <source>Badly formed XML in included comments file -- '{0}'</source>
        <target state="translated">コメント ファイルの中の XML 形式が正しくありません -- '{0}'</target>
        <note />
      </trans-unit>
      <trans-unit id="WRN_XMLParseIncludeError_Title">
        <source>Badly formed XML in included comments file</source>
        <target state="translated">組み込みコメント ファイルの中の XML 形式が正しくありません</target>
        <note />
      </trans-unit>
      <trans-unit id="ERR_BadDelArgCount">
        <source>Delegate '{0}' does not take {1} arguments</source>
        <target state="translated">デリゲート '{0}' には引数 {1} を指定できません。</target>
        <note />
      </trans-unit>
      <trans-unit id="ERR_UnexpectedSemicolon">
        <source>Semicolon after method or accessor block is not valid</source>
        <target state="translated">メソッドまたはアクセサー ブロックの後のセミコロンの使用が正しくありません。</target>
        <note />
      </trans-unit>
      <trans-unit id="ERR_MethodReturnCantBeRefAny">
        <source>Method or delegate cannot return type '{0}'</source>
        <target state="translated">メソッドまたはデリゲートは、型 '{0}' を返すことができません。</target>
        <note />
      </trans-unit>
      <trans-unit id="ERR_CompileCancelled">
        <source>Compilation cancelled by user</source>
        <target state="translated">ユーザーによりコンパイルが取り消されました。</target>
        <note />
      </trans-unit>
      <trans-unit id="ERR_MethodArgCantBeRefAny">
        <source>Cannot make reference to variable of type '{0}'</source>
        <target state="translated">型 '{0}' の変数を参照できません。</target>
        <note />
      </trans-unit>
      <trans-unit id="ERR_AssgReadonlyLocal">
        <source>Cannot assign to '{0}' because it is read-only</source>
        <target state="translated">読み取り専用であるため '{0}' に割り当てできません</target>
        <note />
      </trans-unit>
      <trans-unit id="ERR_RefReadonlyLocal">
        <source>Cannot use '{0}' as a ref or out value because it is read-only</source>
        <target state="translated">'{0}' は読み取り専用なので、ref 値または out 値として使用できません</target>
        <note />
      </trans-unit>
      <trans-unit id="ERR_CantUseRequiredAttribute">
        <source>The RequiredAttribute attribute is not permitted on C# types</source>
        <target state="translated">属性 RequiredAttribute は C# 型で許可されていません。</target>
        <note />
      </trans-unit>
      <trans-unit id="ERR_NoModifiersOnAccessor">
        <source>Modifiers cannot be placed on event accessor declarations</source>
        <target state="translated">修飾子をイベント アクセサー宣言に付属させることはできません。</target>
        <note />
      </trans-unit>
      <trans-unit id="ERR_ParamsCantBeWithModifier">
        <source>The params parameter cannot be declared as {0}</source>
        <target state="translated">params パラメーターは、{0} として宣言することはできません</target>
        <note />
      </trans-unit>
      <trans-unit id="ERR_ReturnNotLValue">
        <source>Cannot modify the return value of '{0}' because it is not a variable</source>
        <target state="translated">変数ではないため、'{0}' の戻り値を変更できません</target>
        <note />
      </trans-unit>
      <trans-unit id="ERR_MissingCoClass">
        <source>The managed coclass wrapper class '{0}' for interface '{1}' cannot be found (are you missing an assembly reference?)</source>
        <target state="translated">インターフェイス '{1}' のマネージ コクラス ラッパー クラス '{0}' が見つかりません (アセンブリ参照が存在することを確認してください)。</target>
        <note />
      </trans-unit>
      <trans-unit id="ERR_AmbiguousAttribute">
        <source>'{0}' is ambiguous between '{1}' and '{2}'; use either '@{0}' or '{0}Attribute'</source>
        <target state="translated">'{0}' は、'{1}' と '{2}' 間であいまいです。'@{0}' または '{0}Attribute' のどちらか一方を使用してください</target>
        <note />
      </trans-unit>
      <trans-unit id="ERR_BadArgExtraRef">
        <source>Argument {0} may not be passed with the '{1}' keyword</source>
        <target state="translated">引数 {0} はキーワード '{1}' と共に渡すことはできません</target>
        <note />
      </trans-unit>
      <trans-unit id="WRN_CmdOptionConflictsSource">
        <source>Option '{0}' overrides attribute '{1}' given in a source file or added module</source>
        <target state="translated">オプション '{0}' は、は、ソース ファイルまたは追加されたモジュールで指定された属性 '{1}' をオーバーライドします。</target>
        <note />
      </trans-unit>
      <trans-unit id="WRN_CmdOptionConflictsSource_Title">
        <source>Option overrides attribute given in a source file or added module</source>
        <target state="translated">オプションは、ソース ファイルまたは追加されたモジュールで指定された属性をオーバーライドします</target>
        <note />
      </trans-unit>
      <trans-unit id="WRN_CmdOptionConflictsSource_Description">
        <source>This warning occurs if the assembly attributes AssemblyKeyFileAttribute or AssemblyKeyNameAttribute found in source conflict with the /keyfile or /keycontainer command line option or key file name or key container specified in the Project Properties.</source>
        <target state="translated">この警告は、ソースにあるアセンブリの属性 AssemblyKeyFileAttribute または AssemblyKeyNameAttribute が /keyfile または/keycontainer コマンド ライン オプション、キー ファイルの名前、またはプロジェクトのプロパティで指定されたキー コンテナーと競合する場合に発生します。</target>
        <note />
      </trans-unit>
      <trans-unit id="ERR_BadCompatMode">
        <source>Invalid option '{0}' for /langversion. Use '/langversion:?' to list supported values.</source>
        <target state="translated">/langversion のオプション '{0}' は無効です。サポートされている値を一覧表示するには、'/langversion:?' を使用します。</target>
        <note />
      </trans-unit>
      <trans-unit id="ERR_DelegateOnConditional">
        <source>Cannot create delegate with '{0}' because it or a method it overrides has a Conditional attribute</source>
        <target state="translated">'{0}' またはオーバーライドされるメソッドは条件付き属性なので、この属性でデリゲートを作成できません。</target>
        <note />
      </trans-unit>
      <trans-unit id="ERR_CantMakeTempFile">
        <source>Cannot create temporary file -- {0}</source>
        <target state="translated">一時ファイルを作成できません -- {0}</target>
        <note />
      </trans-unit>
      <trans-unit id="ERR_BadArgRef">
        <source>Argument {0} must be passed with the '{1}' keyword</source>
        <target state="translated">引数 {0} はキーワード '{1}' と共に渡す必要があります。</target>
        <note />
      </trans-unit>
      <trans-unit id="ERR_YieldInAnonMeth">
        <source>The yield statement cannot be used inside an anonymous method or lambda expression</source>
        <target state="translated">yield ステートメントは、匿名メソッドまたはラムダ式の内部では使用できません</target>
        <note />
      </trans-unit>
      <trans-unit id="ERR_ReturnInIterator">
        <source>Cannot return a value from an iterator. Use the yield return statement to return a value, or yield break to end the iteration.</source>
        <target state="translated">反復子から値を返すことができません。yield return ステートメントを使用して値を返すか、yield break ステートメントを使用して反復子を終了してください。</target>
        <note />
      </trans-unit>
      <trans-unit id="ERR_BadIteratorArgType">
        <source>Iterators cannot have ref, in or out parameters</source>
        <target state="translated">反復子には ref、in、out パラメーターを指定できません</target>
        <note />
      </trans-unit>
      <trans-unit id="ERR_BadIteratorReturn">
        <source>The body of '{0}' cannot be an iterator block because '{1}' is not an iterator interface type</source>
        <target state="translated">'{1}' は反復子インターフェイス型ではないため、'{0}' の本体は反復子ブロックにできません。</target>
        <note />
      </trans-unit>
      <trans-unit id="ERR_BadYieldInFinally">
        <source>Cannot yield in the body of a finally clause</source>
        <target state="translated">finally 句の本体で生成することはできません。</target>
        <note />
      </trans-unit>
      <trans-unit id="ERR_BadYieldInTryOfCatch">
        <source>Cannot yield a value in the body of a try block with a catch clause</source>
        <target state="translated">catch 句を含む try ブロックの本体で値を生成することはできません。</target>
        <note />
      </trans-unit>
      <trans-unit id="ERR_EmptyYield">
        <source>Expression expected after yield return</source>
        <target state="translated">yield の戻り値の後に式が必要です。</target>
        <note />
      </trans-unit>
      <trans-unit id="ERR_AnonDelegateCantUse">
        <source>Cannot use ref, out, or in parameter '{0}' inside an anonymous method, lambda expression, query expression, or local function</source>
        <target state="translated">ref、out、in パラメーター '{0}' は、匿名メソッド、ラムダ式、クエリ式、ローカル関数の内部では使用できません</target>
        <note />
      </trans-unit>
      <trans-unit id="ERR_IllegalInnerUnsafe">
        <source>Unsafe code may not appear in iterators</source>
        <target state="translated">アンセーフ コードは反復子には記述できません。</target>
        <note />
      </trans-unit>
      <trans-unit id="ERR_BadYieldInCatch">
        <source>Cannot yield a value in the body of a catch clause</source>
        <target state="translated">catch 句の本体で値を生成することはできません。</target>
        <note />
      </trans-unit>
      <trans-unit id="ERR_BadDelegateLeave">
        <source>Control cannot leave the body of an anonymous method or lambda expression</source>
        <target state="translated">コントロールを匿名メソッドまたはラムダ式の本体外に出すことはできません</target>
        <note />
      </trans-unit>
      <trans-unit id="WRN_IllegalPragma">
        <source>Unrecognized #pragma directive</source>
        <target state="translated">認識できない #pragma ディレクティブです</target>
        <note />
      </trans-unit>
      <trans-unit id="WRN_IllegalPragma_Title">
        <source>Unrecognized #pragma directive</source>
        <target state="translated">認識できない #pragma ディレクティブです</target>
        <note />
      </trans-unit>
      <trans-unit id="WRN_IllegalPPWarning">
        <source>Expected disable or restore</source>
        <target state="translated">disable または restore を指定してください。</target>
        <note />
      </trans-unit>
      <trans-unit id="WRN_IllegalPPWarning_Title">
        <source>Expected disable or restore after #pragma warning</source>
        <target state="translated">#pragma 警告の後に、disable または restore が必要です</target>
        <note />
      </trans-unit>
      <trans-unit id="WRN_BadRestoreNumber">
        <source>Cannot restore warning 'CS{0}' because it was disabled globally</source>
        <target state="translated">警告 'CS{0}' はグローバルで無効にされたため、復元することはできません。</target>
        <note />
      </trans-unit>
      <trans-unit id="WRN_BadRestoreNumber_Title">
        <source>Cannot restore warning because it was disabled globally</source>
        <target state="translated">警告はグローバルに無効にされたため復元できません</target>
        <note />
      </trans-unit>
      <trans-unit id="ERR_VarargsIterator">
        <source>__arglist is not allowed in the parameter list of iterators</source>
        <target state="translated">__arglist は、反復子のパラメーター リストでは許可されていません</target>
        <note />
      </trans-unit>
      <trans-unit id="ERR_UnsafeIteratorArgType">
        <source>Iterators cannot have unsafe parameters or yield types</source>
        <target state="translated">反復子には unsafe パラメーターまたは yield 型を指定できません。</target>
        <note />
      </trans-unit>
      <trans-unit id="ERR_BadCoClassSig">
        <source>The managed coclass wrapper class signature '{0}' for interface '{1}' is not a valid class name signature</source>
        <target state="translated">インターフェイス '{1}' のマネージ コクラス ラッパー クラス '{0}' は、有効なクラス名シグネチャではありません。</target>
        <note />
      </trans-unit>
      <trans-unit id="ERR_MultipleIEnumOfT">
        <source>foreach statement cannot operate on variables of type '{0}' because it implements multiple instantiations of '{1}'; try casting to a specific interface instantiation</source>
        <target state="translated">'{1}' の複数のインスタンスを実装するため、foreach ステートメントは、型 '{0}' の変数では操作できません。特定のインターフェイスのインスタンス化にキャストしてください。</target>
        <note />
      </trans-unit>
      <trans-unit id="ERR_FixedDimsRequired">
        <source>A fixed size buffer field must have the array size specifier after the field name</source>
        <target state="translated">固定サイズ バッファー フィールドには、フィールド名の後に配列サイズの指定子が必要です。</target>
        <note />
      </trans-unit>
      <trans-unit id="ERR_FixedNotInStruct">
        <source>Fixed size buffer fields may only be members of structs</source>
        <target state="translated">固定サイズ バッファー フィールドは、構造体のメンバーにしかなれません。</target>
        <note />
      </trans-unit>
      <trans-unit id="ERR_AnonymousReturnExpected">
        <source>Not all code paths return a value in {0} of type '{1}'</source>
        <target state="translated">型 '{1}' の {0} に値を返さないコード パスがあります。</target>
        <note />
      </trans-unit>
      <trans-unit id="WRN_NonECMAFeature">
        <source>Feature '{0}' is not part of the standardized ISO C# language specification, and may not be accepted by other compilers</source>
        <target state="translated">機能 '{0}' は標準 ISO C# 言語仕様ではありません。別のコンパイラでは受け入れられない可能性があります。</target>
        <note />
      </trans-unit>
      <trans-unit id="WRN_NonECMAFeature_Title">
        <source>Feature is not part of the standardized ISO C# language specification, and may not be accepted by other compilers</source>
        <target state="translated">機能は標準 ISO C# 言語仕様の一部ではありません。別のコンパイラでは受け入れられない可能性があります</target>
        <note />
      </trans-unit>
      <trans-unit id="ERR_ExpectedVerbatimLiteral">
        <source>Keyword, identifier, or string expected after verbatim specifier: @</source>
        <target state="translated">verbatim 識別子の後にはキーワード、識別子、または文字列が必要です:@</target>
        <note />
      </trans-unit>
      <trans-unit id="ERR_RefReadonly">
        <source>A readonly field cannot be used as a ref or out value (except in a constructor)</source>
        <target state="translated">読み取り専用フィールドを ref 値または out 値として使用することはできません (コンストラクターでは可)</target>
        <note />
      </trans-unit>
      <trans-unit id="ERR_RefReadonly2">
        <source>Members of readonly field '{0}' cannot be used as a ref or out value (except in a constructor)</source>
        <target state="translated">読み取り専用フィールド '{0}' のメンバーを ref 値または out 値として使用することはできません (コンストラクターでは可)</target>
        <note />
      </trans-unit>
      <trans-unit id="ERR_AssgReadonly">
        <source>A readonly field cannot be assigned to (except in a constructor or a variable initializer)</source>
        <target state="translated">読み取り専用フィールドに割り当てることはできません (コンストラクター、変数初期化子では可 )。</target>
        <note />
      </trans-unit>
      <trans-unit id="ERR_AssgReadonly2">
        <source>Members of readonly field '{0}' cannot be modified (except in a constructor or a variable initializer)</source>
        <target state="translated">読み取り専用フィールド '{0}' のメンバーは変更できません (コンストラクターまたは変数初期化子では可)。</target>
        <note />
      </trans-unit>
      <trans-unit id="ERR_RefReadonlyNotField">
        <source>Cannot use {0} '{1}' as a ref or out value because it is a readonly variable</source>
        <target state="translated">{0} '{1}' は、読み取り専用の変数であるため、ref 値または out 値として使用することはできません</target>
        <note />
      </trans-unit>
      <trans-unit id="ERR_RefReadonlyNotField2">
        <source>Members of {0} '{1}' cannot be used as a ref or out value because it is a readonly variable</source>
        <target state="translated">{0} '{1}' のメンバーは読み取り専用の変数であるため、ref 値としても out 値としても使用できません</target>
        <note />
      </trans-unit>
      <trans-unit id="ERR_AssignReadonlyNotField">
        <source>Cannot assign to {0} '{1}' because it is a readonly variable</source>
        <target state="translated">読み取り専用の変数であるため、{0} '{1}' に割り当てることができません</target>
        <note />
      </trans-unit>
      <trans-unit id="ERR_AssignReadonlyNotField2">
        <source>Cannot assign to a member of {0} '{1}' because it is a readonly variable</source>
        <target state="translated">読み取り専用の変数であるため、{0} '{1}' のメンバーに割り当てることはできません</target>
        <note />
      </trans-unit>
      <trans-unit id="ERR_RefReturnReadonlyNotField">
        <source>Cannot return {0} '{1}' by writable reference because it is a readonly variable</source>
        <target state="translated">{0} '{1}' は読み取り専用の変数であるため、書き込み可能な参照によって返すことはできません</target>
        <note />
      </trans-unit>
      <trans-unit id="ERR_RefReturnReadonlyNotField2">
        <source>Members of {0} '{1}' cannot be returned by writable reference because it is a readonly variable</source>
        <target state="translated">{0} '{1}' のメンバーは読み取り専用の変数であるため、書き込み可能な参照によって返すことはできません</target>
        <note />
      </trans-unit>
      <trans-unit id="ERR_AssgReadonlyStatic2">
        <source>Fields of static readonly field '{0}' cannot be assigned to (except in a static constructor or a variable initializer)</source>
        <target state="translated">静的読み取り専用フィールド '{0}' のフィールドへの割り当てはできません (静的コンストラクターまたは変数初期化子では可)</target>
        <note />
      </trans-unit>
      <trans-unit id="ERR_RefReadonlyStatic2">
        <source>Fields of static readonly field '{0}' cannot be used as a ref or out value (except in a static constructor)</source>
        <target state="translated">静的な読み取り専用フィールド '{0}' のフィールドを ref 値または out 値として使用することはできません (静的コンストラクターでは可)</target>
        <note />
      </trans-unit>
      <trans-unit id="ERR_AssgReadonlyLocal2Cause">
        <source>Cannot modify members of '{0}' because it is a '{1}'</source>
        <target state="translated">'{0}' のメンバーは '{1}' であるため変更できません</target>
        <note />
      </trans-unit>
      <trans-unit id="ERR_RefReadonlyLocal2Cause">
        <source>Cannot use fields of '{0}' as a ref or out value because it is a '{1}'</source>
        <target state="translated">'{0}' は '{1}' であるため、そのフィールドを ref 値または out 値として使用することはできません</target>
        <note />
      </trans-unit>
      <trans-unit id="ERR_AssgReadonlyLocalCause">
        <source>Cannot assign to '{0}' because it is a '{1}'</source>
        <target state="translated">'{0}' は '{1}' であるため、これに割り当てることはできません。</target>
        <note />
      </trans-unit>
      <trans-unit id="ERR_RefReadonlyLocalCause">
        <source>Cannot use '{0}' as a ref or out value because it is a '{1}'</source>
        <target state="translated">'{0}' は '{1}' であるため、ref 値または out 値として使用することはできません</target>
        <note />
      </trans-unit>
      <trans-unit id="WRN_ErrorOverride">
        <source>{0}. See also error CS{1}.</source>
        <target state="translated">{0}。エラー CS{1} を参照してください。</target>
        <note />
      </trans-unit>
      <trans-unit id="WRN_ErrorOverride_Title">
        <source>Warning is overriding an error</source>
        <target state="translated">警告がエラーをオーバーライドしています</target>
        <note />
      </trans-unit>
      <trans-unit id="WRN_ErrorOverride_Description">
        <source>The compiler emits this warning when it overrides an error with a warning. For information about the problem, search for the error code mentioned.</source>
        <target state="translated">コンパイラは、警告付きのエラーをオーバーライドしたときにこの警告を生成します。この問題の詳細については、上記のエラー コードを検索してください。</target>
        <note />
      </trans-unit>
      <trans-unit id="ERR_AnonMethToNonDel">
        <source>Cannot convert {0} to type '{1}' because it is not a delegate type</source>
        <target state="translated">{0} はデリゲート型ではないため、'{1}' 型に変換できません。</target>
        <note />
      </trans-unit>
      <trans-unit id="ERR_CantConvAnonMethParams">
        <source>Cannot convert {0} to delegate type '{1}' because the parameter types do not match the delegate parameter types</source>
        <target state="translated">パラメーター型がデリゲート パラメーター型と一致しないため、{0} をデリゲート型 '{1}' に変換することはできません。</target>
        <note />
      </trans-unit>
      <trans-unit id="ERR_CantConvAnonMethReturns">
        <source>Cannot convert {0} to intended delegate type because some of the return types in the block are not implicitly convertible to the delegate return type</source>
        <target state="translated">デリゲート戻り値の型に暗黙的に変換できない戻り値の型がブロック内にあるため、{0} を目的のデリゲート型に変換できません。</target>
        <note />
      </trans-unit>
      <trans-unit id="ERR_BadAsyncReturnExpression">
        <source>Since this is an async method, the return expression must be of type '{0}' rather than 'Task&lt;{0}&gt;'</source>
        <target state="translated">これは非同期メソッドであるため、return 式は 'Task&lt;{0}&gt;' ではなく '{0}' 型である必要があります。</target>
        <note />
      </trans-unit>
      <trans-unit id="ERR_CantConvAsyncAnonFuncReturns">
        <source>Cannot convert async {0} to delegate type '{1}'. An async {0} may return void, Task or Task&lt;T&gt;, none of which are convertible to '{1}'.</source>
        <target state="translated">非同期の {0} をデリゲート型 '{1}' に変換できません。非同期の {0} は void、Task、または Task&lt;T&gt; を返しますが、いずれも '{1}' に変換することができません。</target>
        <note />
      </trans-unit>
      <trans-unit id="ERR_IllegalFixedType">
        <source>Fixed size buffer type must be one of the following: bool, byte, short, int, long, char, sbyte, ushort, uint, ulong, float or double</source>
        <target state="translated">固定サイズ バッファーの型は次のうちの 1 つでなければなりません: bool、byte、short、int、long、char、sbyte、ushort、uint、ulong、float または double</target>
        <note />
      </trans-unit>
      <trans-unit id="ERR_FixedOverflow">
        <source>Fixed size buffer of length {0} and type '{1}' is too big</source>
        <target state="translated">長さ {0}、型 '{1}' の固定サイズ バッファーは大きすぎます。</target>
        <note />
      </trans-unit>
      <trans-unit id="ERR_InvalidFixedArraySize">
        <source>Fixed size buffers must have a length greater than zero</source>
        <target state="translated">固定サイズ バッファーには、0 よりも大きい値を指定しなければなりません。</target>
        <note />
      </trans-unit>
      <trans-unit id="ERR_FixedBufferNotFixed">
        <source>You cannot use fixed size buffers contained in unfixed expressions. Try using the fixed statement.</source>
        <target state="translated">fixed でない式に含まれる固定サイズ バッファーは使用できません。fixed ステートメントを使用してください。</target>
        <note />
      </trans-unit>
      <trans-unit id="ERR_AttributeNotOnAccessor">
        <source>Attribute '{0}' is not valid on property or event accessors. It is only valid on '{1}' declarations.</source>
        <target state="translated">属性 '{0}' はプロパティまたはイベントのアクセサーでは無効です。'{1}' 宣言でのみ有効です。</target>
        <note />
      </trans-unit>
      <trans-unit id="WRN_InvalidSearchPathDir">
        <source>Invalid search path '{0}' specified in '{1}' -- '{2}'</source>
        <target state="translated">'{1}' で指定された無効な検索パス '{0}' です -- '{2}'</target>
        <note />
      </trans-unit>
      <trans-unit id="WRN_InvalidSearchPathDir_Title">
        <source>Invalid search path specified</source>
        <target state="translated">無効な検索パスが指定されています</target>
        <note />
      </trans-unit>
      <trans-unit id="ERR_IllegalVarArgs">
        <source>__arglist is not valid in this context</source>
        <target state="translated">__arglist は、このコンテキストでは無効です。</target>
        <note />
      </trans-unit>
      <trans-unit id="ERR_IllegalParams">
        <source>params is not valid in this context</source>
        <target state="translated">params はこのコンテキストでは有効ではありません。</target>
        <note />
      </trans-unit>
      <trans-unit id="ERR_BadModifiersOnNamespace">
        <source>A namespace declaration cannot have modifiers or attributes</source>
        <target state="translated">名前空間の宣言に、修飾子または属性を指定することはできません。</target>
        <note />
      </trans-unit>
      <trans-unit id="ERR_BadPlatformType">
        <source>Invalid option '{0}' for /platform; must be anycpu, x86, Itanium, arm, arm64 or x64</source>
        <target state="translated">/platform に対するオプション '{0}' が無効です。anycpu、x86、Itanium、arm、arm64、x64 を指定してください</target>
        <note />
      </trans-unit>
      <trans-unit id="ERR_ThisStructNotInAnonMeth">
        <source>Anonymous methods, lambda expressions, and query expressions inside structs cannot access instance members of 'this'. Consider copying 'this' to a local variable outside the anonymous method, lambda expression or query expression and using the local instead.</source>
        <target state="translated">構造体内部の匿名メソッド、ラムダ式、またはクエリ式は、'this' のインスタンス メンバーにアクセスできません。'this' を匿名メソッド、ラムダ式、またはクエリ式の外部のローカル変数にコピーして、そのローカルを使用してください。</target>
        <note />
      </trans-unit>
      <trans-unit id="ERR_NoConvToIDisp">
        <source>'{0}': type used in a using statement must be implicitly convertible to 'System.IDisposable'</source>
        <target state="translated">'{0}': using ステートメントで使用される型は、暗黙的に 'System.IDisposable' への変換が可能でなければなりません。</target>
        <note />
      </trans-unit>
      <trans-unit id="ERR_BadParamRef">
        <source>Parameter {0} must be declared with the '{1}' keyword</source>
        <target state="translated">パラメーター {0} はキーワード '{1}' で宣言する必要があります。</target>
        <note />
      </trans-unit>
      <trans-unit id="ERR_BadParamExtraRef">
        <source>Parameter {0} should not be declared with the '{1}' keyword</source>
        <target state="translated">パラメーター {0} はキーワード '{1}' で宣言しないでください。</target>
        <note />
      </trans-unit>
      <trans-unit id="ERR_BadParamType">
        <source>Parameter {0} is declared as type '{1}{2}' but should be '{3}{4}'</source>
        <target state="translated">パラメーター {0} は '{1}{2}' 型として宣言しますが、'{3}{4}' である必要があります</target>
        <note />
      </trans-unit>
      <trans-unit id="ERR_BadExternIdentifier">
        <source>Invalid extern alias for '/reference'; '{0}' is not a valid identifier</source>
        <target state="translated">/reference' の無効な extern エイリアスです。'{0}' は無効な識別子です。</target>
        <note />
      </trans-unit>
      <trans-unit id="ERR_AliasMissingFile">
        <source>Invalid reference alias option: '{0}=' -- missing filename</source>
        <target state="translated">無効な参照エイリアス オプションです: '{0}=' -- ファイル名が指定されていません</target>
        <note />
      </trans-unit>
      <trans-unit id="ERR_GlobalExternAlias">
        <source>You cannot redefine the global extern alias</source>
        <target state="translated">グローバルの extern エイリアスは再定義できません。</target>
        <note />
      </trans-unit>
      <trans-unit id="ERR_MissingTypeInSource">
        <source>Reference to type '{0}' claims it is defined in this assembly, but it is not defined in source or any added modules</source>
        <target state="translated">型 '{0}' への参照では、このアセンブリで定義されていると指定されていますが、ソースまたは追加モジュール内では定義されていません。</target>
        <note />
      </trans-unit>
      <trans-unit id="ERR_MissingTypeInAssembly">
        <source>Reference to type '{0}' claims it is defined in '{1}', but it could not be found</source>
        <target state="translated">型 '{0}' への参照では、'{1}' で定義されていると指定されていますが、見つかりませんでした。</target>
        <note />
      </trans-unit>
      <trans-unit id="WRN_MultiplePredefTypes">
        <source>The predefined type '{0}' is defined in multiple assemblies in the global alias; using definition from '{1}'</source>
        <target state="translated">定義済みの型 '{0}' は、グローバル エイリアスの複数のアセンブリ内で定義されています。'{1}' からの定義を使用してください。</target>
        <note />
      </trans-unit>
      <trans-unit id="WRN_MultiplePredefTypes_Title">
        <source>Predefined type is defined in multiple assemblies in the global alias</source>
        <target state="translated">グローバル エイリアスの複数のアセンブリで定義済みの型が定義されています</target>
        <note />
      </trans-unit>
      <trans-unit id="WRN_MultiplePredefTypes_Description">
        <source>This error occurs when a predefined system type such as System.Int32 is found in two assemblies. One way this can happen is if you are referencing mscorlib or System.Runtime.dll from two different places, such as trying to run two versions of the .NET Framework side-by-side.</source>
        <target state="translated">このエラーは、System.Int32 などの定義済みのシステム型が 2 つのアセンブリで見つかった場合に発生します。これが起こりうる 1 つの方法は、.NET Framework の 2 つのバージョンを同時に実行するなど、2 つの異なる場所から mscorlib または System.Runtime.dll を参照した場合です。</target>
        <note />
      </trans-unit>
      <trans-unit id="ERR_LocalCantBeFixedAndHoisted">
        <source>Local '{0}' or its members cannot have their address taken and be used inside an anonymous method or lambda expression</source>
        <target state="translated">ローカル '{0}' またはそのメンバーは、アドレスを与えることも、匿名メソッドまたはラムダ式の内部で使用されることもできません。</target>
        <note />
      </trans-unit>
      <trans-unit id="WRN_TooManyLinesForDebugger">
        <source>Source file has exceeded the limit of 16,707,565 lines representable in the PDB; debug information will be incorrect</source>
        <target state="translated">ソース ファイルは、PDB 内で表せる 16,707,565 行の限界を超えているため、デバッグ情報は不正確になります</target>
        <note />
      </trans-unit>
      <trans-unit id="WRN_TooManyLinesForDebugger_Title">
        <source>Source file has exceeded the limit of 16,707,565 lines representable in the PDB; debug information will be incorrect</source>
        <target state="translated">ソース ファイルは、PDB 内で表せる 16,707,565 行の限界を超えているため、デバッグ情報は不正確になります</target>
        <note />
      </trans-unit>
      <trans-unit id="ERR_CantConvAnonMethNoParams">
        <source>Cannot convert anonymous method block without a parameter list to delegate type '{0}' because it has one or more out parameters</source>
        <target state="translated">デリゲート型 '{0}' には 1 つ以上の out パラメーターが含まれているため、パラメーター リストを含まない匿名メソッド ブロックをこのデリゲート型に変換することはできません。</target>
        <note />
      </trans-unit>
      <trans-unit id="ERR_ConditionalOnNonAttributeClass">
        <source>Attribute '{0}' is only valid on methods or attribute classes</source>
        <target state="translated">属性 '{0}' は、メソッドまたは属性クラスでのみ有効です。</target>
        <note />
      </trans-unit>
      <trans-unit id="WRN_CallOnNonAgileField">
        <source>Accessing a member on '{0}' may cause a runtime exception because it is a field of a marshal-by-reference class</source>
        <target state="translated">参照マーシャリング クラスのフィールドであるため、'{0}' のメンバーにアクセスすると、ランタイム例外が発生する可能性があります</target>
        <note />
      </trans-unit>
      <trans-unit id="WRN_CallOnNonAgileField_Title">
        <source>Accessing a member on a field of a marshal-by-reference class may cause a runtime exception</source>
        <target state="translated">参照マーシャリング クラスのフィールドのメンバーにアクセスすると、ランタイム例外が発生する可能性があります</target>
        <note />
      </trans-unit>
      <trans-unit id="WRN_CallOnNonAgileField_Description">
        <source>This warning occurs when you try to call a method, property, or indexer on a member of a class that derives from MarshalByRefObject, and the member is a value type. Objects that inherit from MarshalByRefObject are typically intended to be marshaled by reference across an application domain. If any code ever attempts to directly access the value-type member of such an object across an application domain, a runtime exception will occur. To resolve the warning, first copy the member into a local variable and call the method on that variable.</source>
        <target state="translated">この警告は、MarshalByRefObject から派生したクラスのメンバーにあるメソッド、プロパティ、またはインデクサーを呼び出し、かつメンバーが値の型である場合に発生します。MarshalByRefObject から継承するオブジェクトは、通常はアプリケーション ドメイン間の参照によってマーシャリングされることになっています。コードがこのようなアプリケーション ドメイン間のオブジェクトの値の型のメンバーに直接アクセスすると、ランタイム例外が発生します。警告を解決するには、まずメンバーをローカル変数にコピーしてから、その変数でメソッドを呼び出します。</target>
        <note />
      </trans-unit>
      <trans-unit id="WRN_BadWarningNumber">
        <source>'{0}' is not a valid warning number</source>
        <target state="translated">'{0}' は有効な警告番号ではありません。</target>
        <note />
      </trans-unit>
      <trans-unit id="WRN_BadWarningNumber_Title">
        <source>Not a valid warning number</source>
        <target state="translated">無効な警告番号です</target>
        <note />
      </trans-unit>
      <trans-unit id="WRN_BadWarningNumber_Description">
        <source>A number that was passed to the #pragma warning preprocessor directive was not a valid warning number. Verify that the number represents a warning, not an error.</source>
        <target state="translated">#pragma 警告のプリプロセッサ ディレクティブに渡された番号は無効な警告番号です。番号がエラー番号ではなく警告番号を表していることを確認してください。</target>
        <note />
      </trans-unit>
      <trans-unit id="WRN_InvalidNumber">
        <source>Invalid number</source>
        <target state="translated">無効な数字です</target>
        <note />
      </trans-unit>
      <trans-unit id="WRN_InvalidNumber_Title">
        <source>Invalid number</source>
        <target state="translated">無効な数字です</target>
        <note />
      </trans-unit>
      <trans-unit id="WRN_FileNameTooLong">
        <source>Invalid filename specified for preprocessor directive. Filename is too long or not a valid filename.</source>
        <target state="translated">プリプロセッサ ディレクティブに対して無効なファイル名が指定されました。ファイル名は長すぎるか、または有効なファイル名ではありません。</target>
        <note />
      </trans-unit>
      <trans-unit id="WRN_FileNameTooLong_Title">
        <source>Invalid filename specified for preprocessor directive</source>
        <target state="translated">プリプロセッサ ディレクティブに対して無効なファイル名が指定されました</target>
        <note />
      </trans-unit>
      <trans-unit id="WRN_IllegalPPChecksum">
        <source>Invalid #pragma checksum syntax; should be #pragma checksum "filename" "{XXXXXXXX-XXXX-XXXX-XXXX-XXXXXXXXXXXX}" "XXXX..."</source>
        <target state="translated">無効な #pragma checksum 構文です。有効な #pragma checksum は、"filename" "{XXXXXXXX-XXXX-XXXX-XXXX-XXXXXXXXXXXX}" "XXXX..." です</target>
        <note />
      </trans-unit>
      <trans-unit id="WRN_IllegalPPChecksum_Title">
        <source>Invalid #pragma checksum syntax</source>
        <target state="translated">無効な #pragma チェックサム構文です</target>
        <note />
      </trans-unit>
      <trans-unit id="WRN_EndOfPPLineExpected">
        <source>Single-line comment or end-of-line expected</source>
        <target state="translated">単一行コメントか行の終わりが必要です。</target>
        <note />
      </trans-unit>
      <trans-unit id="WRN_EndOfPPLineExpected_Title">
        <source>Single-line comment or end-of-line expected after #pragma directive</source>
        <target state="translated">#pragma ディレクティブの後に、単一行コメントか行の終わりが必要です</target>
        <note />
      </trans-unit>
      <trans-unit id="WRN_ConflictingChecksum">
        <source>Different checksum values given for '{0}'</source>
        <target state="translated">'{0}' に異なるチェックサム値が指定されています。</target>
        <note />
      </trans-unit>
      <trans-unit id="WRN_ConflictingChecksum_Title">
        <source>Different #pragma checksum values given</source>
        <target state="translated">異なる #pragma チェックサム値が指定されています</target>
        <note />
      </trans-unit>
      <trans-unit id="WRN_InvalidAssemblyName">
        <source>Assembly reference '{0}' is invalid and cannot be resolved</source>
        <target state="translated">アセンブリ参照 '{0}' は無効であり、解決できません。</target>
        <note />
      </trans-unit>
      <trans-unit id="WRN_InvalidAssemblyName_Title">
        <source>Assembly reference is invalid and cannot be resolved</source>
        <target state="translated">アセンブリ参照が無効で、解決できません</target>
        <note />
      </trans-unit>
      <trans-unit id="WRN_InvalidAssemblyName_Description">
        <source>This warning indicates that an attribute, such as InternalsVisibleToAttribute, was not specified correctly.</source>
        <target state="translated">この警告は、InternalsVisibleToAttribute などの属性が正しく指定されていないことを示します。</target>
        <note />
      </trans-unit>
      <trans-unit id="WRN_UnifyReferenceMajMin">
        <source>Assuming assembly reference '{0}' used by '{1}' matches identity '{2}' of '{3}', you may need to supply runtime policy</source>
        <target state="translated">'{1}' によって使用されるアセンブリ参照 '{0}' が '{3}' の ID '{2}' と一致すると仮定して、実行時ポリシーを指定する必要がある可能性があります。</target>
        <note />
      </trans-unit>
      <trans-unit id="WRN_UnifyReferenceMajMin_Title">
        <source>Assuming assembly reference matches identity</source>
        <target state="translated">アセンブリ参照が ID と一致すると仮定します</target>
        <note />
      </trans-unit>
      <trans-unit id="WRN_UnifyReferenceMajMin_Description">
        <source>The two assemblies differ in release and/or version number. For unification to occur, you must specify directives in the application's .config file, and you must provide the correct strong name of an assembly.</source>
        <target state="translated">2 つのアセンブリはリリースまたはバージョン番号が異なります。統一するには、アプリケーションの .config ファイルにディレクティブを指定するとともに、アセンブリの厳密な名前を正しく付ける必要があります。</target>
        <note />
      </trans-unit>
      <trans-unit id="WRN_UnifyReferenceBldRev">
        <source>Assuming assembly reference '{0}' used by '{1}' matches identity '{2}' of '{3}', you may need to supply runtime policy</source>
        <target state="translated">'{1}' によって使用されるアセンブリ参照 '{0}' が '{3}' の ID '{2}' と一致すると仮定して、実行時ポリシーを指定する必要がある可能性があります。</target>
        <note />
      </trans-unit>
      <trans-unit id="WRN_UnifyReferenceBldRev_Title">
        <source>Assuming assembly reference matches identity</source>
        <target state="translated">アセンブリ参照が ID と一致すると仮定します</target>
        <note />
      </trans-unit>
      <trans-unit id="WRN_UnifyReferenceBldRev_Description">
        <source>The two assemblies differ in release and/or version number. For unification to occur, you must specify directives in the application's .config file, and you must provide the correct strong name of an assembly.</source>
        <target state="translated">2 つのアセンブリはリリースまたはバージョン番号が異なります。統一するには、アプリケーションの .config ファイルにディレクティブを指定するとともに、アセンブリの厳密な名前を正しく付ける必要があります。</target>
        <note />
      </trans-unit>
      <trans-unit id="ERR_DuplicateImport">
        <source>Multiple assemblies with equivalent identity have been imported: '{0}' and '{1}'. Remove one of the duplicate references.</source>
        <target state="translated">ID が同一の複数のアセンブリ ('{0}' と '{1}') がインポートされました。重複している参照の一方を削除します。</target>
        <note />
      </trans-unit>
      <trans-unit id="ERR_DuplicateImportSimple">
        <source>An assembly with the same simple name '{0}' has already been imported. Try removing one of the references (e.g. '{1}') or sign them to enable side-by-side.</source>
        <target state="translated">同じ簡易名 '{0}' でアセンブリが既にインポートされています。参照の 1 つ (例: '{1}') を削除するか、サイド バイ サイドを有効にするために署名してください。</target>
        <note />
      </trans-unit>
      <trans-unit id="ERR_AssemblyMatchBadVersion">
        <source>Assembly '{0}' with identity '{1}' uses '{2}' which has a higher version than referenced assembly '{3}' with identity '{4}'</source>
        <target state="translated">アセンブリ '{0}' (ID '{1}') は、参照されているアセンブリ '{3}' (ID '{4}') より新しいバージョンを含む '{2}' を使用します。</target>
        <note />
      </trans-unit>
      <trans-unit id="ERR_FixedNeedsLvalue">
        <source>Fixed size buffers can only be accessed through locals or fields</source>
        <target state="translated">固定サイズ バッファーには、ローカルまたはフィールドをとおしてのみアクセスできます</target>
        <note />
      </trans-unit>
      <trans-unit id="WRN_DuplicateTypeParamTag">
        <source>XML comment has a duplicate typeparam tag for '{0}'</source>
        <target state="translated">XML コメントで '{0}' の typeparam タグが重複しています。</target>
        <note />
      </trans-unit>
      <trans-unit id="WRN_DuplicateTypeParamTag_Title">
        <source>XML comment has a duplicate typeparam tag</source>
        <target state="translated">XML コメントで typeparam タグが重複しています</target>
        <note />
      </trans-unit>
      <trans-unit id="WRN_UnmatchedTypeParamTag">
        <source>XML comment has a typeparam tag for '{0}', but there is no type parameter by that name</source>
        <target state="translated">XML コメントには '{0}' の typeparam タグがありますが、その名前に相当するパラメーターはありません。</target>
        <note />
      </trans-unit>
      <trans-unit id="WRN_UnmatchedTypeParamTag_Title">
        <source>XML comment has a typeparam tag, but there is no type parameter by that name</source>
        <target state="translated">XML コメントに typeparam タグが存在しますが、その名前に相当する型パラメーターはありません</target>
        <note />
      </trans-unit>
      <trans-unit id="WRN_UnmatchedTypeParamRefTag">
        <source>XML comment on '{1}' has a typeparamref tag for '{0}', but there is no type parameter by that name</source>
        <target state="translated">'{1}' の XML コメントで、'{0}' の typeparamref タグがありますが、その名前に相当するパラメーターはありません。</target>
        <note />
      </trans-unit>
      <trans-unit id="WRN_UnmatchedTypeParamRefTag_Title">
        <source>XML comment has a typeparamref tag, but there is no type parameter by that name</source>
        <target state="translated">XML コメントに typeparamref タグが存在しますが、その名前に相当する型パラメーターはありません</target>
        <note />
      </trans-unit>
      <trans-unit id="WRN_MissingTypeParamTag">
        <source>Type parameter '{0}' has no matching typeparam tag in the XML comment on '{1}' (but other type parameters do)</source>
        <target state="translated">型パラメーター '{0}' には、対応する typeparam タグが '{1}' の XML コメントにありませんが、他の型パラメーターにはあります。</target>
        <note />
      </trans-unit>
      <trans-unit id="WRN_MissingTypeParamTag_Title">
        <source>Type parameter has no matching typeparam tag in the XML comment (but other type parameters do)</source>
        <target state="translated">型パラメーターには、対応する typeparam タグが XML コメントにありませんが、他の型パラメーターにはあります</target>
        <note />
      </trans-unit>
      <trans-unit id="ERR_CantChangeTypeOnOverride">
        <source>'{0}': type must be '{2}' to match overridden member '{1}'</source>
        <target state="translated">'{0}': オーバーライドされたメンバー '{1}' に対応するために、型は '{2}' でなければなりません。</target>
        <note />
      </trans-unit>
      <trans-unit id="ERR_DoNotUseFixedBufferAttr">
        <source>Do not use 'System.Runtime.CompilerServices.FixedBuffer' attribute. Use the 'fixed' field modifier instead.</source>
        <target state="translated">System.Runtime.CompilerServices.FixedBuffer' 属性を使用しないでください。'fixed' フィールド修飾子を使用してください。</target>
        <note />
      </trans-unit>
      <trans-unit id="WRN_AssignmentToSelf">
        <source>Assignment made to same variable; did you mean to assign something else?</source>
        <target state="translated">同じ変数に割り当てられました。他の変数に割り当てますか?</target>
        <note />
      </trans-unit>
      <trans-unit id="WRN_AssignmentToSelf_Title">
        <source>Assignment made to same variable</source>
        <target state="translated">同じ変数に割り当てられました</target>
        <note />
      </trans-unit>
      <trans-unit id="WRN_ComparisonToSelf">
        <source>Comparison made to same variable; did you mean to compare something else?</source>
        <target state="translated">同じ変数と比較されました。他の変数と比較しますか?</target>
        <note />
      </trans-unit>
      <trans-unit id="WRN_ComparisonToSelf_Title">
        <source>Comparison made to same variable</source>
        <target state="translated">同じ変数と比較されました</target>
        <note />
      </trans-unit>
      <trans-unit id="ERR_CantOpenWin32Res">
        <source>Error opening Win32 resource file '{0}' -- '{1}'</source>
        <target state="translated">Win32 リソース ファイル '{0}' を開く際にエラーが発生しました -- '{1}'</target>
        <note />
      </trans-unit>
      <trans-unit id="WRN_DotOnDefault">
        <source>Expression will always cause a System.NullReferenceException because the default value of '{0}' is null</source>
        <target state="translated">'{0}' の既定値が Null であるため、式は常に System.NullReferenceException になります。</target>
        <note />
      </trans-unit>
      <trans-unit id="WRN_DotOnDefault_Title">
        <source>Expression will always cause a System.NullReferenceException because the type's default value is null</source>
        <target state="translated">型の既定値が null であるため、式は常に System.NullReferenceException になります</target>
        <note />
      </trans-unit>
      <trans-unit id="ERR_NoMultipleInheritance">
        <source>Class '{0}' cannot have multiple base classes: '{1}' and '{2}'</source>
        <target state="translated">クラス '{0}' は複数の基底クラス ('{1}' と '{2}') を持つことができません。</target>
        <note />
      </trans-unit>
      <trans-unit id="ERR_BaseClassMustBeFirst">
        <source>Base class '{0}' must come before any interfaces</source>
        <target state="translated">基底クラス '{0}' は、すべてのインターフェイスより前に指定する必要があります。</target>
        <note />
      </trans-unit>
      <trans-unit id="WRN_BadXMLRefTypeVar">
        <source>XML comment has cref attribute '{0}' that refers to a type parameter</source>
        <target state="translated">XML コメントに型パラメーターを参照する cref 属性 '{0}' が指定されています。</target>
        <note />
      </trans-unit>
      <trans-unit id="WRN_BadXMLRefTypeVar_Title">
        <source>XML comment has cref attribute that refers to a type parameter</source>
        <target state="translated">XML コメントに型パラメーターを参照する cref 属性があります</target>
        <note />
      </trans-unit>
      <trans-unit id="ERR_FriendAssemblyBadArgs">
        <source>Friend assembly reference '{0}' is invalid. InternalsVisibleTo declarations cannot have a version, culture, public key token, or processor architecture specified.</source>
        <target state="translated">フレンド アセンブリ参照 '{0}' は無効です。InternalsVisibleTo 宣言にバージョン、カルチャ、公開キー トークン、またはプロセッサ属性を指定することはできません。</target>
        <note />
      </trans-unit>
      <trans-unit id="ERR_FriendAssemblySNReq">
        <source>Friend assembly reference '{0}' is invalid. Strong-name signed assemblies must specify a public key in their InternalsVisibleTo declarations.</source>
        <target state="translated">フレンド アセンブリ参照 '{0}' は無効です。厳密な名前の署名つきアセンブリはその InternalsVisibleTo 宣言内で公開キーを指定しなければなりません。</target>
        <note />
      </trans-unit>
      <trans-unit id="ERR_DelegateOnNullable">
        <source>Cannot bind delegate to '{0}' because it is a member of 'System.Nullable&lt;T&gt;'</source>
        <target state="translated">System.Nullable&lt;T&gt;' のメンバーであるため、デリゲートを '{0}' にバインドできません</target>
        <note />
      </trans-unit>
      <trans-unit id="ERR_BadCtorArgCount">
        <source>'{0}' does not contain a constructor that takes {1} arguments</source>
        <target state="translated">'{0}' には、引数 {1} を指定するコンストラクターは含まれていません。</target>
        <note />
      </trans-unit>
      <trans-unit id="ERR_GlobalAttributesNotFirst">
        <source>Assembly and module attributes must precede all other elements defined in a file except using clauses and extern alias declarations</source>
        <target state="translated">アセンブリ属性とモジュール属性は、句および extern エイリアス宣言を使用する場合を除き、ファイルで定義された他のすべての要素の前に指定しなければなりません。</target>
        <note />
      </trans-unit>
      <trans-unit id="ERR_ExpressionExpected">
        <source>Expected expression</source>
        <target state="translated">式が必要です。</target>
        <note />
      </trans-unit>
      <trans-unit id="ERR_InvalidSubsystemVersion">
        <source>Invalid version {0} for /subsystemversion. The version must be 6.02 or greater for ARM or AppContainerExe, and 4.00 or greater otherwise</source>
        <target state="translated">/subsystemversion のバージョン {0} は無効です。バージョンは、ARM または AppContainerExe の場合は 6.02 以上、それ以外の場合は 4.00 以上である必要があります。</target>
        <note />
      </trans-unit>
      <trans-unit id="ERR_InteropMethodWithBody">
        <source>Embedded interop method '{0}' contains a body.</source>
        <target state="translated">埋め込み相互運用メソッド '{0}' には本体が含まれます。</target>
        <note />
      </trans-unit>
      <trans-unit id="ERR_BadWarningLevel">
        <source>Warning level must be in the range 0-4</source>
        <target state="translated">警告レベルの範囲は 0-4 です。</target>
        <note />
      </trans-unit>
      <trans-unit id="ERR_BadDebugType">
        <source>Invalid option '{0}' for /debug; must be 'portable', 'embedded', 'full' or 'pdbonly'</source>
        <target state="translated">/debug のオプション '{0}' が無効です。'portable'、'embedded'、'full'、または 'pdbonly' を指定してください</target>
        <note />
      </trans-unit>
      <trans-unit id="ERR_BadResourceVis">
        <source>Invalid option '{0}'; Resource visibility must be either 'public' or 'private'</source>
        <target state="translated">無効なオプション '{0}' です。リソースの参照可能範囲は 'public' または 'private' でなければなりません。</target>
        <note />
      </trans-unit>
      <trans-unit id="ERR_DefaultValueTypeMustMatch">
        <source>The type of the argument to the DefaultParameterValue attribute must match the parameter type</source>
        <target state="translated">DefaultParameterValue 属性への引数の型は、パラメーター型と一致していることが必要です。</target>
        <note />
      </trans-unit>
      <trans-unit id="ERR_DefaultValueBadValueType">
        <source>Argument of type '{0}' is not applicable for the DefaultParameterValue attribute</source>
        <target state="translated">型 '{0}' の引数は DefaultParameterValue 属性には適用できません。</target>
        <note />
      </trans-unit>
      <trans-unit id="ERR_MemberAlreadyInitialized">
        <source>Duplicate initialization of member '{0}'</source>
        <target state="translated">メンバー '{0}' の初期化が重複しています。</target>
        <note />
      </trans-unit>
      <trans-unit id="ERR_MemberCannotBeInitialized">
        <source>Member '{0}' cannot be initialized. It is not a field or property.</source>
        <target state="translated">メンバー '{0}' はフィールドまたはプロパティではないため、初期化することはできません。</target>
        <note />
      </trans-unit>
      <trans-unit id="ERR_StaticMemberInObjectInitializer">
        <source>Static field or property '{0}' cannot be assigned in an object initializer</source>
        <target state="translated">静的フィールドまたはプロパティ '{0}' をオブジェクト初期化子に割り当てることはできません。</target>
        <note />
      </trans-unit>
      <trans-unit id="ERR_ReadonlyValueTypeInObjectInitializer">
        <source>Members of readonly field '{0}' of type '{1}' cannot be assigned with an object initializer because it is of a value type</source>
        <target state="translated">型 '{1}' の読み取り専用フィールド '{0}' のメンバーは、値の型であるため、オブジェクト初期化子と共に割り当てることはできません。</target>
        <note />
      </trans-unit>
      <trans-unit id="ERR_ValueTypePropertyInObjectInitializer">
        <source>Members of property '{0}' of type '{1}' cannot be assigned with an object initializer because it is of a value type</source>
        <target state="translated">型 '{1}' のプロパティ '{0}' のメンバーは、値の型であるため、オブジェクト初期化子と共に割り当てることはできません。</target>
        <note />
      </trans-unit>
      <trans-unit id="ERR_UnsafeTypeInObjectCreation">
        <source>Unsafe type '{0}' cannot be used in object creation</source>
        <target state="translated">安全でない型 '{0}' をオブジェクトの作成に使用することはできません。</target>
        <note />
      </trans-unit>
      <trans-unit id="ERR_EmptyElementInitializer">
        <source>Element initializer cannot be empty</source>
        <target state="translated">要素初期化子を空白にはできません</target>
        <note />
      </trans-unit>
      <trans-unit id="ERR_InitializerAddHasWrongSignature">
        <source>The best overloaded method match for '{0}' has wrong signature for the initializer element. The initializable Add must be an accessible instance method.</source>
        <target state="translated">'{0}' に最も適しているオーバーロード メソッドには、初期化子要素の正しくないシグネチャが含まれます。初期化可能な Add は、アクセス可能なインスタンス メソッドでなければなりません。</target>
        <note />
      </trans-unit>
      <trans-unit id="ERR_CollectionInitRequiresIEnumerable">
        <source>Cannot initialize type '{0}' with a collection initializer because it does not implement 'System.Collections.IEnumerable'</source>
        <target state="translated">System.Collections.IEnumerable' を実装していないため、型 '{0}' はコレクション初期化子で初期化することはできません。</target>
        <note />
      </trans-unit>
      <trans-unit id="ERR_CantSetWin32Manifest">
        <source>Error reading Win32 manifest file '{0}' -- '{1}'</source>
        <target state="translated">Win32 マニフェスト ファイル '{0}' を読み取り中にエラーが発生しました -- '{1}'</target>
        <note />
      </trans-unit>
      <trans-unit id="WRN_CantHaveManifestForModule">
        <source>Ignoring /win32manifest for module because it only applies to assemblies</source>
        <target state="translated">モジュールの /win32manifest は、アセンブリにのみ適用されるため、無視されます</target>
        <note />
      </trans-unit>
      <trans-unit id="WRN_CantHaveManifestForModule_Title">
        <source>Ignoring /win32manifest for module because it only applies to assemblies</source>
        <target state="translated">モジュールの /win32manifest は、アセンブリにのみ適用されるため、無視されます</target>
        <note />
      </trans-unit>
      <trans-unit id="ERR_BadInstanceArgType">
        <source>'{0}' does not contain a definition for '{1}' and the best extension method overload '{2}' requires a receiver of type '{3}'</source>
        <target state="translated">'{0}' に '{1}' の定義が含まれておらず、最も適している拡張メソッド オーバーロード '{2}' には '{3}' 型のレシーバーが必要です。</target>
        <note />
      </trans-unit>
      <trans-unit id="ERR_QueryDuplicateRangeVariable">
        <source>The range variable '{0}' has already been declared</source>
        <target state="translated">範囲変数 '{0}' は既に宣言されています。</target>
        <note />
      </trans-unit>
      <trans-unit id="ERR_QueryRangeVariableOverrides">
        <source>The range variable '{0}' conflicts with a previous declaration of '{0}'</source>
        <target state="translated">範囲変数 '{0}' が '{0}' の以前の宣言と競合しています。</target>
        <note />
      </trans-unit>
      <trans-unit id="ERR_QueryRangeVariableAssignedBadValue">
        <source>Cannot assign {0} to a range variable</source>
        <target state="translated">範囲変数に {0} を割り当てることができません。</target>
        <note />
      </trans-unit>
      <trans-unit id="ERR_QueryNoProviderCastable">
        <source>Could not find an implementation of the query pattern for source type '{0}'.  '{1}' not found.  Consider explicitly specifying the type of the range variable '{2}'.</source>
        <target state="translated">ソース型 '{0}' のクエリ パターンの実装が見つかりませんでした。'{1}' が見つかりません。範囲変数 '{2}'  の型を明示的に指定してください。</target>
        <note />
      </trans-unit>
      <trans-unit id="ERR_QueryNoProviderStandard">
        <source>Could not find an implementation of the query pattern for source type '{0}'.  '{1}' not found.  Are you missing a reference to 'System.Core.dll' or a using directive for 'System.Linq'?</source>
        <target state="translated">ソース型 '{0}' のクエリ パターンの実装が見つかりませんでした。'{1}' が見つかりません。'System.Core.dll' の参照または 'System.Linq' のディレクティブの使用が指定されていることを確認してください。</target>
        <note />
      </trans-unit>
      <trans-unit id="ERR_QueryNoProvider">
        <source>Could not find an implementation of the query pattern for source type '{0}'.  '{1}' not found.</source>
        <target state="translated">ソース型 '{0}' のクエリ パターンの実装が見つかりませんでした。'{1}' が見つかりません。</target>
        <note />
      </trans-unit>
      <trans-unit id="ERR_QueryOuterKey">
        <source>The name '{0}' is not in scope on the left side of 'equals'.  Consider swapping the expressions on either side of 'equals'.</source>
        <target state="translated">名前 '{0}' は 'equals' の左辺のスコープにありません。'equals' の両辺の式を交換してみてください。</target>
        <note />
      </trans-unit>
      <trans-unit id="ERR_QueryInnerKey">
        <source>The name '{0}' is not in scope on the right side of 'equals'.  Consider swapping the expressions on either side of 'equals'.</source>
        <target state="translated">名前 '{0}' は 'equals' の右辺のスコープにありません。'equals' の両辺の式を交換してみてください。</target>
        <note />
      </trans-unit>
      <trans-unit id="ERR_QueryOutRefRangeVariable">
        <source>Cannot pass the range variable '{0}' as an out or ref parameter</source>
        <target state="translated">範囲変数 '{0}' は out または ref パラメーターとして渡すことはできません。</target>
        <note />
      </trans-unit>
      <trans-unit id="ERR_QueryMultipleProviders">
        <source>Multiple implementations of the query pattern were found for source type '{0}'.  Ambiguous call to '{1}'.</source>
        <target state="translated">ソース型 '{0}' に対してクエリ パターンの複数の実装が見つかりました。'{1}' の呼び出しがあいまいです。</target>
        <note />
      </trans-unit>
      <trans-unit id="ERR_QueryTypeInferenceFailedMulti">
        <source>The type of one of the expressions in the {0} clause is incorrect.  Type inference failed in the call to '{1}'.</source>
        <target state="translated">{0} 句のいずれかの式の型が正しくありません。'{1}' の呼び出しで型を推論できませんでした。</target>
        <note />
      </trans-unit>
      <trans-unit id="ERR_QueryTypeInferenceFailed">
        <source>The type of the expression in the {0} clause is incorrect.  Type inference failed in the call to '{1}'.</source>
        <target state="translated">{0} 句の式の型が正しくありません。'{1}' の呼び出しで型を推論できませんでした。</target>
        <note />
      </trans-unit>
      <trans-unit id="ERR_QueryTypeInferenceFailedSelectMany">
        <source>An expression of type '{0}' is not allowed in a subsequent from clause in a query expression with source type '{1}'.  Type inference failed in the call to '{2}'.</source>
        <target state="translated">ソース型 '{1}' のクエリ式では後ろに続く from 句で型 '{0}' の式が許可されていません。'{2}' の呼び出しで型を推論できませんでした。</target>
        <note />
      </trans-unit>
      <trans-unit id="ERR_ExpressionTreeContainsPointerOp">
        <source>An expression tree may not contain an unsafe pointer operation</source>
        <target state="translated">式ツリーは、アンセーフ ポインター操作を含むことはできません</target>
        <note />
      </trans-unit>
      <trans-unit id="ERR_ExpressionTreeContainsAnonymousMethod">
        <source>An expression tree may not contain an anonymous method expression</source>
        <target state="translated">式ツリーは、匿名メソッド式を含むことはできません</target>
        <note />
      </trans-unit>
      <trans-unit id="ERR_AnonymousMethodToExpressionTree">
        <source>An anonymous method expression cannot be converted to an expression tree</source>
        <target state="translated">匿名メソッド式を式ツリーに変換することはできません</target>
        <note />
      </trans-unit>
      <trans-unit id="ERR_QueryRangeVariableReadOnly">
        <source>Range variable '{0}' cannot be assigned to -- it is read only</source>
        <target state="translated">範囲変数 '{0}' が割り当てられません -- 読み取り専用です。</target>
        <note />
      </trans-unit>
      <trans-unit id="ERR_QueryRangeVariableSameAsTypeParam">
        <source>The range variable '{0}' cannot have the same name as a method type parameter</source>
        <target state="translated">範囲変数 '{0}' は、メソッド型パラメーターと同じ名前を持つことができません。</target>
        <note />
      </trans-unit>
      <trans-unit id="ERR_TypeVarNotFoundRangeVariable">
        <source>The contextual keyword 'var' cannot be used in a range variable declaration</source>
        <target state="translated">コンテキスト キーワード 'var' は、範囲変数宣言では使用できません</target>
        <note />
      </trans-unit>
      <trans-unit id="ERR_BadArgTypesForCollectionAdd">
        <source>The best overloaded Add method '{0}' for the collection initializer has some invalid arguments</source>
        <target state="translated">コレクション初期化子に最も適しているオーバーロード Add メソッド '{0}' には無効な引数がいくつか含まれています</target>
        <note />
      </trans-unit>
      <trans-unit id="ERR_ByRefParameterInExpressionTree">
        <source>An expression tree lambda may not contain a ref, in or out parameter</source>
        <target state="translated">式ツリーのラムダは、ref、in、out パラメーターを含むことはできません</target>
        <note />
      </trans-unit>
      <trans-unit id="ERR_VarArgsInExpressionTree">
        <source>An expression tree lambda may not contain a method with variable arguments</source>
        <target state="translated">式ツリーのラムダは、可変引数があるメソッドを含むことはできません</target>
        <note />
      </trans-unit>
      <trans-unit id="ERR_MemGroupInExpressionTree">
        <source>An expression tree lambda may not contain a method group</source>
        <target state="translated">式ツリーのラムダには、メソッド グループを含めることはできません。</target>
        <note />
      </trans-unit>
      <trans-unit id="ERR_InitializerAddHasParamModifiers">
        <source>The best overloaded method match '{0}' for the collection initializer element cannot be used. Collection initializer 'Add' methods cannot have ref or out parameters.</source>
        <target state="translated">コレクション初期化子要素の '{0}' に最も適しているオーバーロード メソッドは使用できません。コレクション初期化子 'Add' メソッドには、ref パラメーターまたは out パラメーターを使用できません。</target>
        <note />
      </trans-unit>
      <trans-unit id="ERR_NonInvocableMemberCalled">
        <source>Non-invocable member '{0}' cannot be used like a method.</source>
        <target state="translated">実行不可能なメンバー '{0}' をメソッドのように使用することはできません。</target>
        <note />
      </trans-unit>
      <trans-unit id="WRN_MultipleRuntimeImplementationMatches">
        <source>Member '{0}' implements interface member '{1}' in type '{2}'. There are multiple matches for the interface member at run-time. It is implementation dependent which method will be called.</source>
        <target state="translated">メンバー '{0}' は、インターフェイス メンバー '{1}' を型 '{2}' で実装できません。実行時に一致するインターフェイス メンバーが複数あります。どのメソッドが呼び出されるかは実装に依存しています。</target>
        <note />
      </trans-unit>
      <trans-unit id="WRN_MultipleRuntimeImplementationMatches_Title">
        <source>Member implements interface member with multiple matches at run-time</source>
        <target state="translated">メンバーは、実行時に複数の一致があるインターフェイス メンバーを実装します</target>
        <note />
      </trans-unit>
      <trans-unit id="WRN_MultipleRuntimeImplementationMatches_Description">
        <source>This warning can be generated when two interface methods are differentiated only by whether a particular parameter is marked with ref or with out. It is best to change your code to avoid this warning because it is not obvious or guaranteed which method is called at runtime.

Although C# distinguishes between out and ref, the CLR sees them as the same. When deciding which method implements the interface, the CLR just picks one.

Give the compiler some way to differentiate the methods. For example, you can give them different names or provide an additional parameter on one of them.</source>
        <target state="translated">この警告は、2 つのインターフェイス メソッドが、特定のパラメーターが ref または out に設定されているかどうかのみで区別されている場合に生成されます。この警告を回避するには、コードを変更することが最善です。これは、実行時にどのメソッドが呼び出されるかが明確でないか、保証されていないためです。

C# では out と ref を区別しますが、CLR では同じと認識します。インターフェイスを実装するメソッドを決定する際、CLR がどちらか 1 つを選択します。

コンパイラにメソッドを区別する方法を与えます。たとえば、メソッドに異なる名前を付けたり、1 つのメソッドに追加のパラメーターを設けるなどです。</target>
        <note />
      </trans-unit>
      <trans-unit id="WRN_MultipleRuntimeOverrideMatches">
        <source>Member '{1}' overrides '{0}'. There are multiple override candidates at run-time. It is implementation dependent which method will be called.</source>
        <target state="translated">メンバー '{1}' は '{0}' をオーバーライドします。実行時にオーバーライドされる可能性のある候補は複数あります。どのメソッドが呼び出されるかは実装に依存しています。</target>
        <note />
      </trans-unit>
      <trans-unit id="WRN_MultipleRuntimeOverrideMatches_Title">
        <source>Member overrides base member with multiple override candidates at run-time</source>
        <target state="translated">メンバーは、実行時に複数のオーバーライド候補がある基本メンバーをオーバーライドします</target>
        <note />
      </trans-unit>
      <trans-unit id="ERR_ObjectOrCollectionInitializerWithDelegateCreation">
        <source>Object and collection initializer expressions may not be applied to a delegate creation expression</source>
        <target state="translated">オブジェクトとコレクションの初期化子式は、デリゲートの作成式には適用できません</target>
        <note />
      </trans-unit>
      <trans-unit id="ERR_InvalidConstantDeclarationType">
        <source>'{0}' is of type '{1}'. The type specified in a constant declaration must be sbyte, byte, short, ushort, int, uint, long, ulong, char, float, double, decimal, bool, string, an enum-type, or a reference-type.</source>
        <target state="translated">'{0}' は型 '{1}' です。定数宣言で指定される型は sbyte、byte、short、ushort、int、uint、long、ulong、char、float、double、decimal、bool、string、列挙型、または参照型でなければなりません。</target>
        <note />
      </trans-unit>
      <trans-unit id="ERR_FileNotFound">
        <source>Source file '{0}' could not be found.</source>
        <target state="translated">ソース ファイル '{0}' が見つかりませんでした。</target>
        <note />
      </trans-unit>
      <trans-unit id="WRN_FileAlreadyIncluded">
        <source>Source file '{0}' specified multiple times</source>
        <target state="translated">ソース ファイル '{0}' が複数回指定されました。</target>
        <note />
      </trans-unit>
      <trans-unit id="WRN_FileAlreadyIncluded_Title">
        <source>Source file specified multiple times</source>
        <target state="translated">ソース ファイルが複数回指定されました</target>
        <note />
      </trans-unit>
      <trans-unit id="ERR_NoFileSpec">
        <source>Missing file specification for '{0}' option</source>
        <target state="translated">'{0}' オプションのファイルが指定されていません。</target>
        <note />
      </trans-unit>
      <trans-unit id="ERR_SwitchNeedsString">
        <source>Command-line syntax error: Missing '{0}' for '{1}' option</source>
        <target state="translated">コマンドラインの構文エラー: オプション '{1}' の '{0}' がありません。</target>
        <note />
      </trans-unit>
      <trans-unit id="ERR_BadSwitch">
        <source>Unrecognized option: '{0}'</source>
        <target state="translated">認識されないオプション:'{0}'</target>
        <note />
      </trans-unit>
      <trans-unit id="WRN_NoSources">
        <source>No source files specified.</source>
        <target state="translated">ソース ファイルが指定されていません。</target>
        <note />
      </trans-unit>
      <trans-unit id="WRN_NoSources_Title">
        <source>No source files specified</source>
        <target state="translated">ソース ファイルが指定されていません</target>
        <note />
      </trans-unit>
      <trans-unit id="ERR_ExpectedSingleScript">
        <source>Expected a script (.csx file) but none specified</source>
        <target state="translated">スクリプト (.csx ファイル) が必要ですが、指定されていません</target>
        <note />
      </trans-unit>
      <trans-unit id="ERR_OpenResponseFile">
        <source>Error opening response file '{0}'</source>
        <target state="translated">応答ファイル '{0}' を開いているときにエラーが発生しました。</target>
        <note />
      </trans-unit>
      <trans-unit id="ERR_CantOpenFileWrite">
        <source>Cannot open '{0}' for writing -- '{1}'</source>
        <target state="translated">ファイル '{0}' を開いて書き込むことができません -- '{1}'</target>
        <note />
      </trans-unit>
      <trans-unit id="ERR_BadBaseNumber">
        <source>Invalid image base number '{0}'</source>
        <target state="translated">イメージの基数 '{0}' が無効です。</target>
        <note />
      </trans-unit>
      <trans-unit id="ERR_BinaryFile">
        <source>'{0}' is a binary file instead of a text file</source>
        <target state="translated">'{0}' はテキスト ファイルではなくバイナリ ファイルです。</target>
        <note />
      </trans-unit>
      <trans-unit id="FTL_BadCodepage">
        <source>Code page '{0}' is invalid or not installed</source>
        <target state="translated">コード ページ '{0}' は無効か、インストールされていません。</target>
        <note />
      </trans-unit>
      <trans-unit id="FTL_BadChecksumAlgorithm">
        <source>Algorithm '{0}' is not supported</source>
        <target state="translated">アルゴリズム '{0}' はサポートされていません</target>
        <note />
      </trans-unit>
      <trans-unit id="ERR_NoMainOnDLL">
        <source>Cannot specify /main if building a module or library</source>
        <target state="translated">モジュールまたはライブラリをビルドする場合は /main を指定できません。</target>
        <note />
      </trans-unit>
      <trans-unit id="FTL_InvalidTarget">
        <source>Invalid target type for /target: must specify 'exe', 'winexe', 'library', or 'module'</source>
        <target state="translated">/target のターゲット型が無効です。'exe'、'winexe'、'library'、または 'module' のいずれかを指定してください。</target>
        <note />
      </trans-unit>
      <trans-unit id="WRN_NoConfigNotOnCommandLine">
        <source>Ignoring /noconfig option because it was specified in a response file</source>
        <target state="translated">応答ファイルで指定されているため、/noconfig オプションを無視します</target>
        <note />
      </trans-unit>
      <trans-unit id="WRN_NoConfigNotOnCommandLine_Title">
        <source>Ignoring /noconfig option because it was specified in a response file</source>
        <target state="translated">応答ファイルで指定されているため、/noconfig オプションを無視します</target>
        <note />
      </trans-unit>
      <trans-unit id="ERR_InvalidFileAlignment">
        <source>Invalid file section alignment '{0}'</source>
        <target state="translated">'{0}' は無効なファイル セクションの配置です。</target>
        <note />
      </trans-unit>
      <trans-unit id="ERR_InvalidOutputName">
        <source>Invalid output name: {0}</source>
        <target state="translated">無効な出力名: {0}</target>
        <note />
      </trans-unit>
      <trans-unit id="ERR_InvalidDebugInformationFormat">
        <source>Invalid debug information format: {0}</source>
        <target state="translated">無効なデバッグ情報の形式: {0}</target>
        <note />
      </trans-unit>
      <trans-unit id="ERR_LegacyObjectIdSyntax">
        <source>'id#' syntax is no longer supported. Use '$id' instead.</source>
        <target state="translated">'id#' 構文はサポートされなくなりました。'$id' を使用してください。</target>
        <note />
      </trans-unit>
      <trans-unit id="WRN_DefineIdentifierRequired">
        <source>Invalid name for a preprocessing symbol; '{0}' is not a valid identifier</source>
        <target state="translated">前処理シンボルの名前が無効です。'{0}' は有効な識別子ではありません</target>
        <note />
      </trans-unit>
      <trans-unit id="WRN_DefineIdentifierRequired_Title">
        <source>Invalid name for a preprocessing symbol; not a valid identifier</source>
        <target state="translated">前処理シンボルの名前が無効です。有効な識別子ではありません</target>
        <note />
      </trans-unit>
      <trans-unit id="FTL_OutputFileExists">
        <source>Cannot create short filename '{0}' when a long filename with the same short filename already exists</source>
        <target state="translated">同じ短いファイル名を使用している長いファイル名が既に存在するとき、短いファイル名 '{0}' を作成することはできません。</target>
        <note />
      </trans-unit>
      <trans-unit id="ERR_OneAliasPerReference">
        <source>A /reference option that declares an extern alias can only have one filename. To specify multiple aliases or filenames, use multiple /reference options.</source>
        <target state="translated">extern エイリアスを宣言する /reference オプションにはファイル名が 1 つだけ指定できます。複数のエイリアスまたはファイル名を指定するには、複数の /reference オプションを使用してください。</target>
        <note />
      </trans-unit>
      <trans-unit id="ERR_SwitchNeedsNumber">
        <source>Command-line syntax error: Missing ':&lt;number&gt;' for '{0}' option</source>
        <target state="translated">コマンドラインの構文エラー: オプション '{0}' の ':&lt;number&gt;' がありません。</target>
        <note />
      </trans-unit>
      <trans-unit id="ERR_MissingDebugSwitch">
        <source>The /pdb option requires that the /debug option also be used</source>
        <target state="translated">/pdb オプションでは、/debug オプションも使用する必要があります</target>
        <note />
      </trans-unit>
      <trans-unit id="ERR_ComRefCallInExpressionTree">
        <source>An expression tree lambda may not contain a COM call with ref omitted on arguments</source>
        <target state="translated">式ツリーのラムダには、引数で ref を省略した COM 呼び出しを含めることはできません</target>
        <note />
      </trans-unit>
      <trans-unit id="ERR_InvalidFormatForGuidForOption">
        <source>Command-line syntax error: Invalid Guid format '{0}' for option '{1}'</source>
        <target state="translated">コマンドラインの構文エラー: オプション '{1}' の GUID 形式 '{0}' が無効です。</target>
        <note />
      </trans-unit>
      <trans-unit id="ERR_MissingGuidForOption">
        <source>Command-line syntax error: Missing Guid for option '{1}'</source>
        <target state="translated">コマンドラインの構文エラー: オプション '{1}' の GUID がありません。</target>
        <note />
      </trans-unit>
      <trans-unit id="WRN_CLS_NoVarArgs">
        <source>Methods with variable arguments are not CLS-compliant</source>
        <target state="translated">可変個の引数を持つメソッドは CLS に準拠していません</target>
        <note />
      </trans-unit>
      <trans-unit id="WRN_CLS_NoVarArgs_Title">
        <source>Methods with variable arguments are not CLS-compliant</source>
        <target state="translated">可変個の引数を持つメソッドは CLS に準拠していません</target>
        <note />
      </trans-unit>
      <trans-unit id="WRN_CLS_BadArgType">
        <source>Argument type '{0}' is not CLS-compliant</source>
        <target state="translated">引数型 '{0}' は CLS に準拠していません。</target>
        <note />
      </trans-unit>
      <trans-unit id="WRN_CLS_BadArgType_Title">
        <source>Argument type is not CLS-compliant</source>
        <target state="translated">引数型は CLS に準拠していません</target>
        <note />
      </trans-unit>
      <trans-unit id="WRN_CLS_BadReturnType">
        <source>Return type of '{0}' is not CLS-compliant</source>
        <target state="translated">'{0}' の戻り値の型は CLS に準拠していません。</target>
        <note />
      </trans-unit>
      <trans-unit id="WRN_CLS_BadReturnType_Title">
        <source>Return type is not CLS-compliant</source>
        <target state="translated">戻り値の型は CLS に準拠していません</target>
        <note />
      </trans-unit>
      <trans-unit id="WRN_CLS_BadFieldPropType">
        <source>Type of '{0}' is not CLS-compliant</source>
        <target state="translated">'{0}' の型は CLS に準拠していません。</target>
        <note />
      </trans-unit>
      <trans-unit id="WRN_CLS_BadFieldPropType_Title">
        <source>Type is not CLS-compliant</source>
        <target state="translated">型が CLS に準拠していません</target>
        <note />
      </trans-unit>
      <trans-unit id="WRN_CLS_BadFieldPropType_Description">
        <source>A public, protected, or protected internal variable must be of a type that is compliant with the Common Language Specification (CLS).</source>
        <target state="translated">public、protected、または protected internal 変数は、共通言語仕様 (CLS) に準拠した型である必要があります。</target>
        <note />
      </trans-unit>
      <trans-unit id="WRN_CLS_BadIdentifierCase">
        <source>Identifier '{0}' differing only in case is not CLS-compliant</source>
        <target state="translated">大文字、小文字の違いのみの識別子 '{0}' は CLS に準拠していません。</target>
        <note />
      </trans-unit>
      <trans-unit id="WRN_CLS_BadIdentifierCase_Title">
        <source>Identifier differing only in case is not CLS-compliant</source>
        <target state="translated">大文字、小文字の違いのみの識別子は CLS に準拠していません</target>
        <note />
      </trans-unit>
      <trans-unit id="WRN_CLS_OverloadRefOut">
        <source>Overloaded method '{0}' differing only in ref or out, or in array rank, is not CLS-compliant</source>
        <target state="translated">ref、out、または配列のランクのみが異なるオーバーロード メソッド '{0}' は、CLS に準拠していません</target>
        <note />
      </trans-unit>
      <trans-unit id="WRN_CLS_OverloadRefOut_Title">
        <source>Overloaded method differing only in ref or out, or in array rank, is not CLS-compliant</source>
        <target state="translated">ref、out、または配列のランクのみが異なるオーバーロード メソッドは、CLS に準拠していません</target>
        <note />
      </trans-unit>
      <trans-unit id="WRN_CLS_OverloadUnnamed">
        <source>Overloaded method '{0}' differing only by unnamed array types is not CLS-compliant</source>
        <target state="translated">名前のない配列型のみが異なるオーバーロードされたメソッド '{0}' は、CLS に準拠していません。</target>
        <note />
      </trans-unit>
      <trans-unit id="WRN_CLS_OverloadUnnamed_Title">
        <source>Overloaded method differing only by unnamed array types is not CLS-compliant</source>
        <target state="translated">名前のない配列型のみが異なるオーバーロード メソッドは CLS に準拠していません</target>
        <note />
      </trans-unit>
      <trans-unit id="WRN_CLS_OverloadUnnamed_Description">
        <source>This error occurs if you have an overloaded method that takes a jagged array and the only difference between the method signatures is the element type of the array. To avoid this error, consider using a rectangular array rather than a jagged array; use an additional parameter to disambiguate the function call; rename one or more of the overloaded methods; or, if CLS Compliance is not needed, remove the CLSCompliantAttribute attribute.</source>
        <target state="translated">このエラーは、ジャグ配列を受け取るオーバーロード メソッドがあり、かつメソッドのシグネチャの唯一の違いが配列の要素型である場合に発生します。このエラーを回避するには、ジャグ配列ではなく四角形配列の使用を検討するか、追加のパラメーターを使用して関数呼び出しを明確にするか、1 つ以上のオーバーロードされたメソッドの名前を変更するか、または、CLS 準拠が不要の場合は CLSCompliantAttribute 属性を削除します。</target>
        <note />
      </trans-unit>
      <trans-unit id="WRN_CLS_BadIdentifier">
        <source>Identifier '{0}' is not CLS-compliant</source>
        <target state="translated">識別子 '{0}' は CLS に準拠していません。</target>
        <note />
      </trans-unit>
      <trans-unit id="WRN_CLS_BadIdentifier_Title">
        <source>Identifier is not CLS-compliant</source>
        <target state="translated">識別子が CLS に準拠していません</target>
        <note />
      </trans-unit>
      <trans-unit id="WRN_CLS_BadBase">
        <source>'{0}': base type '{1}' is not CLS-compliant</source>
        <target state="translated">'{0}': 基本型 '{1}' は CLS に準拠していません。</target>
        <note />
      </trans-unit>
      <trans-unit id="WRN_CLS_BadBase_Title">
        <source>Base type is not CLS-compliant</source>
        <target state="translated">基本型は CLS に準拠していません</target>
        <note />
      </trans-unit>
      <trans-unit id="WRN_CLS_BadBase_Description">
        <source>A base type was marked as not having to be compliant with the Common Language Specification (CLS) in an assembly that was marked as being CLS compliant. Either remove the attribute that specifies the assembly is CLS compliant or remove the attribute that indicates the type is not CLS compliant.</source>
        <target state="translated">基本型は、共通言語仕様 (CLS) 準拠であるとしたアセンブリで CLS への準拠が不要であると設定されました。アセンブリが CLS 準拠であると指定する属性を削除するか、型が CLS 準拠ではないことを示す属性を削除してください。</target>
        <note />
      </trans-unit>
      <trans-unit id="WRN_CLS_BadInterfaceMember">
        <source>'{0}': CLS-compliant interfaces must have only CLS-compliant members</source>
        <target state="translated">'{0}': CLS 準拠のインターフェイスは CLS 準拠メンバーのみを含まなければなりません。</target>
        <note />
      </trans-unit>
      <trans-unit id="WRN_CLS_BadInterfaceMember_Title">
        <source>CLS-compliant interfaces must have only CLS-compliant members</source>
        <target state="translated">CLS 準拠のインターフェイスは CLS 準拠のメンバーのみを持つ必要があります</target>
        <note />
      </trans-unit>
      <trans-unit id="WRN_CLS_NoAbstractMembers">
        <source>'{0}': only CLS-compliant members can be abstract</source>
        <target state="translated">'{0}': 抽象化できるのは CLS 準拠メンバーのみです</target>
        <note />
      </trans-unit>
      <trans-unit id="WRN_CLS_NoAbstractMembers_Title">
        <source>Only CLS-compliant members can be abstract</source>
        <target state="translated">抽象化できるのは CLS 準拠メンバーのみです</target>
        <note />
      </trans-unit>
      <trans-unit id="WRN_CLS_NotOnModules">
        <source>You must specify the CLSCompliant attribute on the assembly, not the module, to enable CLS compliance checking</source>
        <target state="translated">CLS コンプライアンス チェックのためにモジュールではなく、アセンブリに CLSCompliant 属性を指定してください</target>
        <note />
      </trans-unit>
      <trans-unit id="WRN_CLS_NotOnModules_Title">
        <source>You must specify the CLSCompliant attribute on the assembly, not the module, to enable CLS compliance checking</source>
        <target state="translated">CLS コンプライアンス チェックのためにモジュールではなく、アセンブリに CLSCompliant 属性を指定してください</target>
        <note />
      </trans-unit>
      <trans-unit id="WRN_CLS_ModuleMissingCLS">
        <source>Added modules must be marked with the CLSCompliant attribute to match the assembly</source>
        <target state="translated">追加されたモジュールは、アセンブリに一致するように CLSCompliant 属性と共に設定されなければなりません</target>
        <note />
      </trans-unit>
      <trans-unit id="WRN_CLS_ModuleMissingCLS_Title">
        <source>Added modules must be marked with the CLSCompliant attribute to match the assembly</source>
        <target state="translated">追加されたモジュールは、アセンブリに一致するように CLSCompliant 属性と共に設定されなければなりません</target>
        <note />
      </trans-unit>
      <trans-unit id="WRN_CLS_AssemblyNotCLS">
        <source>'{0}' cannot be marked as CLS-compliant because the assembly does not have a CLSCompliant attribute</source>
        <target state="translated">アセンブリには属性 CLSCompliant がないため、'{0}' を CLS 準拠として設定できません。</target>
        <note />
      </trans-unit>
      <trans-unit id="WRN_CLS_AssemblyNotCLS_Title">
        <source>Type or member cannot be marked as CLS-compliant because the assembly does not have a CLSCompliant attribute</source>
        <target state="translated">アセンブリに CLSCompliant 属性がないため、型またはメンバーは CLS 準拠として設定できません</target>
        <note />
      </trans-unit>
      <trans-unit id="WRN_CLS_BadAttributeType">
        <source>'{0}' has no accessible constructors which use only CLS-compliant types</source>
        <target state="translated">'{0}' は CLS 準拠型のみを使用するコンストラクターにアクセスできません。</target>
        <note />
      </trans-unit>
      <trans-unit id="WRN_CLS_BadAttributeType_Title">
        <source>Type has no accessible constructors which use only CLS-compliant types</source>
        <target state="translated">型には、CLS 準拠型のみを使用する、アクセス可能なコンストラクターがありません</target>
        <note />
      </trans-unit>
      <trans-unit id="WRN_CLS_ArrayArgumentToAttribute">
        <source>Arrays as attribute arguments is not CLS-compliant</source>
        <target state="translated">属性の引数としての配列は CLS 準拠ではありません</target>
        <note />
      </trans-unit>
      <trans-unit id="WRN_CLS_ArrayArgumentToAttribute_Title">
        <source>Arrays as attribute arguments is not CLS-compliant</source>
        <target state="translated">属性の引数としての配列は CLS 準拠ではありません</target>
        <note />
      </trans-unit>
      <trans-unit id="WRN_CLS_NotOnModules2">
        <source>You cannot specify the CLSCompliant attribute on a module that differs from the CLSCompliant attribute on the assembly</source>
        <target state="translated">アセンブリの CLSCompliant 属性と異なるモジュールの CLSCompliant 属性は指定できません</target>
        <note />
      </trans-unit>
      <trans-unit id="WRN_CLS_NotOnModules2_Title">
        <source>You cannot specify the CLSCompliant attribute on a module that differs from the CLSCompliant attribute on the assembly</source>
        <target state="translated">アセンブリの CLSCompliant 属性と異なるモジュールの CLSCompliant 属性は指定できません</target>
        <note />
      </trans-unit>
      <trans-unit id="WRN_CLS_IllegalTrueInFalse">
        <source>'{0}' cannot be marked as CLS-compliant because it is a member of non-CLS-compliant type '{1}'</source>
        <target state="translated">'{0}' は CLS に準拠していない型 '{1}' のメンバーであるため、CLS 準拠として設定できません。</target>
        <note />
      </trans-unit>
      <trans-unit id="WRN_CLS_IllegalTrueInFalse_Title">
        <source>Type cannot be marked as CLS-compliant because it is a member of non-CLS-compliant type</source>
        <target state="translated">型は CLS に準拠していない型のメンバーになっているため、CLS 準拠として設定できません</target>
        <note />
      </trans-unit>
      <trans-unit id="WRN_CLS_MeaninglessOnPrivateType">
        <source>CLS compliance checking will not be performed on '{0}' because it is not visible from outside this assembly</source>
        <target state="translated">'{0}' はこのアセンブリの外から認識できないため、CLS 準拠の確認は実行されません。</target>
        <note />
      </trans-unit>
      <trans-unit id="WRN_CLS_MeaninglessOnPrivateType_Title">
        <source>CLS compliance checking will not be performed because it is not visible from outside this assembly</source>
        <target state="translated">CLS 準拠の確認は、このアセンブリの外から認識できないため実行されません</target>
        <note />
      </trans-unit>
      <trans-unit id="WRN_CLS_AssemblyNotCLS2">
        <source>'{0}' does not need a CLSCompliant attribute because the assembly does not have a CLSCompliant attribute</source>
        <target state="translated">アセンブリには属性 CLSCompliant がないため、'{0}' に属性 CLSCompliant は不要です。</target>
        <note />
      </trans-unit>
      <trans-unit id="WRN_CLS_AssemblyNotCLS2_Title">
        <source>Type or member does not need a CLSCompliant attribute because the assembly does not have a CLSCompliant attribute</source>
        <target state="translated">アセンブリに CLSCompliant 属性がないため、型またはメンバーには CLSCompliant 属性は不要です</target>
        <note />
      </trans-unit>
      <trans-unit id="WRN_CLS_MeaninglessOnParam">
        <source>CLSCompliant attribute has no meaning when applied to parameters. Try putting it on the method instead.</source>
        <target state="translated">CLSCompliant 属性は、パラメーターに適用されても意味がありません。メソッドに適用してください。</target>
        <note />
      </trans-unit>
      <trans-unit id="WRN_CLS_MeaninglessOnParam_Title">
        <source>CLSCompliant attribute has no meaning when applied to parameters</source>
        <target state="translated">CLSCompliant 属性は、パラメーターに適用しても意味がありません</target>
        <note />
      </trans-unit>
      <trans-unit id="WRN_CLS_MeaninglessOnReturn">
        <source>CLSCompliant attribute has no meaning when applied to return types. Try putting it on the method instead.</source>
        <target state="translated">CLSCompliant 属性は、戻り値の型に適用されても意味がありません。メソッドに適用してください。</target>
        <note />
      </trans-unit>
      <trans-unit id="WRN_CLS_MeaninglessOnReturn_Title">
        <source>CLSCompliant attribute has no meaning when applied to return types</source>
        <target state="translated">CLSCompliant 属性は、戻り値の型に適用しても意味がありません</target>
        <note />
      </trans-unit>
      <trans-unit id="WRN_CLS_BadTypeVar">
        <source>Constraint type '{0}' is not CLS-compliant</source>
        <target state="translated">制約型 '{0}' は CLS に準拠していません。</target>
        <note />
      </trans-unit>
      <trans-unit id="WRN_CLS_BadTypeVar_Title">
        <source>Constraint type is not CLS-compliant</source>
        <target state="translated">制約型が CLS に準拠していません</target>
        <note />
      </trans-unit>
      <trans-unit id="WRN_CLS_VolatileField">
        <source>CLS-compliant field '{0}' cannot be volatile</source>
        <target state="translated">CLS 準拠フィールド '{0}' を volatile にすることはできません。</target>
        <note />
      </trans-unit>
      <trans-unit id="WRN_CLS_VolatileField_Title">
        <source>CLS-compliant field cannot be volatile</source>
        <target state="translated">CLS 準拠フィールドを volatile にすることはできません</target>
        <note />
      </trans-unit>
      <trans-unit id="WRN_CLS_BadInterface">
        <source>'{0}' is not CLS-compliant because base interface '{1}' is not CLS-compliant</source>
        <target state="translated">基底インターフェイス '{1}' が CLS 準拠でないため、'{0}' は CLS に準拠していません</target>
        <note />
      </trans-unit>
      <trans-unit id="WRN_CLS_BadInterface_Title">
        <source>Type is not CLS-compliant because base interface is not CLS-compliant</source>
        <target state="translated">基底インターフェイスが CLS に準拠していないため、型は CLS に準拠していません</target>
        <note />
      </trans-unit>
      <trans-unit id="ERR_BadAwaitArg">
        <source>'await' requires that the type {0} have a suitable GetAwaiter method</source>
        <target state="translated">'await' では、型 {0} に適切な GetAwaiter メソッドがあることが必要です</target>
        <note />
      </trans-unit>
      <trans-unit id="ERR_BadAwaitArgIntrinsic">
        <source>Cannot await '{0}'</source>
        <target state="translated">'{0}' を待機することができません</target>
        <note />
      </trans-unit>
      <trans-unit id="ERR_BadAwaiterPattern">
        <source>'await' requires that the return type '{0}' of '{1}.GetAwaiter()' have suitable IsCompleted, OnCompleted, and GetResult members, and implement INotifyCompletion or ICriticalNotifyCompletion</source>
        <target state="translated">'await' では、'{1}.GetAwaiter()' の戻り値の型 '{0}' に適切な IsCompleted、OnCompleted、GetResult メンバーがあり、INotifyCompletion または ICriticalNotifyCompletion を実装する必要があります。</target>
        <note />
      </trans-unit>
      <trans-unit id="ERR_BadAwaitArg_NeedSystem">
        <source>'await' requires that the type '{0}' have a suitable GetAwaiter method. Are you missing a using directive for 'System'?</source>
        <target state="translated">'await' では、型 '{0}' に適切な GetAwaiter メソッドが必要です。'System' に使用中のディレクティブは指定されていますか?</target>
        <note />
      </trans-unit>
      <trans-unit id="ERR_BadAwaitArgVoidCall">
        <source>Cannot await 'void'</source>
        <target state="translated">'void' を待機することができません</target>
        <note />
      </trans-unit>
      <trans-unit id="ERR_BadAwaitAsIdentifier">
        <source>'await' cannot be used as an identifier within an async method or lambda expression</source>
        <target state="translated">非同期メソッドまたはラムダ式の内部で 'await' を識別子として使用することはできません。</target>
        <note />
      </trans-unit>
      <trans-unit id="ERR_DoesntImplementAwaitInterface">
        <source>'{0}' does not implement '{1}'</source>
        <target state="translated">'{0}' は '{1}' を実装しません。</target>
        <note />
      </trans-unit>
      <trans-unit id="ERR_TaskRetNoObjectRequired">
        <source>Since '{0}' is an async method that returns 'Task', a return keyword must not be followed by an object expression. Did you intend to return 'Task&lt;T&gt;'?</source>
        <target state="translated">'{0}' は 'Task' を返す非同期メソッドであるため、キーワード return の後にオブジェクト式を指定することはできません。'Task&lt;T&gt;' を返すメソッドを指定したつもりでしたか?</target>
        <note />
      </trans-unit>
      <trans-unit id="ERR_BadAsyncReturn">
        <source>The return type of an async method must be void, Task or Task&lt;T&gt;</source>
        <target state="translated">非同期メソッドの戻り値の型は、void、Task、または Task&lt;T&gt; であることが必要です</target>
        <note />
      </trans-unit>
      <trans-unit id="ERR_CantReturnVoid">
        <source>Cannot return an expression of type 'void'</source>
        <target state="translated">'void' 型の式を返すことはできません</target>
        <note />
      </trans-unit>
      <trans-unit id="ERR_VarargsAsync">
        <source>__arglist is not allowed in the parameter list of async methods</source>
        <target state="translated">__arglist は、非同期メソッドのパラメーター リストに含めることはできません。</target>
        <note />
      </trans-unit>
      <trans-unit id="ERR_ByRefTypeAndAwait">
        <source>'await' cannot be used in an expression containing the type '{0}'</source>
        <target state="translated">'await' は、型 '{0}' を含む式では使用できません</target>
        <note />
      </trans-unit>
      <trans-unit id="ERR_UnsafeAsyncArgType">
        <source>Async methods cannot have unsafe parameters or return types</source>
        <target state="translated">非同期メソッドのパラメーターまたは戻り値の型をアンセーフにすることはできません。</target>
        <note />
      </trans-unit>
      <trans-unit id="ERR_BadAsyncArgType">
        <source>Async methods cannot have ref, in or out parameters</source>
        <target state="translated">非同期メソッドには ref、in、out パラメーターを指定できません。</target>
        <note />
      </trans-unit>
      <trans-unit id="ERR_BadAwaitWithoutAsync">
        <source>The 'await' operator can only be used when contained within a method or lambda expression marked with the 'async' modifier</source>
        <target state="translated">'await' 演算子は、'async' 修飾子が指定されているメソッドまたはラムダ式に含まれている場合にのみ使用できます</target>
        <note />
      </trans-unit>
      <trans-unit id="ERR_BadAwaitWithoutAsyncLambda">
        <source>The 'await' operator can only be used within an async {0}. Consider marking this {0} with the 'async' modifier.</source>
        <target state="translated">'await' 演算子は、非同期の {0} でのみ使用できます。この {0} を 'async' 修飾子でマークすることを検討してください。</target>
        <note />
      </trans-unit>
      <trans-unit id="ERR_BadAwaitWithoutAsyncMethod">
        <source>The 'await' operator can only be used within an async method. Consider marking this method with the 'async' modifier and changing its return type to 'Task&lt;{0}&gt;'.</source>
        <target state="translated">'await' 演算子は、非同期メソッド内でのみ使用できます。このメソッドを 'async' 修飾子でマークし、戻り値の型を 'Task&lt;{0}&gt;' に変更することを検討してください。</target>
        <note />
      </trans-unit>
      <trans-unit id="ERR_BadAwaitWithoutVoidAsyncMethod">
        <source>The 'await' operator can only be used within an async method. Consider marking this method with the 'async' modifier and changing its return type to 'Task'.</source>
        <target state="translated">'await' 演算子は、非同期メソッド内でのみ使用できます。このメソッドに 'async' 修飾子を指定し、戻り値の型を 'Task' に変更することを検討してください。</target>
        <note />
      </trans-unit>
      <trans-unit id="ERR_BadAwaitInFinally">
        <source>Cannot await in the body of a finally clause</source>
        <target state="translated">finally 句の本体で待機することはできません。</target>
        <note />
      </trans-unit>
      <trans-unit id="ERR_BadAwaitInCatch">
        <source>Cannot await in a catch clause</source>
        <target state="translated">catch 句を待機することはできません。</target>
        <note />
      </trans-unit>
      <trans-unit id="ERR_BadAwaitInCatchFilter">
        <source>Cannot await in the filter expression of a catch clause</source>
        <target state="translated">catch 句のフィルター式を待機することはできません。</target>
        <note />
      </trans-unit>
      <trans-unit id="ERR_BadAwaitInLock">
        <source>Cannot await in the body of a lock statement</source>
        <target state="translated">lock ステートメントの本体で待機することはできません。</target>
        <note />
      </trans-unit>
      <trans-unit id="ERR_BadAwaitInStaticVariableInitializer">
        <source>The 'await' operator cannot be used in a static script variable initializer.</source>
        <target state="translated">'await' 演算子は、静的なスクリプト変数初期化子では使用できません。</target>
        <note />
      </trans-unit>
      <trans-unit id="ERR_AwaitInUnsafeContext">
        <source>Cannot await in an unsafe context</source>
        <target state="translated">unsafe コンテキストで待機することはできません。</target>
        <note />
      </trans-unit>
      <trans-unit id="ERR_BadAsyncLacksBody">
        <source>The 'async' modifier can only be used in methods that have a body.</source>
        <target state="translated">'async' 修飾子は、本体があるメソッドでのみ使用できます。</target>
        <note />
      </trans-unit>
      <trans-unit id="ERR_BadSpecialByRefLocal">
        <source>Parameters or locals of type '{0}' cannot be declared in async methods or lambda expressions.</source>
        <target state="translated">'{0}' 型のパラメーターまたはローカルは、非同期メソッドまたはラムダ式で宣言することができません。</target>
        <note />
      </trans-unit>
      <trans-unit id="ERR_BadSpecialByRefIterator">
        <source>foreach statement cannot operate on enumerators of type '{0}' in async or iterator methods because '{0}' is a ref struct.</source>
        <target state="translated">'{0}' は ref 構造体であるため、非同期または反復子のメソッド内で型 '{0}' の列挙子に対して foreach ステートメントは機能しません。</target>
        <note />
      </trans-unit>
      <trans-unit id="ERR_SecurityCriticalOrSecuritySafeCriticalOnAsync">
        <source>Security attribute '{0}' cannot be applied to an Async method.</source>
        <target state="translated">セキュリティ属性 '{0}' を非同期メソッドに適用することはできません。</target>
        <note />
      </trans-unit>
      <trans-unit id="ERR_SecurityCriticalOrSecuritySafeCriticalOnAsyncInClassOrStruct">
        <source>Async methods are not allowed in an Interface, Class, or Structure which has the 'SecurityCritical' or 'SecuritySafeCritical' attribute.</source>
        <target state="translated">非同期メソッドは、'SecurityCritical' または 'SecuritySafeCritical' 属性を持つインターフェイス、クラス、または構造体では許可されていません。</target>
        <note />
      </trans-unit>
      <trans-unit id="ERR_BadAwaitInQuery">
        <source>The 'await' operator may only be used in a query expression within the first collection expression of the initial 'from' clause or within the collection expression of a 'join' clause</source>
        <target state="translated">'await' 演算子は、最初の 'from' 句の最初のコレクション式、または 'join' 句のコレクション式に含まれるクエリ式でのみ使用できます。</target>
        <note />
      </trans-unit>
      <trans-unit id="WRN_AsyncLacksAwaits">
        <source>This async method lacks 'await' operators and will run synchronously. Consider using the 'await' operator to await non-blocking API calls, or 'await Task.Run(...)' to do CPU-bound work on a background thread.</source>
        <target state="translated">この非同期メソッドには 'await' 演算子がないため、同期的に実行されます。'await' 演算子を使用して非ブロッキング API 呼び出しを待機するか、'await Task.Run(...)' を使用してバックグラウンドのスレッドに対して CPU 主体の処理を実行することを検討してください。</target>
        <note />
      </trans-unit>
      <trans-unit id="WRN_AsyncLacksAwaits_Title">
        <source>Async method lacks 'await' operators and will run synchronously</source>
        <target state="translated">非同期メソッドは、'await' 演算子がないため、同期的に実行されます</target>
        <note />
      </trans-unit>
      <trans-unit id="WRN_UnobservedAwaitableExpression">
        <source>Because this call is not awaited, execution of the current method continues before the call is completed. Consider applying the 'await' operator to the result of the call.</source>
        <target state="translated">この呼び出しを待たないため、現在のメソッドの実行は、呼び出しが完了するまで続行します。呼び出しの結果に 'await' 演算子を適用することを検討してください。</target>
        <note />
      </trans-unit>
      <trans-unit id="WRN_UnobservedAwaitableExpression_Title">
        <source>Because this call is not awaited, execution of the current method continues before the call is completed</source>
        <target state="translated">この呼び出しは待機されなかったため、現在のメソッドの実行は呼び出しの完了を待たずに続行されます</target>
        <note />
      </trans-unit>
      <trans-unit id="WRN_UnobservedAwaitableExpression_Description">
        <source>The current method calls an async method that returns a Task or a Task&lt;TResult&gt; and doesn't apply the await operator to the result. The call to the async method starts an asynchronous task. However, because no await operator is applied, the program continues without waiting for the task to complete. In most cases, that behavior isn't what you expect. Usually other aspects of the calling method depend on the results of the call or, minimally, the called method is expected to complete before you return from the method that contains the call.

An equally important issue is what happens to exceptions that are raised in the called async method. An exception that's raised in a method that returns a Task or Task&lt;TResult&gt; is stored in the returned task. If you don't await the task or explicitly check for exceptions, the exception is lost. If you await the task, its exception is rethrown.

As a best practice, you should always await the call.

You should consider suppressing the warning only if you're sure that you don't want to wait for the asynchronous call to complete and that the called method won't raise any exceptions. In that case, you can suppress the warning by assigning the task result of the call to a variable.</source>
        <target state="translated">現在のメソッドでは、Task または Task&lt;TResult&gt; を返す非同期メソッドを呼び出すため、await 演算子は結果に適用されません。非同期メソッドの呼び出しにより、非同期タスクが開始されます。しかし、await 演算子が適用されないため、プログラムはタスクが完了するのを待たずに継続されます。ほとんどの場合、この動作は期待されているものではありません。通常、呼び出しているメソッドの他のアスペクトは呼び出し結果に依存します。または最低限でも、呼び出されたメソッドは、呼び出しを含んでいるメソッドから復帰する前に完了していることが必要とされます。

同様に重要な問題として、呼び出された非同期メソッドでどんな例外が発生するかということがあります。Task または Task&lt;TResult&gt; を返すメソッドで発生した例外は、返されたタスクに保管されます。タスクを待機しないか例外を明示的にチェックしない場合、例外は失われます。タスクを待機する場合、例外は再スローされます。

ベスト プラクティスとして、常に呼び出しを待機するようにしてください。

警告を表示しないことを考慮するのは、非同期の呼び出しの完了の待機を行う必要がなく、呼び出されたメソッドが例外を起こさないことが確実な場合だけにしてください。その場合、呼び出しのタスク結果を変数に割り当てて、警告を表示しないようにできます。</target>
        <note />
      </trans-unit>
      <trans-unit id="ERR_SynchronizedAsyncMethod">
        <source>'MethodImplOptions.Synchronized' cannot be applied to an async method</source>
        <target state="translated">'MethodImplOptions.Synchronized' は、非同期メソッドに適用できません。</target>
        <note />
      </trans-unit>
      <trans-unit id="ERR_NoConversionForCallerLineNumberParam">
        <source>CallerLineNumberAttribute cannot be applied because there are no standard conversions from type '{0}' to type '{1}'</source>
        <target state="translated">型 '{0}' を型 '{1}' に変換する標準変換が存在しないため、CallerLineNumberAttribute を適用することはできません。</target>
        <note />
      </trans-unit>
      <trans-unit id="ERR_NoConversionForCallerFilePathParam">
        <source>CallerFilePathAttribute cannot be applied because there are no standard conversions from type '{0}' to type '{1}'</source>
        <target state="translated">型 '{0}' を型 '{1}' に変換する標準変換が存在しないため、CallerFilePathAttribute を適用することはできません。</target>
        <note />
      </trans-unit>
      <trans-unit id="ERR_NoConversionForCallerMemberNameParam">
        <source>CallerMemberNameAttribute cannot be applied because there are no standard conversions from type '{0}' to type '{1}'</source>
        <target state="translated">型 '{0}' を型 '{1}' に変換する標準変換が存在しないため、CallerMemberNameAttribute を適用することはできません。</target>
        <note />
      </trans-unit>
      <trans-unit id="ERR_BadCallerLineNumberParamWithoutDefaultValue">
        <source>The CallerLineNumberAttribute may only be applied to parameters with default values</source>
        <target state="translated">CallerLineNumberAttribute は、既定値を含むパラメーターにのみ適用できます。</target>
        <note />
      </trans-unit>
      <trans-unit id="ERR_BadCallerFilePathParamWithoutDefaultValue">
        <source>The CallerFilePathAttribute may only be applied to parameters with default values</source>
        <target state="translated">CallerFilePathAttribute は、既定値を含むパラメーターにのみ適用できます。</target>
        <note />
      </trans-unit>
      <trans-unit id="ERR_BadCallerMemberNameParamWithoutDefaultValue">
        <source>The CallerMemberNameAttribute may only be applied to parameters with default values</source>
        <target state="translated">CallerMemberNameAttribute は、既定値を含むパラメーターにのみ適用できます。</target>
        <note />
      </trans-unit>
      <trans-unit id="WRN_CallerLineNumberParamForUnconsumedLocation">
        <source>The CallerLineNumberAttribute applied to parameter '{0}' will have no effect because it applies to a member that is used in contexts that do not allow optional arguments</source>
        <target state="translated">パラメーター '{0}' に適用された CallerLineNumberAttribute は、省略可能な引数を許可しないコンテキストで使用されるメンバーに適用されるため無効となります。</target>
        <note />
      </trans-unit>
      <trans-unit id="WRN_CallerLineNumberParamForUnconsumedLocation_Title">
        <source>The CallerLineNumberAttribute will have no effect because it applies to a member that is used in contexts that do not allow optional arguments</source>
        <target state="translated">CallerLineNumberAttribute は、オプションの引数を許可していないコンテキストで使用されるメンバーに適用されるため、効果がありません</target>
        <note />
      </trans-unit>
      <trans-unit id="WRN_CallerFilePathParamForUnconsumedLocation">
        <source>The CallerFilePathAttribute applied to parameter '{0}' will have no effect because it applies to a member that is used in contexts that do not allow optional arguments</source>
        <target state="translated">オプションの引数が許可されないコンテキストで使用されるメンバーに適用されるため、パラメーター '{0}' に適用された CallerFilePathAttribute は無効になります</target>
        <note />
      </trans-unit>
      <trans-unit id="WRN_CallerFilePathParamForUnconsumedLocation_Title">
        <source>The CallerFilePathAttribute will have no effect because it applies to a member that is used in contexts that do not allow optional arguments</source>
        <target state="translated">オプションの引数が許可されないコンテキストで使用されるメンバーに適用されるため、CallerFilePathAttribute は無効になります</target>
        <note />
      </trans-unit>
      <trans-unit id="WRN_CallerMemberNameParamForUnconsumedLocation">
        <source>The CallerMemberNameAttribute applied to parameter '{0}' will have no effect because it applies to a member that is used in contexts that do not allow optional arguments</source>
        <target state="translated">パラメーター '{0}' に適用された CallerMemberNameAttribute は、省略可能な引数を許可しないコンテキストで使用されるメンバーに適用されるため無効となります。</target>
        <note />
      </trans-unit>
      <trans-unit id="WRN_CallerMemberNameParamForUnconsumedLocation_Title">
        <source>The CallerMemberNameAttribute will have no effect because it applies to a member that is used in contexts that do not allow optional arguments</source>
        <target state="translated">CallerMemberNameAttribute は、オプションの引数を許可していないコンテキストで使用されるメンバーに適用されるため、効果がありません</target>
        <note />
      </trans-unit>
      <trans-unit id="ERR_NoEntryPoint">
        <source>Program does not contain a static 'Main' method suitable for an entry point</source>
        <target state="translated">プログラムは、エントリ ポイントに適切な静的 'Main' メソッドを含んでいません。</target>
        <note />
      </trans-unit>
      <trans-unit id="ERR_ArrayInitializerIncorrectLength">
        <source>An array initializer of length '{0}' is expected</source>
        <target state="translated">長さが '{0}' の配列初期化子が必要です。</target>
        <note />
      </trans-unit>
      <trans-unit id="ERR_ArrayInitializerExpected">
        <source>A nested array initializer is expected</source>
        <target state="translated">入れ子になった配列初期化子が必要です</target>
        <note />
      </trans-unit>
      <trans-unit id="ERR_IllegalVarianceSyntax">
        <source>Invalid variance modifier. Only interface and delegate type parameters can be specified as variant.</source>
        <target state="translated">無効な分散修飾子です。バリアントとして指定できるのは、インターフェイスおよびデリゲートの型パラメーターだけです。</target>
        <note />
      </trans-unit>
      <trans-unit id="ERR_UnexpectedAliasedName">
        <source>Unexpected use of an aliased name</source>
        <target state="translated">エイリアス名の予期しない使用方法です。</target>
        <note />
      </trans-unit>
      <trans-unit id="ERR_UnexpectedGenericName">
        <source>Unexpected use of a generic name</source>
        <target state="translated">ジェネリック名の予期しない使用方法です。</target>
        <note />
      </trans-unit>
      <trans-unit id="ERR_UnexpectedUnboundGenericName">
        <source>Unexpected use of an unbound generic name</source>
        <target state="translated">バインドされていないジェネリック名の予期しない使用方法です。</target>
        <note />
      </trans-unit>
      <trans-unit id="ERR_GlobalStatement">
        <source>Expressions and statements can only occur in a method body</source>
        <target state="translated">式とステートメントはメソッドの本体でのみ発生します。</target>
        <note />
      </trans-unit>
      <trans-unit id="ERR_NamedArgumentForArray">
        <source>An array access may not have a named argument specifier</source>
        <target state="translated">配列のアクセスには名前付き引数の指定子を指定できません</target>
        <note />
      </trans-unit>
      <trans-unit id="ERR_NotYetImplementedInRoslyn">
        <source>This language feature ('{0}') is not yet implemented.</source>
        <target state="translated">この言語機能 ('{0}') はまだ実装されていません。</target>
        <note />
      </trans-unit>
      <trans-unit id="ERR_DefaultValueNotAllowed">
        <source>Default values are not valid in this context.</source>
        <target state="translated">このコンテキストでは、既定値は無効です。</target>
        <note />
      </trans-unit>
      <trans-unit id="ERR_CantOpenIcon">
        <source>Error opening icon file {0} -- {1}</source>
        <target state="translated">アイコン ファイル {0} を開く際にエラーが発生しました -- {1}</target>
        <note />
      </trans-unit>
      <trans-unit id="ERR_CantOpenWin32Manifest">
        <source>Error opening Win32 manifest file {0} -- {1}</source>
        <target state="translated">Win32 マニフェスト ファイル {0} を開く際にエラーが発生しました -- {1}</target>
        <note />
      </trans-unit>
      <trans-unit id="ERR_ErrorBuildingWin32Resources">
        <source>Error building Win32 resources -- {0}</source>
        <target state="translated">Win32 リソースのビルド中にエラーが発生しました -- {0}</target>
        <note />
      </trans-unit>
      <trans-unit id="ERR_DefaultValueBeforeRequiredValue">
        <source>Optional parameters must appear after all required parameters</source>
        <target state="translated">省略可能なパラメーターはすべての必須パラメーターの後で指定する必要があります</target>
        <note />
      </trans-unit>
      <trans-unit id="ERR_ExplicitImplCollisionOnRefOut">
        <source>Cannot inherit interface '{0}' with the specified type parameters because it causes method '{1}' to contain overloads which differ only on ref and out</source>
        <target state="translated">メソッド '{1}' が ref と out のみ異なるオーバーロードを含むようになるため、指定された型パラメーターではインターフェイス '{0}' を継承できません。</target>
        <note />
      </trans-unit>
      <trans-unit id="ERR_PartialWrongTypeParamsVariance">
        <source>Partial declarations of '{0}' must have the same type parameter names and variance modifiers in the same order</source>
        <target state="translated">'{0}' の partial 宣言では、同じ型パラメーター名と分散修飾子を同じ順序で指定しなければなりません。</target>
        <note />
      </trans-unit>
      <trans-unit id="ERR_UnexpectedVariance">
        <source>Invalid variance: The type parameter '{1}' must be {3} valid on '{0}'. '{1}' is {2}.</source>
        <target state="translated">分散が無効です: 型のパラメーター '{1}' は '{0}' で有効な {3} である必要があります。'{1}' は {2} です。</target>
        <note />
      </trans-unit>
      <trans-unit id="ERR_DeriveFromDynamic">
        <source>'{0}': cannot derive from the dynamic type</source>
        <target state="translated">'{0}': 動的な型から派生することはできません。</target>
        <note />
      </trans-unit>
      <trans-unit id="ERR_DeriveFromConstructedDynamic">
        <source>'{0}': cannot implement a dynamic interface '{1}'</source>
        <target state="translated">'{0}': 動的インターフェイス '{1}' を実装できません。</target>
        <note />
      </trans-unit>
      <trans-unit id="ERR_DynamicTypeAsBound">
        <source>Constraint cannot be the dynamic type</source>
        <target state="translated">制約を動的な型にすることはできません</target>
        <note />
      </trans-unit>
      <trans-unit id="ERR_ConstructedDynamicTypeAsBound">
        <source>Constraint cannot be a dynamic type '{0}'</source>
        <target state="translated">制約は動的な型 '{0}' にすることはできません</target>
        <note />
      </trans-unit>
      <trans-unit id="ERR_DynamicRequiredTypesMissing">
        <source>One or more types required to compile a dynamic expression cannot be found. Are you missing a reference?</source>
        <target state="translated">動的な式のコンパイルに必要な 1 つ以上の型が見つかりません。参照が指定されていることを確認してください。</target>
        <note />
      </trans-unit>
      <trans-unit id="ERR_MetadataNameTooLong">
        <source>Name '{0}' exceeds the maximum length allowed in metadata.</source>
        <target state="translated">名前 '{0}' が、メタデータで許可されている最大文字数を超えています。</target>
        <note />
      </trans-unit>
      <trans-unit id="ERR_AttributesNotAllowed">
        <source>Attributes are not valid in this context.</source>
        <target state="translated">属性は、このコンテキストでは無効です。</target>
        <note />
      </trans-unit>
      <trans-unit id="ERR_ExternAliasNotAllowed">
        <source>'extern alias' is not valid in this context</source>
        <target state="translated">このコンテキストでは 'extern エイリアス' は無効です。</target>
        <note />
      </trans-unit>
      <trans-unit id="WRN_IsDynamicIsConfusing">
        <source>Using '{0}' to test compatibility with '{1}' is essentially identical to testing compatibility with '{2}' and will succeed for all non-null values</source>
        <target state="translated">'{1}' との互換性をテストするために '{0}' を使用することは、'{2}' との互換性をテストすることと実質的に同じであり、null 以外のすべての値で成功します</target>
        <note />
      </trans-unit>
      <trans-unit id="WRN_IsDynamicIsConfusing_Title">
        <source>Using 'is' to test compatibility with 'dynamic' is essentially identical to testing compatibility with 'Object'</source>
        <target state="translated">'is' を 'dynamic' との互換性をテストするために使用することは、'Object' との互換性をテストすることと実質的に同じです</target>
        <note />
      </trans-unit>
      <trans-unit id="ERR_YieldNotAllowedInScript">
        <source>Cannot use 'yield' in top-level script code</source>
        <target state="translated">最上位のスクリプト コードで 'yield' を使用することはできません</target>
        <note />
      </trans-unit>
      <trans-unit id="ERR_NamespaceNotAllowedInScript">
        <source>Cannot declare namespace in script code</source>
        <target state="translated">スクリプト コードで名前空間を宣言することはできません</target>
        <note />
      </trans-unit>
      <trans-unit id="ERR_GlobalAttributesNotAllowed">
        <source>Assembly and module attributes are not allowed in this context</source>
        <target state="translated">アセンブリ属性とモジュール属性は、このコンテキストでは許可されていません。</target>
        <note />
      </trans-unit>
      <trans-unit id="ERR_InvalidDelegateType">
        <source>Delegate '{0}' has no invoke method or an invoke method with a return type or parameter types that are not supported.</source>
        <target state="translated">デリゲート '{0}' には invoke メソッドがないか、サポートされていない戻り値の型またはパラメーター型の invoke メソッドがあります。</target>
        <note />
      </trans-unit>
      <trans-unit id="WRN_MainIgnored">
        <source>The entry point of the program is global script code; ignoring '{0}' entry point.</source>
        <target state="translated">プログラムのエントリ ポイントは、グローバル スクリプト コードです。エントリ ポイント '{0}' を無視します。</target>
        <note />
      </trans-unit>
      <trans-unit id="WRN_MainIgnored_Title">
        <source>The entry point of the program is global script code; ignoring entry point</source>
        <target state="translated">プログラムのエントリ ポイントは、グローバル スクリプト コードです。エントリ ポイントを無視します</target>
        <note />
      </trans-unit>
      <trans-unit id="ERR_StaticInAsOrIs">
        <source>The second operand of an 'is' or 'as' operator may not be static type '{0}'</source>
        <target state="translated">'is' または 'as' 演算子の 2 番目のオペランドはスタティック型 '{0}' にすることはできません。</target>
        <note />
      </trans-unit>
      <trans-unit id="ERR_BadVisEventType">
        <source>Inconsistent accessibility: event type '{1}' is less accessible than event '{0}'</source>
        <target state="translated">アクセシビリティに一貫性がありません。イベント型 '{1}' のアクセシビリティはイベント '{0}' よりも低く設定されています。</target>
        <note />
      </trans-unit>
      <trans-unit id="ERR_NamedArgumentSpecificationBeforeFixedArgument">
        <source>Named argument specifications must appear after all fixed arguments have been specified. Please use language version {0} or greater to allow non-trailing named arguments.</source>
        <target state="translated">名前付き引数は、すべての固定引数を指定した後に指定する必要があります。末尾以外の名前付き引数を許可するには、言語バージョン {0} 以上を使用してください。</target>
        <note />
      </trans-unit>
      <trans-unit id="ERR_NamedArgumentSpecificationBeforeFixedArgumentInDynamicInvocation">
        <source>Named argument specifications must appear after all fixed arguments have been specified in a dynamic invocation.</source>
        <target state="translated">動的呼び出しでは、すべての固定引数を指定した後に名前付き引数を指定する必要があります。</target>
        <note />
      </trans-unit>
      <trans-unit id="ERR_BadNamedArgument">
        <source>The best overload for '{0}' does not have a parameter named '{1}'</source>
        <target state="translated">'{0}' に最も適しているオーバーロードには '{1}' という名前のパラメーターがありません</target>
        <note />
      </trans-unit>
      <trans-unit id="ERR_BadNamedArgumentForDelegateInvoke">
        <source>The delegate '{0}' does not have a parameter named '{1}'</source>
        <target state="translated">デリゲート '{0}' には '{1}' という名前のパラメーターがありません</target>
        <note />
      </trans-unit>
      <trans-unit id="ERR_DuplicateNamedArgument">
        <source>Named argument '{0}' cannot be specified multiple times</source>
        <target state="translated">'{0}' という名前付き引数が複数指定されました</target>
        <note />
      </trans-unit>
      <trans-unit id="ERR_NamedArgumentUsedInPositional">
        <source>Named argument '{0}' specifies a parameter for which a positional argument has already been given</source>
        <target state="translated">名前付き引数 '{0}' は、位置引数が既に指定されているパラメーターを指定します</target>
        <note />
      </trans-unit>
      <trans-unit id="ERR_BadNonTrailingNamedArgument">
        <source>Named argument '{0}' is used out-of-position but is followed by an unnamed argument</source>
        <target state="translated">名前付き引数 '{0}' の場所が正しくありません。後ろに名前なし引数があります</target>
        <note />
      </trans-unit>
      <trans-unit id="ERR_DefaultValueUsedWithAttributes">
        <source>Cannot specify default parameter value in conjunction with DefaultParameterAttribute or OptionalAttribute</source>
        <target state="translated">DefaultParameterAttribute または OptionalAttribute と共に既定パラメーター値を指定することはできません</target>
        <note />
      </trans-unit>
      <trans-unit id="ERR_DefaultValueMustBeConstant">
        <source>Default parameter value for '{0}' must be a compile-time constant</source>
        <target state="translated">'{0}' の既定のパラメーター値は、コンパイル時の定数である必要があります。</target>
        <note />
      </trans-unit>
      <trans-unit id="ERR_RefOutDefaultValue">
        <source>A ref or out parameter cannot have a default value</source>
        <target state="translated">ref パラメーターまたは out パラメーターには既定値を指定できません</target>
        <note />
      </trans-unit>
      <trans-unit id="ERR_DefaultValueForExtensionParameter">
        <source>Cannot specify a default value for the 'this' parameter</source>
        <target state="translated">'this' パラメーターには既定値を指定できません</target>
        <note />
      </trans-unit>
      <trans-unit id="ERR_DefaultValueForParamsParameter">
        <source>Cannot specify a default value for a parameter array</source>
        <target state="translated">パラメーター配列には既定値を指定できません</target>
        <note />
      </trans-unit>
      <trans-unit id="ERR_NoConversionForDefaultParam">
        <source>A value of type '{0}' cannot be used as a default parameter because there are no standard conversions to type '{1}'</source>
        <target state="translated">型 '{1}' への標準変換が存在しないため、型 '{0}' の値を既定のパラメーターとして使用できません。</target>
        <note />
      </trans-unit>
      <trans-unit id="ERR_NoConversionForNubDefaultParam">
        <source>A value of type '{0}' cannot be used as default parameter for nullable parameter '{1}' because '{0}' is not a simple type</source>
        <target state="translated">'{0}' は単純型ではないため、型 '{0}' の値を Null 許容パラメーター '{1}' の既定のパラメーターとして使用することはできません。</target>
        <note />
      </trans-unit>
      <trans-unit id="ERR_NotNullRefDefaultParameter">
        <source>'{0}' is of type '{1}'. A default parameter value of a reference type other than string can only be initialized with null</source>
        <target state="translated">'{0}' の型は '{1}' です。文字列以外の参照型の既定のパラメーター値は null でのみ初期化できます。</target>
        <note />
      </trans-unit>
      <trans-unit id="WRN_DefaultValueForUnconsumedLocation">
        <source>The default value specified for parameter '{0}' will have no effect because it applies to a member that is used in contexts that do not allow optional arguments</source>
        <target state="translated">パラメーター '{0}' に対して指定されている既定値は、省略可能な引数を許可しないコンテキストで使用されるメンバーに適用されるため無効となります。</target>
        <note />
      </trans-unit>
      <trans-unit id="WRN_DefaultValueForUnconsumedLocation_Title">
        <source>The default value specified will have no effect because it applies to a member that is used in contexts that do not allow optional arguments</source>
        <target state="translated">指定されている既定値は、省略可能な引数を許可しないコンテキストで使用されるメンバーに適用されるため、効果がありません</target>
        <note />
      </trans-unit>
      <trans-unit id="ERR_PublicKeyFileFailure">
        <source>Error signing output with public key from file '{0}' -- {1}</source>
        <target state="translated">ファイル '{0}' から公開キーで出力に署名する際にエラーが発生しました -- {1}</target>
        <note />
      </trans-unit>
      <trans-unit id="ERR_PublicKeyContainerFailure">
        <source>Error signing output with public key from container '{0}' -- {1}</source>
        <target state="translated">コンテナー '{0}' から公開キーで出力に署名する際にエラーが発生しました -- {1}</target>
        <note />
      </trans-unit>
      <trans-unit id="ERR_BadDynamicTypeof">
        <source>The typeof operator cannot be used on the dynamic type</source>
        <target state="translated">動的な型では typeof 演算子を使用できません</target>
        <note />
      </trans-unit>
      <trans-unit id="ERR_ExpressionTreeContainsDynamicOperation">
        <source>An expression tree may not contain a dynamic operation</source>
        <target state="translated">式ツリーに動的な操作を含めることはできません</target>
        <note />
      </trans-unit>
      <trans-unit id="ERR_BadAsyncExpressionTree">
        <source>Async lambda expressions cannot be converted to expression trees</source>
        <target state="translated">非同期ラムダ式を式ツリーに変換することはできません。</target>
        <note />
      </trans-unit>
      <trans-unit id="ERR_DynamicAttributeMissing">
        <source>Cannot define a class or member that utilizes 'dynamic' because the compiler required type '{0}' cannot be found. Are you missing a reference?</source>
        <target state="translated">コンパイラの必須型 '{0}' が見つからないため、'dynamic' を利用するクラスまたはメンバーを定義できません。参照が指定されていることを確認してください。</target>
        <note />
      </trans-unit>
      <trans-unit id="ERR_CannotPassNullForFriendAssembly">
        <source>Cannot pass null for friend assembly name</source>
        <target state="translated">フレンド アセンブリ名に null を渡すことはできません</target>
        <note />
      </trans-unit>
      <trans-unit id="ERR_SignButNoPrivateKey">
        <source>Key file '{0}' is missing the private key needed for signing</source>
        <target state="translated">署名に必要な、キー ファイル '{0}' のプライベート キーがありません。</target>
        <note />
      </trans-unit>
      <trans-unit id="ERR_PublicSignButNoKey">
        <source>Public signing was specified and requires a public key, but no public key was specified.</source>
        <target state="translated">公開署名が指定され、公開キーを必要としますが、公開キーは指定されていません。</target>
        <note />
      </trans-unit>
      <trans-unit id="ERR_PublicSignNetModule">
        <source>Public signing is not supported for netmodules.</source>
        <target state="translated">netmodule では公開署名はサポートされていません。</target>
        <note />
      </trans-unit>
      <trans-unit id="WRN_DelaySignButNoKey">
        <source>Delay signing was specified and requires a public key, but no public key was specified</source>
        <target state="translated">遅延署名が指定されたため、公開キーが必要ですが、公開キーが指定されませんでした</target>
        <note />
      </trans-unit>
      <trans-unit id="WRN_DelaySignButNoKey_Title">
        <source>Delay signing was specified and requires a public key, but no public key was specified</source>
        <target state="translated">遅延署名が指定されたため、公開キーが必要ですが、公開キーが指定されませんでした</target>
        <note />
      </trans-unit>
      <trans-unit id="ERR_InvalidVersionFormat">
        <source>The specified version string does not conform to the required format - major[.minor[.build[.revision]]]</source>
        <target state="translated">指定したバージョン文字列は、必要な形式 (major[.minor[.build[.revision]]]) に従っていません。</target>
        <note />
      </trans-unit>
      <trans-unit id="ERR_InvalidVersionFormatDeterministic">
        <source>The specified version string contains wildcards, which are not compatible with determinism. Either remove wildcards from the version string, or disable determinism for this compilation</source>
        <target state="translated">指定されたバージョン文字列には、決定性と互換性のないワイルドカードが含まれています。バージョン文字列からワイルドカードを削除するか、このコンパイルの決定性を無効にしてください。</target>
        <note />
      </trans-unit>
      <trans-unit id="ERR_InvalidVersionFormat2">
        <source>The specified version string does not conform to the required format - major.minor.build.revision (without wildcards)</source>
        <target state="translated">指定したバージョン文字列は、必要な形式 (major.minor.build.revision、ワイルドカードなし) に従っていません。</target>
        <note />
      </trans-unit>
      <trans-unit id="WRN_InvalidVersionFormat">
        <source>The specified version string does not conform to the recommended format - major.minor.build.revision</source>
        <target state="translated">指定したバージョン文字列は、推奨される形式 (major.minor.build.revision) に従っていません</target>
        <note />
      </trans-unit>
      <trans-unit id="WRN_InvalidVersionFormat_Title">
        <source>The specified version string does not conform to the recommended format - major.minor.build.revision</source>
        <target state="translated">指定したバージョン文字列は、推奨される形式 (major.minor.build.revision) に従っていません</target>
        <note />
      </trans-unit>
      <trans-unit id="ERR_InvalidAssemblyCultureForExe">
        <source>Executables cannot be satellite assemblies; culture should always be empty</source>
        <target state="translated">実行可能ファイルをサテライト アセンブリにできません。カルチャは常に空でなければなりません</target>
        <note />
      </trans-unit>
      <trans-unit id="ERR_NoCorrespondingArgument">
        <source>There is no argument given that corresponds to the required formal parameter '{0}' of '{1}'</source>
        <target state="translated">'{1}' の必要な仮パラメーター '{0}' に対応する特定の引数がありません。</target>
        <note />
      </trans-unit>
      <trans-unit id="WRN_UnimplementedCommandLineSwitch">
        <source>The command line switch '{0}' is not yet implemented and was ignored.</source>
        <target state="translated">コマンド ライン スイッチ '{0}' はまだ実装されていないため、無視されました。</target>
        <note />
      </trans-unit>
      <trans-unit id="WRN_UnimplementedCommandLineSwitch_Title">
        <source>Command line switch is not yet implemented</source>
        <target state="translated">コマンド ライン スイッチはまだ実装されていません</target>
        <note />
      </trans-unit>
      <trans-unit id="ERR_ModuleEmitFailure">
        <source>Failed to emit module '{0}'.</source>
        <target state="translated">モジュール '{0}' の作成に失敗しました。</target>
        <note />
      </trans-unit>
      <trans-unit id="ERR_FixedLocalInLambda">
        <source>Cannot use fixed local '{0}' inside an anonymous method, lambda expression, or query expression</source>
        <target state="translated">匿名メソッド、ラムダ式、またはクエリ式の内部では、固定のローカルな '{0}' は使用できません。</target>
        <note />
      </trans-unit>
      <trans-unit id="ERR_ExpressionTreeContainsNamedArgument">
        <source>An expression tree may not contain a named argument specification</source>
        <target state="translated">名前付き引数の指定を式ツリーに含めることはできません</target>
        <note />
      </trans-unit>
      <trans-unit id="ERR_ExpressionTreeContainsOptionalArgument">
        <source>An expression tree may not contain a call or invocation that uses optional arguments</source>
        <target state="translated">省略可能な引数を使用する呼び出しを式ツリーに含めることはできません</target>
        <note />
      </trans-unit>
      <trans-unit id="ERR_ExpressionTreeContainsIndexedProperty">
        <source>An expression tree may not contain an indexed property</source>
        <target state="translated">式ツリーにインデックス付きプロパティを含めることはできません</target>
        <note />
      </trans-unit>
      <trans-unit id="ERR_IndexedPropertyRequiresParams">
        <source>Indexed property '{0}' has non-optional arguments which must be provided</source>
        <target state="translated">インデックス付きプロパティ '{0}' には、省略できない引数を指定する必要があります。</target>
        <note />
      </trans-unit>
      <trans-unit id="ERR_IndexedPropertyMustHaveAllOptionalParams">
        <source>Indexed property '{0}' must have all arguments optional</source>
        <target state="translated">インデックス付きプロパティ '{0}' では、すべての引数が省略可能である必要があります。</target>
        <note />
      </trans-unit>
      <trans-unit id="ERR_SpecialByRefInLambda">
        <source>Instance of type '{0}' cannot be used inside a nested function, query expression, iterator block or async method</source>
        <target state="translated">型 '{0}' のインスタンスは、入れ子になった関数、クエリ式、反復子ブロック、または非同期メソッドの中では使用できません</target>
        <note />
      </trans-unit>
      <trans-unit id="ERR_SecurityAttributeMissingAction">
        <source>First argument to a security attribute must be a valid SecurityAction</source>
        <target state="translated">セキュリティ属性の最初の引数は有効な SecurityAction である必要があります。</target>
        <note />
      </trans-unit>
      <trans-unit id="ERR_SecurityAttributeInvalidAction">
        <source>Security attribute '{0}' has an invalid SecurityAction value '{1}'</source>
        <target state="translated">セキュリティ属性 '{0}' に無効な SecurityAction の値 '{1}' があります。</target>
        <note />
      </trans-unit>
      <trans-unit id="ERR_SecurityAttributeInvalidActionAssembly">
        <source>SecurityAction value '{0}' is invalid for security attributes applied to an assembly</source>
        <target state="translated">SecurityAction の値 '{0}' は、アセンブリに適用されたセキュリティ属性に対して無効です。</target>
        <note />
      </trans-unit>
      <trans-unit id="ERR_SecurityAttributeInvalidActionTypeOrMethod">
        <source>SecurityAction value '{0}' is invalid for security attributes applied to a type or a method</source>
        <target state="translated">SecurityAction の値 '{0}' は、型またはメソッドに適用するセキュリティ属性に対して無効です。</target>
        <note />
      </trans-unit>
      <trans-unit id="ERR_PrincipalPermissionInvalidAction">
        <source>SecurityAction value '{0}' is invalid for PrincipalPermission attribute</source>
        <target state="translated">SecurityAction の値 '{0}' が属性 PrincipalPermission に対して無効です。</target>
        <note />
      </trans-unit>
      <trans-unit id="ERR_FeatureNotValidInExpressionTree">
        <source>An expression tree may not contain '{0}'</source>
        <target state="translated">式ツリーに '{0}' を含めることはできません。</target>
        <note />
      </trans-unit>
      <trans-unit id="ERR_PermissionSetAttributeInvalidFile">
        <source>Unable to resolve file path '{0}' specified for the named argument '{1}' for PermissionSet attribute</source>
        <target state="translated">PermissionSet 属性の名前付き引数 '{1}' に対して指定されたファイル パス '{0}' を解決できません。</target>
        <note />
      </trans-unit>
      <trans-unit id="ERR_PermissionSetAttributeFileReadError">
        <source>Error reading file '{0}' specified for the named argument '{1}' for PermissionSet attribute: '{2}'</source>
        <target state="translated">PermissionSet 属性 ('{2}') の名前付き引数 '{1}' に対して指定されたファイル '{0}' の読み取り中にエラーが発生しました。</target>
        <note />
      </trans-unit>
      <trans-unit id="ERR_GlobalSingleTypeNameNotFoundFwd">
        <source>The type name '{0}' could not be found in the global namespace. This type has been forwarded to assembly '{1}' Consider adding a reference to that assembly.</source>
        <target state="translated">型名 '{0}' がグローバル名前空間に見つかりませんでした。この型はアセンブリ '{1}' に転送されています。このアセンブリに参照を追加することを検討してください。</target>
        <note />
      </trans-unit>
      <trans-unit id="ERR_DottedTypeNameNotFoundInNSFwd">
        <source>The type name '{0}' could not be found in the namespace '{1}'. This type has been forwarded to assembly '{2}' Consider adding a reference to that assembly.</source>
        <target state="translated">型名 '{0}' は名前空間 '{1}' に見つかりませんでした。この型はアセンブリ '{2}' に転送されました。このアセンブリへの参照を追加することを検討してください。</target>
        <note />
      </trans-unit>
      <trans-unit id="ERR_SingleTypeNameNotFoundFwd">
        <source>The type name '{0}' could not be found. This type has been forwarded to assembly '{1}'. Consider adding a reference to that assembly.</source>
        <target state="translated">型名 '{0}' が見つかりませんでした。この型はアセンブリ '{1}' に転送されています。このアセンブリに参照を追加することを検討してください。</target>
        <note />
      </trans-unit>
      <trans-unit id="ERR_AssemblySpecifiedForLinkAndRef">
        <source>Assemblies '{0}' and '{1}' refer to the same metadata but only one is a linked reference (specified using /link option); consider removing one of the references.</source>
        <target state="translated">アセンブリ '{0}' および '{1}' は同じメタデータを参照していますが、リンクされている参照 (/link オプションを使用して指定される) は 1 つのみです。いずれかの参照を削除することを検討してください。</target>
        <note />
      </trans-unit>
      <trans-unit id="WRN_DeprecatedCollectionInitAdd">
        <source>The best overloaded Add method '{0}' for the collection initializer element is obsolete.</source>
        <target state="translated">コレクション初期化子要素に最も適しているオーバーロード Add メソッド '{0}' は、古い形式です。</target>
        <note />
      </trans-unit>
      <trans-unit id="WRN_DeprecatedCollectionInitAdd_Title">
        <source>The best overloaded Add method for the collection initializer element is obsolete</source>
        <target state="translated">コレクション初期化子要素に最も適しているオーバーロード Add メソッドは古い形式です</target>
        <note />
      </trans-unit>
      <trans-unit id="WRN_DeprecatedCollectionInitAddStr">
        <source>The best overloaded Add method '{0}' for the collection initializer element is obsolete. {1}</source>
        <target state="translated">コレクション初期化子要素に最も適しているオーバーロード Add メソッド '{0}' は古い形式です。{1}</target>
        <note />
      </trans-unit>
      <trans-unit id="WRN_DeprecatedCollectionInitAddStr_Title">
        <source>The best overloaded Add method for the collection initializer element is obsolete</source>
        <target state="translated">コレクション初期化子要素に最も適しているオーバーロード Add メソッドは古い形式です</target>
        <note />
      </trans-unit>
      <trans-unit id="ERR_DeprecatedCollectionInitAddStr">
        <source>The best overloaded Add method '{0}' for the collection initializer element is obsolete. {1}</source>
        <target state="translated">コレクション初期化子要素に最も適しているオーバーロード Add メソッド '{0}' は古い形式です。{1}</target>
        <note />
      </trans-unit>
      <trans-unit id="ERR_IteratorInInteractive">
        <source>Yield statements may not appear at the top level in interactive code.</source>
        <target state="translated">Yield ステートメントは、対話型コードの最上部に表示できません。</target>
        <note />
      </trans-unit>
      <trans-unit id="ERR_SecurityAttributeInvalidTarget">
        <source>Security attribute '{0}' is not valid on this declaration type. Security attributes are only valid on assembly, type and method declarations.</source>
        <target state="translated">セキュリティ属性 '{0}' はこの宣言型では無効です。セキュリティ属性は、アセンブリ、型、メソッドの宣言でのみ有効です。</target>
        <note />
      </trans-unit>
      <trans-unit id="ERR_BadDynamicMethodArg">
        <source>Cannot use an expression of type '{0}' as an argument to a dynamically dispatched operation.</source>
        <target state="translated">型 '{0}' の式を、動的にディスパッチされる操作の引数として使用することはできません。</target>
        <note />
      </trans-unit>
      <trans-unit id="ERR_BadDynamicMethodArgLambda">
        <source>Cannot use a lambda expression as an argument to a dynamically dispatched operation without first casting it to a delegate or expression tree type.</source>
        <target state="translated">最初にデリゲートまたは式ツリー型にキャストしていない場合は、ラムダ式を、動的にディスパッチされる操作の引数として使用することはできません。</target>
        <note />
      </trans-unit>
      <trans-unit id="ERR_BadDynamicMethodArgMemgrp">
        <source>Cannot use a method group as an argument to a dynamically dispatched operation. Did you intend to invoke the method?</source>
        <target state="translated">メソッドのグループを動的にディスパッチされる操作の引数として使用することはできません。このメソッドを呼び出しますか?</target>
        <note />
      </trans-unit>
      <trans-unit id="ERR_NoDynamicPhantomOnBase">
        <source>The call to method '{0}' needs to be dynamically dispatched, but cannot be because it is part of a base access expression. Consider casting the dynamic arguments or eliminating the base access.</source>
        <target state="translated">メソッド '{0}' の呼び出しは動的にディスパッチされる必要がありますが、ベース アクセス式の一部であるためディスパッチできません。動的引数のキャストまたはベース アクセスの削除を検討してください。</target>
        <note />
      </trans-unit>
      <trans-unit id="ERR_BadDynamicQuery">
        <source>Query expressions over source type 'dynamic' or with a join sequence of type 'dynamic' are not allowed</source>
        <target state="translated">ソース型 'dynamic' に対するクエリ式または型 'dynamic' の結合シーケンスのあるクエリ式は使用できません</target>
        <note />
      </trans-unit>
      <trans-unit id="ERR_NoDynamicPhantomOnBaseIndexer">
        <source>The indexer access needs to be dynamically dispatched, but cannot be because it is part of a base access expression. Consider casting the dynamic arguments or eliminating the base access.</source>
        <target state="translated">インデクサー アクセスは動的にディスパッチされる必要がありますが、ベース アクセス式の一部であるためディスパッチできません。動的引数のキャストまたはベース アクセスの削除を検討してください。</target>
        <note />
      </trans-unit>
      <trans-unit id="WRN_DynamicDispatchToConditionalMethod">
        <source>The dynamically dispatched call to method '{0}' may fail at runtime because one or more applicable overloads are conditional methods.</source>
        <target state="translated">適用可能な 1 つ以上のオーバーロードが条件付きメソッドであるため、動的にディスパッチされたメソッド '{0}' の呼び出しは実行時に失敗する可能性があります。</target>
        <note />
      </trans-unit>
      <trans-unit id="WRN_DynamicDispatchToConditionalMethod_Title">
        <source>Dynamically dispatched call may fail at runtime because one or more applicable overloads are conditional methods</source>
        <target state="translated">適用可能な 1 つ以上のオーバーロードが条件付きメソッドであるため、動的にディスパッチされた呼び出しは実行時に失敗することがあります</target>
        <note />
      </trans-unit>
      <trans-unit id="ERR_BadArgTypeDynamicExtension">
        <source>'{0}' has no applicable method named '{1}' but appears to have an extension method by that name. Extension methods cannot be dynamically dispatched. Consider casting the dynamic arguments or calling the extension method without the extension method syntax.</source>
        <target state="translated">'{0}' には、'{1}'という名前の該当するメソッドがありませんが、同じ名前の拡張メソッドがあるようです。拡張メソッドは動的にディスパッチできません。動的引数をキャストするか、または拡張メソッド構文を使用しないで拡張メソッドを呼び出すことを検討してください。</target>
        <note />
      </trans-unit>
      <trans-unit id="WRN_CallerFilePathPreferredOverCallerMemberName">
        <source>The CallerMemberNameAttribute applied to parameter '{0}' will have no effect. It is overridden by the CallerFilePathAttribute.</source>
        <target state="translated">パラメーター '{0}' に適用された CallerMemberNameAttribute は、CallerFilePathAttribute.によってオーバーライドされるため無効となります。</target>
        <note />
      </trans-unit>
      <trans-unit id="WRN_CallerFilePathPreferredOverCallerMemberName_Title">
        <source>The CallerMemberNameAttribute will have no effect; it is overridden by the CallerFilePathAttribute</source>
        <target state="translated">CallerMemberNameAttribute は効果がなく、CallerFilePathAttribute によってオーバーライドされます</target>
        <note />
      </trans-unit>
      <trans-unit id="WRN_CallerLineNumberPreferredOverCallerMemberName">
        <source>The CallerMemberNameAttribute applied to parameter '{0}' will have no effect. It is overridden by the CallerLineNumberAttribute.</source>
        <target state="translated">パラメーター '{0}' に適用された CallerMemberNameAttribute は、CallerLineNumberAttribute によってオーバーライドされるため無効となります。</target>
        <note />
      </trans-unit>
      <trans-unit id="WRN_CallerLineNumberPreferredOverCallerMemberName_Title">
        <source>The CallerMemberNameAttribute will have no effect; it is overridden by the CallerLineNumberAttribute</source>
        <target state="translated">CallerMemberNameAttribute は効果がなく、CallerLineNumberAttribute によってオーバーライドされます</target>
        <note />
      </trans-unit>
      <trans-unit id="WRN_CallerLineNumberPreferredOverCallerFilePath">
        <source>The CallerFilePathAttribute applied to parameter '{0}' will have no effect. It is overridden by the CallerLineNumberAttribute.</source>
        <target state="translated">パラメーター '{0}' に適用された CallerFilePathAttribute は、CallerLineNumberAttribute によってオーバーライドされるため無効となります。</target>
        <note />
      </trans-unit>
      <trans-unit id="WRN_CallerLineNumberPreferredOverCallerFilePath_Title">
        <source>The CallerFilePathAttribute will have no effect; it is overridden by the CallerLineNumberAttribute</source>
        <target state="translated">CallerFilePathAttribute は効果がなく、CallerLineNumberAttribute によってオーバーライドされます</target>
        <note />
      </trans-unit>
      <trans-unit id="ERR_InvalidDynamicCondition">
        <source>Expression must be implicitly convertible to Boolean or its type '{0}' must define operator '{1}'.</source>
        <target state="translated">式はブール型に暗黙的に変換できるか、式の型 '{0}' で演算子 '{1}' を定義する必要があります。</target>
        <note />
      </trans-unit>
      <trans-unit id="ERR_MixingWinRTEventWithRegular">
        <source>'{0}' cannot implement '{1}' because '{2}' is a Windows Runtime event and '{3}' is a regular .NET event.</source>
        <target state="translated">'{2}' は Windows ランタイム イベントで、'{3}' は通常の .NET イベントであるため、'{0}' は '{1}' を実装できません。</target>
        <note />
      </trans-unit>
      <trans-unit id="WRN_CA2000_DisposeObjectsBeforeLosingScope1">
        <source>Call System.IDisposable.Dispose() on allocated instance of {0} before all references to it are out of scope.</source>
        <target state="translated">{0} の割り当てられたインスタンスへの参照がすべてスコープ外になる前に、そのインスタンスの System.IDisposable.Dispose() を呼び出してください。</target>
        <note />
      </trans-unit>
      <trans-unit id="WRN_CA2000_DisposeObjectsBeforeLosingScope1_Title">
        <source>Call System.IDisposable.Dispose() on allocated instance before all references to it are out of scope</source>
        <target state="translated">割り当てられたインスタンスへの参照がすべてスコープ外になる前に、そのインスタンスの System.IDisposable.Dispose() を呼び出します</target>
        <note />
      </trans-unit>
      <trans-unit id="WRN_CA2000_DisposeObjectsBeforeLosingScope2">
        <source>Allocated instance of {0} is not disposed along all exception paths.  Call System.IDisposable.Dispose() before all references to it are out of scope.</source>
        <target state="translated">{0} の割り当てられたインスタンスが破棄されない例外パスがあります。System.IDisposable.Dispose() への参照がスコープ外になる前にこれを呼び出してください。</target>
        <note />
      </trans-unit>
      <trans-unit id="WRN_CA2000_DisposeObjectsBeforeLosingScope2_Title">
        <source>Allocated instance is not disposed along all exception paths</source>
        <target state="translated">割り当てられたインスタンスがすべての例外パスで破棄されていません</target>
        <note />
      </trans-unit>
      <trans-unit id="WRN_CA2202_DoNotDisposeObjectsMultipleTimes">
        <source>Object '{0}' can be disposed more than once.</source>
        <target state="translated">オブジェクト '{0}' は複数回破棄することができます。</target>
        <note />
      </trans-unit>
      <trans-unit id="WRN_CA2202_DoNotDisposeObjectsMultipleTimes_Title">
        <source>Object can be disposed more than once</source>
        <target state="translated">オブジェクトは複数回破棄することができます</target>
        <note />
      </trans-unit>
      <trans-unit id="ERR_NewCoClassOnLink">
        <source>Interop type '{0}' cannot be embedded. Use the applicable interface instead.</source>
        <target state="translated">相互運用型 '{0}' を埋め込むことができません。該当するインターフェイスを使用してください。</target>
        <note />
      </trans-unit>
      <trans-unit id="ERR_NoPIANestedType">
        <source>Type '{0}' cannot be embedded because it is a nested type. Consider setting the 'Embed Interop Types' property to false.</source>
        <target state="translated">型 '{0}' は入れ子型であるため埋め込むことができません。'相互運用機能型の埋め込み' プロパティを false に設定することを検討してください。</target>
        <note />
      </trans-unit>
      <trans-unit id="ERR_GenericsUsedInNoPIAType">
        <source>Type '{0}' cannot be embedded because it has a generic argument. Consider setting the 'Embed Interop Types' property to false.</source>
        <target state="translated">型 '{0}' にはジェネリック引数があるため、この型を埋め込むことはできません。'相互運用型の埋め込み' プロパティを false に設定することを検討してください。</target>
        <note />
      </trans-unit>
      <trans-unit id="ERR_InteropStructContainsMethods">
        <source>Embedded interop struct '{0}' can contain only public instance fields.</source>
        <target state="translated">埋め込み相互運用構造体 '{0}' には、パブリック インスタンス フィールドのみを含めることができます。</target>
        <note />
      </trans-unit>
      <trans-unit id="ERR_WinRtEventPassedByRef">
        <source>A Windows Runtime event may not be passed as an out or ref parameter.</source>
        <target state="translated">Windows ランタイム イベントを out または ref のパラメーターとして渡すことはできません。</target>
        <note />
      </trans-unit>
      <trans-unit id="ERR_MissingMethodOnSourceInterface">
        <source>Source interface '{0}' is missing method '{1}' which is required to embed event '{2}'.</source>
        <target state="translated">ソース インターフェイス '{0}' に、イベント '{2}' を埋め込むために必要なメソッド '{1}' がありません。</target>
        <note />
      </trans-unit>
      <trans-unit id="ERR_MissingSourceInterface">
        <source>Interface '{0}' has an invalid source interface which is required to embed event '{1}'.</source>
        <target state="translated">イベント '{1}' の埋め込みに必要な、インターフェイス '{0}' のソース インターフェイスが無効です。</target>
        <note />
      </trans-unit>
      <trans-unit id="ERR_InteropTypeMissingAttribute">
        <source>Interop type '{0}' cannot be embedded because it is missing the required '{1}' attribute.</source>
        <target state="translated">相互運用型 '{0}' は、必須の '{1}' 属性がないため、埋め込むことができません。</target>
        <note />
      </trans-unit>
      <trans-unit id="ERR_NoPIAAssemblyMissingAttribute">
        <source>Cannot embed interop types from assembly '{0}' because it is missing the '{1}' attribute.</source>
        <target state="translated">アセンブリ '{0}' に '{1}' 属性が指定されていないため、このアセンブリから相互運用型を埋め込むことはできません。</target>
        <note />
      </trans-unit>
      <trans-unit id="ERR_NoPIAAssemblyMissingAttributes">
        <source>Cannot embed interop types from assembly '{0}' because it is missing either the '{1}' attribute or the '{2}' attribute.</source>
        <target state="translated">アセンブリ '{0}' には '{1}' 属性または '{2}' 属性が指定されていないため、このアセンブリから相互運用型を埋め込むことはできません。</target>
        <note />
      </trans-unit>
      <trans-unit id="ERR_InteropTypesWithSameNameAndGuid">
        <source>Cannot embed interop type '{0}' found in both assembly '{1}' and '{2}'. Consider setting the 'Embed Interop Types' property to false.</source>
        <target state="translated">アセンブリ '{1}' および '{2}' の両方に見つかった相互運用型 '{0}' は埋め込むことができません。'相互運用機能型の埋め込み' プロパティを false に設定することを検討してください。</target>
        <note />
      </trans-unit>
      <trans-unit id="ERR_LocalTypeNameClash">
        <source>Embedding the interop type '{0}' from assembly '{1}' causes a name clash in the current assembly. Consider setting the 'Embed Interop Types' property to false.</source>
        <target state="translated">アセンブリ '{1}' から相互運用型 '{0}' を埋め込むと、現在のアセンブリで名前の競合が発生します。'相互運用機能型の埋め込み' プロパティを false に設定することを検討してください。</target>
        <note />
      </trans-unit>
      <trans-unit id="WRN_ReferencedAssemblyReferencesLinkedPIA">
        <source>A reference was created to embedded interop assembly '{0}' because of an indirect reference to that assembly created by assembly '{1}'. Consider changing the 'Embed Interop Types' property on either assembly.</source>
        <target state="translated">間接的な参照がアセンブリ '{1}' によって作成されたため、埋め込み相互運用機能アセンブリ '{0}' への参照が作成されました。いずれかのアセンブリで '相互運用型の埋め込み' プロパティを変更することを検討してください。</target>
        <note />
      </trans-unit>
      <trans-unit id="WRN_ReferencedAssemblyReferencesLinkedPIA_Title">
        <source>A reference was created to embedded interop assembly because of an indirect assembly reference</source>
        <target state="translated">間接的なアセンブリの参照があるため、埋め込み相互運用機能アセンブリに対して参照が作成されました</target>
        <note />
      </trans-unit>
      <trans-unit id="WRN_ReferencedAssemblyReferencesLinkedPIA_Description">
        <source>You have added a reference to an assembly using /link (Embed Interop Types property set to True). This instructs the compiler to embed interop type information from that assembly. However, the compiler cannot embed interop type information from that assembly because another assembly that you have referenced also references that assembly using /reference (Embed Interop Types property set to False).

To embed interop type information for both assemblies, use /link for references to each assembly (set the Embed Interop Types property to True).

To remove the warning, you can use /reference instead (set the Embed Interop Types property to False). In this case, a primary interop assembly (PIA) provides interop type information.</source>
        <target state="translated">/link (相互運用機能型の埋め込みプロパティを True に設定する) を使用して、アセンブリへの参照を追加しました。これを実行することで、コンパイラにそのアセンブリから相互運用の型情報を埋め込むよう指示します。しかし、参照した別のアセンブリが /reference (相互運用機能型の埋め込みプロパティを False に設定する) を使用してそのアセンブリを参照しているため、コンパイラはそのアセンブリの相互運用の型情報を埋め込むことができません。

両方のアセンブリの相互運用の型情報を埋め込むには、各アセンブリへの参照に /link (相互運用機能型の埋め込みプロパティを True に設定する) を使用します。

警告を取り除くには、代わりに /reference (相互運用機能型の埋め込みプロパティを False に設定) を使用します。この場合、プライマリ相互運用機能アセンブリ (PIA) が相互運用の型情報を提供します。</target>
        <note />
      </trans-unit>
      <trans-unit id="ERR_GenericsUsedAcrossAssemblies">
        <source>Type '{0}' from assembly '{1}' cannot be used across assembly boundaries because it has a generic type argument that is an embedded interop type.</source>
        <target state="translated">アセンブリ '{1}' の型 '{0}' には、埋め込み相互運用型のジェネリック型引数があるため、アセンブリ境界を越えて使用することはできません。</target>
        <note />
      </trans-unit>
      <trans-unit id="ERR_NoCanonicalView">
        <source>Cannot find the interop type that matches the embedded interop type '{0}'. Are you missing an assembly reference?</source>
        <target state="translated">埋め込み相互運用型 '{0}' と一致する相互運用型が見つかりません。アセンブリ参照が指定されていることを確認してください。</target>
        <note />
      </trans-unit>
      <trans-unit id="ERR_ByRefReturnUnsupported">
        <source>By-reference return type 'ref {0}' is not supported.</source>
        <target state="translated">参照渡しの戻り値の型 'ref {0}' はサポートされていません。</target>
        <note />
      </trans-unit>
      <trans-unit id="ERR_NetModuleNameMismatch">
        <source>Module name '{0}' stored in '{1}' must match its filename.</source>
        <target state="translated">'{1}' に格納されているモジュール名 '{0}' はファイル名と一致する必要があります。</target>
        <note />
      </trans-unit>
      <trans-unit id="ERR_BadModuleName">
        <source>Invalid module name: {0}</source>
        <target state="translated">無効なモジュール名: {0}</target>
        <note />
      </trans-unit>
      <trans-unit id="ERR_BadCompilationOptionValue">
        <source>Invalid '{0}' value: '{1}'.</source>
        <target state="translated">'{0}' の値 '{1}' は無効です。</target>
        <note />
      </trans-unit>
      <trans-unit id="ERR_BadAppConfigPath">
        <source>AppConfigPath must be absolute.</source>
        <target state="translated">AppConfigPath は絶対パスである必要があります。</target>
        <note />
      </trans-unit>
      <trans-unit id="WRN_AssemblyAttributeFromModuleIsOverridden">
        <source>Attribute '{0}' from module '{1}' will be ignored in favor of the instance appearing in source</source>
        <target state="translated">モジュール '{1}' の属性 '{0}' は、ソースに表示されるインスタンスのために無視されます。</target>
        <note />
      </trans-unit>
      <trans-unit id="WRN_AssemblyAttributeFromModuleIsOverridden_Title">
        <source>Attribute will be ignored in favor of the instance appearing in source</source>
        <target state="translated">インスタンスがソースに表示されるため、属性は無視されます</target>
        <note />
      </trans-unit>
      <trans-unit id="ERR_CmdOptionConflictsSource">
        <source>Attribute '{0}' given in a source file conflicts with option '{1}'.</source>
        <target state="translated">ソース ファイルで指定された属性 '{0}' はオプション '{1}' と競合しています。</target>
        <note />
      </trans-unit>
      <trans-unit id="ERR_FixedBufferTooManyDimensions">
        <source>A fixed buffer may only have one dimension.</source>
        <target state="translated">固定バッファーには 1 次元のみを指定できます。</target>
        <note />
      </trans-unit>
      <trans-unit id="WRN_ReferencedAssemblyDoesNotHaveStrongName">
        <source>Referenced assembly '{0}' does not have a strong name.</source>
        <target state="translated">参照アセンブリ '{0}' には厳密な名前がありません。</target>
        <note />
      </trans-unit>
      <trans-unit id="WRN_ReferencedAssemblyDoesNotHaveStrongName_Title">
        <source>Referenced assembly does not have a strong name</source>
        <target state="translated">参照されているアセンブリには、厳密な名前がありません</target>
        <note />
      </trans-unit>
      <trans-unit id="ERR_InvalidSignaturePublicKey">
        <source>Invalid signature public key specified in AssemblySignatureKeyAttribute.</source>
        <target state="translated">無効な署名公開キーが AssemblySignatureKeyAttribute で指定されました。</target>
        <note />
      </trans-unit>
      <trans-unit id="ERR_ExportedTypeConflictsWithDeclaration">
        <source>Type '{0}' exported from module '{1}' conflicts with type declared in primary module of this assembly.</source>
        <target state="translated">モジュール '{1}' からエクスポートされた型 '{0}' は、このアセンブリのプライマリ モジュールで宣言した型と競合しています。</target>
        <note />
      </trans-unit>
      <trans-unit id="ERR_ExportedTypesConflict">
        <source>Type '{0}' exported from module '{1}' conflicts with type '{2}' exported from module '{3}'.</source>
        <target state="translated">モジュール '{1}' からエクスポートされた型 '{0}' は、モジュール '{3}' からエクスポートされた型 '{2}' と競合しています。</target>
        <note />
      </trans-unit>
      <trans-unit id="ERR_ForwardedTypeConflictsWithDeclaration">
        <source>Forwarded type '{0}' conflicts with type declared in primary module of this assembly.</source>
        <target state="translated">転送された型 '{0}' は、このアセンブリのプライマリ モジュールで宣言した型と競合しています。</target>
        <note />
      </trans-unit>
      <trans-unit id="ERR_ForwardedTypesConflict">
        <source>Type '{0}' forwarded to assembly '{1}' conflicts with type '{2}' forwarded to assembly '{3}'.</source>
        <target state="translated">アセンブリ '{1}' に転送された型 '{0}' は、アセンブリ '{3}' に転送された型 '{2}' と競合しています。</target>
        <note />
      </trans-unit>
      <trans-unit id="ERR_ForwardedTypeConflictsWithExportedType">
        <source>Type '{0}' forwarded to assembly '{1}' conflicts with type '{2}' exported from module '{3}'.</source>
        <target state="translated">アセンブリ '{1}' に転送された型 '{0}' は、モジュール '{3}' からエクスポートされた型 '{2}' と競合しています。</target>
        <note />
      </trans-unit>
      <trans-unit id="WRN_RefCultureMismatch">
        <source>Referenced assembly '{0}' has different culture setting of '{1}'.</source>
        <target state="translated">参照アセンブリ '{0}' には '{1}' の異なるカルチャ設定があります。</target>
        <note />
      </trans-unit>
      <trans-unit id="WRN_RefCultureMismatch_Title">
        <source>Referenced assembly has different culture setting</source>
        <target state="translated">参照されているアセンブリのカルチャ設定が異なります</target>
        <note />
      </trans-unit>
      <trans-unit id="ERR_AgnosticToMachineModule">
        <source>Agnostic assembly cannot have a processor specific module '{0}'.</source>
        <target state="translated">不明なアセンブリにプロセッサ固有モジュール '{0}' を指定することはできません。</target>
        <note />
      </trans-unit>
      <trans-unit id="ERR_ConflictingMachineModule">
        <source>Assembly and module '{0}' cannot target different processors.</source>
        <target state="translated">アセンブリとモジュール '{0}' で異なるプロセッサを対象にすることはできません。</target>
        <note />
      </trans-unit>
      <trans-unit id="WRN_ConflictingMachineAssembly">
        <source>Referenced assembly '{0}' targets a different processor.</source>
        <target state="translated">参照アセンブリ '{0}' は、異なるプロセッサをターゲットにしています。</target>
        <note />
      </trans-unit>
      <trans-unit id="WRN_ConflictingMachineAssembly_Title">
        <source>Referenced assembly targets a different processor</source>
        <target state="translated">参照アセンブリが異なるプロセッサを対象にしています</target>
        <note />
      </trans-unit>
      <trans-unit id="ERR_CryptoHashFailed">
        <source>Cryptographic failure while creating hashes.</source>
        <target state="translated">ハッシュを生成中に暗号化に失敗しました。</target>
        <note />
      </trans-unit>
      <trans-unit id="ERR_MissingNetModuleReference">
        <source>Reference to '{0}' netmodule missing.</source>
        <target state="translated">'{0}' netmodule への参照がありません。</target>
        <note />
      </trans-unit>
      <trans-unit id="ERR_NetModuleNameMustBeUnique">
        <source>Module '{0}' is already defined in this assembly. Each module must have a unique filename.</source>
        <target state="translated">モジュール '{0}' は既にこのアセンブリに定義されています。各モジュールには一意のファイル名がある必要があります。</target>
        <note />
      </trans-unit>
      <trans-unit id="ERR_CantReadConfigFile">
        <source>Cannot read config file '{0}' -- '{1}'</source>
        <target state="translated">構成ファイル '{0}' を読み取れません -- '{1}'</target>
        <note />
      </trans-unit>
      <trans-unit id="ERR_EncNoPIAReference">
        <source>Cannot continue since the edit includes a reference to an embedded type: '{0}'.</source>
        <target state="translated">編集に埋め込み型の '{0}' への参照が含まれるため続行できません。</target>
        <note />
      </trans-unit>
      <trans-unit id="ERR_EncReferenceToAddedMember">
        <source>Member '{0}' added during the current debug session can only be accessed from within its declaring assembly '{1}'.</source>
        <target state="translated">現在のデバッグ セッション中に追加されたメンバー '{0}' には、宣言しているアセンブリ '{1}' からのみアクセスできます。</target>
        <note />
      </trans-unit>
      <trans-unit id="ERR_MutuallyExclusiveOptions">
        <source>Compilation options '{0}' and '{1}' can't both be specified at the same time.</source>
        <target state="translated">コンパイル オプション '{0}' と '{1}' の両方を同時に指定することはできません。</target>
        <note />
      </trans-unit>
      <trans-unit id="ERR_LinkedNetmoduleMetadataMustProvideFullPEImage">
        <source>Linked netmodule metadata must provide a full PE image: '{0}'.</source>
        <target state="translated">リンクされた netmodule メタデータには完全な PE イメージ '{0}' が必要です。</target>
        <note />
      </trans-unit>
      <trans-unit id="ERR_BadPrefer32OnLib">
        <source>/platform:anycpu32bitpreferred can only be used with /t:exe, /t:winexe and /t:appcontainerexe</source>
        <target state="translated">/platform:anycpu32bitpreferred は、/t:exe、/t:winexe、/t:appcontainerexe でのみ使用できます。</target>
        <note />
      </trans-unit>
      <trans-unit id="IDS_PathList">
        <source>&lt;path list&gt;</source>
        <target state="translated">&lt;path list&gt;</target>
        <note />
      </trans-unit>
      <trans-unit id="IDS_Text">
        <source>&lt;text&gt;</source>
        <target state="translated">&lt;text&gt;</target>
        <note />
      </trans-unit>
      <trans-unit id="IDS_FeatureNullPropagatingOperator">
        <source>null propagating operator</source>
        <target state="translated">Null を反映する演算子</target>
        <note />
      </trans-unit>
      <trans-unit id="IDS_FeatureExpressionBodiedMethod">
        <source>expression-bodied method</source>
        <target state="translated">式のようなメソッド</target>
        <note />
      </trans-unit>
      <trans-unit id="IDS_FeatureExpressionBodiedProperty">
        <source>expression-bodied property</source>
        <target state="translated">式のようなプロパティ</target>
        <note />
      </trans-unit>
      <trans-unit id="IDS_FeatureExpressionBodiedIndexer">
        <source>expression-bodied indexer</source>
        <target state="translated">式のようなインデクサー</target>
        <note />
      </trans-unit>
      <trans-unit id="IDS_FeatureAutoPropertyInitializer">
        <source>auto property initializer</source>
        <target state="translated">自動プロパティ初期化子</target>
        <note />
      </trans-unit>
      <trans-unit id="IDS_Namespace1">
        <source>&lt;namespace&gt;</source>
        <target state="translated">&lt;namespace&gt;</target>
        <note />
      </trans-unit>
      <trans-unit id="IDS_FeatureRefLocalsReturns">
        <source>byref locals and returns</source>
        <target state="translated">byref ローカル変数と返却</target>
        <note />
      </trans-unit>
      <trans-unit id="IDS_FeatureReadOnlyReferences">
        <source>readonly references</source>
        <target state="translated">読み取り専用の参照</target>
        <note />
      </trans-unit>
      <trans-unit id="IDS_FeatureRefStructs">
        <source>ref structs</source>
        <target state="translated">ref 構造体</target>
        <note />
      </trans-unit>
      <trans-unit id="CompilationC">
        <source>Compilation (C#): </source>
        <target state="translated">コンパイル (C#): </target>
        <note />
      </trans-unit>
      <trans-unit id="SyntaxNodeIsNotWithinSynt">
        <source>Syntax node is not within syntax tree</source>
        <target state="translated">構文ノードが構文ツリー内にありません。</target>
        <note />
      </trans-unit>
      <trans-unit id="LocationMustBeProvided">
        <source>Location must be provided in order to provide minimal type qualification.</source>
        <target state="translated">提供される型の修飾子を最小にするため、場所を提供する必要があります。</target>
        <note />
      </trans-unit>
      <trans-unit id="SyntaxTreeSemanticModelMust">
        <source>SyntaxTreeSemanticModel must be provided in order to provide minimal type qualification.</source>
        <target state="translated">型の修飾子を最小にするため、SyntaxTreeSemanticModel を指定する必要があります。</target>
        <note />
      </trans-unit>
      <trans-unit id="CantReferenceCompilationOf">
        <source>Can't reference compilation of type '{0}' from {1} compilation.</source>
        <target state="translated">コンパイル {1} から '{0}' 型のコンパイルを参照できません。</target>
        <note />
      </trans-unit>
      <trans-unit id="SyntaxTreeAlreadyPresent">
        <source>Syntax tree already present</source>
        <target state="translated">構文ツリーが既に存在しています。</target>
        <note />
      </trans-unit>
      <trans-unit id="SubmissionCanOnlyInclude">
        <source>Submission can only include script code.</source>
        <target state="translated">送信にはスクリプト コードのみを含めることができます。</target>
        <note />
      </trans-unit>
      <trans-unit id="SubmissionCanHaveAtMostOne">
        <source>Submission can have at most one syntax tree.</source>
        <target state="translated">送信に含めることができる構文ツリーは 1 つのみです。</target>
        <note />
      </trans-unit>
      <trans-unit id="SyntaxTreeNotFoundTo">
        <source>SyntaxTree '{0}' not found to remove</source>
        <target state="translated">削除する構文ツリー '{0}' が見つかりません。</target>
        <note />
      </trans-unit>
      <trans-unit id="TreeMustHaveARootNodeWith">
        <source>tree must have a root node with SyntaxKind.CompilationUnit</source>
        <target state="translated">ツリーには、SyntaxKind.CompilationUnit を伴うルート ノードがある必要があります。</target>
        <note />
      </trans-unit>
      <trans-unit id="TypeArgumentCannotBeNull">
        <source>Type argument cannot be null</source>
        <target state="translated">型引数を null にすることはできません。</target>
        <note />
      </trans-unit>
      <trans-unit id="WrongNumberOfTypeArguments">
        <source>Wrong number of type arguments</source>
        <target state="translated">型引数の数が正しくありません。</target>
        <note />
      </trans-unit>
      <trans-unit id="NameConflictForName">
        <source>Name conflict for name {0}</source>
        <target state="translated">名前が名前 {0} と競合しています。</target>
        <note />
      </trans-unit>
      <trans-unit id="LookupOptionsHasInvalidCombo">
        <source>LookupOptions has an invalid combination of options</source>
        <target state="translated">LookupOptions に無効な組み合わせのオプションがあります。</target>
        <note />
      </trans-unit>
      <trans-unit id="ItemsMustBeNonEmpty">
        <source>items: must be non-empty</source>
        <target state="translated">アイテム: 空にすることはできません。</target>
        <note />
      </trans-unit>
      <trans-unit id="UseVerbatimIdentifier">
        <source>Use Microsoft.CodeAnalysis.CSharp.SyntaxFactory.Identifier or Microsoft.CodeAnalysis.CSharp.SyntaxFactory.VerbatimIdentifier to create identifier tokens.</source>
        <target state="translated">Microsoft.CodeAnalysis.CSharp.SyntaxFactory.Identifier や Microsoft.CodeAnalysis.CSharp.SyntaxFactory.VerbatimIdentifier を使用して、識別子トークンを作成してください。</target>
        <note />
      </trans-unit>
      <trans-unit id="UseLiteralForTokens">
        <source>Use Microsoft.CodeAnalysis.CSharp.SyntaxFactory.Literal to create character literal tokens.</source>
        <target state="translated">Microsoft.CodeAnalysis.CSharp.SyntaxFactory.Literal を使用して、文字のリテラル トークンを作成してください。</target>
        <note />
      </trans-unit>
      <trans-unit id="UseLiteralForNumeric">
        <source>Use Microsoft.CodeAnalysis.CSharp.SyntaxFactory.Literal to create numeric literal tokens.</source>
        <target state="translated">Microsoft.CodeAnalysis.CSharp.SyntaxFactory.Literal を使用して、数値のリテラル トークンを作成してください。</target>
        <note />
      </trans-unit>
      <trans-unit id="ThisMethodCanOnlyBeUsedToCreateTokens">
        <source>This method can only be used to create tokens - {0} is not a token kind.</source>
        <target state="translated">このメソッドは、トークンの作成にのみ使用できます - {0} はトークンの種類ではありません。</target>
        <note />
      </trans-unit>
      <trans-unit id="GenericParameterDefinition">
        <source>Generic parameter is definition when expected to be reference {0}</source>
        <target state="translated">ジェネリック パラメーターは、参照 {0} である必要がある場合に定義されます。</target>
        <note />
      </trans-unit>
      <trans-unit id="InvalidGetDeclarationNameMultipleDeclarators">
        <source>Called GetDeclarationName for a declaration node that can possibly contain multiple variable declarators.</source>
        <target state="translated">複数の変数宣言子を含んでいる可能性がある宣言ノードに対して GetDeclarationName を呼び出しました。</target>
        <note />
      </trans-unit>
      <trans-unit id="TreeNotPartOfCompilation">
        <source>tree not part of compilation</source>
        <target state="translated">ツリーはコンパイルの一部ではありません。</target>
        <note />
      </trans-unit>
      <trans-unit id="PositionIsNotWithinSyntax">
        <source>Position is not within syntax tree with full span {0}</source>
        <target state="translated">場所が全スパン {0} の構文ツリー内にありません。</target>
        <note />
      </trans-unit>
      <trans-unit id="WRN_BadUILang">
        <source>The language name '{0}' is invalid.</source>
        <target state="translated">言語名 '{0}' は無効です。</target>
        <note />
      </trans-unit>
      <trans-unit id="WRN_BadUILang_Title">
        <source>The language name is invalid</source>
        <target state="translated">言語名が無効です</target>
        <note />
      </trans-unit>
      <trans-unit id="ERR_UnsupportedTransparentIdentifierAccess">
        <source>Transparent identifier member access failed for field '{0}' of '{1}'.  Does the data being queried implement the query pattern?</source>
        <target state="translated">'{1}' のフィールド '{0}' で透過識別子のメンバーのアクセスに失敗しました。クエリされているデータはクエリ パターンを実装しますか?</target>
        <note />
      </trans-unit>
      <trans-unit id="ERR_ParamDefaultValueDiffersFromAttribute">
        <source>The parameter has multiple distinct default values.</source>
        <target state="translated">パラメーターに複数の異なる既定値があります。</target>
        <note />
      </trans-unit>
      <trans-unit id="ERR_FieldHasMultipleDistinctConstantValues">
        <source>The field has multiple distinct constant values.</source>
        <target state="translated">フィールドに複数の異なる定数値があります。</target>
        <note />
      </trans-unit>
      <trans-unit id="WRN_UnqualifiedNestedTypeInCref">
        <source>Within cref attributes, nested types of generic types should be qualified.</source>
        <target state="translated">属性 cref 内では、入れ子型のジェネリック型を修飾する必要があります。</target>
        <note />
      </trans-unit>
      <trans-unit id="WRN_UnqualifiedNestedTypeInCref_Title">
        <source>Within cref attributes, nested types of generic types should be qualified</source>
        <target state="translated">属性 cref 内では、入れ子型のジェネリック型を修飾する必要があります</target>
        <note />
      </trans-unit>
      <trans-unit id="NotACSharpSymbol">
        <source>Not a C# symbol.</source>
        <target state="translated">C# シンボルではありません。</target>
        <note />
      </trans-unit>
      <trans-unit id="HDN_UnusedUsingDirective">
        <source>Unnecessary using directive.</source>
        <target state="translated">using ディレクティブは不要です。</target>
        <note />
      </trans-unit>
      <trans-unit id="HDN_UnusedExternAlias">
        <source>Unused extern alias.</source>
        <target state="translated">extern エイリアスは未使用です。</target>
        <note />
      </trans-unit>
      <trans-unit id="ElementsCannotBeNull">
        <source>Elements cannot be null.</source>
        <target state="translated">要素を null にすることはできません。</target>
        <note />
      </trans-unit>
      <trans-unit id="IDS_LIB_ENV">
        <source>LIB environment variable</source>
        <target state="translated">LIB 環境変数</target>
        <note />
      </trans-unit>
      <trans-unit id="IDS_LIB_OPTION">
        <source>/LIB option</source>
        <target state="translated">/LIB オプション</target>
        <note />
      </trans-unit>
      <trans-unit id="IDS_REFERENCEPATH_OPTION">
        <source>/REFERENCEPATH option</source>
        <target state="translated">/REFERENCEPATH オプション</target>
        <note />
      </trans-unit>
      <trans-unit id="IDS_DirectoryDoesNotExist">
        <source>directory does not exist</source>
        <target state="translated">ディレクトリが存在しません。</target>
        <note />
      </trans-unit>
      <trans-unit id="IDS_DirectoryHasInvalidPath">
        <source>path is too long or invalid</source>
        <target state="translated">パスが長すぎるか、無効です。</target>
        <note />
      </trans-unit>
      <trans-unit id="WRN_NoRuntimeMetadataVersion">
        <source>No value for RuntimeMetadataVersion found. No assembly containing System.Object was found nor was a value for RuntimeMetadataVersion specified through options.</source>
        <target state="translated">RuntimeMetadataVersion の値が見つかりませんでした。System.Object を含むアセンブリが見つからず、オプションを使用して RuntimeMetadataVersion の値が指定されてもいませんでした。</target>
        <note />
      </trans-unit>
      <trans-unit id="WRN_NoRuntimeMetadataVersion_Title">
        <source>No value for RuntimeMetadataVersion found</source>
        <target state="translated">RuntimeMetadataVersion の値が見つかりません</target>
        <note />
      </trans-unit>
      <trans-unit id="WrongSemanticModelType">
        <source>Expected a {0} SemanticModel.</source>
        <target state="translated">{0} の SemanticModel が必要です。</target>
        <note />
      </trans-unit>
      <trans-unit id="IDS_FeatureLambda">
        <source>lambda expression</source>
        <target state="translated">ラムダ式</target>
        <note />
      </trans-unit>
      <trans-unit id="ERR_FeatureNotAvailableInVersion1">
        <source>Feature '{0}' is not available in C# 1. Please use language version {1} or greater.</source>
        <target state="translated">機能 '{0}' は C# 1 では使用できません。{1} 以上の言語バージョンをお使いください。</target>
        <note />
      </trans-unit>
      <trans-unit id="ERR_FeatureNotAvailableInVersion2">
        <source>Feature '{0}' is not available in C# 2. Please use language version {1} or greater.</source>
        <target state="translated">機能 '{0}' は C# 2 では使用できません。{1} 以上の言語バージョンをお使いください。</target>
        <note />
      </trans-unit>
      <trans-unit id="ERR_FeatureNotAvailableInVersion3">
        <source>Feature '{0}' is not available in C# 3. Please use language version {1} or greater.</source>
        <target state="translated">機能 '{0}' は C# 3 では使用できません。{1} 以上の言語バージョンをお使いください。</target>
        <note />
      </trans-unit>
      <trans-unit id="ERR_FeatureNotAvailableInVersion4">
        <source>Feature '{0}' is not available in C# 4. Please use language version {1} or greater.</source>
        <target state="translated">機能 '{0}' は C# 4 では使用できません。{1} 以上の言語バージョンをお使いください。</target>
        <note />
      </trans-unit>
      <trans-unit id="ERR_FeatureNotAvailableInVersion5">
        <source>Feature '{0}' is not available in C# 5. Please use language version {1} or greater.</source>
        <target state="translated">機能 '{0}' は C# 5 では使用できません。{1} 以上の言語バージョンをお使いください。</target>
        <note />
      </trans-unit>
      <trans-unit id="ERR_FeatureNotAvailableInVersion6">
        <source>Feature '{0}' is not available in C# 6. Please use language version {1} or greater.</source>
        <target state="translated">機能 '{0}' は C# 6 では使用できません。{1} 以上の言語バージョンをお使いください。</target>
        <note />
      </trans-unit>
      <trans-unit id="ERR_FeatureNotAvailableInVersion7">
        <source>Feature '{0}' is not available in C# 7.0. Please use language version {1} or greater.</source>
        <target state="translated">機能 '{0}' は C# 7.0 では使用できません。{1} 以上の言語バージョンをご使用ください。</target>
        <note />
      </trans-unit>
      <trans-unit id="ERR_FeatureIsUnimplemented">
        <source>Feature '{0}' is not implemented in this compiler.</source>
        <target state="translated">このコンパイラでは機能 '{0}' は実装されていません。</target>
        <note />
      </trans-unit>
      <trans-unit id="IDS_VersionExperimental">
        <source>'experimental'</source>
        <target state="translated">'実験的'</target>
        <note />
      </trans-unit>
      <trans-unit id="PositionNotWithinTree">
        <source>Position must be within span of the syntax tree.</source>
        <target state="translated">場所は、構文ツリーのスパン内にある必要があります。</target>
        <note />
      </trans-unit>
      <trans-unit id="SpeculatedSyntaxNodeCannotBelongToCurrentCompilation">
        <source>Syntax node to be speculated cannot belong to a syntax tree from the current compilation.</source>
        <target state="translated">推測される構文ノードは、現在のコンパイルの構文ツリーに属することができません。</target>
        <note />
      </trans-unit>
      <trans-unit id="ChainingSpeculativeModelIsNotSupported">
        <source>Chaining speculative semantic model is not supported. You should create a speculative model from the non-speculative ParentModel.</source>
        <target state="translated">予測セマンティック モデルのチェーンはサポートしていません。非予測 ParentModel から予測モデルを作成する必要があります。</target>
        <note />
      </trans-unit>
      <trans-unit id="IDS_ToolName">
        <source>Microsoft (R) Visual C# Compiler</source>
        <target state="translated">Microsoft (R) Visual C# Compiler</target>
        <note />
      </trans-unit>
      <trans-unit id="IDS_LogoLine1">
        <source>{0} version {1}</source>
        <target state="translated">{0} バージョン {1}</target>
        <note />
      </trans-unit>
      <trans-unit id="IDS_LogoLine2">
        <source>Copyright (C) Microsoft Corporation. All rights reserved.</source>
        <target state="translated">Copyright (C) Microsoft Corporation. All rights reserved.</target>
        <note />
      </trans-unit>
      <trans-unit id="IDS_LangVersions">
        <source>Supported language versions:</source>
        <target state="translated">サポートされる言語バージョン:</target>
        <note />
      </trans-unit>
      <trans-unit id="IDS_CSCHelp">
        <source>
                             Visual C# Compiler Options

                       - OUTPUT FILES -
-out:&lt;file&gt;                   Specify output file name (default: base name of
                              file with main class or first file)
-target:exe                   Build a console executable (default) (Short
                              form: -t:exe)
-target:winexe                Build a Windows executable (Short form:
                              -t:winexe)
-target:library               Build a library (Short form: -t:library)
-target:module                Build a module that can be added to another
                              assembly (Short form: -t:module)
-target:appcontainerexe       Build an Appcontainer executable (Short form:
                              -t:appcontainerexe)
-target:winmdobj              Build a Windows Runtime intermediate file that
                              is consumed by WinMDExp (Short form: -t:winmdobj)
-doc:&lt;file&gt;                   XML Documentation file to generate
-refout:&lt;file&gt;                Reference assembly output to generate
-platform:&lt;string&gt;            Limit which platforms this code can run on: x86,
                              Itanium, x64, arm, arm64, anycpu32bitpreferred, or
                              anycpu. The default is anycpu.

                       - INPUT FILES -
-recurse:&lt;wildcard&gt;           Include all files in the current directory and
                              subdirectories according to the wildcard
                              specifications
-reference:&lt;alias&gt;=&lt;file&gt;     Reference metadata from the specified assembly
                              file using the given alias (Short form: -r)
-reference:&lt;file list&gt;        Reference metadata from the specified assembly
                              files (Short form: -r)
-addmodule:&lt;file list&gt;        Link the specified modules into this assembly
-link:&lt;file list&gt;             Embed metadata from the specified interop
                              assembly files (Short form: -l)
-analyzer:&lt;file list&gt;         Run the analyzers from this assembly
                              (Short form: -a)
-additionalfile:&lt;file list&gt;   Additional files that don't directly affect code
                              generation but may be used by analyzers for producing
                              errors or warnings.
-embed                        Embed all source files in the PDB.
-embed:&lt;file list&gt;            Embed specific files in the PDB

                       - RESOURCES -
-win32res:&lt;file&gt;              Specify a Win32 resource file (.res)
-win32icon:&lt;file&gt;             Use this icon for the output
-win32manifest:&lt;file&gt;         Specify a Win32 manifest file (.xml)
-nowin32manifest              Do not include the default Win32 manifest
-resource:&lt;resinfo&gt;           Embed the specified resource (Short form: -res)
-linkresource:&lt;resinfo&gt;       Link the specified resource to this assembly
                              (Short form: -linkres) Where the resinfo format
                              is &lt;file&gt;[,&lt;string name&gt;[,public|private]]

                       - CODE GENERATION -
-debug[+|-]                   Emit debugging information
-debug:{full|pdbonly|portable|embedded}
                              Specify debugging type ('full' is default,
                              'portable' is a cross-platform format,
                              'embedded' is a cross-platform format embedded into
                              the target .dll or .exe)
-optimize[+|-]                Enable optimizations (Short form: -o)
-deterministic                Produce a deterministic assembly
                              (including module version GUID and timestamp)
-refonly                      Produce a reference assembly in place of the main output
-instrument:TestCoverage      Produce an assembly instrumented to collect
                              coverage information
-sourcelink:&lt;file&gt;            Source link info to embed into PDB.

                       - ERRORS AND WARNINGS -
-warnaserror[+|-]             Report all warnings as errors
-warnaserror[+|-]:&lt;warn list&gt; Report specific warnings as errors
-warn:&lt;n&gt;                     Set warning level (0-4) (Short form: -w)
-nowarn:&lt;warn list&gt;           Disable specific warning messages
-ruleset:&lt;file&gt;               Specify a ruleset file that disables specific
                              diagnostics.
-errorlog:&lt;file&gt;              Specify a file to log all compiler and analyzer
                              diagnostics.
-reportanalyzer               Report additional analyzer information, such as
                              execution time.

                       - LANGUAGE -
-checked[+|-]                 Generate overflow checks
-unsafe[+|-]                  Allow 'unsafe' code
-define:&lt;symbol list&gt;         Define conditional compilation symbol(s) (Short
                              form: -d)
-langversion:?                Display the allowed values for language version
-langversion:&lt;string&gt;         Specify language version such as
                              `default` (latest major version), or
                              `latest` (latest version, including minor versions),
                              or specific versions like `6` or `7.1`

                       - SECURITY -
-delaysign[+|-]               Delay-sign the assembly using only the public
                              portion of the strong name key
-publicsign[+|-]              Public-sign the assembly using only the public
                              portion of the strong name key
-keyfile:&lt;file&gt;               Specify a strong name key file
-keycontainer:&lt;string&gt;        Specify a strong name key container
-highentropyva[+|-]           Enable high-entropy ASLR

                       - MISCELLANEOUS -
@&lt;file&gt;                       Read response file for more options
-help                         Display this usage message (Short form: -?)
-nologo                       Suppress compiler copyright message
-noconfig                     Do not auto include CSC.RSP file
-parallel[+|-]                Concurrent build.
-version                      Display the compiler version number and exit.

                       - ADVANCED -
-baseaddress:&lt;address&gt;        Base address for the library to be built
-checksumalgorithm:&lt;alg&gt;      Specify algorithm for calculating source file
                              checksum stored in PDB. Supported values are:
                              SHA1 (default) or SHA256.
-codepage:&lt;n&gt;                 Specify the codepage to use when opening source
                              files
-utf8output                   Output compiler messages in UTF-8 encoding
-main:&lt;type&gt;                  Specify the type that contains the entry point
                              (ignore all other possible entry points) (Short
                              form: -m)
-fullpaths                    Compiler generates fully qualified paths
-filealign:&lt;n&gt;                Specify the alignment used for output file
                              sections
-pathmap:&lt;K1&gt;=&lt;V1&gt;,&lt;K2&gt;=&lt;V2&gt;,...
                              Specify a mapping for source path names output by
                              the compiler.
-pdb:&lt;file&gt;                   Specify debug information file name (default:
                              output file name with .pdb extension)
-errorendlocation             Output line and column of the end location of
                              each error
-preferreduilang              Specify the preferred output language name.
-nostdlib[+|-]                Do not reference standard library (mscorlib.dll)
-subsystemversion:&lt;string&gt;    Specify subsystem version of this assembly
-lib:&lt;file list&gt;              Specify additional directories to search in for
                              references
-errorreport:&lt;string&gt;         Specify how to handle internal compiler errors:
                              prompt, send, queue, or none. The default is
                              queue.
-appconfig:&lt;file&gt;             Specify an application configuration file
                              containing assembly binding settings
-moduleassemblyname:&lt;string&gt;  Name of the assembly which this module will be
                              a part of
-modulename:&lt;string&gt;          Specify the name of the source module
</source>
        <target state="translated">
                              Visual C# Compiler のオプション

                        - 出力ファイル -
 /out:&lt;file&gt;                   出力ファイル名を指定します (既定: メイン クラス
                               のあるファイルまたは最初のファイルのベース名)
 /target:exe                   コンソール実行可能ファイルをビルドします (既定) (短い
                               形式: /t:exe)
 /target:winexe                Windows 実行可能ファイルをビルドします (短い形式:
                               /t:winexe)
 /target:library               ライブラリをビルドします (短い形式: /t:library)
 /target:module                別のアセンブリに追加できるモジュールをビルド
                               します (短い形式: /t:module)
 /target:appcontainerexe       Appcontainer 実行可能ファイルをビルドします (短い形式:
                               /t:appcontainerexe)
 /target:winmdobj              WinMDExp で使用される
                               Windows ランタイムの中間ファイルをビルドします (短い形式: /t:winmdobj)
 /doc:&lt;file&gt;                   生成する XML ドキュメント ファイル
 /refout:&lt;file&gt;                生成する参照アセンブリ出力
 /platform:&lt;string&gt;            このコードを実行できるプラットフォームを x86、
                               Itanium、x64、arm、arm64、anycpu32bitpreferred、
                               anycpu に制限します。既定は anycpu です。

                        - 入力ファイル -
 /recurse:&lt;wildcard&gt;           ワイルドカードの指定に従い、現行ディレクトリおよび
                               サブディレクトリ内のすべてのファイルを
                               インクルードします
 /reference:&lt;alias&gt;=&lt;file&gt;     指定されたエイリアスを使用して、指定された
                               アセンブリ ファイルのメタデータを参照します (短い形式: /r)
 /reference:&lt;file list&gt;        指定されたアセンブリ ファイルのメタデータを参照
                               します (短い形式: /r)
 /addmodule:&lt;file list&gt;        指定されたモジュールをこのアセンブリにリンクします
 /link:&lt;file list&gt;             指定された相互運用アセンブリ ファイルのメタデータを
                               埋め込みます (短い形式: /l)
 /analyzer:&lt;file list&gt;         このアセンブリからアナライザーを実行します
                               (短い形式: /a)
 /additionalfile:&lt;file list&gt;   コード生成には直接影響しないものの、
                               アナライザーがエラーまたは警告を
                               生成するときに使用する可能性のある追加ファイル。
 /embed                        すべてのソース ファイルを PDB に埋め込みます。
 /embed:&lt;file list&gt;            特定のファイルを PDB に埋め込みます

                        - リソース -
 /win32res:&lt;file&gt;              Win32 リソース ファイル (.res) を指定します
 /win32icon:&lt;file&gt;             出力にこのアイコンを使用します
 /win32manifest:&lt;file&gt;         Win32 マニフェスト ファイル (.xml) を指定します
 /nowin32manifest              既定の Win32 マニフェストはインクルードしません
 /resource:&lt;resinfo&gt;           指定されたリソースを埋め込みます (短い形式: /res)
 /linkresource:&lt;resinfo&gt;       指定されたリソースをこのアセンブリにリンクします
                               (短い形式: /linkres) ここで resinfo の形式
                               は &lt;file&gt;[,&lt;string name&gt;[,public|private]] です

                        - コード生成 -
 /debug[+|-]                   デバッグ情報を生成します
 /debug:{full|pdbonly|portable|embedded}
                               デバッグの種類を指定します ('full' が既定です。
                               'portable' はクロスプラットフォーム形式です。
                               'embedded' は、ターゲット .dll または .exe に
                               埋め込まれるクロスプラットフォーム形式です)
 /optimize[+|-]                最適化を有効にします (短い形式: /o)
 /deterministic                決定論的アセンブリを作成します
                               (モジュール バージョン GUID やタイムスタンプなど)
 /refonly                      メイン出力の代わりに参照アセンブリを生成します
 /instrument:TestCoverage      収集するためのインストルメント化されたアセンブリを作成します
                               カバレッジ情報
 /sourcelink:&lt;file&gt;            PDB に埋め込むソース リンク情報。

                        - エラーと警告 -
 /warnaserror[+|-]             すべての警告をエラーとして報告します
 /warnaserror[+|-]:&lt;warn list&gt; 特定の警告をエラーとして報告します
 /warn:&lt;n&gt;                     警告レベル (0-4) を設定します (短い形式: /w)
 /nowarn:&lt;warn list&gt;           特定の警告メッセージを無効にします
 /ruleset:&lt;file&gt;               特定の診断を無効にするルールセット ファイルを
                               指定します。
 /errorlog:&lt;file&gt;              すべてのコンパイラとアナライザーの診断をログに記録するための
                               ファイルを指定します。
 /reportanalyzer               追加のアナライザー情報を報告します
                               (実行時間など)。

                        - 言語 -
 /checked[+|-]                 オーバーフロー検査を生成します
 /unsafe[+|-]                  '安全でない' コードを許可します
 /define:&lt;symbol list&gt;         条件付きコンパイル シンボルを定義します (短い
                               形式: /d)
 /langversion:?                言語バージョンに許容される値を表示します
 /langversion:&lt;string&gt;         `default` (最新のメジャー バージョン)や
                               `latest` (マイナー バージョンを含む最新バージョン)
                               または `6` や `7.1` の特定バージョンなどの
                               言語バージョンを指定します。

                        - SECURITY -
 /delaysign[+|-]               厳密な名前キーのパブリックな部分のみを使って 
                               アセンブリを遅延署名します
 /publicsign[+|-]              厳密な名前キーのパブリックな部分のみを使って
                               アセンブリを公開署名します
 /keyfile:&lt;file&gt;               厳密な名前キーのファイルを指定します
 /keycontainer:&lt;string&gt;        厳密な名前キーのコンテナーを指定します
 /highentropyva[+|-]           高エントロピ ASLR を有効化します

                        - その他 -
 @&lt;file&gt;                       応答ファイルを読み取り、オプションを追加します
 /help                         使用法に関するメッセージを表示します (短い形式: /?)
 /nologo                       コンパイル時の著作権メッセージを表示しません
 /noconfig                     CSC.RSP ファイルを自動的に含めません
 /parallel[+|-]                ビルドを並列処理します。
 /version                      コンパイラのバージョン番号を出力して終了します。

                        - 詳細 -
 /baseaddress:&lt;address&gt;        ビルドするライブラリのベース アドレス
 /checksumalgorithm:&lt;alg&gt;      PDB に格納されているソース ファイルのチェックサム
                               を計算するアルゴリズムを指定します。サポートされる値:
                               SHA1 (既定) または SHA256。
 /codepage:&lt;n&gt;                 ソース ファイルを開くときに使用するコード ページを
                               指定します
 /utf8output                   コンパイラ メッセージを UTF-8 エンコードで出力します
 /main:&lt;type&gt;                  エントリ ポイントを含む型を指定します
                               (他のエントリ ポイントはすべて無視します) (短い
                               形式: /m)
 /fullpaths                    コンパイラは完全修飾パスを生成します
 /filealign:&lt;n&gt;                出力ファイル セクションで使用する配置を指定
                               します
 /pathmap:&lt;K1&gt;=&lt;V1&gt;,&lt;K2&gt;=&lt;V2&gt;,...
                               コンパイラが出力するソース パス名のマッピングを
                               指定します。
 /pdb:&lt;file&gt;                   デバッグ情報ファイル名を指定します (既定:
                               .pdb 拡張子の付いた出力ファイル名)
 /errorendlocation             各エラーの終了位置の出力行と
                               出力列
 /preferreduilang              出力用の言語名を指定します。
 /nostdlib[+|-]                標準ライブラリ (mscorlib.dll) は参照しません
 /subsystemversion:&lt;string&gt;    このアセンブリのサブシステム バージョンを指定します
 /lib:&lt;file list&gt;              参照を検索する追加ディレクトリを指定
                               します
 /errorreport:&lt;string&gt;         内部コンパイラ エラーの処理方法を指定します: 
                               prompt、send、queue、none です。既定値は
                               queue です。
 /appconfig:&lt;file&gt;             アセンブリ バインド設定を含む
                               アプリケーション構成ファイルを指定します
 /moduleassemblyname:&lt;string&gt;  このモジュールが一部となるアセンブリ名
                               です
 /modulename:&lt;string&gt;          ソース モジュールの名前を指定します
</target>
        <note>Visual C# Compiler Options</note>
      </trans-unit>
      <trans-unit id="ERR_ComImportWithInitializers">
        <source>'{0}': a class with the ComImport attribute cannot specify field initializers.</source>
        <target state="translated">'{0}': ComImport 属性を含むクラスにフィールド初期化子を指定することはできません。</target>
        <note />
      </trans-unit>
      <trans-unit id="WRN_PdbLocalNameTooLong">
        <source>Local name '{0}' is too long for PDB.  Consider shortening or compiling without /debug.</source>
        <target state="translated">ローカル名 '{0}' は PDB に対して長すぎます。短縮するか、/debug なしでコンパイルすることを検討してください。</target>
        <note />
      </trans-unit>
      <trans-unit id="WRN_PdbLocalNameTooLong_Title">
        <source>Local name is too long for PDB</source>
        <target state="translated">PDB のローカル名が長すぎます</target>
        <note />
      </trans-unit>
      <trans-unit id="ERR_RetNoObjectRequiredLambda">
        <source>Anonymous function converted to a void returning delegate cannot return a value</source>
        <target state="translated">void に変換されデリゲートを返す匿名関数は、値を返すことができません。</target>
        <note />
      </trans-unit>
      <trans-unit id="ERR_TaskRetNoObjectRequiredLambda">
        <source>Async lambda expression converted to a 'Task' returning delegate cannot return a value. Did you intend to return 'Task&lt;T&gt;'?</source>
        <target state="translated">'Task' に変換されてデリゲートを返す非同期のラムダ式は、値を返すことができません。'Task&lt;T&gt;' を返すメソッドを指定したつもりでしたか?</target>
        <note />
      </trans-unit>
      <trans-unit id="WRN_AnalyzerCannotBeCreated">
        <source>An instance of analyzer {0} cannot be created from {1} : {2}.</source>
        <target state="translated">アナライザー {0} のインスタンスは {1} ({2}) から作成できません。</target>
        <note />
      </trans-unit>
      <trans-unit id="WRN_AnalyzerCannotBeCreated_Title">
        <source>An analyzer instance cannot be created</source>
        <target state="translated">アナライザーのインスタンスを作成できません</target>
        <note />
      </trans-unit>
      <trans-unit id="WRN_NoAnalyzerInAssembly">
        <source>The assembly {0} does not contain any analyzers.</source>
        <target state="translated">アセンブリ {0} にアナライザーは含まれていません。</target>
        <note />
      </trans-unit>
      <trans-unit id="WRN_NoAnalyzerInAssembly_Title">
        <source>Assembly does not contain any analyzers</source>
        <target state="translated">アセンブリに、アナライザーが含まれていません</target>
        <note />
      </trans-unit>
      <trans-unit id="WRN_UnableToLoadAnalyzer">
        <source>Unable to load Analyzer assembly {0} : {1}</source>
        <target state="translated">アナライザーのアセンブリ {0} ({1}) を読み込むことができません。</target>
        <note />
      </trans-unit>
      <trans-unit id="WRN_UnableToLoadAnalyzer_Title">
        <source>Unable to load Analyzer assembly</source>
        <target state="translated">アナライザーのアセンブリを読み込むことができません</target>
        <note />
      </trans-unit>
      <trans-unit id="INF_UnableToLoadSomeTypesInAnalyzer">
        <source>Skipping some types in analyzer assembly {0} due to a ReflectionTypeLoadException : {1}.</source>
        <target state="translated">ReflectionTypeLoadException ({1}) のため、アナライザー アセンブリ {0} の一部の型をスキップしています。</target>
        <note />
      </trans-unit>
      <trans-unit id="ERR_CantReadRulesetFile">
        <source>Error reading ruleset file {0} - {1}</source>
        <target state="translated">規則セット ファイル {0} を読み取り中にエラーが発生しました - {1}</target>
        <note />
      </trans-unit>
      <trans-unit id="ERR_BadPdbData">
        <source>Error reading debug information for '{0}'</source>
        <target state="translated">'{0}' のデバッグ情報の読み取りエラー</target>
        <note />
      </trans-unit>
      <trans-unit id="IDS_OperationCausedStackOverflow">
        <source>Operation caused a stack overflow.</source>
        <target state="translated">この操作によってスタック オーバーフローが発生しました。</target>
        <note />
      </trans-unit>
      <trans-unit id="WRN_IdentifierOrNumericLiteralExpected">
        <source>Expected identifier or numeric literal.</source>
        <target state="translated">識別子または数値リテラルが必要です。</target>
        <note />
      </trans-unit>
      <trans-unit id="WRN_IdentifierOrNumericLiteralExpected_Title">
        <source>Expected identifier or numeric literal</source>
        <target state="translated">識別子または数値リテラルが必要です</target>
        <note />
      </trans-unit>
      <trans-unit id="ERR_InitializerOnNonAutoProperty">
        <source>Only auto-implemented properties can have initializers.</source>
        <target state="translated">自動実装プロパティのみが初期化子を持つことができます。</target>
        <note />
      </trans-unit>
      <trans-unit id="ERR_AutoPropertyMustHaveGetAccessor">
        <source>Auto-implemented properties must have get accessors.</source>
        <target state="translated">自動実装プロパティは get アクセサーを持つ必要があります。</target>
        <note />
      </trans-unit>
      <trans-unit id="ERR_AutoPropertyMustOverrideSet">
        <source>Auto-implemented properties must override all accessors of the overridden property.</source>
        <target state="translated">自動実装プロパティは、オーバーライドされたプロパティのすべてのアクセサーをオーバーライドする必要があります。</target>
        <note />
      </trans-unit>
      <trans-unit id="ERR_AutoPropertyInitializerInInterface">
        <source>Auto-implemented properties inside interfaces cannot have initializers.</source>
        <target state="translated">インターフェイス内の自動実装プロパティは初期化子を持つことができません。</target>
        <note />
      </trans-unit>
      <trans-unit id="ERR_InitializerInStructWithoutExplicitConstructor">
        <source>Structs without explicit constructors cannot contain members with initializers.</source>
        <target state="translated">明示的なコンストラクターがない構造体には、初期化子を持つメンバーを含めることはできません。</target>
        <note />
      </trans-unit>
      <trans-unit id="ERR_EncodinglessSyntaxTree">
        <source>Cannot emit debug information for a source text without encoding.</source>
        <target state="translated">エンコーディングせずにソース テキストのデバッグ情報を作成することはできません。</target>
        <note />
      </trans-unit>
      <trans-unit id="ERR_BlockBodyAndExpressionBody">
        <source>Block bodies and expression bodies cannot both be provided.</source>
        <target state="translated">ブロック本体と式本体を両方とも指定することはできません。</target>
        <note />
      </trans-unit>
      <trans-unit id="ERR_SwitchFallOut">
        <source>Control cannot fall out of switch from final case label ('{0}')</source>
        <target state="translated">コントロールは switch の最後の case ラベル ('{0}') から出ることができません</target>
        <note />
      </trans-unit>
      <trans-unit id="ERR_UnexpectedBoundGenericName">
        <source>Type arguments are not allowed in the nameof operator.</source>
        <target state="translated">nameof 演算子では型の引数を使用できません。</target>
        <note />
      </trans-unit>
      <trans-unit id="ERR_NullPropagatingOpInExpressionTree">
        <source>An expression tree lambda may not contain a null propagating operator.</source>
        <target state="translated">式ツリーのラムダに null 伝搬演算子を含めることはできません。</target>
        <note />
      </trans-unit>
      <trans-unit id="ERR_DictionaryInitializerInExpressionTree">
        <source>An expression tree lambda may not contain a dictionary initializer.</source>
        <target state="translated">式ツリーのラムダに辞書初期化子を含めることはできません。</target>
        <note />
      </trans-unit>
      <trans-unit id="ERR_ExtensionCollectionElementInitializerInExpressionTree">
        <source>An extension Add method is not supported for a collection initializer in an expression lambda.</source>
        <target state="translated">拡張 Add メソッドは、ラムダ式のコレクション初期化子ではサポートされていません。</target>
        <note />
      </trans-unit>
      <trans-unit id="IDS_FeatureNameof">
        <source>nameof operator</source>
        <target state="translated">nameof 演算子</target>
        <note />
      </trans-unit>
      <trans-unit id="IDS_FeatureDictionaryInitializer">
        <source>dictionary initializer</source>
        <target state="translated">辞書初期化子</target>
        <note />
      </trans-unit>
      <trans-unit id="ERR_UnclosedExpressionHole">
        <source>Missing close delimiter '}' for interpolated expression started with '{'.</source>
        <target state="translated">'{' で始まる挿入式の終了区切り文字 '}' がありません。</target>
        <note />
      </trans-unit>
      <trans-unit id="ERR_SingleLineCommentInExpressionHole">
        <source>A single-line comment may not be used in an interpolated string.</source>
        <target state="translated">挿入された文字列の中で単一行コメントを使用することはできません。</target>
        <note />
      </trans-unit>
      <trans-unit id="ERR_InsufficientStack">
        <source>An expression is too long or complex to compile</source>
        <target state="translated">式が長すぎるか複雑すぎるため、コンパイルできません</target>
        <note />
      </trans-unit>
      <trans-unit id="ERR_ExpressionHasNoName">
        <source>Expression does not have a name.</source>
        <target state="translated">式に名前がありません。</target>
        <note />
      </trans-unit>
      <trans-unit id="ERR_SubexpressionNotInNameof">
        <source>Sub-expression cannot be used in an argument to nameof.</source>
        <target state="translated">サブ式は nameof への引数に使用できません。</target>
        <note />
      </trans-unit>
      <trans-unit id="ERR_AliasQualifiedNameNotAnExpression">
        <source>An alias-qualified name is not an expression.</source>
        <target state="translated">エイリアスで修飾された名前は式ではありません。</target>
        <note />
      </trans-unit>
      <trans-unit id="ERR_NameofMethodGroupWithTypeParameters">
        <source>Type parameters are not allowed on a method group as an argument to 'nameof'.</source>
        <target state="translated">型パラメーターは、メソッド グループで 'nameof' への引数として使用できません。</target>
        <note />
      </trans-unit>
      <trans-unit id="NoNoneSearchCriteria">
        <source>SearchCriteria is expected.</source>
        <target state="translated">SearchCriteria が必要です。</target>
        <note />
      </trans-unit>
      <trans-unit id="ERR_InvalidAssemblyCulture">
        <source>Assembly culture strings may not contain embedded NUL characters.</source>
        <target state="translated">アセンブリ カルチャ文字列に埋め込み NUL 文字を含めることはできません。</target>
        <note />
      </trans-unit>
      <trans-unit id="IDS_FeatureUsingStatic">
        <source>using static</source>
        <target state="translated">using static</target>
        <note />
      </trans-unit>
      <trans-unit id="IDS_FeatureInterpolatedStrings">
        <source>interpolated strings</source>
        <target state="translated">挿入文字列</target>
        <note />
      </trans-unit>
      <trans-unit id="IDS_AwaitInCatchAndFinally">
        <source>await in catch blocks and finally blocks</source>
        <target state="translated">catch ブロックおよび finally ブロックで待機</target>
        <note />
      </trans-unit>
      <trans-unit id="IDS_FeatureBinaryLiteral">
        <source>binary literals</source>
        <target state="translated">バイナリ リテラル</target>
        <note />
      </trans-unit>
      <trans-unit id="IDS_FeatureDigitSeparator">
        <source>digit separators</source>
        <target state="translated">桁区切り記号</target>
        <note />
      </trans-unit>
      <trans-unit id="IDS_FeatureLocalFunctions">
        <source>local functions</source>
        <target state="translated">ローカル関数</target>
        <note />
      </trans-unit>
      <trans-unit id="ERR_UnescapedCurly">
        <source>A '{0}' character must be escaped (by doubling) in an interpolated string.</source>
        <target state="translated">文字 '{0}' は、挿入文字列内で (二重にすることで) エスケープする必要があります。</target>
        <note />
      </trans-unit>
      <trans-unit id="ERR_EscapedCurly">
        <source>A '{0}' character may only be escaped by doubling '{0}{0}' in an interpolated string.</source>
        <target state="translated">文字 '{0}' は、挿入文字列内で '{0}{0}' を二重にすることでのみエスケープできます。</target>
        <note />
      </trans-unit>
      <trans-unit id="ERR_TrailingWhitespaceInFormatSpecifier">
        <source>A format specifier may not contain trailing whitespace.</source>
        <target state="translated">書式指定子に末尾の空白を含めることはできません。</target>
        <note />
      </trans-unit>
      <trans-unit id="ERR_EmptyFormatSpecifier">
        <source>Empty format specifier.</source>
        <target state="translated">書式指定子が空です。</target>
        <note />
      </trans-unit>
      <trans-unit id="ERR_ErrorInReferencedAssembly">
        <source>There is an error in a referenced assembly '{0}'.</source>
        <target state="translated">参照アセンブリ '{0}' にエラーがあります。</target>
        <note />
      </trans-unit>
      <trans-unit id="ERR_ExpressionOrDeclarationExpected">
        <source>Expression or declaration statement expected.</source>
        <target state="translated">式または宣言文が必要です。</target>
        <note />
      </trans-unit>
      <trans-unit id="ERR_NameofExtensionMethod">
        <source>Extension method groups are not allowed as an argument to 'nameof'.</source>
        <target state="translated">拡張メソッドのグループは、'nameof' の引数として許可されていません。</target>
        <note />
      </trans-unit>
      <trans-unit id="WRN_AlignmentMagnitude">
        <source>Alignment value {0} has a magnitude greater than {1} and may result in a large formatted string.</source>
        <target state="translated">配置の値 {0} は大きさが {1} を上回り、大型のフォーマットの文字列になる可能性があります。</target>
        <note />
      </trans-unit>
      <trans-unit id="HDN_UnusedExternAlias_Title">
        <source>Unused extern alias</source>
        <target state="translated">extern エイリアスは未使用です</target>
        <note />
      </trans-unit>
      <trans-unit id="HDN_UnusedUsingDirective_Title">
        <source>Unnecessary using directive</source>
        <target state="translated">using ディレクティブは不要です</target>
        <note />
      </trans-unit>
      <trans-unit id="INF_UnableToLoadSomeTypesInAnalyzer_Title">
        <source>Skip loading types in analyzer assembly that fail due to a ReflectionTypeLoadException</source>
        <target state="translated">ReflectionTypeLoadException のために失敗したアナライザーのアセンブリ内の型の読み込みをスキップします</target>
        <note />
      </trans-unit>
      <trans-unit id="WRN_AlignmentMagnitude_Title">
        <source>Alignment value has a magnitude that may result in a large formatted string</source>
        <target state="translated">配置の値は、大型のフォーマットの文字列になる可能性がある大きさです</target>
        <note />
      </trans-unit>
      <trans-unit id="ERR_ConstantStringTooLong">
        <source>Length of String constant exceeds current memory limit.  Try splitting the string into multiple constants.</source>
        <target state="translated">文字列定数の長さが現在のメモリの制限を超えています。文字列を複数の定数に分割してください。</target>
        <note />
      </trans-unit>
      <trans-unit id="ERR_TupleTooFewElements">
        <source>Tuple must contain at least two elements.</source>
        <target state="translated">タプルには 2 つ以上の要素が必要です。</target>
        <note />
      </trans-unit>
      <trans-unit id="ERR_DebugEntryPointNotSourceMethodDefinition">
        <source>Debug entry point must be a definition of a method declared in the current compilation.</source>
        <target state="translated">デバッグ エントリ ポイントは、現在のコンパイルで宣言されたメソッドの定義でなければなりません。</target>
        <note />
      </trans-unit>
      <trans-unit id="ERR_LoadDirectiveOnlyAllowedInScripts">
        <source>#load is only allowed in scripts</source>
        <target state="translated">#load は、スクリプト内でのみ許可されています</target>
        <note />
      </trans-unit>
      <trans-unit id="ERR_PPLoadFollowsToken">
        <source>Cannot use #load after first token in file</source>
        <target state="translated">ファイルの最初のトークンの後は、#load を使用できません</target>
        <note />
      </trans-unit>
      <trans-unit id="CouldNotFindFile">
        <source>Could not find file.</source>
        <target state="translated">ファイルが見つかりませんでした。</target>
        <note>File path referenced in source (#load) could not be resolved.</note>
      </trans-unit>
      <trans-unit id="SyntaxTreeFromLoadNoRemoveReplace">
        <source>SyntaxTree '{0}' resulted from a #load directive and cannot be removed or replaced directly.</source>
        <target state="translated">SyntaxTree '{0}' は #load ディレクティブから発生しているため、直接的に削除または置換できません。</target>
        <note />
      </trans-unit>
      <trans-unit id="ERR_SourceFileReferencesNotSupported">
        <source>Source file references are not supported.</source>
        <target state="translated">ソース ファイル参照はサポートされていません。</target>
        <note />
      </trans-unit>
      <trans-unit id="ERR_InvalidPathMap">
        <source>The pathmap option was incorrectly formatted.</source>
        <target state="translated">pathmap オプションが正しく書式設定されていませんでした。</target>
        <note />
      </trans-unit>
      <trans-unit id="ERR_InvalidReal">
        <source>Invalid real literal.</source>
        <target state="translated">実数値リテラルが正しくありません。</target>
        <note />
      </trans-unit>
      <trans-unit id="ERR_AutoPropertyCannotBeRefReturning">
        <source>Auto-implemented properties cannot return by reference</source>
        <target state="translated">自動実装プロパティは参照渡しで返すことができません</target>
        <note />
      </trans-unit>
      <trans-unit id="ERR_RefPropertyMustHaveGetAccessor">
        <source>Properties which return by reference must have a get accessor</source>
        <target state="translated">参照渡しで返すプロパティは get アクセサーを持たなければなりません</target>
        <note />
      </trans-unit>
      <trans-unit id="ERR_RefPropertyCannotHaveSetAccessor">
        <source>Properties which return by reference cannot have set accessors</source>
        <target state="translated">参照渡しで返すプロパティは set アクセサーを持つことができません</target>
        <note />
      </trans-unit>
      <trans-unit id="ERR_CantChangeRefReturnOnOverride">
        <source>'{0}' must match by reference return of overridden member '{1}'</source>
        <target state="translated">'{0}' は、オーバーライドされるメンバー '{1}' の参照渡しの戻り値に一致する必要があります</target>
        <note />
      </trans-unit>
      <trans-unit id="ERR_MustNotHaveRefReturn">
        <source>By-reference returns may only be used in methods that return by reference</source>
        <target state="translated">参照渡しの返却は、参照で返すメソッドでのみ使用できます</target>
        <note />
      </trans-unit>
      <trans-unit id="ERR_MustHaveRefReturn">
        <source>By-value returns may only be used in methods that return by value</source>
        <target state="translated">値渡しの返却は、値渡しで返すメソッドでのみ使用できます</target>
        <note />
      </trans-unit>
      <trans-unit id="ERR_RefReturnMustHaveIdentityConversion">
        <source>The return expression must be of type '{0}' because this method returns by reference</source>
        <target state="translated">このメソッドは参照渡しで返すため、return 式の型は '{0}' でなければなりません</target>
        <note />
      </trans-unit>
      <trans-unit id="ERR_CloseUnimplementedInterfaceMemberWrongRefReturn">
        <source>'{0}' does not implement interface member '{1}'. '{2}' cannot implement '{1}' because it does not have matching return by reference.</source>
        <target state="translated">'{0}' はインターフェイス メンバー '{1}' を実装しません。'{2}' は参照渡しで返される対応する値がないため、'{1}' を実装できません。</target>
        <note />
      </trans-unit>
      <trans-unit id="ERR_BadIteratorReturnRef">
        <source>The body of '{0}' cannot be an iterator block because '{0}' returns by reference</source>
        <target state="translated">'{0}' は参照渡しで返すため、'{0}' の本文を反復子ブロックにすることはできません。</target>
        <note />
      </trans-unit>
      <trans-unit id="ERR_BadRefReturnExpressionTree">
        <source>Lambda expressions that return by reference cannot be converted to expression trees</source>
        <target state="translated">参照渡しで返すラムダ式は、式ツリーに変換できません</target>
        <note />
      </trans-unit>
      <trans-unit id="ERR_RefReturningCallInExpressionTree">
        <source>An expression tree lambda may not contain a call to a method, property, or indexer that returns by reference</source>
        <target state="translated">式ツリーのラムダには、参照渡しで返すメソッド、プロパティ、インデクサーの呼び出しを含めることができません</target>
        <note />
      </trans-unit>
      <trans-unit id="ERR_RefReturnLvalueExpected">
        <source>An expression cannot be used in this context because it may not be passed or returned by reference</source>
        <target state="translated">参照によって渡したり返したりすることができないため、このコンテキストで使用できない式があります</target>
        <note />
      </trans-unit>
      <trans-unit id="ERR_RefReturnNonreturnableLocal">
        <source>Cannot return '{0}' by reference because it was initialized to a value that cannot be returned by reference</source>
        <target state="translated">'{0}' は参照渡しで返せない値に初期化されたため、参照渡しで返すことができません</target>
        <note />
      </trans-unit>
      <trans-unit id="ERR_RefReturnNonreturnableLocal2">
        <source>Cannot return by reference a member of '{0}' because it was initialized to a value that cannot be returned by reference</source>
        <target state="translated">'{0}' のメンバーは参照渡しで返せない値に初期化されたため、参照渡しで返すことができません</target>
        <note />
      </trans-unit>
      <trans-unit id="ERR_RefReturnReadonlyLocal">
        <source>Cannot return '{0}' by reference because it is read-only</source>
        <target state="translated">読み取り専用であるため、'{0}' を参照渡しで返すことはできません</target>
        <note />
      </trans-unit>
      <trans-unit id="ERR_RefReturnRangeVariable">
        <source>Cannot return the range variable '{0}' by reference</source>
        <target state="translated">範囲変数 '{0}' を参照渡しで返すことはできません</target>
        <note />
      </trans-unit>
      <trans-unit id="ERR_RefReturnReadonlyLocalCause">
        <source>Cannot return '{0}' by reference because it is a '{1}'</source>
        <target state="translated">'{1}' であるため、'{0}' を参照渡しで返すことはできません</target>
        <note />
      </trans-unit>
      <trans-unit id="ERR_RefReturnReadonlyLocal2Cause">
        <source>Cannot return fields of '{0}' by reference because it is a '{1}'</source>
        <target state="translated">'{1}' であるため、'{0}' のフィールドを参照渡しで返すことはできません</target>
        <note />
      </trans-unit>
      <trans-unit id="ERR_RefReturnReadonly">
        <source>A readonly field cannot be returned by writable reference</source>
        <target state="translated">読み取り専用フィールドを書き込み可能な参照渡しで返すことはできません</target>
        <note />
      </trans-unit>
      <trans-unit id="ERR_RefReturnReadonlyStatic">
        <source>A static readonly field cannot be returned by writable reference</source>
        <target state="translated">静的な読み取り専用フィールドを書き込み可能な参照渡しで返すことはできません</target>
        <note />
      </trans-unit>
      <trans-unit id="ERR_RefReturnReadonly2">
        <source>Members of readonly field '{0}' cannot be returned by writable reference</source>
        <target state="translated">読み取り専用フィールド '{0}' のメンバーを書き込み可能な参照渡しで返すことはできません</target>
        <note />
      </trans-unit>
      <trans-unit id="ERR_RefReturnReadonlyStatic2">
        <source>Fields of static readonly field '{0}' cannot be returned by writable reference</source>
        <target state="translated">静的な読み取り専用フィールド '{0}' のフィールドを書き込み可能な参照渡しで返すことはできません</target>
        <note />
      </trans-unit>
      <trans-unit id="ERR_RefReturnParameter">
        <source>Cannot return a parameter by reference '{0}' because it is not a ref or out parameter</source>
        <target state="translated">ref パラメーターでも out パラメーターでもないため、パラメーターを参照 '{0}' 渡しで返すことはできません</target>
        <note />
      </trans-unit>
      <trans-unit id="ERR_RefReturnParameter2">
        <source>Cannot return by reference a member of parameter '{0}' because it is not a ref or out parameter</source>
        <target state="translated">ref パラメーターでも out パラメーターでもないため、パラメーター '{0}' のメンバーを参照渡しで返すことはできません</target>
        <note />
      </trans-unit>
      <trans-unit id="ERR_RefReturnLocal">
        <source>Cannot return local '{0}' by reference because it is not a ref local</source>
        <target state="translated">ローカル変数 '{0}' は ref ローカル変数ではないため、参照渡しで返すことはできません</target>
        <note />
      </trans-unit>
      <trans-unit id="ERR_RefReturnLocal2">
        <source>Cannot return a member of local '{0}' by reference because it is not a ref local</source>
        <target state="translated">ローカル変数 '{0}' は ref ローカル変数ではないため、そのメンバーを参照渡しで返すことはできません</target>
        <note />
      </trans-unit>
      <trans-unit id="ERR_RefReturnStructThis">
        <source>Struct members cannot return 'this' or other instance members by reference</source>
        <target state="translated">構造体メンバーは 'this' または他のインスタンス メンバーを参照渡しで返すことができません</target>
        <note />
      </trans-unit>
      <trans-unit id="ERR_EscapeOther">
        <source>Expression cannot be used in this context because it may indirectly expose variables outside of their declaration scope</source>
        <target state="translated">間接的に変数が宣言のスコープ外に公開される可能性があるため、このコンテキストで式は使用できません。</target>
        <note />
      </trans-unit>
      <trans-unit id="ERR_EscapeLocal">
        <source>Cannot use local '{0}' in this context because it may expose referenced variables outside of their declaration scope</source>
        <target state="translated">参照される変数が宣言のスコープ外に公開される可能性があるため、このコンテキストでローカル '{0}' を使用することはできません。</target>
        <note />
      </trans-unit>
      <trans-unit id="ERR_EscapeCall">
        <source>Cannot use a result of '{0}' in this context because it may expose variables referenced by parameter '{1}' outside of their declaration scope</source>
        <target state="translated">パラメーター '{1}' によって参照される変数が宣言のスコープ外に公開される可能性があるため、このコンテキストで '{0}' の結果を使用することはできません。</target>
        <note />
      </trans-unit>
      <trans-unit id="ERR_EscapeCall2">
        <source>Cannot use a member of result of '{0}' in this context because it may expose variables referenced by parameter '{1}' outside of their declaration scope</source>
        <target state="translated">パラメーター '{1}' によって参照される変数が宣言のスコープ外に公開される可能性があるため、このコンテキストで '{0}' の結果のメンバーを使用することはできません。</target>
        <note />
      </trans-unit>
      <trans-unit id="ERR_CallArgMixing">
        <source>This combination of arguments to '{0}' is disallowed because it may expose variables referenced by parameter '{1}' outside of their declaration scope</source>
        <target state="translated">パラメーター '{1}' によって参照される変数が宣言のスコープ外に公開される可能性があるため、'{0}' に対してこの引数の組み合わせは許可されません。</target>
        <note />
      </trans-unit>
      <trans-unit id="ERR_MismatchedRefEscapeInTernary">
        <source>Branches of a ref ternary operator cannot refer to variables with incompatible declaration scopes</source>
        <target state="translated">ref 三項演算子のブランチから、互換性のない宣言スコープを持つ変数を参照することはできません</target>
        <note />
      </trans-unit>
      <trans-unit id="ERR_EscapeStackAlloc">
        <source>A result of a stackalloc expression of type '{0}' cannot be used in this context because it may be exposed outside of the containing method</source>
        <target state="translated">stackalloc 式の型 '{0}' の結果は、それを含んでいるメソッドの外部に公開される可能性があるため、このコンテキストでは使用できません</target>
        <note />
      </trans-unit>
      <trans-unit id="ERR_InitializeByValueVariableWithReference">
        <source>Cannot initialize a by-value variable with a reference</source>
        <target state="translated">参照を使用して値渡し変数を初期化することはできません</target>
        <note />
      </trans-unit>
      <trans-unit id="ERR_InitializeByReferenceVariableWithValue">
        <source>Cannot initialize a by-reference variable with a value</source>
        <target state="translated">値を使用して参照渡し変数を初期化することはできません</target>
        <note />
      </trans-unit>
      <trans-unit id="ERR_RefAssignmentMustHaveIdentityConversion">
        <source>The expression must be of type '{0}' because it is being assigned by reference</source>
        <target state="translated">式は参照で割り当てられるため、型 '{0}' でなければなりません</target>
        <note />
      </trans-unit>
      <trans-unit id="ERR_ByReferenceVariableMustBeInitialized">
        <source>A declaration of a by-reference variable must have an initializer</source>
        <target state="translated">参照渡し変数の宣言には初期化子が必要です</target>
        <note />
      </trans-unit>
      <trans-unit id="ERR_AnonDelegateCantUseLocal">
        <source>Cannot use ref local '{0}' inside an anonymous method, lambda expression, or query expression</source>
        <target state="translated">匿名メソッド、ラムダ式、クエリ式内で ref ローカル変数 '{0}' は使用できません</target>
        <note />
      </trans-unit>
      <trans-unit id="ERR_BadIteratorLocalType">
        <source>Iterators cannot have by reference locals</source>
        <target state="translated">反復子は参照渡しのローカル変数を持つことができません</target>
        <note />
      </trans-unit>
      <trans-unit id="ERR_BadAsyncLocalType">
        <source>Async methods cannot have by reference locals</source>
        <target state="translated">非同期メソッドは参照渡しのローカル変数を持つことができません</target>
        <note />
      </trans-unit>
      <trans-unit id="ERR_RefReturningCallAndAwait">
        <source>'await' cannot be used in an expression containing a call to '{0}' because it returns by reference</source>
        <target state="translated">参照渡しで返すため、'{0}' の呼び出しが含まれる式では 'await' を使用することができません</target>
        <note />
      </trans-unit>
      <trans-unit id="ERR_RefConditionalAndAwait">
        <source>'await' cannot be used in an expression containing a ref conditional operator</source>
        <target state="translated">'await' は、ref 条件演算子を含む式の中で使用できません</target>
        <note />
      </trans-unit>
      <trans-unit id="ERR_RefConditionalNeedsTwoRefs">
        <source>Both conditional operator values must be ref values or neither may be a ref value</source>
        <target state="translated">条件演算子の両辺の値は、両方とも ref 値にするか、両方とも ref 以外の値にする必要があります</target>
        <note />
      </trans-unit>
      <trans-unit id="ERR_RefConditionalDifferentTypes">
        <source>The expression must be of type '{0}' to match the alternative ref value</source>
        <target state="translated">式は、代替 ref 値と一致するために、型 '{0}' である必要があります</target>
        <note />
      </trans-unit>
      <trans-unit id="ERR_ExpressionTreeContainsLocalFunction">
        <source>An expression tree may not contain a reference to a local function</source>
        <target state="translated">式ツリーには、ローカル関数への参照が含まれていない可能性があります。</target>
        <note />
      </trans-unit>
      <trans-unit id="ERR_DynamicLocalFunctionParamsParameter">
        <source>Cannot pass argument with dynamic type to params parameter '{0}' of local function '{1}'.</source>
        <target state="translated">動的な型の引数をローカル関数 '{1}' の params パラメーター '{0}' に渡すことはできません。</target>
        <note />
      </trans-unit>
      <trans-unit id="SyntaxTreeIsNotASubmission">
        <source>Syntax tree should be created from a submission.</source>
        <target state="translated">構文ツリーは、送信から作成する必要があります。</target>
        <note />
      </trans-unit>
      <trans-unit id="ERR_TooManyUserStrings">
        <source>Combined length of user strings used by the program exceeds allowed limit. Try to decrease use of string literals.</source>
        <target state="translated">プログラムで使うユーザー文字列の長さの合計が許可されている制限を超えています。文字列リテラルの使用を減らしてください。</target>
        <note />
      </trans-unit>
      <trans-unit id="ERR_PatternNullableType">
        <source>It is not legal to use nullable type '{0}' in a pattern; use the underlying type '{1}' instead.</source>
        <target state="translated">パターンで Null 許容型 '{0}' を使用することはできません。代わりに基になる型 '{1}' をご使用ください。</target>
        <note />
      </trans-unit>
      <trans-unit id="ERR_BadIsPatternExpression">
        <source>Invalid operand for pattern match; value required, but found '{0}'.</source>
        <target state="translated">パターン マッチには使用できないオペランドです。値が必要ですが、'{0}' が見つかりました。</target>
        <note />
      </trans-unit>
      <trans-unit id="ERR_PeWritingFailure">
        <source>An error occurred while writing the output file: {0}.</source>
        <target state="translated">出力ファイルの書き込み中にエラーが発生しました: {0}。</target>
        <note />
      </trans-unit>
      <trans-unit id="ERR_TupleDuplicateElementName">
        <source>Tuple element names must be unique.</source>
        <target state="translated">タプル要素名は一意である必要があります。</target>
        <note />
      </trans-unit>
      <trans-unit id="ERR_TupleReservedElementName">
        <source>Tuple element name '{0}' is only allowed at position {1}.</source>
        <target state="translated">タプル要素名 '{0}' は位置 {1} でのみ使用できます。</target>
        <note />
      </trans-unit>
      <trans-unit id="ERR_TupleReservedElementNameAnyPosition">
        <source>Tuple element name '{0}' is disallowed at any position.</source>
        <target state="translated">タプル要素名 '{0}' はいずれの位置でも使用できません。</target>
        <note />
      </trans-unit>
      <trans-unit id="ERR_PredefinedTypeMemberNotFoundInAssembly">
        <source>Member '{0}' was not found on type '{1}' from assembly '{2}'.</source>
        <target state="translated">メンバー '{0}' はアセンブリ '{2}' の型 '{1}' に見つかりませんでした。</target>
        <note />
      </trans-unit>
      <trans-unit id="IDS_FeatureTuples">
        <source>tuples</source>
        <target state="translated">タプル</target>
        <note />
      </trans-unit>
      <trans-unit id="ERR_MissingDeconstruct">
        <source>No suitable Deconstruct instance or extension method was found for type '{0}', with {1} out parameters and a void return type.</source>
        <target state="translated">{1} out パラメーターと void 戻り値の型を持つ、型 '{0}' の適切な分解インスタンスまたは拡張メソッドが見つかりませんでした。</target>
        <note />
      </trans-unit>
      <trans-unit id="ERR_DeconstructRequiresExpression">
        <source>Deconstruct assignment requires an expression with a type on the right-hand-side.</source>
        <target state="translated">分解の割り当てには、右側の型を持つ式が必要です。</target>
        <note />
      </trans-unit>
      <trans-unit id="ERR_SwitchExpressionValueExpected">
        <source>The switch expression must be a value; found '{0}'.</source>
        <target state="translated">switch 式は値である必要があります。'{0}' が見つかりました。</target>
        <note />
      </trans-unit>
      <trans-unit id="ERR_PatternIsSubsumed">
        <source>The switch case has already been handled by a previous case.</source>
        <target state="translated">switch case は既に以前のケースで処理されています。</target>
        <note />
      </trans-unit>
      <trans-unit id="ERR_PatternWrongType">
        <source>An expression of type '{0}' cannot be handled by a pattern of type '{1}'.</source>
        <target state="translated">種類 '{0}' の式は、種類 '{1}' のパターンで処理することができません。</target>
        <note />
      </trans-unit>
      <trans-unit id="WRN_AttributeIgnoredWhenPublicSigning">
        <source>Attribute '{0}' is ignored when public signing is specified.</source>
        <target state="translated">公開署名が指定されると、属性 '{0}' は無視されます。</target>
        <note />
      </trans-unit>
      <trans-unit id="WRN_AttributeIgnoredWhenPublicSigning_Title">
        <source>Attribute is ignored when public signing is specified.</source>
        <target state="translated">公開署名が指定されると、属性は無視されます。</target>
        <note />
      </trans-unit>
      <trans-unit id="ERR_OptionMustBeAbsolutePath">
        <source>Option '{0}' must be an absolute path.</source>
        <target state="translated">オプション '{0}' は絶対パスにする必要があります。</target>
        <note />
      </trans-unit>
      <trans-unit id="ERR_ConversionNotTupleCompatible">
        <source>Tuple with {0} elements cannot be converted to type '{1}'.</source>
        <target state="translated">{0} 要素でのタプルを型 '{1}' に変換できません。</target>
        <note />
      </trans-unit>
      <trans-unit id="IDS_FeatureOutVar">
        <source>out variable declaration</source>
        <target state="translated">出力変数の宣言</target>
        <note />
      </trans-unit>
      <trans-unit id="ERR_ImplicitlyTypedOutVariableUsedInTheSameArgumentList">
        <source>Reference to an implicitly-typed out variable '{0}' is not permitted in the same argument list.</source>
        <target state="translated">暗黙的に型指定された out 変数 '{0}' への参照は、同じ引数リストでは使用できません。</target>
        <note />
      </trans-unit>
      <trans-unit id="ERR_TypeInferenceFailedForImplicitlyTypedOutVariable">
        <source>Cannot infer the type of implicitly-typed out variable '{0}'.</source>
        <target state="translated">暗黙的に型指定された out 変数 '{0}' の型を推論できません。</target>
        <note />
      </trans-unit>
      <trans-unit id="ERR_TypeInferenceFailedForImplicitlyTypedDeconstructionVariable">
        <source>Cannot infer the type of implicitly-typed deconstruction variable '{0}'.</source>
        <target state="translated">暗黙的に型指定された分解変数 '{0}' の型を推論できません。</target>
        <note />
      </trans-unit>
      <trans-unit id="ERR_DiscardTypeInferenceFailed">
        <source>Cannot infer the type of implicitly-typed discard.</source>
        <target state="translated">暗黙的に型指定された破棄の型を推論できません。</target>
        <note />
      </trans-unit>
      <trans-unit id="ERR_DeconstructWrongCardinality">
        <source>Cannot deconstruct a tuple of '{0}' elements into '{1}' variables.</source>
        <target state="translated">'{0}' 要素のタプルを '{1}' 変数に分解することはできません。</target>
        <note />
      </trans-unit>
      <trans-unit id="ERR_CannotDeconstructDynamic">
        <source>Cannot deconstruct dynamic objects.</source>
        <target state="translated">動的オブジェクトを分解することはできません。</target>
        <note />
      </trans-unit>
      <trans-unit id="ERR_DeconstructTooFewElements">
        <source>Deconstruction must contain at least two variables.</source>
        <target state="translated">分解は少なくとも 2 つの変数を含む必要があります。</target>
        <note />
      </trans-unit>
      <trans-unit id="TypeMustBeVar">
        <source>The type must be 'var'.</source>
        <target state="translated">種類は '変数' である必要があります。</target>
        <note />
      </trans-unit>
      <trans-unit id="WRN_TupleLiteralNameMismatch">
        <source>The tuple element name '{0}' is ignored because a different name or no name is specified by the target type '{1}'.</source>
        <target state="translated">ターゲット型 '{1}' によって異なる名前が指定されている、または名前が何も指定されていないため、タプル要素名 '{0}' は無視されます。</target>
        <note />
      </trans-unit>
      <trans-unit id="WRN_TupleLiteralNameMismatch_Title">
        <source>The tuple element name is ignored because a different name or no name is specified by the assignment target.</source>
        <target state="translated">割り当て先によって異なる名前が指定されているか、名前が何も指定されていないため、タプル要素名は無視されます。</target>
        <note />
      </trans-unit>
      <trans-unit id="ERR_PredefinedValueTupleTypeMustBeStruct">
        <source>Predefined type '{0}' must be a struct.</source>
        <target state="translated">定義済みの型 '{0}' は構造体である必要があります。</target>
        <note />
      </trans-unit>
      <trans-unit id="ERR_NewWithTupleTypeSyntax">
        <source>'new' cannot be used with tuple type. Use a tuple literal expression instead.</source>
        <target state="translated">'new' はタプル型では併用できません。代わりに、タプル リテラル式を使用します。</target>
        <note />
      </trans-unit>
      <trans-unit id="ERR_DeconstructionVarFormDisallowsSpecificType">
        <source>Deconstruction 'var (...)' form disallows a specific type for 'var'.</source>
        <target state="translated">分解 `変数 (...)` フォームは特定の種類の '変数' を許可しません。</target>
        <note />
      </trans-unit>
      <trans-unit id="ERR_TupleElementNamesAttributeMissing">
        <source>Cannot define a class or member that utilizes tuples because the compiler required type '{0}' cannot be found. Are you missing a reference?</source>
        <target state="translated">コンパイラの必須型 '{0}' が見つからないため、タプルを利用するクラスまたはメンバーを定義できません。参照が指定されていることを確認してください。</target>
        <note />
      </trans-unit>
      <trans-unit id="ERR_ExplicitTupleElementNamesAttribute">
        <source>Cannot reference 'System.Runtime.CompilerServices.TupleElementNamesAttribute' explicitly. Use the tuple syntax to define tuple names.</source>
        <target state="translated">System.Runtime.CompilerServices.TupleElementNamesAttribute' を明示的に参照できません。タプル構文を使用してタプル名を定義します。</target>
        <note />
      </trans-unit>
      <trans-unit id="ERR_ExpressionTreeContainsOutVariable">
        <source>An expression tree may not contain an out argument variable declaration.</source>
        <target state="translated">式のツリーは、出力引数の変数宣言を含むことはできません。</target>
        <note />
      </trans-unit>
      <trans-unit id="ERR_ExpressionTreeContainsDiscard">
        <source>An expression tree may not contain a discard.</source>
        <target state="translated">式ツリーに discard を含めることはできません。</target>
        <note />
      </trans-unit>
      <trans-unit id="ERR_ExpressionTreeContainsIsMatch">
        <source>An expression tree may not contain an 'is' pattern-matching operator.</source>
        <target state="translated">式のツリーは、'is' パターン マッチング演算子を含むことはできません。</target>
        <note />
      </trans-unit>
      <trans-unit id="ERR_ExpressionTreeContainsTupleLiteral">
        <source>An expression tree may not contain a tuple literal.</source>
        <target state="translated">式のツリーは、タプル リテラルを含むことはできません。</target>
        <note />
      </trans-unit>
      <trans-unit id="ERR_ExpressionTreeContainsTupleConversion">
        <source>An expression tree may not contain a tuple conversion.</source>
        <target state="translated">式のツリーは、タプル変換を含むことはできません。</target>
        <note />
      </trans-unit>
      <trans-unit id="ERR_SourceLinkRequiresPdb">
        <source>/sourcelink switch is only supported when emitting PDB.</source>
        <target state="translated">/sourcelink スイッチは、PDB を生成する場合にのみサポートされます。</target>
        <note />
      </trans-unit>
      <trans-unit id="ERR_CannotEmbedWithoutPdb">
        <source>/embed switch is only supported when emitting a PDB.</source>
        <target state="translated">/embed スイッチは、PDB を生成する場合にのみサポートされます。</target>
        <note />
      </trans-unit>
      <trans-unit id="ERR_InvalidInstrumentationKind">
        <source>Invalid instrumentation kind: {0}</source>
        <target state="translated">無効なインストルメンテーションの種類: {0}</target>
        <note />
      </trans-unit>
      <trans-unit id="ERR_VarInvocationLvalueReserved">
        <source>The syntax 'var (...)' as an lvalue is reserved.</source>
        <target state="translated">左辺値としての構文 'var (...)' は予約されています。</target>
        <note />
      </trans-unit>
      <trans-unit id="ERR_SemiOrLBraceOrArrowExpected">
        <source>{ or ; or =&gt; expected</source>
        <target state="translated">{ or ; or =&gt; 必要</target>
        <note />
      </trans-unit>
      <trans-unit id="ERR_ThrowMisplaced">
        <source>A throw expression is not allowed in this context.</source>
        <target state="translated">このコンテキストではスロー式は許可されていません。</target>
        <note />
      </trans-unit>
      <trans-unit id="ERR_MixedDeconstructionUnsupported">
        <source>A deconstruction cannot mix declarations and expressions on the left-hand-side.</source>
        <target state="translated">分解の左側で宣言と式を混用できません。</target>
        <note />
      </trans-unit>
      <trans-unit id="ERR_DeclarationExpressionNotPermitted">
        <source>A declaration is not allowed in this context.</source>
        <target state="translated">宣言はこのコンテキストでは許可されていません。</target>
        <note />
      </trans-unit>
      <trans-unit id="ERR_MustDeclareForeachIteration">
        <source>A foreach loop must declare its iteration variables.</source>
        <target state="translated">foreach ループでは繰り返し変数を宣言する必要があります。</target>
        <note />
      </trans-unit>
      <trans-unit id="ERR_TupleElementNamesInDeconstruction">
        <source>Tuple element names are not permitted on the left of a deconstruction.</source>
        <target state="translated">分解の左側でタプル要素名は許可されていません。</target>
        <note />
      </trans-unit>
      <trans-unit id="ERR_PossibleBadNegCast">
        <source>To cast a negative value, you must enclose the value in parentheses.</source>
        <target state="translated">負の値をキャストするには、値をかっこで囲んでください。</target>
        <note />
      </trans-unit>
      <trans-unit id="ERR_ExpressionTreeContainsThrowExpression">
        <source>An expression tree may not contain a throw-expression.</source>
        <target state="translated">式ツリーにスロー式を含めることはできません。</target>
        <note />
      </trans-unit>
      <trans-unit id="ERR_BadAssemblyName">
        <source>Invalid assembly name: {0}</source>
        <target state="translated">無効なアセンブリ名: {0}</target>
        <note />
      </trans-unit>
      <trans-unit id="ERR_BadAsyncMethodBuilderTaskProperty">
        <source>For type '{0}' to be used as an AsyncMethodBuilder for type '{1}', its Task property should return type '{1}' instead of type '{2}'.</source>
        <target state="translated">型 '{0}' を型 '{1}' の AsyncMethodBuilder として使うには、その Task プロパティが型 '{2}' ではなく型 '{1}' を返す必要があります。</target>
        <note />
      </trans-unit>
      <trans-unit id="ERR_AttributesInLocalFuncDecl">
        <source>Attributes are not allowed on local function parameters or type parameters</source>
        <target state="translated">ローカル関数パラメーターまたは型パラメーターに属性を使うことはできません</target>
        <note />
      </trans-unit>
      <trans-unit id="ERR_TypeForwardedToMultipleAssemblies">
        <source>Module '{0}' in assembly '{1}' is forwarding the type '{2}' to multiple assemblies: '{3}' and '{4}'.</source>
        <target state="translated">アセンブリ '{1}' のモジュール '{0}' によって、型 '{2}' が複数のアセンブリ '{3}' および '{4}' に転送されています。</target>
        <note />
      </trans-unit>
      <trans-unit id="ERR_PatternDynamicType">
        <source>It is not legal to use the type 'dynamic' in a pattern.</source>
        <target state="translated">パターン内で型 'dynamic' を使用することはできません。</target>
        <note />
      </trans-unit>
      <trans-unit id="ERR_BadDynamicMethodArgDefaultLiteral">
        <source>Cannot use a default literal as an argument to a dynamically dispatched operation.</source>
        <target state="translated">既定のリテラルを、動的にディスパッチされる操作に対する引数として使うことはできません。</target>
        <note />
      </trans-unit>
      <trans-unit id="ERR_BadDocumentationMode">
        <source>Provided documentation mode is unsupported or invalid: '{0}'.</source>
        <target state="translated">指定されたドキュメント モードがサポートされていないか無効です: '{0}'。</target>
        <note />
      </trans-unit>
      <trans-unit id="ERR_BadSourceCodeKind">
        <source>Provided source code kind is unsupported or invalid: '{0}'</source>
        <target state="translated">指定されたソース コードの種類がサポートされていないか無効です: '{0}'</target>
        <note />
      </trans-unit>
      <trans-unit id="ERR_BadLanguageVersion">
        <source>Provided language version is unsupported or invalid: '{0}'.</source>
        <target state="translated">指定された言語バージョンがサポートされていないか無効です: '{0}'。</target>
        <note />
      </trans-unit>
      <trans-unit id="ERR_InvalidPreprocessingSymbol">
        <source>Invalid name for a preprocessing symbol; '{0}' is not a valid identifier</source>
        <target state="translated">前処理シンボルの名前が無効です。'{0}' は有効な識別子ではありません</target>
        <note />
      </trans-unit>
      <trans-unit id="ERR_FeatureNotAvailableInVersion7_1">
        <source>Feature '{0}' is not available in C# 7.1. Please use language version {1} or greater.</source>
        <target state="translated">機能 '{0}' は C# 7.1 では使用できません。{1} 以上の言語バージョンをお使いください。</target>
        <note />
      </trans-unit>
      <trans-unit id="ERR_FeatureNotAvailableInVersion7_2">
        <source>Feature '{0}' is not available in C# 7.2. Please use language version {1} or greater.</source>
        <target state="translated">機能 '{0}' は C# 7.2 では使用できません。{1} 以上の言語バージョンをお使いください。</target>
        <note />
      </trans-unit>
      <trans-unit id="ERR_LanguageVersionCannotHaveLeadingZeroes">
        <source>Specified language version '{0}' cannot have leading zeroes</source>
        <target state="translated">指定された言語バージョン '{0}' の先頭にゼロを含めることはできません</target>
        <note />
      </trans-unit>
      <trans-unit id="ERR_VoidAssignment">
        <source>A value of type 'void' may not be assigned.</source>
        <target state="translated">型 'void' の値を割り当てることはできません。</target>
        <note />
      </trans-unit>
      <trans-unit id="WRN_Experimental">
        <source>'{0}' is for evaluation purposes only and is subject to change or removal in future updates.</source>
        <target state="translated">'{0}' は、評価の目的でのみ提供されています。将来の更新で変更または削除されることがあります。</target>
        <note />
      </trans-unit>
      <trans-unit id="WRN_Experimental_Title">
        <source>Type is for evaluation purposes only and is subject to change or removal in future updates.</source>
        <target state="translated">型は評価の目的でのみ提供されています。将来の更新で変更または削除されることがあります。</target>
        <note />
      </trans-unit>
      <trans-unit id="ERR_CompilerAndLanguageVersion">
        <source>Compiler version: '{0}'. Language version: {1}.</source>
        <target state="translated">コンパイラ バージョン: '{0}'。言語バージョン: {1}。</target>
        <note />
      </trans-unit>
      <trans-unit id="IDS_FeatureAsyncMain">
        <source>async main</source>
        <target state="translated">async main</target>
        <note />
      </trans-unit>
      <trans-unit id="ERR_TupleInferredNamesNotAvailable">
        <source>Tuple element name '{0}' is inferred. Please use language version {1} or greater to access an element by its inferred name.</source>
        <target state="translated">タプル要素名 '{0}' と推測されます。推測される名前で要素にアクセスするには、言語バージョン {1} 以上をお使いください。</target>
        <note />
      </trans-unit>
      <trans-unit id="ERR_VoidInTuple">
        <source>A tuple may not contain a value of type 'void'.</source>
        <target state="translated">タプルに型 'void' の値を含めることはできません。</target>
        <note />
      </trans-unit>
      <trans-unit id="ERR_NonTaskMainCantBeAsync">
        <source>A void or int returning entry point cannot be async</source>
        <target state="translated">エントリ ポイントを返す void または int を async にすることはできません</target>
        <note />
      </trans-unit>
      <trans-unit id="ERR_PatternWrongGenericTypeInVersion">
        <source>An expression of type '{0}' cannot be handled by a pattern of type '{1}' in C# {2}. Please use language version {3} or greater.</source>
        <target state="translated">種類 '{0}' の式は、C# {2} で種類 '{1}' のパターンによって処理することができません。言語バージョン {3} 以上をお使いください。</target>
        <note />
      </trans-unit>
      <trans-unit id="WRN_UnreferencedLocalFunction">
        <source>The local function '{0}' is declared but never used</source>
        <target state="translated">ローカル関数 '{0}' は宣言されていますが、一度も使用されていません</target>
        <note />
      </trans-unit>
      <trans-unit id="WRN_UnreferencedLocalFunction_Title">
        <source>Local function is declared but never used</source>
        <target state="translated">ローカル関数は宣言されていますが、一度も使用されていません</target>
        <note />
      </trans-unit>
      <trans-unit id="ERR_LocalFunctionMissingBody">
        <source>'{0}' is a local function and must therefore always have a body.</source>
        <target state="translated">'{0}' はローカル関数であるため、常に本体が必要です。</target>
        <note />
      </trans-unit>
      <trans-unit id="ERR_InvalidDebugInfo">
        <source>Unable to read debug information of method '{0}' (token 0x{1:X8}) from assembly '{2}'</source>
        <target state="translated">メソッド '{0}' (トークン 0x{1:X8}) のデバッグ情報をアセンブリ '{2}' から読み取ることができません</target>
        <note />
      </trans-unit>
      <trans-unit id="IConversionExpressionIsNotCSharpConversion">
        <source>{0} is not a valid C# conversion expression</source>
        <target state="translated">{0} は有効な C# 変換式ではありません</target>
        <note />
      </trans-unit>
      <trans-unit id="ERR_DynamicLocalFunctionTypeParameter">
        <source>Cannot pass argument with dynamic type to generic local function '{0}' with inferred type arguments.</source>
        <target state="translated">動的な型のある引数は、推定された型の引数のある汎用ローカル関数 '{0}' に渡すことはできません。</target>
        <note />
      </trans-unit>
      <trans-unit id="IDS_FeatureLeadingDigitSeparator">
        <source>leading digit separator</source>
        <target state="translated">先頭の桁区切り記号</target>
        <note />
      </trans-unit>
      <trans-unit id="ERR_ExplicitReservedAttr">
        <source>Do not use '{0}'. This is reserved for compiler usage.</source>
        <target state="translated">'{0}' は使用しないでください。コンパイラの使用のために予約されています。</target>
        <note />
      </trans-unit>
      <trans-unit id="ERR_TypeReserved">
        <source>The type name '{0}' is reserved to be used by the compiler.</source>
        <target state="translated">型名 '{0}' は、コンパイラによる使用のために予約されています。</target>
        <note />
      </trans-unit>
      <trans-unit id="ERR_InExtensionMustBeValueType">
        <source>The first parameter of an 'in' extension method '{0}' must be a value type.</source>
        <target state="translated">'in' 拡張メソッド '{0}' の最初のパラメーターは値型でなければなりません。</target>
        <note />
      </trans-unit>
      <trans-unit id="ERR_FieldsInRoStruct">
        <source>Instance fields of readonly structs must be readonly.</source>
        <target state="translated">読み取り専用の構造体のインスタンス フィールドは、読み取り専用である必要があります。</target>
        <note />
      </trans-unit>
      <trans-unit id="ERR_AutoPropsInRoStruct">
        <source>Auto-implemented instance properties in readonly structs must be readonly.</source>
        <target state="translated">読み取り専用の構造体に含まれる自動実装インスタンスのプロパティは、読み取り専用である必要があります。</target>
        <note />
      </trans-unit>
      <trans-unit id="ERR_FieldlikeEventsInRoStruct">
        <source>Field-like events are not allowed in readonly structs.</source>
        <target state="translated">読み取り専用の構造体では、フィールドに類似したイベントを使用することができません。</target>
        <note />
      </trans-unit>
      <trans-unit id="IDS_FeatureRefExtensionMethods">
        <source>ref extension methods</source>
        <target state="translated">ref 拡張メソッド</target>
        <note />
      </trans-unit>
      <trans-unit id="ERR_StackAllocConversionNotPossible">
        <source>Conversion of a stackalloc expression of type '{0}' to type '{1}' is not possible.</source>
        <target state="translated">型 '{0}' の stackalloc 式を型 '{1}' に変換することはできません。</target>
        <note />
      </trans-unit>
      <trans-unit id="ERR_RefExtensionMustBeValueTypeOrConstrainedToOne">
        <source>The first parameter of a 'ref' extension method '{0}' must be a value type or a generic type constrained to struct.</source>
        <target state="translated">'ref' 拡張メソッド '{0}' の最初のパラメーターは、値型または構造体に制限されたジェネリック型でなければなりません。</target>
        <note />
      </trans-unit>
      <trans-unit id="ERR_OutAttrOnInParam">
        <source>An in parameter cannot have the Out attribute.</source>
        <target state="translated">in パラメーターに Out 属性を指定することはできません。</target>
        <note />
      </trans-unit>
      <trans-unit id="ICompoundAssignmentOperationIsNotCSharpCompoundAssignment">
        <source>{0} is not a valid C# compound assignment operation</source>
        <target state="translated">{0} は有効な C# の複合割り当て操作ではありません</target>
        <note />
      </trans-unit>
      <trans-unit id="WRN_FilterIsConstantFalse">
        <source>Filter expression is a constant 'false', consider removing the catch clause</source>
        <target state="translated">フィルター式は定数 'false' です。catch 句の削除を検討してください</target>
        <note />
      </trans-unit>
      <trans-unit id="WRN_FilterIsConstantFalse_Title">
        <source>Filter expression is a constant 'false'</source>
        <target state="translated">フィルター式は定数 'false' です</target>
        <note />
      </trans-unit>
      <trans-unit id="WRN_FilterIsConstantFalseRedundantTryCatch">
        <source>Filter expression is a constant 'false', consider removing the try-catch block</source>
        <target state="translated">フィルター式は定数 'false' です。try-catch ブロックの削除を検討してください</target>
        <note />
      </trans-unit>
      <trans-unit id="WRN_FilterIsConstantFalseRedundantTryCatch_Title">
        <source>Filter expression is a constant 'false'. </source>
        <target state="translated">フィルター式は定数 'false' です。</target>
        <note />
      </trans-unit>
      <trans-unit id="ERR_CantUseVoidInArglist">
        <source>__arglist cannot have an argument of void type</source>
        <target state="translated">__arglist に void 型の引数を指定することはできません</target>
        <note />
      </trans-unit>
      <trans-unit id="ERR_ConditionalInInterpolation">
        <source>A conditional expression cannot be used directly in a string interpolation because the ':' ends the interpolation. Parenthesize the conditional expression.</source>
        <target state="translated">':' は文字列補間を終了させるため、条件式を文字列補間で直接使用することはできません。条件式をかっこで囲んでください。</target>
        <note />
      </trans-unit>
      <trans-unit id="ERR_DefaultInSwitch">
        <source>A default literal 'default' is not valid as a case constant. Use another literal (e.g. '0' or 'null') as appropriate. If you intended to write the default label, use 'default:' without 'case'.</source>
        <target state="translated">既定のリテラル 'default' は case 定数として無効です。必要に応じて別のリテラル (例: '0' または 'null') をご使用ください。既定のラベルを作成する予定だった場合は、'case' を使用せずに 'default:' をご使用ください。</target>
        <note />
      </trans-unit>
      <trans-unit id="ERR_DefaultInPattern">
        <source>A default literal 'default' is not valid as a pattern. Use another literal (e.g. '0' or 'null') as appropriate. To match everything, use a discard pattern 'var _'.</source>
        <target state="translated">既定のリテラル 'default' はパターンとして無効です。必要に応じて別のリテラル (例: '0' または 'null') をご使用ください。すべてと一致するためには、破棄パターン 'var _' をご使用ください。</target>
        <note />
      </trans-unit>
      <trans-unit id="ERR_InDynamicMethodArg">
        <source>Arguments with 'in' modifier cannot be used in dynamically dispatched expessions.</source>
        <target state="translated">'in' 修飾子を持つ引数を、動的にディスパッチされる式で使用することはできません。</target>
        <note />
      </trans-unit>
      <trans-unit id="ERR_DoNotUseFixedBufferAttrOnProperty">
        <source>Do not use 'System.Runtime.CompilerServices.FixedBuffer' attribute on a property</source>
        <target state="translated">プロパティでは 'System.Runtime.CompilerServices.FixedBuffer' 属性を使用しないでください</target>
        <note />
      </trans-unit>
      <trans-unit id="ERR_FeatureNotAvailableInVersion7_3">
        <source>Feature '{0}' is not available in C# 7.3. Please use language version {1} or greater.</source>
        <target state="translated">機能 '{0}' は C# 7.3 では使用できません。{1} 以上の言語バージョンをお使いください。</target>
        <note />
      </trans-unit>
      <trans-unit id="WRN_AttributesOnBackingFieldsNotAvailable">
        <source>Field-targeted attributes on auto-properties are not supported in language version {0}. Please use language version {1} or greater.</source>
        <target state="translated">自動プロパティ上でフィールドをターゲットとする属性を使用することは、言語バージョン {0} ではサポートされていません。{1} 以上の言語バージョンをお使いください。</target>
        <note />
      </trans-unit>
      <trans-unit id="WRN_AttributesOnBackingFieldsNotAvailable_Title">
        <source>Field-targeted attributes on auto-properties are not supported in this version of the language.</source>
        <target state="translated">自動プロパティ上でフィールドをターゲットとする属性を使用することは、このバージョンの言語ではサポートされていません。</target>
        <note />
      </trans-unit>
      <trans-unit id="IDS_FeatureRefConditional">
        <source>ref conditional expression</source>
        <target state="translated">ref 条件式</target>
        <note />
      </trans-unit>
      <trans-unit id="ERR_InterfaceImplementedImplicitlyByVariadic">
        <source>'{0}' cannot implement interface member '{1}' in type '{2}' because it has an __arglist parameter</source>
        <target state="translated">'{0}' は、__arglist パラメーターが指定されているため、型 '{2}' のインターフェイス メンバー '{1}' を実装できません</target>
        <note />
      </trans-unit>
      <trans-unit id="IDS_FeatureTupleEquality">
        <source>tuple equality</source>
        <target state="translated">タプルの等値性</target>
        <note />
      </trans-unit>
      <trans-unit id="ERR_TupleSizesMismatchForBinOps">
        <source>Tuple types used as operands of an == or != operator must have matching cardinalities. But this operator has tuple types of cardinality {0} on the left and {1} on the right.</source>
        <target state="translated">演算子 == または != のオペランドとして使用するタプルの型は、カーディナリティが一致している必要があります。しかし、この演算子は、左辺のタプルの型のカーディナリティが {0} で、右辺が {1} です。</target>
        <note />
      </trans-unit>
      <trans-unit id="ERR_InvalidHashAlgorithmName">
        <source>Invalid hash algorithm name: '{0}'</source>
        <target state="translated">無効なハッシュ アルゴリズム名: '{0}'</target>
        <note />
      </trans-unit>
      <trans-unit id="ERR_ExpressionTreeContainsTupleBinOp">
        <source>An expression tree may not contain a tuple == or != operator</source>
        <target state="translated">式ツリーにタプルの == または != 演算子を含めることはできません</target>
        <note />
      </trans-unit>
      <trans-unit id="WRN_TupleBinopLiteralNameMismatch">
        <source>The tuple element name '{0}' is ignored because a different name or no name is specified on the other side of the tuple == or != operator.</source>
        <target state="translated">タプル要素名 '{0}' は、タプルの == または != 演算子の反対側に異なる名前が指定されたか名前が指定されていないため、無視されます。</target>
        <note />
      </trans-unit>
      <trans-unit id="WRN_TupleBinopLiteralNameMismatch_Title">
        <source>The tuple element name is ignored because a different name or no name is specified on the other side of the tuple == or != operator.</source>
        <target state="translated">タプル要素名は、タプルの == または != 演算子の反対側に異なる名前が指定されたか名前が指定されていないため、無視されます。</target>
        <note />
      </trans-unit>
      <trans-unit id="ERR_UnmanagedBoundWithClass">
        <source>'{0}': cannot specify both a constraint class and the 'unmanaged' constraint</source>
        <target state="translated">'{0}': 制約クラスと 'unmanaged' 制約の両方を指定することはできません</target>
        <note />
      </trans-unit>
      <trans-unit id="IDS_FeatureRefReassignment">
        <source>ref reassignment</source>
        <target state="translated">ref 再割り当て</target>
        <note />
      </trans-unit>
      <trans-unit id="IDS_FeatureRefFor">
        <source>ref for-loop variables</source>
        <target state="translated">ref for ループ変数</target>
        <note />
      </trans-unit>
      <trans-unit id="IDS_FeatureRefForEach">
        <source>ref foreach iteration variables</source>
        <target state="translated">ref foreach 繰り返し変数</target>
        <note />
      </trans-unit>
      <trans-unit id="ERR_RefLocalOrParamExpected">
        <source>The left-hand side of a ref assignment must be a ref local or parameter.</source>
        <target state="translated">ref 割り当ての左辺は、ref ローカルまたはパラメーターにする必要があります。</target>
        <note />
      </trans-unit>
      <trans-unit id="ERR_RefAssignNarrower">
        <source>Cannot ref-assign '{1}' to '{0}' because '{1}' has a narrower escape scope than '{0}'.</source>
        <target state="translated">'{1}' を '{0}' に ref 割り当てすることはできません。'{1}' のエスケープ スコープが '{0}' より狭いためです。</target>
        <note />
      </trans-unit>
      <trans-unit id="IDS_FeatureEnumGenericTypeConstraint">
        <source>enum generic type constraints</source>
        <target state="translated">enum ジェネリック型の制約</target>
        <note />
      </trans-unit>
      <trans-unit id="IDS_FeatureDelegateGenericTypeConstraint">
        <source>delegate generic type constraints</source>
        <target state="translated">delegate ジェネリック型の制約</target>
        <note />
      </trans-unit>
      <trans-unit id="IDS_FeatureUnmanagedGenericTypeConstraint">
        <source>unmanaged generic type constraints</source>
        <target state="translated">unmanaged ジェネリック型の制約</target>
        <note />
      </trans-unit>
      <trans-unit id="ERR_NewBoundWithUnmanaged">
        <source>The 'new()' constraint cannot be used with the 'unmanaged' constraint</source>
        <target state="translated">new()' 制約は 'unmanaged' 制約と一緒には使用できません</target>
        <note />
      </trans-unit>
      <trans-unit id="ERR_UnmanagedConstraintMustBeFirst">
        <source>The 'unmanaged' constraint must come before any other constraints</source>
        <target state="translated">'unmanaged' 制約は、他の制約の前に指定されなければなりません</target>
        <note />
      </trans-unit>
      <trans-unit id="ERR_UnmanagedConstraintNotSatisfied">
        <source>The type '{2}' must be a non-nullable value type, along with all fields at any level of nesting, in order to use it as parameter '{1}' in the generic type or method '{0}'</source>
<<<<<<< HEAD
        <target state="needs-review-translation">型 '{2}' は、ジェネリック型またはメソッド '{0}' のパラメーター '{1}' として使用するために、参照型にすることも、入れ子のどのレベルに参照型フィールドを含めることもできません</target>
=======
        <target state="translated">型 '{2}' と、入れ子になっているあらゆるレベルのすべてのフィールドは、ジェネリック型またはメソッド '{0}' のパラメーター '{1}' として使用するために、Null 非許容の値型でなければなりません</target>
>>>>>>> 1851814c
        <note />
      </trans-unit>
      <trans-unit id="ERR_ConWithUnmanagedCon">
        <source>Type parameter '{1}' has the 'unmanaged' constraint so '{1}' cannot be used as a constraint for '{0}'</source>
        <target state="translated">型パラメーター '{1}' は 'unmanaged' 制約を含むので、'{0}' の制約として '{1}' を使用することはできません</target>
        <note />
      </trans-unit>
      <trans-unit id="IDS_FeatureStackAllocInitializer">
        <source>stackalloc initializer</source>
        <target state="translated">stackalloc 初期化子</target>
        <note />
      </trans-unit>
      <trans-unit id="ERR_InvalidStackAllocArray">
        <source>"Invalid rank specifier: expected ']'</source>
        <target state="translated">"無効な次元指定子です: ']' を指定してください</target>
        <note />
      </trans-unit>
      <trans-unit id="IDS_FeatureExpressionVariablesInQueriesAndInitializers">
        <source>declaration of expression variables in member initializers and queries</source>
        <target state="translated">メンバー初期化子とクエリ内の式変数の宣言</target>
        <note />
      </trans-unit>
      <trans-unit id="ERR_ExprCannotBeFixed">
        <source>The given expression cannot be used in a fixed statement</source>
        <target state="translated">指定された式を fixed ステートメントで使用することはできません</target>
        <note />
      </trans-unit>
      <trans-unit id="IDS_FeatureExtensibleFixedStatement">
        <source>extensible fixed statement</source>
        <target state="translated">拡張可能な fixed ステートメント</target>
        <note />
      </trans-unit>
      <trans-unit id="IDS_FeatureIndexingMovableFixedBuffers">
        <source>indexing movable fixed buffers</source>
        <target state="translated">移動可能な固定バッファーのインデックス化</target>
        <note />
      </trans-unit>
      <trans-unit id="ERR_InvalidObjectCreation">
        <source>Invalid object creation</source>
        <target state="translated">無効なオブジェクト作成</target>
<<<<<<< HEAD
        <note />
      </trans-unit>
      <trans-unit id="FTL_InvalidInputFileName">
        <source>File name '{0}' is empty, contains invalid characters, has a drive specification without an absolute path, or is too long</source>
        <target state="new">File name '{0}' is empty, contains invalid characters, has a drive specification without an absolute path, or is too long</target>
        <note />
      </trans-unit>
      <trans-unit id="ERR_CantUseInOrOutInArglist">
        <source>__arglist cannot have an argument passed by 'in' or 'out'</source>
        <target state="new">__arglist cannot have an argument passed by 'in' or 'out'</target>
=======
>>>>>>> 1851814c
        <note />
      </trans-unit>
    </body>
  </file>
</xliff><|MERGE_RESOLUTION|>--- conflicted
+++ resolved
@@ -8682,11 +8682,7 @@
       </trans-unit>
       <trans-unit id="ERR_UnmanagedConstraintNotSatisfied">
         <source>The type '{2}' must be a non-nullable value type, along with all fields at any level of nesting, in order to use it as parameter '{1}' in the generic type or method '{0}'</source>
-<<<<<<< HEAD
-        <target state="needs-review-translation">型 '{2}' は、ジェネリック型またはメソッド '{0}' のパラメーター '{1}' として使用するために、参照型にすることも、入れ子のどのレベルに参照型フィールドを含めることもできません</target>
-=======
         <target state="translated">型 '{2}' と、入れ子になっているあらゆるレベルのすべてのフィールドは、ジェネリック型またはメソッド '{0}' のパラメーター '{1}' として使用するために、Null 非許容の値型でなければなりません</target>
->>>>>>> 1851814c
         <note />
       </trans-unit>
       <trans-unit id="ERR_ConWithUnmanagedCon">
@@ -8727,7 +8723,6 @@
       <trans-unit id="ERR_InvalidObjectCreation">
         <source>Invalid object creation</source>
         <target state="translated">無効なオブジェクト作成</target>
-<<<<<<< HEAD
         <note />
       </trans-unit>
       <trans-unit id="FTL_InvalidInputFileName">
@@ -8738,8 +8733,6 @@
       <trans-unit id="ERR_CantUseInOrOutInArglist">
         <source>__arglist cannot have an argument passed by 'in' or 'out'</source>
         <target state="new">__arglist cannot have an argument passed by 'in' or 'out'</target>
-=======
->>>>>>> 1851814c
         <note />
       </trans-unit>
     </body>
