﻿// Copyright (c) Microsoft.  All Rights Reserved.  Licensed under the Apache License, Version 2.0.  See License.txt in the project root for license information.

using System.Collections.Immutable;
<<<<<<< HEAD
using System.Linq;
using System.Runtime.CompilerServices;
using Microsoft.CodeAnalysis.CSharp.Symbols;
using Microsoft.CodeAnalysis.Semantics;
using Roslyn.Utilities;

namespace Microsoft.CodeAnalysis.CSharp
{
    internal partial class BoundExpression
    {
        protected override OperationKind OperationKind => this.ExpressionKind;

        protected override ITypeSymbol OperationType => this.Type;

        protected abstract OperationKind ExpressionKind { get; }

        public override abstract void Accept(OperationVisitor visitor);

        public override abstract TResult Accept<TArgument, TResult>(OperationVisitor<TArgument, TResult> visitor, TArgument argument);

        protected override Optional<object> OperationConstantValue
        {
            get
            {
                ConstantValue value = this.ConstantValue;
                return value != null ? new Optional<object>(value.Value) : default(Optional<object>);
            }
        }
    }

    internal sealed partial class BoundDeconstructValuePlaceholder : BoundValuePlaceholderBase, IPlaceholderExpression
    {
        protected override OperationKind ExpressionKind => OperationKind.PlaceholderExpression;

        public override void Accept(OperationVisitor visitor)
        {
            visitor.VisitPlaceholderExpression(this);
        }

        public override TResult Accept<TArgument, TResult>(OperationVisitor<TArgument, TResult> visitor, TArgument argument)
        {
            return visitor.VisitPlaceholderExpression(this, argument);
        }
    }

    internal partial class BoundCall : IInvocationExpression
    {
        IMethodSymbol IInvocationExpression.TargetMethod => this.Method;

        IOperation IInvocationExpression.Instance => ((object)this.Method == null || this.Method.IsStatic) ? null : this.ReceiverOpt;

        bool IInvocationExpression.IsVirtual =>
            (object)this.Method != null &&
            this.ReceiverOpt != null &&
            (this.Method.IsVirtual || this.Method.IsAbstract || this.Method.IsOverride) &&
            !this.ReceiverOpt.SuppressVirtualCalls;

        ImmutableArray<IArgument> IHasArgumentsExpression.ArgumentsInEvaluationOrder
            => DeriveArguments(this, this.BinderOpt, this.Method, this.Method, this.Arguments, this.ArgumentNamesOpt, this.ArgsToParamsOpt, this.ArgumentRefKindsOpt, this.Method.Parameters, this.Expanded,  this.Syntax, this.InvokedAsExtensionMethod);

        protected override OperationKind ExpressionKind => OperationKind.InvocationExpression;

        public override void Accept(OperationVisitor visitor)
        {
            visitor.VisitInvocationExpression(this);
        }

        public override TResult Accept<TArgument, TResult>(OperationVisitor<TArgument, TResult> visitor, TArgument argument)
        {
            return visitor.VisitInvocationExpression(this, argument);
        }

        private static readonly ConditionalWeakTable<BoundExpression, IEnumerable<IArgument>> s_callToArgumentsMappings 
            = new ConditionalWeakTable<BoundExpression, IEnumerable<IArgument>>(); 

        internal static IArgument CreateArgumentOperation(ArgumentKind kind, IParameterSymbol parameter, IOperation value)
        {
            return new Argument(kind,
                parameter,
                value,
                inConversion: null,
                outConversion: null,
                isInvalid: parameter == null || value.IsInvalid,
                syntax: value.Syntax,
                type: value.Type,
                constantValue: default(Optional<object>));
        }

        internal static ImmutableArray<IArgument> DeriveArguments(
            BoundExpression boundNode,
            Binder binder,
            Symbol methodOrIndexer,
            MethodSymbol optionalParametersMethod,
            ImmutableArray<BoundExpression> boundArguments,
            ImmutableArray<string> argumentNamesOpt,
            ImmutableArray<int> argumentsToParametersOpt,
            ImmutableArray<RefKind> argumentRefKindsOpt,
            ImmutableArray<ParameterSymbol> parameters,
            bool expanded,
            SyntaxNode invocationSyntax,
            bool invokedAsExtensionMethod = false)
        {                       
            // We can simply return empty array only if both parameters and boundArguments are empty, because:
            // - if only parameters is empty, there's error in code but we still need to return provided expression.
            // - if boundArguments is empty, then either there's error or we need to provide values for optional/param-array parameters. 
            if (parameters.IsDefaultOrEmpty && boundArguments.IsDefaultOrEmpty)
            {
                return ImmutableArray<IArgument>.Empty;
            }

            return (ImmutableArray<IArgument>) s_callToArgumentsMappings.GetValue(
                boundNode, 
                (n) =>
                {
                    //TODO: https://github.com/dotnet/roslyn/issues/18722
                    //      Right now, for erroneous code, we exposes all expression in place of arguments as IArgument with Parameter set to null,
                    //      so user needs to check IsInvalid first before using anything we returned. Need to implement a new interface for invalid 
                    //      invocation instead.
                    //      Note this check doesn't cover all scenarios. For example, when a parameter is a generic type but the type of the type argument 
                    //      is undefined.
                    if ((object)optionalParametersMethod == null 
                        || n.HasAnyErrors
                        || parameters.Any(p => p.Type.IsErrorType())
                        || optionalParametersMethod.GetUseSiteDiagnostic()?.DefaultSeverity == DiagnosticSeverity.Error)
                    {
                        // optionalParametersMethod can be null if we are writing to a readonly indexer or reading from an writeonly indexer,
                        // in which case HasErrors property would be true, but we still want to treat this as invalid invocation.
                        return boundArguments.SelectAsArray(arg => CreateArgumentOperation(ArgumentKind.Explicit, null, arg));
                    }                                                                                           

                   return LocalRewriter.MakeArgumentsInEvaluationOrder(
                        binder: binder,
                        syntax: invocationSyntax,
                        arguments: boundArguments,
                        methodOrIndexer: methodOrIndexer,
                        optionalParametersMethod: optionalParametersMethod,
                        expanded: expanded,
                        argsToParamsOpt: argumentsToParametersOpt,
                        invokedAsExtensionMethod: invokedAsExtensionMethod); 
                });
        }
    }

    internal partial class BoundLocal : ILocalReferenceExpression
    {
        ILocalSymbol ILocalReferenceExpression.Local => this.LocalSymbol;

        protected override OperationKind ExpressionKind => OperationKind.LocalReferenceExpression;

        public override void Accept(OperationVisitor visitor)
        {
            visitor.VisitLocalReferenceExpression(this);
        }

        public override TResult Accept<TArgument, TResult>(OperationVisitor<TArgument, TResult> visitor, TArgument argument)
        {
            return visitor.VisitLocalReferenceExpression(this, argument);
        }
    }

    internal partial class BoundFieldAccess : IFieldReferenceExpression
    {
        IOperation IMemberReferenceExpression.Instance => this.FieldSymbol.IsStatic ? null : this.ReceiverOpt;

        ISymbol IMemberReferenceExpression.Member => this.FieldSymbol;

        IFieldSymbol IFieldReferenceExpression.Field => this.FieldSymbol;

        protected override OperationKind ExpressionKind => OperationKind.FieldReferenceExpression;

        public override void Accept(OperationVisitor visitor)
        {
            visitor.VisitFieldReferenceExpression(this);
        }

        public override TResult Accept<TArgument, TResult>(OperationVisitor<TArgument, TResult> visitor, TArgument argument)
        {
            return visitor.VisitFieldReferenceExpression(this, argument);
        }
    }

    internal partial class BoundPropertyAccess : IPropertyReferenceExpression
    {
        IPropertySymbol IPropertyReferenceExpression.Property => this.PropertySymbol;

        IOperation IMemberReferenceExpression.Instance => this.PropertySymbol.IsStatic ? null : this.ReceiverOpt;

        ISymbol IMemberReferenceExpression.Member => this.PropertySymbol;

        protected override OperationKind ExpressionKind => OperationKind.PropertyReferenceExpression;

        public override void Accept(OperationVisitor visitor)
        {
            visitor.VisitPropertyReferenceExpression(this);
        }

        public override TResult Accept<TArgument, TResult>(OperationVisitor<TArgument, TResult> visitor, TArgument argument)
        {
            return visitor.VisitPropertyReferenceExpression(this, argument);
        }
    }

    internal partial class BoundIndexerAccess : IIndexedPropertyReferenceExpression
    {
        IPropertySymbol IPropertyReferenceExpression.Property => this.Indexer;

        IOperation IMemberReferenceExpression.Instance => this.Indexer.IsStatic ? null : this.ReceiverOpt;

        ISymbol IMemberReferenceExpression.Member => this.Indexer;

        ImmutableArray<IArgument> IHasArgumentsExpression.ArgumentsInEvaluationOrder
        {
            get
            {
                MethodSymbol accessor = this.UseSetterForDefaultArgumentGeneration 
                    ? this.Indexer.GetOwnOrInheritedSetMethod() 
                    : this.Indexer.GetOwnOrInheritedGetMethod(); 

                return BoundCall.DeriveArguments(this, 
                    this.BinderOpt, 
                    this.Indexer, 
                    accessor, 
                    this.Arguments, 
                    this.ArgumentNamesOpt, 
                    this.ArgsToParamsOpt, 
                    this.ArgumentRefKindsOpt, 
                    this.Indexer.Parameters, 
                    this.Expanded, 
                    this.Syntax);
            }
        }

        bool IOperation.IsInvalid
             => this.HasErrors 
            || (this.Indexer.IsReadOnly && this.UseSetterForDefaultArgumentGeneration) 
            || (this.Indexer.IsWriteOnly && !this.UseSetterForDefaultArgumentGeneration);

        protected override OperationKind ExpressionKind => OperationKind.IndexedPropertyReferenceExpression;

        public override void Accept(OperationVisitor visitor)
        {
            visitor.VisitIndexedPropertyReferenceExpression(this);
        }

        public override TResult Accept<TArgument, TResult>(OperationVisitor<TArgument, TResult> visitor, TArgument argument)
        {
            return visitor.VisitIndexedPropertyReferenceExpression(this, argument);
        }
    }

    internal partial class BoundEventAccess : IEventReferenceExpression
    {
        IEventSymbol IEventReferenceExpression.Event => this.EventSymbol;

        IOperation IMemberReferenceExpression.Instance => this.EventSymbol.IsStatic ? null : this.ReceiverOpt;

        ISymbol IMemberReferenceExpression.Member => this.EventSymbol;

        protected override OperationKind ExpressionKind => OperationKind.EventReferenceExpression;

        public override void Accept(OperationVisitor visitor)
        {
            visitor.VisitEventReferenceExpression(this);
        }

        public override TResult Accept<TArgument, TResult>(OperationVisitor<TArgument, TResult> visitor, TArgument argument)
        {
            return visitor.VisitEventReferenceExpression(this, argument);
        }
    }

    internal partial class BoundEventAssignmentOperator : IEventAssignmentExpression
    {
        IEventSymbol IEventAssignmentExpression.Event => this.Event;

        IOperation IEventAssignmentExpression.EventInstance => this.Event.IsStatic ? null : this.ReceiverOpt;

        IOperation IEventAssignmentExpression.HandlerValue => this.Argument;

        bool IEventAssignmentExpression.Adds => this.IsAddition;

        protected override OperationKind ExpressionKind => OperationKind.EventAssignmentExpression;

        public override void Accept(OperationVisitor visitor)
        {
            visitor.VisitEventAssignmentExpression(this);
        }

        public override TResult Accept<TArgument, TResult>(OperationVisitor<TArgument, TResult> visitor, TArgument argument)
        {
            return visitor.VisitEventAssignmentExpression(this, argument);
        }
    }

    internal partial class BoundDelegateCreationExpression
    {
        protected override OperationKind ExpressionKind => OperationKind.None;

        protected override ImmutableArray<IOperation> Children => ImmutableArray.Create<IOperation>(this.Argument); 

        public override void Accept(OperationVisitor visitor)
        {
            visitor.VisitNoneOperation(this);
        }

        public override TResult Accept<TArgument, TResult>(OperationVisitor<TArgument, TResult> visitor, TArgument argument)
        {
            return visitor.VisitNoneOperation(this, argument);
        }
    }

    internal partial class BoundParameter : IParameterReferenceExpression
    {
        IParameterSymbol IParameterReferenceExpression.Parameter => this.ParameterSymbol;

        protected override OperationKind ExpressionKind => OperationKind.ParameterReferenceExpression;

        public override void Accept(OperationVisitor visitor)
        {
            visitor.VisitParameterReferenceExpression(this);
        }

        public override TResult Accept<TArgument, TResult>(OperationVisitor<TArgument, TResult> visitor, TArgument argument)
        {
            return visitor.VisitParameterReferenceExpression(this, argument);
        }
    }

    internal partial class BoundLiteral : ILiteralExpression
    {
        string ILiteralExpression.Text => this.Syntax.ToString();

        protected override OperationKind ExpressionKind => OperationKind.LiteralExpression;

        public override void Accept(OperationVisitor visitor)
        {
            visitor.VisitLiteralExpression(this);
        }

        public override TResult Accept<TArgument, TResult>(OperationVisitor<TArgument, TResult> visitor, TArgument argument)
        {
            return visitor.VisitLiteralExpression(this, argument);
        }
    }

=======

namespace Microsoft.CodeAnalysis.CSharp
{
>>>>>>> db184357
    internal partial class BoundTupleExpression
    {
        protected override ImmutableArray<BoundNode> Children => StaticCast<BoundNode>.From(this.Arguments);
    }

    internal partial class BoundDelegateCreationExpression
    {
        protected override ImmutableArray<BoundNode> Children => ImmutableArray.Create<BoundNode>(this.Argument);
    }

    internal partial class BoundObjectCreationExpression
    {
        internal static ImmutableArray<BoundExpression> GetChildInitializers(BoundExpression objectOrCollectionInitializer)
        {
            var objectInitializerExpression = objectOrCollectionInitializer as BoundObjectInitializerExpression;
            if (objectInitializerExpression != null)
            {
                return objectInitializerExpression.Initializers;
            }

            var collectionInitializerExpresion = objectOrCollectionInitializer as BoundCollectionInitializerExpression;
            if (collectionInitializerExpresion != null)
            {
                return collectionInitializerExpresion.Initializers;
            }

            return ImmutableArray<BoundExpression>.Empty;
        }
    }

    internal sealed partial class BoundDeconstructionAssignmentOperator : BoundExpression
    {
        protected override ImmutableArray<BoundNode> Children => ImmutableArray.Create<BoundNode>(this.Left, this.Right);
    }

    internal partial class BoundBadExpression
    {
        protected override ImmutableArray<BoundNode> Children => StaticCast<BoundNode>.From(this.ChildBoundNodes);
    }

    internal partial class BoundDynamicIndexerAccess
    {
        protected override ImmutableArray<BoundNode> Children => StaticCast<BoundNode>.From(this.Arguments.Insert(0, this.ReceiverOpt));
    }

    internal partial class BoundUserDefinedConditionalLogicalOperator
    {
        protected override ImmutableArray<BoundNode> Children => ImmutableArray.Create<BoundNode>(this.Left, this.Right);
    }

    internal partial class BoundAnonymousObjectCreationExpression
    {
        protected override ImmutableArray<BoundNode> Children => StaticCast<BoundNode>.From(this.Arguments);
    }

    internal partial class BoundAttribute
    {
        protected override ImmutableArray<BoundNode> Children => StaticCast<BoundNode>.From(this.ConstructorArguments.AddRange(this.NamedArguments));
    }

    internal partial class BoundQueryClause
    {
        protected override ImmutableArray<BoundNode> Children => ImmutableArray.Create<BoundNode>(this.Value);
    }

    internal partial class BoundArgListOperator
    {
        protected override ImmutableArray<BoundNode> Children => StaticCast<BoundNode>.From(this.Arguments);
    }

    internal partial class BoundCollectionElementInitializer
    {
        protected override ImmutableArray<BoundNode> Children => StaticCast<BoundNode>.From(this.Arguments);
    }

    internal partial class BoundNameOfOperator
    {
        protected override ImmutableArray<BoundNode> Children => ImmutableArray.Create<BoundNode>(this.Argument);
    }

    internal partial class BoundPointerElementAccess
    {
        protected override ImmutableArray<BoundNode> Children => ImmutableArray.Create<BoundNode>(this.Expression, this.Index);
    }

    internal partial class BoundRefTypeOperator
    {
        protected override ImmutableArray<BoundNode> Children => ImmutableArray.Create<BoundNode>(this.Operand);
    }

    internal partial class BoundDynamicMemberAccess
    {
        protected override ImmutableArray<BoundNode> Children => ImmutableArray.Create<BoundNode>(this.Receiver);
    }

    internal partial class BoundMakeRefOperator
    {
        protected override ImmutableArray<BoundNode> Children => ImmutableArray.Create<BoundNode>(this.Operand);
    }

    internal partial class BoundRefValueOperator
    {
        protected override ImmutableArray<BoundNode> Children => ImmutableArray.Create<BoundNode>(this.Operand);
    }

    internal partial class BoundDynamicInvocation
    {
        protected override ImmutableArray<BoundNode> Children => StaticCast<BoundNode>.From(this.Arguments.Insert(0, this.Expression));
    }

    internal partial class BoundCollectionInitializerExpression
    {
        protected override ImmutableArray<BoundNode> Children => StaticCast<BoundNode>.From(this.Initializers);
    }

    internal partial class BoundDynamicCollectionElementInitializer
    {
        protected override ImmutableArray<BoundNode> Children => StaticCast<BoundNode>.From(this.Arguments);
    }

    internal partial class BoundFixedLocalCollectionInitializer
    {
        protected override ImmutableArray<BoundNode> Children => ImmutableArray.Create<BoundNode>(this.Expression);
    }

    internal partial class BoundStackAllocArrayCreation
    {
        protected override ImmutableArray<BoundNode> Children => ImmutableArray.Create<BoundNode>(this.Count);
    }

    internal partial class BoundDynamicObjectCreationExpression
    {
        protected override ImmutableArray<BoundNode> Children => StaticCast<BoundNode>.From(this.Arguments.AddRange(BoundObjectCreationExpression.GetChildInitializers(this.InitializerExpressionOpt)));
    }

    internal partial class BoundNoPiaObjectCreationExpression
    {
        protected override ImmutableArray<BoundNode> Children => StaticCast<BoundNode>.From(BoundObjectCreationExpression.GetChildInitializers(this.InitializerExpressionOpt));
    }

    internal partial class BoundObjectInitializerExpression
    {
        protected override ImmutableArray<BoundNode> Children => StaticCast<BoundNode>.From(this.Initializers);
    }

    partial class BoundThrowExpression
    {
        protected override ImmutableArray<BoundNode> Children => ImmutableArray.Create<BoundNode>(this.Expression);
    }
}<|MERGE_RESOLUTION|>--- conflicted
+++ resolved
@@ -1,357 +1,9 @@
 ﻿// Copyright (c) Microsoft.  All Rights Reserved.  Licensed under the Apache License, Version 2.0.  See License.txt in the project root for license information.
 
 using System.Collections.Immutable;
-<<<<<<< HEAD
-using System.Linq;
-using System.Runtime.CompilerServices;
-using Microsoft.CodeAnalysis.CSharp.Symbols;
-using Microsoft.CodeAnalysis.Semantics;
-using Roslyn.Utilities;
 
 namespace Microsoft.CodeAnalysis.CSharp
 {
-    internal partial class BoundExpression
-    {
-        protected override OperationKind OperationKind => this.ExpressionKind;
-
-        protected override ITypeSymbol OperationType => this.Type;
-
-        protected abstract OperationKind ExpressionKind { get; }
-
-        public override abstract void Accept(OperationVisitor visitor);
-
-        public override abstract TResult Accept<TArgument, TResult>(OperationVisitor<TArgument, TResult> visitor, TArgument argument);
-
-        protected override Optional<object> OperationConstantValue
-        {
-            get
-            {
-                ConstantValue value = this.ConstantValue;
-                return value != null ? new Optional<object>(value.Value) : default(Optional<object>);
-            }
-        }
-    }
-
-    internal sealed partial class BoundDeconstructValuePlaceholder : BoundValuePlaceholderBase, IPlaceholderExpression
-    {
-        protected override OperationKind ExpressionKind => OperationKind.PlaceholderExpression;
-
-        public override void Accept(OperationVisitor visitor)
-        {
-            visitor.VisitPlaceholderExpression(this);
-        }
-
-        public override TResult Accept<TArgument, TResult>(OperationVisitor<TArgument, TResult> visitor, TArgument argument)
-        {
-            return visitor.VisitPlaceholderExpression(this, argument);
-        }
-    }
-
-    internal partial class BoundCall : IInvocationExpression
-    {
-        IMethodSymbol IInvocationExpression.TargetMethod => this.Method;
-
-        IOperation IInvocationExpression.Instance => ((object)this.Method == null || this.Method.IsStatic) ? null : this.ReceiverOpt;
-
-        bool IInvocationExpression.IsVirtual =>
-            (object)this.Method != null &&
-            this.ReceiverOpt != null &&
-            (this.Method.IsVirtual || this.Method.IsAbstract || this.Method.IsOverride) &&
-            !this.ReceiverOpt.SuppressVirtualCalls;
-
-        ImmutableArray<IArgument> IHasArgumentsExpression.ArgumentsInEvaluationOrder
-            => DeriveArguments(this, this.BinderOpt, this.Method, this.Method, this.Arguments, this.ArgumentNamesOpt, this.ArgsToParamsOpt, this.ArgumentRefKindsOpt, this.Method.Parameters, this.Expanded,  this.Syntax, this.InvokedAsExtensionMethod);
-
-        protected override OperationKind ExpressionKind => OperationKind.InvocationExpression;
-
-        public override void Accept(OperationVisitor visitor)
-        {
-            visitor.VisitInvocationExpression(this);
-        }
-
-        public override TResult Accept<TArgument, TResult>(OperationVisitor<TArgument, TResult> visitor, TArgument argument)
-        {
-            return visitor.VisitInvocationExpression(this, argument);
-        }
-
-        private static readonly ConditionalWeakTable<BoundExpression, IEnumerable<IArgument>> s_callToArgumentsMappings 
-            = new ConditionalWeakTable<BoundExpression, IEnumerable<IArgument>>(); 
-
-        internal static IArgument CreateArgumentOperation(ArgumentKind kind, IParameterSymbol parameter, IOperation value)
-        {
-            return new Argument(kind,
-                parameter,
-                value,
-                inConversion: null,
-                outConversion: null,
-                isInvalid: parameter == null || value.IsInvalid,
-                syntax: value.Syntax,
-                type: value.Type,
-                constantValue: default(Optional<object>));
-        }
-
-        internal static ImmutableArray<IArgument> DeriveArguments(
-            BoundExpression boundNode,
-            Binder binder,
-            Symbol methodOrIndexer,
-            MethodSymbol optionalParametersMethod,
-            ImmutableArray<BoundExpression> boundArguments,
-            ImmutableArray<string> argumentNamesOpt,
-            ImmutableArray<int> argumentsToParametersOpt,
-            ImmutableArray<RefKind> argumentRefKindsOpt,
-            ImmutableArray<ParameterSymbol> parameters,
-            bool expanded,
-            SyntaxNode invocationSyntax,
-            bool invokedAsExtensionMethod = false)
-        {                       
-            // We can simply return empty array only if both parameters and boundArguments are empty, because:
-            // - if only parameters is empty, there's error in code but we still need to return provided expression.
-            // - if boundArguments is empty, then either there's error or we need to provide values for optional/param-array parameters. 
-            if (parameters.IsDefaultOrEmpty && boundArguments.IsDefaultOrEmpty)
-            {
-                return ImmutableArray<IArgument>.Empty;
-            }
-
-            return (ImmutableArray<IArgument>) s_callToArgumentsMappings.GetValue(
-                boundNode, 
-                (n) =>
-                {
-                    //TODO: https://github.com/dotnet/roslyn/issues/18722
-                    //      Right now, for erroneous code, we exposes all expression in place of arguments as IArgument with Parameter set to null,
-                    //      so user needs to check IsInvalid first before using anything we returned. Need to implement a new interface for invalid 
-                    //      invocation instead.
-                    //      Note this check doesn't cover all scenarios. For example, when a parameter is a generic type but the type of the type argument 
-                    //      is undefined.
-                    if ((object)optionalParametersMethod == null 
-                        || n.HasAnyErrors
-                        || parameters.Any(p => p.Type.IsErrorType())
-                        || optionalParametersMethod.GetUseSiteDiagnostic()?.DefaultSeverity == DiagnosticSeverity.Error)
-                    {
-                        // optionalParametersMethod can be null if we are writing to a readonly indexer or reading from an writeonly indexer,
-                        // in which case HasErrors property would be true, but we still want to treat this as invalid invocation.
-                        return boundArguments.SelectAsArray(arg => CreateArgumentOperation(ArgumentKind.Explicit, null, arg));
-                    }                                                                                           
-
-                   return LocalRewriter.MakeArgumentsInEvaluationOrder(
-                        binder: binder,
-                        syntax: invocationSyntax,
-                        arguments: boundArguments,
-                        methodOrIndexer: methodOrIndexer,
-                        optionalParametersMethod: optionalParametersMethod,
-                        expanded: expanded,
-                        argsToParamsOpt: argumentsToParametersOpt,
-                        invokedAsExtensionMethod: invokedAsExtensionMethod); 
-                });
-        }
-    }
-
-    internal partial class BoundLocal : ILocalReferenceExpression
-    {
-        ILocalSymbol ILocalReferenceExpression.Local => this.LocalSymbol;
-
-        protected override OperationKind ExpressionKind => OperationKind.LocalReferenceExpression;
-
-        public override void Accept(OperationVisitor visitor)
-        {
-            visitor.VisitLocalReferenceExpression(this);
-        }
-
-        public override TResult Accept<TArgument, TResult>(OperationVisitor<TArgument, TResult> visitor, TArgument argument)
-        {
-            return visitor.VisitLocalReferenceExpression(this, argument);
-        }
-    }
-
-    internal partial class BoundFieldAccess : IFieldReferenceExpression
-    {
-        IOperation IMemberReferenceExpression.Instance => this.FieldSymbol.IsStatic ? null : this.ReceiverOpt;
-
-        ISymbol IMemberReferenceExpression.Member => this.FieldSymbol;
-
-        IFieldSymbol IFieldReferenceExpression.Field => this.FieldSymbol;
-
-        protected override OperationKind ExpressionKind => OperationKind.FieldReferenceExpression;
-
-        public override void Accept(OperationVisitor visitor)
-        {
-            visitor.VisitFieldReferenceExpression(this);
-        }
-
-        public override TResult Accept<TArgument, TResult>(OperationVisitor<TArgument, TResult> visitor, TArgument argument)
-        {
-            return visitor.VisitFieldReferenceExpression(this, argument);
-        }
-    }
-
-    internal partial class BoundPropertyAccess : IPropertyReferenceExpression
-    {
-        IPropertySymbol IPropertyReferenceExpression.Property => this.PropertySymbol;
-
-        IOperation IMemberReferenceExpression.Instance => this.PropertySymbol.IsStatic ? null : this.ReceiverOpt;
-
-        ISymbol IMemberReferenceExpression.Member => this.PropertySymbol;
-
-        protected override OperationKind ExpressionKind => OperationKind.PropertyReferenceExpression;
-
-        public override void Accept(OperationVisitor visitor)
-        {
-            visitor.VisitPropertyReferenceExpression(this);
-        }
-
-        public override TResult Accept<TArgument, TResult>(OperationVisitor<TArgument, TResult> visitor, TArgument argument)
-        {
-            return visitor.VisitPropertyReferenceExpression(this, argument);
-        }
-    }
-
-    internal partial class BoundIndexerAccess : IIndexedPropertyReferenceExpression
-    {
-        IPropertySymbol IPropertyReferenceExpression.Property => this.Indexer;
-
-        IOperation IMemberReferenceExpression.Instance => this.Indexer.IsStatic ? null : this.ReceiverOpt;
-
-        ISymbol IMemberReferenceExpression.Member => this.Indexer;
-
-        ImmutableArray<IArgument> IHasArgumentsExpression.ArgumentsInEvaluationOrder
-        {
-            get
-            {
-                MethodSymbol accessor = this.UseSetterForDefaultArgumentGeneration 
-                    ? this.Indexer.GetOwnOrInheritedSetMethod() 
-                    : this.Indexer.GetOwnOrInheritedGetMethod(); 
-
-                return BoundCall.DeriveArguments(this, 
-                    this.BinderOpt, 
-                    this.Indexer, 
-                    accessor, 
-                    this.Arguments, 
-                    this.ArgumentNamesOpt, 
-                    this.ArgsToParamsOpt, 
-                    this.ArgumentRefKindsOpt, 
-                    this.Indexer.Parameters, 
-                    this.Expanded, 
-                    this.Syntax);
-            }
-        }
-
-        bool IOperation.IsInvalid
-             => this.HasErrors 
-            || (this.Indexer.IsReadOnly && this.UseSetterForDefaultArgumentGeneration) 
-            || (this.Indexer.IsWriteOnly && !this.UseSetterForDefaultArgumentGeneration);
-
-        protected override OperationKind ExpressionKind => OperationKind.IndexedPropertyReferenceExpression;
-
-        public override void Accept(OperationVisitor visitor)
-        {
-            visitor.VisitIndexedPropertyReferenceExpression(this);
-        }
-
-        public override TResult Accept<TArgument, TResult>(OperationVisitor<TArgument, TResult> visitor, TArgument argument)
-        {
-            return visitor.VisitIndexedPropertyReferenceExpression(this, argument);
-        }
-    }
-
-    internal partial class BoundEventAccess : IEventReferenceExpression
-    {
-        IEventSymbol IEventReferenceExpression.Event => this.EventSymbol;
-
-        IOperation IMemberReferenceExpression.Instance => this.EventSymbol.IsStatic ? null : this.ReceiverOpt;
-
-        ISymbol IMemberReferenceExpression.Member => this.EventSymbol;
-
-        protected override OperationKind ExpressionKind => OperationKind.EventReferenceExpression;
-
-        public override void Accept(OperationVisitor visitor)
-        {
-            visitor.VisitEventReferenceExpression(this);
-        }
-
-        public override TResult Accept<TArgument, TResult>(OperationVisitor<TArgument, TResult> visitor, TArgument argument)
-        {
-            return visitor.VisitEventReferenceExpression(this, argument);
-        }
-    }
-
-    internal partial class BoundEventAssignmentOperator : IEventAssignmentExpression
-    {
-        IEventSymbol IEventAssignmentExpression.Event => this.Event;
-
-        IOperation IEventAssignmentExpression.EventInstance => this.Event.IsStatic ? null : this.ReceiverOpt;
-
-        IOperation IEventAssignmentExpression.HandlerValue => this.Argument;
-
-        bool IEventAssignmentExpression.Adds => this.IsAddition;
-
-        protected override OperationKind ExpressionKind => OperationKind.EventAssignmentExpression;
-
-        public override void Accept(OperationVisitor visitor)
-        {
-            visitor.VisitEventAssignmentExpression(this);
-        }
-
-        public override TResult Accept<TArgument, TResult>(OperationVisitor<TArgument, TResult> visitor, TArgument argument)
-        {
-            return visitor.VisitEventAssignmentExpression(this, argument);
-        }
-    }
-
-    internal partial class BoundDelegateCreationExpression
-    {
-        protected override OperationKind ExpressionKind => OperationKind.None;
-
-        protected override ImmutableArray<IOperation> Children => ImmutableArray.Create<IOperation>(this.Argument); 
-
-        public override void Accept(OperationVisitor visitor)
-        {
-            visitor.VisitNoneOperation(this);
-        }
-
-        public override TResult Accept<TArgument, TResult>(OperationVisitor<TArgument, TResult> visitor, TArgument argument)
-        {
-            return visitor.VisitNoneOperation(this, argument);
-        }
-    }
-
-    internal partial class BoundParameter : IParameterReferenceExpression
-    {
-        IParameterSymbol IParameterReferenceExpression.Parameter => this.ParameterSymbol;
-
-        protected override OperationKind ExpressionKind => OperationKind.ParameterReferenceExpression;
-
-        public override void Accept(OperationVisitor visitor)
-        {
-            visitor.VisitParameterReferenceExpression(this);
-        }
-
-        public override TResult Accept<TArgument, TResult>(OperationVisitor<TArgument, TResult> visitor, TArgument argument)
-        {
-            return visitor.VisitParameterReferenceExpression(this, argument);
-        }
-    }
-
-    internal partial class BoundLiteral : ILiteralExpression
-    {
-        string ILiteralExpression.Text => this.Syntax.ToString();
-
-        protected override OperationKind ExpressionKind => OperationKind.LiteralExpression;
-
-        public override void Accept(OperationVisitor visitor)
-        {
-            visitor.VisitLiteralExpression(this);
-        }
-
-        public override TResult Accept<TArgument, TResult>(OperationVisitor<TArgument, TResult> visitor, TArgument argument)
-        {
-            return visitor.VisitLiteralExpression(this, argument);
-        }
-    }
-
-=======
-
-namespace Microsoft.CodeAnalysis.CSharp
-{
->>>>>>> db184357
     internal partial class BoundTupleExpression
     {
         protected override ImmutableArray<BoundNode> Children => StaticCast<BoundNode>.From(this.Arguments);
