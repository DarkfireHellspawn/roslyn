--- conflicted
+++ resolved
@@ -158,12 +158,9 @@
         IDS_FeatureStackAllocInitializer = MessageBase + 12740,
         IDS_FeatureTupleEquality = MessageBase + 12741,
         IDS_FeatureExpressionVariablesInQueriesAndInitializers = MessageBase + 12742,
-<<<<<<< HEAD
-        IDS_FeatureRecursivePatterns = MessageBase + 12743,
-=======
         IDS_FeatureExtensibleFixedStatement = MessageBase + 12743,
         IDS_FeatureIndexingMovableFixedBuffers = MessageBase + 12744,
->>>>>>> 62bb55cf
+        IDS_FeatureRecursivePatterns = MessageBase + 12745,
     }
 
     // Message IDs may refer to strings that need to be localized.
@@ -234,11 +231,8 @@
                 case MessageID.IDS_FeatureUnmanagedGenericTypeConstraint: // semantic check
                 case MessageID.IDS_FeatureStackAllocInitializer:
                 case MessageID.IDS_FeatureExpressionVariablesInQueriesAndInitializers: // semantic check
-<<<<<<< HEAD
-=======
                 case MessageID.IDS_FeatureExtensibleFixedStatement:  // semantic check
                 case MessageID.IDS_FeatureIndexingMovableFixedBuffers: //semantic check
->>>>>>> 62bb55cf
                     return LanguageVersion.CSharp7_3;
 
                 // C# 7.2 features.
