﻿<?xml version="1.0" encoding="utf-8"?>
<!-- Copyright (c)  Microsoft.  All Rights Reserved.  Licensed under the Apache License, Version 2.0.  See License.txt in the project root for license information. -->
<Project DefaultTargets="Build" xmlns="http://schemas.microsoft.com/developer/msbuild/2003">
  <Import Project="..\..\..\..\..\build\Targets\SettingsSdk.props" />
  <PropertyGroup>
    <NonShipping>true</NonShipping>
    <Platform Condition="'$(Platform)' == ''">AnyCPU</Platform>
    <PlatformTarget>AnyCPU</PlatformTarget>
    <OutputType>Library</OutputType>
    <RootNamespace>Microsoft.CodeAnalysis.CSharp.UnitTests</RootNamespace>
    <AssemblyName>Roslyn.Compilers.CSharp.Syntax.UnitTests</AssemblyName>
    <AllowUnsafeBlocks>false</AllowUnsafeBlocks>
    <NoStdLib>true</NoStdLib>
    <AllowUnsafeBlocks>true</AllowUnsafeBlocks>
    <TargetFrameworks>$(RoslynPortableTargetFrameworks)</TargetFrameworks>
    <RoslynProjectType>UnitTestPortable</RoslynProjectType>
    <!-- The RESX resources generator produces invalid comments when the string has a line starting with '/' -->
    <NoWarn>$(NoWarn);1570;1587</NoWarn>
  </PropertyGroup>
  <PropertyGroup Condition="'$(Configuration)|$(Platform)' == 'Debug|AnyCPU'" />
  <PropertyGroup Condition="'$(Configuration)|$(Platform)' == 'Release|AnyCPU'" />
  <ItemGroup Label="Project References">
    <ProjectReference Include="..\..\..\..\Test\Utilities\Portable\TestUtilities.csproj" />
    <ProjectReference Include="..\..\..\Core\Portable\CodeAnalysis.csproj" />
    <ProjectReference Include="..\..\..\Test\Resources\Core\CompilerTestResources.csproj" />
    <ProjectReference Include="..\..\..\Test\Utilities\CSharp\CSharpCompilerTestUtilities.csproj" />
    <ProjectReference Include="..\..\..\VisualBasic\Portable\BasicCodeAnalysis.vbproj" />
    <ProjectReference Include="..\..\Portable\CSharpCodeAnalysis.csproj" />
    <ProjectReference Include="..\..\Portable\CSharpCodeAnalysis.csproj">
      <ReferenceOutputAssembly>false</ReferenceOutputAssembly>
    </ProjectReference>
    <ProjectReference Include="..\..\..\..\Test\PdbUtilities\PdbUtilities.csproj" />
  </ItemGroup>
  <ItemGroup>
<<<<<<< HEAD
    <Compile Include="Generated\Syntax.Test.xml.Generated.cs" />
    <Compile Include="Diagnostics\DiagnosticTest.cs" />
    <Compile Include="Diagnostics\DiagnosticTest.MockSyntaxTree.cs" />
    <Compile Include="Diagnostics\LocationsTests.cs" />
    <Compile Include="IncrementalParsing\BinaryExpression.cs" />
    <Compile Include="IncrementalParsing\ChangingAsync.cs" />
    <Compile Include="IncrementalParsing\ChangingIdentifiers.cs" />
    <Compile Include="IncrementalParsing\CompoundAssignment.cs" />
    <Compile Include="IncrementalParsing\GrammarAmbiguities.cs" />
    <Compile Include="IncrementalParsing\IncrementalParsingTests.cs" />
    <Compile Include="IncrementalParsing\NodeValidators.cs" />
    <Compile Include="IncrementalParsing\SyntaxDifferences.cs" />
    <Compile Include="IncrementalParsing\TypeChanges.cs" />
    <Compile Include="IncrementalParsing\UnaryExpression.cs" />
    <Compile Include="LexicalAndXml\CrefLexerTests.cs" />
    <Compile Include="LexicalAndXml\DisabledRegionTests.cs" />
    <Compile Include="LexicalAndXml\DocumentationCommentLexerTestBase.cs" />
    <Compile Include="LexicalAndXml\LexicalErrorTests.cs" />
    <Compile Include="LexicalAndXml\LexicalTests.cs" />
    <Compile Include="LexicalAndXml\NameAttributeValueLexerTests.cs" />
    <Compile Include="LexicalAndXml\PreprocessorTests.cs" />
    <Compile Include="LexicalAndXml\XmlDocCommentTests.cs" />
    <Compile Include="ParentChecker.cs" />
    <Compile Include="Parsing\AsyncParsingTests.cs" />
    <Compile Include="Parsing\AwaitParsingTests.cs" />
    <Compile Include="Parsing\CrefParsingTests.cs" />
    <Compile Include="Parsing\DeclarationExpressionTests.cs" />
    <Compile Include="Parsing\DeclarationParsingTests.cs" />
    <Compile Include="Parsing\DeconstructionTests.cs" />
    <Compile Include="Parsing\ExpressionParsingTests.cs" />
    <Compile Include="Parsing\LocalFunctionParsingTests.cs" />
    <Compile Include="Parsing\ParserRegressionTests.cs" />
    <Compile Include="Parsing\RefStructs.cs" />
    <Compile Include="Parsing\ScriptParsingTests.cs" />
    <Compile Include="Parsing\LambdaParameterParsingTests.cs" />
    <Compile Include="Parsing\NameAttributeValueParsingTests.cs" />
    <Compile Include="Parsing\NameParsingTests.cs" />
    <Compile Include="Parsing\CSharpParseOptionsTests.cs" />
    <Compile Include="Parsing\ParserErrorMessageTests.cs" />
    <Compile Include="Parsing\ParsingErrorRecoveryTests.cs" />
    <Compile Include="Parsing\ParsingTests.cs" />
    <Compile Include="Parsing\PatternParsingTests.cs" />
    <Compile Include="Parsing\RoundTrippingTests.cs" />
    <Compile Include="Parsing\SeparatedSyntaxListParsingTests.cs" />
    <Compile Include="Parsing\StatementParsingTests.cs" />
    <Compile Include="Parsing\SyntaxExtensions.cs" />
    <Compile Include="Parsing\ValueTupleTests.cs" />
    <Compile Include="Parsing\VerbatimCrefParsingTests.cs" />
    <Compile Include="Parsing\ReadOnlyStructs.cs" />
    <Compile Include="Resources.Designer.cs">
=======
    <Compile Update="Resources.Designer.cs">
>>>>>>> 8dd264ba
      <AutoGen>True</AutoGen>
      <DesignTime>True</DesignTime>
      <DependentUpon>Resources.resx</DependentUpon>
    </Compile>
<<<<<<< HEAD
    <Compile Include="Syntax\ChildSyntaxListTests.cs" />
    <Compile Include="Syntax\LambdaUtilitiesTests.cs" />
    <Compile Include="Syntax\SyntaxTreeTests.cs" />
    <Compile Include="Syntax\GreenNodeTests.cs" />
    <Compile Include="Syntax\RedNodeTests.cs" />
    <Compile Include="Syntax\SeparatedSyntaxListTests.cs" />
    <Compile Include="Syntax\SerializationTests.cs" />
    <Compile Include="Syntax\StructuredTriviaTests.cs" />
    <Compile Include="Syntax\SyntaxAnnotationTests.cs" />
    <Compile Include="Syntax\SyntaxDiffingTests.cs" />
    <Compile Include="Syntax\SyntaxEquivalenceTests.cs" />
    <Compile Include="Syntax\SyntaxFactoryTests.cs" />
    <Compile Include="Syntax\SyntaxNormalizerTests.cs" />
    <Compile Include="Syntax\SyntaxListTests.cs" />
    <Compile Include="Syntax\SyntaxNodeOrTokenListTests.cs" />
    <Compile Include="Syntax\SyntaxNodeTests.cs" />
    <Compile Include="Syntax\SyntaxRewriterTests.cs" />
    <Compile Include="Syntax\SyntaxTests.cs" />
    <Compile Include="Syntax\SyntaxTokenListTests.cs" />
    <Compile Include="Syntax\SyntaxTriviaListTests.cs" />
    <Compile Include="Syntax\TrackNodeTests.cs" />
    <Compile Include="TextExtensions.cs" />
    <Compile Include="Parsing\RefReadonlyReturnsTests.cs" />
=======
>>>>>>> 8dd264ba
  </ItemGroup>
  <ItemGroup>
    <EmbeddedResource Update="Resources.resx">
      <Generator>PublicResXFileCodeGenerator</Generator>
      <LastGenOutput>Resources.Designer.cs</LastGenOutput>
      <SubType>Designer</SubType>
    </EmbeddedResource>
  </ItemGroup>
  <ItemGroup>
    <Service Include="{82A7F48D-3B50-4B1E-B82E-3ADA8210C358}" />
  </ItemGroup>
  <Import Project="..\..\..\..\..\build\Targets\Imports.targets" />
</Project><|MERGE_RESOLUTION|>--- conflicted
+++ resolved
@@ -32,90 +32,11 @@
     <ProjectReference Include="..\..\..\..\Test\PdbUtilities\PdbUtilities.csproj" />
   </ItemGroup>
   <ItemGroup>
-<<<<<<< HEAD
-    <Compile Include="Generated\Syntax.Test.xml.Generated.cs" />
-    <Compile Include="Diagnostics\DiagnosticTest.cs" />
-    <Compile Include="Diagnostics\DiagnosticTest.MockSyntaxTree.cs" />
-    <Compile Include="Diagnostics\LocationsTests.cs" />
-    <Compile Include="IncrementalParsing\BinaryExpression.cs" />
-    <Compile Include="IncrementalParsing\ChangingAsync.cs" />
-    <Compile Include="IncrementalParsing\ChangingIdentifiers.cs" />
-    <Compile Include="IncrementalParsing\CompoundAssignment.cs" />
-    <Compile Include="IncrementalParsing\GrammarAmbiguities.cs" />
-    <Compile Include="IncrementalParsing\IncrementalParsingTests.cs" />
-    <Compile Include="IncrementalParsing\NodeValidators.cs" />
-    <Compile Include="IncrementalParsing\SyntaxDifferences.cs" />
-    <Compile Include="IncrementalParsing\TypeChanges.cs" />
-    <Compile Include="IncrementalParsing\UnaryExpression.cs" />
-    <Compile Include="LexicalAndXml\CrefLexerTests.cs" />
-    <Compile Include="LexicalAndXml\DisabledRegionTests.cs" />
-    <Compile Include="LexicalAndXml\DocumentationCommentLexerTestBase.cs" />
-    <Compile Include="LexicalAndXml\LexicalErrorTests.cs" />
-    <Compile Include="LexicalAndXml\LexicalTests.cs" />
-    <Compile Include="LexicalAndXml\NameAttributeValueLexerTests.cs" />
-    <Compile Include="LexicalAndXml\PreprocessorTests.cs" />
-    <Compile Include="LexicalAndXml\XmlDocCommentTests.cs" />
-    <Compile Include="ParentChecker.cs" />
-    <Compile Include="Parsing\AsyncParsingTests.cs" />
-    <Compile Include="Parsing\AwaitParsingTests.cs" />
-    <Compile Include="Parsing\CrefParsingTests.cs" />
-    <Compile Include="Parsing\DeclarationExpressionTests.cs" />
-    <Compile Include="Parsing\DeclarationParsingTests.cs" />
-    <Compile Include="Parsing\DeconstructionTests.cs" />
-    <Compile Include="Parsing\ExpressionParsingTests.cs" />
-    <Compile Include="Parsing\LocalFunctionParsingTests.cs" />
-    <Compile Include="Parsing\ParserRegressionTests.cs" />
-    <Compile Include="Parsing\RefStructs.cs" />
-    <Compile Include="Parsing\ScriptParsingTests.cs" />
-    <Compile Include="Parsing\LambdaParameterParsingTests.cs" />
-    <Compile Include="Parsing\NameAttributeValueParsingTests.cs" />
-    <Compile Include="Parsing\NameParsingTests.cs" />
-    <Compile Include="Parsing\CSharpParseOptionsTests.cs" />
-    <Compile Include="Parsing\ParserErrorMessageTests.cs" />
-    <Compile Include="Parsing\ParsingErrorRecoveryTests.cs" />
-    <Compile Include="Parsing\ParsingTests.cs" />
-    <Compile Include="Parsing\PatternParsingTests.cs" />
-    <Compile Include="Parsing\RoundTrippingTests.cs" />
-    <Compile Include="Parsing\SeparatedSyntaxListParsingTests.cs" />
-    <Compile Include="Parsing\StatementParsingTests.cs" />
-    <Compile Include="Parsing\SyntaxExtensions.cs" />
-    <Compile Include="Parsing\ValueTupleTests.cs" />
-    <Compile Include="Parsing\VerbatimCrefParsingTests.cs" />
-    <Compile Include="Parsing\ReadOnlyStructs.cs" />
-    <Compile Include="Resources.Designer.cs">
-=======
     <Compile Update="Resources.Designer.cs">
->>>>>>> 8dd264ba
       <AutoGen>True</AutoGen>
       <DesignTime>True</DesignTime>
       <DependentUpon>Resources.resx</DependentUpon>
     </Compile>
-<<<<<<< HEAD
-    <Compile Include="Syntax\ChildSyntaxListTests.cs" />
-    <Compile Include="Syntax\LambdaUtilitiesTests.cs" />
-    <Compile Include="Syntax\SyntaxTreeTests.cs" />
-    <Compile Include="Syntax\GreenNodeTests.cs" />
-    <Compile Include="Syntax\RedNodeTests.cs" />
-    <Compile Include="Syntax\SeparatedSyntaxListTests.cs" />
-    <Compile Include="Syntax\SerializationTests.cs" />
-    <Compile Include="Syntax\StructuredTriviaTests.cs" />
-    <Compile Include="Syntax\SyntaxAnnotationTests.cs" />
-    <Compile Include="Syntax\SyntaxDiffingTests.cs" />
-    <Compile Include="Syntax\SyntaxEquivalenceTests.cs" />
-    <Compile Include="Syntax\SyntaxFactoryTests.cs" />
-    <Compile Include="Syntax\SyntaxNormalizerTests.cs" />
-    <Compile Include="Syntax\SyntaxListTests.cs" />
-    <Compile Include="Syntax\SyntaxNodeOrTokenListTests.cs" />
-    <Compile Include="Syntax\SyntaxNodeTests.cs" />
-    <Compile Include="Syntax\SyntaxRewriterTests.cs" />
-    <Compile Include="Syntax\SyntaxTests.cs" />
-    <Compile Include="Syntax\SyntaxTokenListTests.cs" />
-    <Compile Include="Syntax\SyntaxTriviaListTests.cs" />
-    <Compile Include="Syntax\TrackNodeTests.cs" />
-    <Compile Include="TextExtensions.cs" />
-    <Compile Include="Parsing\RefReadonlyReturnsTests.cs" />
-=======
->>>>>>> 8dd264ba
   </ItemGroup>
   <ItemGroup>
     <EmbeddedResource Update="Resources.resx">
