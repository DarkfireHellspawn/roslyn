﻿// Copyright (c) Microsoft.  All Rights Reserved.  Licensed under the Apache License, Version 2.0.  See License.txt in the project root for license information.

using System;
using Microsoft.CodeAnalysis.CSharp.Syntax;
using Microsoft.CodeAnalysis.Semantics;
using Microsoft.CodeAnalysis.Test.Utilities;
using Microsoft.CodeAnalysis.VisualBasic;
using Roslyn.Test.Utilities;
using Xunit;

namespace Microsoft.CodeAnalysis.CSharp.UnitTests
{
    public partial class IOperationTests : SemanticModelTestBase
    {
        [CompilerTrait(CompilerFeature.IOperation)]
        [Fact]
        public void NoArgument()
        {
            string source = @"
class P
{
    static void M1()
    {
        /*<bind>*/M2()/*</bind>*/;
    }
    static void M2() { }
}
";
            string expectedOperationTree = @"
IInvocationExpression (void P.M2()) (OperationKind.InvocationExpression, Type: System.Void) (Syntax: 'M2()')
  Instance Receiver: null
  Arguments(0)
";
            var expectedDiagnostics = DiagnosticDescription.None;

            VerifyOperationTreeAndDiagnosticsForTest<InvocationExpressionSyntax>(source, expectedOperationTree, expectedDiagnostics);
        }

        [CompilerTrait(CompilerFeature.IOperation)]
        [Fact]
        public void PositionalArgument()
        {
            string source = @"
class P
{
    static void M1()
    {
        /*<bind>*/M2(1, 2.0)/*</bind>*/;
    }

    static void M2(int x, double y) { }
}
";
            string expectedOperationTree = @"
IInvocationExpression (void P.M2(System.Int32 x, System.Double y)) (OperationKind.InvocationExpression, Type: System.Void) (Syntax: 'M2(1, 2.0)')
  Instance Receiver: null
  Arguments(2):
      IArgument (ArgumentKind.Explicit, Matching Parameter: x) (OperationKind.Argument) (Syntax: '1')
        ILiteralExpression (OperationKind.LiteralExpression, Type: System.Int32, Constant: 1) (Syntax: '1')
        InConversion: CommonConversion (Exists: True, IsIdentity: True, IsNumeric: False, IsReference: False, IsUserDefined: False) (MethodSymbol: null)
        OutConversion: CommonConversion (Exists: True, IsIdentity: True, IsNumeric: False, IsReference: False, IsUserDefined: False) (MethodSymbol: null)
      IArgument (ArgumentKind.Explicit, Matching Parameter: y) (OperationKind.Argument) (Syntax: '2.0')
        ILiteralExpression (OperationKind.LiteralExpression, Type: System.Double, Constant: 2) (Syntax: '2.0')
        InConversion: CommonConversion (Exists: True, IsIdentity: True, IsNumeric: False, IsReference: False, IsUserDefined: False) (MethodSymbol: null)
        OutConversion: CommonConversion (Exists: True, IsIdentity: True, IsNumeric: False, IsReference: False, IsUserDefined: False) (MethodSymbol: null)
";
            var expectedDiagnostics = DiagnosticDescription.None;

            VerifyOperationTreeAndDiagnosticsForTest<InvocationExpressionSyntax>(source, expectedOperationTree, expectedDiagnostics);
        }

        [CompilerTrait(CompilerFeature.IOperation)]
        [Fact]
        public void PositionalArgumentWithDefaultValue()
        {
            string source = @"
class P
{
    static void M1()
    {
        /*<bind>*/M2(1)/*</bind>*/;
    }

    static void M2(int x, double y = 0.0) { }
}
";
            string expectedOperationTree = @"
IInvocationExpression (void P.M2(System.Int32 x, [System.Double y = 0])) (OperationKind.InvocationExpression, Type: System.Void) (Syntax: 'M2(1)')
  Instance Receiver: null
  Arguments(2):
      IArgument (ArgumentKind.Explicit, Matching Parameter: x) (OperationKind.Argument) (Syntax: '1')
        ILiteralExpression (OperationKind.LiteralExpression, Type: System.Int32, Constant: 1) (Syntax: '1')
        InConversion: CommonConversion (Exists: True, IsIdentity: True, IsNumeric: False, IsReference: False, IsUserDefined: False) (MethodSymbol: null)
        OutConversion: CommonConversion (Exists: True, IsIdentity: True, IsNumeric: False, IsReference: False, IsUserDefined: False) (MethodSymbol: null)
      IArgument (ArgumentKind.DefaultValue, Matching Parameter: y) (OperationKind.Argument) (Syntax: 'M2(1)')
        ILiteralExpression (OperationKind.LiteralExpression, Type: System.Double, Constant: 0) (Syntax: 'M2(1)')
        InConversion: CommonConversion (Exists: True, IsIdentity: True, IsNumeric: False, IsReference: False, IsUserDefined: False) (MethodSymbol: null)
        OutConversion: CommonConversion (Exists: True, IsIdentity: True, IsNumeric: False, IsReference: False, IsUserDefined: False) (MethodSymbol: null)
";
            var expectedDiagnostics = DiagnosticDescription.None;

            VerifyOperationTreeAndDiagnosticsForTest<InvocationExpressionSyntax>(source, expectedOperationTree, expectedDiagnostics);
        }

        [CompilerTrait(CompilerFeature.IOperation)]
        [Fact]
        public void NamedArgumentListedInParameterOrder()
        {
            string source = @"
class P
{
    static void M1()
    {
        /*<bind>*/M2(x: 1, y: 9.9)/*</bind>*/;
    }

    static void M2(int x, double y = 0.0) { }
}
";
            string expectedOperationTree = @"
IInvocationExpression (void P.M2(System.Int32 x, [System.Double y = 0])) (OperationKind.InvocationExpression, Type: System.Void) (Syntax: 'M2(x: 1, y: 9.9)')
  Instance Receiver: null
  Arguments(2):
      IArgument (ArgumentKind.Explicit, Matching Parameter: x) (OperationKind.Argument) (Syntax: '1')
        ILiteralExpression (OperationKind.LiteralExpression, Type: System.Int32, Constant: 1) (Syntax: '1')
        InConversion: CommonConversion (Exists: True, IsIdentity: True, IsNumeric: False, IsReference: False, IsUserDefined: False) (MethodSymbol: null)
        OutConversion: CommonConversion (Exists: True, IsIdentity: True, IsNumeric: False, IsReference: False, IsUserDefined: False) (MethodSymbol: null)
      IArgument (ArgumentKind.Explicit, Matching Parameter: y) (OperationKind.Argument) (Syntax: '9.9')
        ILiteralExpression (OperationKind.LiteralExpression, Type: System.Double, Constant: 9.9) (Syntax: '9.9')
        InConversion: CommonConversion (Exists: True, IsIdentity: True, IsNumeric: False, IsReference: False, IsUserDefined: False) (MethodSymbol: null)
        OutConversion: CommonConversion (Exists: True, IsIdentity: True, IsNumeric: False, IsReference: False, IsUserDefined: False) (MethodSymbol: null)
";
            var expectedDiagnostics = DiagnosticDescription.None;

            VerifyOperationTreeAndDiagnosticsForTest<InvocationExpressionSyntax>(source, expectedOperationTree, expectedDiagnostics);
        }

        [CompilerTrait(CompilerFeature.IOperation)]
        [Fact]
        public void NamedArgumentListedOutOfParameterOrder()
        {
            string source = @"
class P
{
    static void M1()
    {
        /*<bind>*/M2(y: 9.9, x: 1)/*</bind>*/;
    }

    static void M2(int x, double y = 0.0) { }
}
";
            string expectedOperationTree = @"
IInvocationExpression (void P.M2(System.Int32 x, [System.Double y = 0])) (OperationKind.InvocationExpression, Type: System.Void) (Syntax: 'M2(y: 9.9, x: 1)')
  Instance Receiver: null
  Arguments(2):
      IArgument (ArgumentKind.Explicit, Matching Parameter: y) (OperationKind.Argument) (Syntax: '9.9')
        ILiteralExpression (OperationKind.LiteralExpression, Type: System.Double, Constant: 9.9) (Syntax: '9.9')
        InConversion: CommonConversion (Exists: True, IsIdentity: True, IsNumeric: False, IsReference: False, IsUserDefined: False) (MethodSymbol: null)
        OutConversion: CommonConversion (Exists: True, IsIdentity: True, IsNumeric: False, IsReference: False, IsUserDefined: False) (MethodSymbol: null)
      IArgument (ArgumentKind.Explicit, Matching Parameter: x) (OperationKind.Argument) (Syntax: '1')
        ILiteralExpression (OperationKind.LiteralExpression, Type: System.Int32, Constant: 1) (Syntax: '1')
        InConversion: CommonConversion (Exists: True, IsIdentity: True, IsNumeric: False, IsReference: False, IsUserDefined: False) (MethodSymbol: null)
        OutConversion: CommonConversion (Exists: True, IsIdentity: True, IsNumeric: False, IsReference: False, IsUserDefined: False) (MethodSymbol: null)
";
            var expectedDiagnostics = DiagnosticDescription.None;

            VerifyOperationTreeAndDiagnosticsForTest<InvocationExpressionSyntax>(source, expectedOperationTree, expectedDiagnostics);
        }

        [CompilerTrait(CompilerFeature.IOperation)]
        [Fact]
        public void NamedArgumentInParameterOrderWithDefaultValue()
        {
            string source = @"
class P
{
    static void M1()
    {
        /*<bind>*/M2(y: 0, z: 2)/*</bind>*/;
    }

    static void M2(int x = 1, int y = 2, int z = 3) { }
}
";
            string expectedOperationTree = @"
IInvocationExpression (void P.M2([System.Int32 x = 1], [System.Int32 y = 2], [System.Int32 z = 3])) (OperationKind.InvocationExpression, Type: System.Void) (Syntax: 'M2(y: 0, z: 2)')
  Instance Receiver: null
  Arguments(3):
      IArgument (ArgumentKind.Explicit, Matching Parameter: y) (OperationKind.Argument) (Syntax: '0')
        ILiteralExpression (OperationKind.LiteralExpression, Type: System.Int32, Constant: 0) (Syntax: '0')
        InConversion: CommonConversion (Exists: True, IsIdentity: True, IsNumeric: False, IsReference: False, IsUserDefined: False) (MethodSymbol: null)
        OutConversion: CommonConversion (Exists: True, IsIdentity: True, IsNumeric: False, IsReference: False, IsUserDefined: False) (MethodSymbol: null)
      IArgument (ArgumentKind.Explicit, Matching Parameter: z) (OperationKind.Argument) (Syntax: '2')
        ILiteralExpression (OperationKind.LiteralExpression, Type: System.Int32, Constant: 2) (Syntax: '2')
        InConversion: CommonConversion (Exists: True, IsIdentity: True, IsNumeric: False, IsReference: False, IsUserDefined: False) (MethodSymbol: null)
        OutConversion: CommonConversion (Exists: True, IsIdentity: True, IsNumeric: False, IsReference: False, IsUserDefined: False) (MethodSymbol: null)
      IArgument (ArgumentKind.DefaultValue, Matching Parameter: x) (OperationKind.Argument) (Syntax: 'M2(y: 0, z: 2)')
        ILiteralExpression (OperationKind.LiteralExpression, Type: System.Int32, Constant: 1) (Syntax: 'M2(y: 0, z: 2)')
        InConversion: CommonConversion (Exists: True, IsIdentity: True, IsNumeric: False, IsReference: False, IsUserDefined: False) (MethodSymbol: null)
        OutConversion: CommonConversion (Exists: True, IsIdentity: True, IsNumeric: False, IsReference: False, IsUserDefined: False) (MethodSymbol: null)
";
            var expectedDiagnostics = DiagnosticDescription.None;

            VerifyOperationTreeAndDiagnosticsForTest<InvocationExpressionSyntax>(source, expectedOperationTree, expectedDiagnostics);
        }

        [CompilerTrait(CompilerFeature.IOperation)]
        [Fact]
        public void NamedArgumentOutOfParameterOrderWithDefaultValue()
        {
            string source = @"
class P
{
    static void M1()
    {
        /*<bind>*/M2(z: 2, x: 9)/*</bind>*/;
    }

    static void M2(int x = 1, int y = 2, int z = 3) { }
}
";
            string expectedOperationTree = @"
IInvocationExpression (void P.M2([System.Int32 x = 1], [System.Int32 y = 2], [System.Int32 z = 3])) (OperationKind.InvocationExpression, Type: System.Void) (Syntax: 'M2(z: 2, x: 9)')
  Instance Receiver: null
  Arguments(3):
      IArgument (ArgumentKind.Explicit, Matching Parameter: z) (OperationKind.Argument) (Syntax: '2')
        ILiteralExpression (OperationKind.LiteralExpression, Type: System.Int32, Constant: 2) (Syntax: '2')
        InConversion: CommonConversion (Exists: True, IsIdentity: True, IsNumeric: False, IsReference: False, IsUserDefined: False) (MethodSymbol: null)
        OutConversion: CommonConversion (Exists: True, IsIdentity: True, IsNumeric: False, IsReference: False, IsUserDefined: False) (MethodSymbol: null)
      IArgument (ArgumentKind.Explicit, Matching Parameter: x) (OperationKind.Argument) (Syntax: '9')
        ILiteralExpression (OperationKind.LiteralExpression, Type: System.Int32, Constant: 9) (Syntax: '9')
        InConversion: CommonConversion (Exists: True, IsIdentity: True, IsNumeric: False, IsReference: False, IsUserDefined: False) (MethodSymbol: null)
        OutConversion: CommonConversion (Exists: True, IsIdentity: True, IsNumeric: False, IsReference: False, IsUserDefined: False) (MethodSymbol: null)
      IArgument (ArgumentKind.DefaultValue, Matching Parameter: y) (OperationKind.Argument) (Syntax: 'M2(z: 2, x: 9)')
        ILiteralExpression (OperationKind.LiteralExpression, Type: System.Int32, Constant: 2) (Syntax: 'M2(z: 2, x: 9)')
        InConversion: CommonConversion (Exists: True, IsIdentity: True, IsNumeric: False, IsReference: False, IsUserDefined: False) (MethodSymbol: null)
        OutConversion: CommonConversion (Exists: True, IsIdentity: True, IsNumeric: False, IsReference: False, IsUserDefined: False) (MethodSymbol: null)
";
            var expectedDiagnostics = DiagnosticDescription.None;

            VerifyOperationTreeAndDiagnosticsForTest<InvocationExpressionSyntax>(source, expectedOperationTree, expectedDiagnostics);
        }

        [CompilerTrait(CompilerFeature.IOperation)]
        [Fact]
        public void NamedAndPositionalArgumentsWithDefaultValue()
        {
            string source = @"
class P
{
    static void M1()
    {
        /*<bind>*/M2(9, z: 10);/*</bind>*/
    }

    static void M2(int x = 1, int y = 2, int z = 3) { }
}
";
            string expectedOperationTree = @"
IExpressionStatement (OperationKind.ExpressionStatement) (Syntax: 'M2(9, z: 10);')
  Expression: IInvocationExpression (void P.M2([System.Int32 x = 1], [System.Int32 y = 2], [System.Int32 z = 3])) (OperationKind.InvocationExpression, Type: System.Void) (Syntax: 'M2(9, z: 10)')
      Instance Receiver: null
      Arguments(3):
          IArgument (ArgumentKind.Explicit, Matching Parameter: x) (OperationKind.Argument) (Syntax: '9')
            ILiteralExpression (OperationKind.LiteralExpression, Type: System.Int32, Constant: 9) (Syntax: '9')
            InConversion: CommonConversion (Exists: True, IsIdentity: True, IsNumeric: False, IsReference: False, IsUserDefined: False) (MethodSymbol: null)
            OutConversion: CommonConversion (Exists: True, IsIdentity: True, IsNumeric: False, IsReference: False, IsUserDefined: False) (MethodSymbol: null)
          IArgument (ArgumentKind.Explicit, Matching Parameter: z) (OperationKind.Argument) (Syntax: '10')
            ILiteralExpression (OperationKind.LiteralExpression, Type: System.Int32, Constant: 10) (Syntax: '10')
            InConversion: CommonConversion (Exists: True, IsIdentity: True, IsNumeric: False, IsReference: False, IsUserDefined: False) (MethodSymbol: null)
            OutConversion: CommonConversion (Exists: True, IsIdentity: True, IsNumeric: False, IsReference: False, IsUserDefined: False) (MethodSymbol: null)
          IArgument (ArgumentKind.DefaultValue, Matching Parameter: y) (OperationKind.Argument) (Syntax: 'M2(9, z: 10)')
            ILiteralExpression (OperationKind.LiteralExpression, Type: System.Int32, Constant: 2) (Syntax: 'M2(9, z: 10)')
            InConversion: CommonConversion (Exists: True, IsIdentity: True, IsNumeric: False, IsReference: False, IsUserDefined: False) (MethodSymbol: null)
            OutConversion: CommonConversion (Exists: True, IsIdentity: True, IsNumeric: False, IsReference: False, IsUserDefined: False) (MethodSymbol: null)
";
            var expectedDiagnostics = DiagnosticDescription.None;

            VerifyOperationTreeAndDiagnosticsForTest<ExpressionStatementSyntax>(source, expectedOperationTree, expectedDiagnostics);
        }

        [CompilerTrait(CompilerFeature.IOperation)]
        [Fact]
        public void PositionalRefAndOutArguments()
        {
            string source = @"
class P
{
    void M1()
    {
        int a = 1;
        int b;
        /*<bind>*/M2(ref a, out b)/*</bind>*/;
    }

    void M2(ref int x, out int y) { y = 10; }
}
";
            string expectedOperationTree = @"
IInvocationExpression ( void P.M2(ref System.Int32 x, out System.Int32 y)) (OperationKind.InvocationExpression, Type: System.Void) (Syntax: 'M2(ref a, out b)')
  Instance Receiver: IInstanceReferenceExpression (OperationKind.InstanceReferenceExpression, Type: P) (Syntax: 'M2')
  Arguments(2):
      IArgument (ArgumentKind.Explicit, Matching Parameter: x) (OperationKind.Argument) (Syntax: 'a')
        ILocalReferenceExpression: a (OperationKind.LocalReferenceExpression, Type: System.Int32) (Syntax: 'a')
        InConversion: CommonConversion (Exists: True, IsIdentity: True, IsNumeric: False, IsReference: False, IsUserDefined: False) (MethodSymbol: null)
        OutConversion: CommonConversion (Exists: True, IsIdentity: True, IsNumeric: False, IsReference: False, IsUserDefined: False) (MethodSymbol: null)
      IArgument (ArgumentKind.Explicit, Matching Parameter: y) (OperationKind.Argument) (Syntax: 'b')
        ILocalReferenceExpression: b (OperationKind.LocalReferenceExpression, Type: System.Int32) (Syntax: 'b')
        InConversion: CommonConversion (Exists: True, IsIdentity: True, IsNumeric: False, IsReference: False, IsUserDefined: False) (MethodSymbol: null)
        OutConversion: CommonConversion (Exists: True, IsIdentity: True, IsNumeric: False, IsReference: False, IsUserDefined: False) (MethodSymbol: null)
";
            var expectedDiagnostics = DiagnosticDescription.None;

            VerifyOperationTreeAndDiagnosticsForTest<InvocationExpressionSyntax>(source, expectedOperationTree, expectedDiagnostics);
        }

        [CompilerTrait(CompilerFeature.IOperation)]
        [Fact]
        public void NamedRefAndOutArgumentsInParameterOrder()
        {
            string source = @"
class P
{
    void M1()
    {
        int a = 1;
        int b;
        /*<bind>*/M2(x: ref a, y: out b)/*</bind>*/;
    }

    void M2(ref int x, out int y) { y = 10; }
}
";
            string expectedOperationTree = @"
IInvocationExpression ( void P.M2(ref System.Int32 x, out System.Int32 y)) (OperationKind.InvocationExpression, Type: System.Void) (Syntax: 'M2(x: ref a, y: out b)')
  Instance Receiver: IInstanceReferenceExpression (OperationKind.InstanceReferenceExpression, Type: P) (Syntax: 'M2')
  Arguments(2):
      IArgument (ArgumentKind.Explicit, Matching Parameter: x) (OperationKind.Argument) (Syntax: 'a')
        ILocalReferenceExpression: a (OperationKind.LocalReferenceExpression, Type: System.Int32) (Syntax: 'a')
        InConversion: CommonConversion (Exists: True, IsIdentity: True, IsNumeric: False, IsReference: False, IsUserDefined: False) (MethodSymbol: null)
        OutConversion: CommonConversion (Exists: True, IsIdentity: True, IsNumeric: False, IsReference: False, IsUserDefined: False) (MethodSymbol: null)
      IArgument (ArgumentKind.Explicit, Matching Parameter: y) (OperationKind.Argument) (Syntax: 'b')
        ILocalReferenceExpression: b (OperationKind.LocalReferenceExpression, Type: System.Int32) (Syntax: 'b')
        InConversion: CommonConversion (Exists: True, IsIdentity: True, IsNumeric: False, IsReference: False, IsUserDefined: False) (MethodSymbol: null)
        OutConversion: CommonConversion (Exists: True, IsIdentity: True, IsNumeric: False, IsReference: False, IsUserDefined: False) (MethodSymbol: null)
";
            var expectedDiagnostics = DiagnosticDescription.None;

            VerifyOperationTreeAndDiagnosticsForTest<InvocationExpressionSyntax>(source, expectedOperationTree, expectedDiagnostics);
        }

        [CompilerTrait(CompilerFeature.IOperation)]
        [Fact]
        public void NamedRefAndOutArgumentsOutOfParameterOrder()
        {
            string source = @"
class P
{
    void M1()
    {
        int a = 1;
        int b;
        /*<bind>*/M2(y: out b, x: ref a)/*</bind>*/;
    }

    void M2(ref int x, out int y) { y = 10; }
}
";
            string expectedOperationTree = @"
IInvocationExpression ( void P.M2(ref System.Int32 x, out System.Int32 y)) (OperationKind.InvocationExpression, Type: System.Void) (Syntax: 'M2(y: out b, x: ref a)')
  Instance Receiver: IInstanceReferenceExpression (OperationKind.InstanceReferenceExpression, Type: P) (Syntax: 'M2')
  Arguments(2):
      IArgument (ArgumentKind.Explicit, Matching Parameter: y) (OperationKind.Argument) (Syntax: 'b')
        ILocalReferenceExpression: b (OperationKind.LocalReferenceExpression, Type: System.Int32) (Syntax: 'b')
        InConversion: CommonConversion (Exists: True, IsIdentity: True, IsNumeric: False, IsReference: False, IsUserDefined: False) (MethodSymbol: null)
        OutConversion: CommonConversion (Exists: True, IsIdentity: True, IsNumeric: False, IsReference: False, IsUserDefined: False) (MethodSymbol: null)
      IArgument (ArgumentKind.Explicit, Matching Parameter: x) (OperationKind.Argument) (Syntax: 'a')
        ILocalReferenceExpression: a (OperationKind.LocalReferenceExpression, Type: System.Int32) (Syntax: 'a')
        InConversion: CommonConversion (Exists: True, IsIdentity: True, IsNumeric: False, IsReference: False, IsUserDefined: False) (MethodSymbol: null)
        OutConversion: CommonConversion (Exists: True, IsIdentity: True, IsNumeric: False, IsReference: False, IsUserDefined: False) (MethodSymbol: null)
";
            var expectedDiagnostics = DiagnosticDescription.None;

            VerifyOperationTreeAndDiagnosticsForTest<InvocationExpressionSyntax>(source, expectedOperationTree, expectedDiagnostics);
        }

        [CompilerTrait(CompilerFeature.IOperation)]
        [Fact]
        public void DefaultValueOfNewStruct()
        {
            string source = @"
class P
{
    void M1()
    {
        /*<bind>*/M2()/*</bind>*/;
    }

    void M2(S sobj = new S()) { }
}

struct S { }
";
            string expectedOperationTree = @"
IInvocationExpression ( void P.M2([S sobj = default(S)])) (OperationKind.InvocationExpression, Type: System.Void) (Syntax: 'M2()')
  Instance Receiver: IInstanceReferenceExpression (OperationKind.InstanceReferenceExpression, Type: P) (Syntax: 'M2')
  Arguments(1):
      IArgument (ArgumentKind.DefaultValue, Matching Parameter: sobj) (OperationKind.Argument) (Syntax: 'M2()')
        IDefaultValueExpression (OperationKind.DefaultValueExpression, Type: S) (Syntax: 'M2()')
        InConversion: CommonConversion (Exists: True, IsIdentity: True, IsNumeric: False, IsReference: False, IsUserDefined: False) (MethodSymbol: null)
        OutConversion: CommonConversion (Exists: True, IsIdentity: True, IsNumeric: False, IsReference: False, IsUserDefined: False) (MethodSymbol: null)
";
            var expectedDiagnostics = DiagnosticDescription.None;

            VerifyOperationTreeAndDiagnosticsForTest<InvocationExpressionSyntax>(source, expectedOperationTree, expectedDiagnostics);
        }

        [CompilerTrait(CompilerFeature.IOperation)]
        [Fact]
        public void DefaultValueOfDefaultStruct()
        {
            string source = @"
class P
{
    void M1()
    {
        /*<bind>*/M2()/*</bind>*/;
    }

    void M2(S sobj = default(S)) { }
}

struct S { }
";
            string expectedOperationTree = @"
IInvocationExpression ( void P.M2([S sobj = default(S)])) (OperationKind.InvocationExpression, Type: System.Void) (Syntax: 'M2()')
  Instance Receiver: IInstanceReferenceExpression (OperationKind.InstanceReferenceExpression, Type: P) (Syntax: 'M2')
  Arguments(1):
      IArgument (ArgumentKind.DefaultValue, Matching Parameter: sobj) (OperationKind.Argument) (Syntax: 'M2()')
        IDefaultValueExpression (OperationKind.DefaultValueExpression, Type: S) (Syntax: 'M2()')
        InConversion: CommonConversion (Exists: True, IsIdentity: True, IsNumeric: False, IsReference: False, IsUserDefined: False) (MethodSymbol: null)
        OutConversion: CommonConversion (Exists: True, IsIdentity: True, IsNumeric: False, IsReference: False, IsUserDefined: False) (MethodSymbol: null)
";
            var expectedDiagnostics = DiagnosticDescription.None;

            VerifyOperationTreeAndDiagnosticsForTest<InvocationExpressionSyntax>(source, expectedOperationTree, expectedDiagnostics);
        }

        [CompilerTrait(CompilerFeature.IOperation)]
        [Fact]
        public void DefaultValueOfConstant()
        {
            string source = @"
class P
{
    const double Pi = 3.14;
    void M1()
    {
        /*<bind>*/M2()/*</bind>*/;
    }

    void M2(double s = Pi) { }
}
";
            string expectedOperationTree = @"
IInvocationExpression ( void P.M2([System.Double s = 3.14])) (OperationKind.InvocationExpression, Type: System.Void) (Syntax: 'M2()')
  Instance Receiver: IInstanceReferenceExpression (OperationKind.InstanceReferenceExpression, Type: P) (Syntax: 'M2')
  Arguments(1):
      IArgument (ArgumentKind.DefaultValue, Matching Parameter: s) (OperationKind.Argument) (Syntax: 'M2()')
        ILiteralExpression (OperationKind.LiteralExpression, Type: System.Double, Constant: 3.14) (Syntax: 'M2()')
        InConversion: CommonConversion (Exists: True, IsIdentity: True, IsNumeric: False, IsReference: False, IsUserDefined: False) (MethodSymbol: null)
        OutConversion: CommonConversion (Exists: True, IsIdentity: True, IsNumeric: False, IsReference: False, IsUserDefined: False) (MethodSymbol: null)
";
            var expectedDiagnostics = DiagnosticDescription.None;

            VerifyOperationTreeAndDiagnosticsForTest<InvocationExpressionSyntax>(source, expectedOperationTree, expectedDiagnostics);
        }

        [CompilerTrait(CompilerFeature.IOperation)]
        [Fact]
        public void PositionalArgumentForExtensionMethod()
        {
            string source = @"
class P
{
    void M1()
    {
        /*<bind>*/this.E1(1, 2)/*</bind>*/;
    }
}

static class Extensions
{
    public static void E1(this P p, int x = 0, int y = 0)
    { }
}
";
            string expectedOperationTree = @"
IInvocationExpression (void Extensions.E1(this P p, [System.Int32 x = 0], [System.Int32 y = 0])) (OperationKind.InvocationExpression, Type: System.Void) (Syntax: 'this.E1(1, 2)')
  Instance Receiver: null
  Arguments(3):
      IArgument (ArgumentKind.Explicit, Matching Parameter: p) (OperationKind.Argument) (Syntax: 'this')
        IInstanceReferenceExpression (OperationKind.InstanceReferenceExpression, Type: P) (Syntax: 'this')
        InConversion: CommonConversion (Exists: True, IsIdentity: True, IsNumeric: False, IsReference: False, IsUserDefined: False) (MethodSymbol: null)
        OutConversion: CommonConversion (Exists: True, IsIdentity: True, IsNumeric: False, IsReference: False, IsUserDefined: False) (MethodSymbol: null)
      IArgument (ArgumentKind.Explicit, Matching Parameter: x) (OperationKind.Argument) (Syntax: '1')
        ILiteralExpression (OperationKind.LiteralExpression, Type: System.Int32, Constant: 1) (Syntax: '1')
        InConversion: CommonConversion (Exists: True, IsIdentity: True, IsNumeric: False, IsReference: False, IsUserDefined: False) (MethodSymbol: null)
        OutConversion: CommonConversion (Exists: True, IsIdentity: True, IsNumeric: False, IsReference: False, IsUserDefined: False) (MethodSymbol: null)
      IArgument (ArgumentKind.Explicit, Matching Parameter: y) (OperationKind.Argument) (Syntax: '2')
        ILiteralExpression (OperationKind.LiteralExpression, Type: System.Int32, Constant: 2) (Syntax: '2')
        InConversion: CommonConversion (Exists: True, IsIdentity: True, IsNumeric: False, IsReference: False, IsUserDefined: False) (MethodSymbol: null)
        OutConversion: CommonConversion (Exists: True, IsIdentity: True, IsNumeric: False, IsReference: False, IsUserDefined: False) (MethodSymbol: null)
";
            var expectedDiagnostics = DiagnosticDescription.None;

            VerifyOperationTreeAndDiagnosticsForTest<InvocationExpressionSyntax>(source, expectedOperationTree, expectedDiagnostics);
        }

        [CompilerTrait(CompilerFeature.IOperation)]
        [Fact]
        public void NamedArgumentOutOfParameterOrderForExtensionMethod()
        {
            string source = @"
class P
{
    void M1()
    {
        /*<bind>*/this.E1(y: 1, x: 2);/*</bind>*/
    }
}

static class Extensions
{
    public static void E1(this P p, int x = 0, int y = 0)
    { }
}
";
            string expectedOperationTree = @"
IExpressionStatement (OperationKind.ExpressionStatement) (Syntax: 'this.E1(y: 1, x: 2);')
  Expression: IInvocationExpression (void Extensions.E1(this P p, [System.Int32 x = 0], [System.Int32 y = 0])) (OperationKind.InvocationExpression, Type: System.Void) (Syntax: 'this.E1(y: 1, x: 2)')
      Instance Receiver: null
      Arguments(3):
          IArgument (ArgumentKind.Explicit, Matching Parameter: p) (OperationKind.Argument) (Syntax: 'this')
            IInstanceReferenceExpression (OperationKind.InstanceReferenceExpression, Type: P) (Syntax: 'this')
            InConversion: CommonConversion (Exists: True, IsIdentity: True, IsNumeric: False, IsReference: False, IsUserDefined: False) (MethodSymbol: null)
            OutConversion: CommonConversion (Exists: True, IsIdentity: True, IsNumeric: False, IsReference: False, IsUserDefined: False) (MethodSymbol: null)
          IArgument (ArgumentKind.Explicit, Matching Parameter: y) (OperationKind.Argument) (Syntax: '1')
            ILiteralExpression (OperationKind.LiteralExpression, Type: System.Int32, Constant: 1) (Syntax: '1')
            InConversion: CommonConversion (Exists: True, IsIdentity: True, IsNumeric: False, IsReference: False, IsUserDefined: False) (MethodSymbol: null)
            OutConversion: CommonConversion (Exists: True, IsIdentity: True, IsNumeric: False, IsReference: False, IsUserDefined: False) (MethodSymbol: null)
          IArgument (ArgumentKind.Explicit, Matching Parameter: x) (OperationKind.Argument) (Syntax: '2')
            ILiteralExpression (OperationKind.LiteralExpression, Type: System.Int32, Constant: 2) (Syntax: '2')
            InConversion: CommonConversion (Exists: True, IsIdentity: True, IsNumeric: False, IsReference: False, IsUserDefined: False) (MethodSymbol: null)
            OutConversion: CommonConversion (Exists: True, IsIdentity: True, IsNumeric: False, IsReference: False, IsUserDefined: False) (MethodSymbol: null)
";
            var expectedDiagnostics = DiagnosticDescription.None;

            VerifyOperationTreeAndDiagnosticsForTest<ExpressionStatementSyntax>(source, expectedOperationTree, expectedDiagnostics);
        }

        [CompilerTrait(CompilerFeature.IOperation)]
        [Fact]
        public void NamedArgumentWithDefaultValueForExtensionMethod()
        {
            string source = @"
class P
{
    void M1()
    {
        /*<bind>*/this.E1(y: 1)/*</bind>*/;
    }
}

static class Extensions
{
    public static void E1(this P p, int x = 0, int y = 0)
    { }
}
";
            string expectedOperationTree = @"
IInvocationExpression (void Extensions.E1(this P p, [System.Int32 x = 0], [System.Int32 y = 0])) (OperationKind.InvocationExpression, Type: System.Void) (Syntax: 'this.E1(y: 1)')
  Instance Receiver: null
  Arguments(3):
      IArgument (ArgumentKind.Explicit, Matching Parameter: p) (OperationKind.Argument) (Syntax: 'this')
        IInstanceReferenceExpression (OperationKind.InstanceReferenceExpression, Type: P) (Syntax: 'this')
        InConversion: CommonConversion (Exists: True, IsIdentity: True, IsNumeric: False, IsReference: False, IsUserDefined: False) (MethodSymbol: null)
        OutConversion: CommonConversion (Exists: True, IsIdentity: True, IsNumeric: False, IsReference: False, IsUserDefined: False) (MethodSymbol: null)
      IArgument (ArgumentKind.Explicit, Matching Parameter: y) (OperationKind.Argument) (Syntax: '1')
        ILiteralExpression (OperationKind.LiteralExpression, Type: System.Int32, Constant: 1) (Syntax: '1')
        InConversion: CommonConversion (Exists: True, IsIdentity: True, IsNumeric: False, IsReference: False, IsUserDefined: False) (MethodSymbol: null)
        OutConversion: CommonConversion (Exists: True, IsIdentity: True, IsNumeric: False, IsReference: False, IsUserDefined: False) (MethodSymbol: null)
      IArgument (ArgumentKind.DefaultValue, Matching Parameter: x) (OperationKind.Argument) (Syntax: 'this.E1(y: 1)')
        ILiteralExpression (OperationKind.LiteralExpression, Type: System.Int32, Constant: 0) (Syntax: 'this.E1(y: 1)')
        InConversion: CommonConversion (Exists: True, IsIdentity: True, IsNumeric: False, IsReference: False, IsUserDefined: False) (MethodSymbol: null)
        OutConversion: CommonConversion (Exists: True, IsIdentity: True, IsNumeric: False, IsReference: False, IsUserDefined: False) (MethodSymbol: null)
";
            var expectedDiagnostics = DiagnosticDescription.None;

            VerifyOperationTreeAndDiagnosticsForTest<InvocationExpressionSyntax>(source, expectedOperationTree, expectedDiagnostics);
        }

        [CompilerTrait(CompilerFeature.IOperation)]
        [Fact]
        public void ParamsArrayArgumentInNormalForm()
        {
            string source = @"
class P
{
    void M1()
    {
        var a = new[] { 0.0 };
        /*<bind>*/M2(1, a)/*</bind>*/;
    }

    void M2(int x, params double[] array) { }
}
";
            string expectedOperationTree = @"
IInvocationExpression ( void P.M2(System.Int32 x, params System.Double[] array)) (OperationKind.InvocationExpression, Type: System.Void) (Syntax: 'M2(1, a)')
  Instance Receiver: IInstanceReferenceExpression (OperationKind.InstanceReferenceExpression, Type: P) (Syntax: 'M2')
  Arguments(2):
      IArgument (ArgumentKind.Explicit, Matching Parameter: x) (OperationKind.Argument) (Syntax: '1')
        ILiteralExpression (OperationKind.LiteralExpression, Type: System.Int32, Constant: 1) (Syntax: '1')
        InConversion: CommonConversion (Exists: True, IsIdentity: True, IsNumeric: False, IsReference: False, IsUserDefined: False) (MethodSymbol: null)
        OutConversion: CommonConversion (Exists: True, IsIdentity: True, IsNumeric: False, IsReference: False, IsUserDefined: False) (MethodSymbol: null)
      IArgument (ArgumentKind.Explicit, Matching Parameter: array) (OperationKind.Argument) (Syntax: 'a')
        ILocalReferenceExpression: a (OperationKind.LocalReferenceExpression, Type: System.Double[]) (Syntax: 'a')
        InConversion: CommonConversion (Exists: True, IsIdentity: True, IsNumeric: False, IsReference: False, IsUserDefined: False) (MethodSymbol: null)
        OutConversion: CommonConversion (Exists: True, IsIdentity: True, IsNumeric: False, IsReference: False, IsUserDefined: False) (MethodSymbol: null)
";
            var expectedDiagnostics = DiagnosticDescription.None;

            VerifyOperationTreeAndDiagnosticsForTest<InvocationExpressionSyntax>(source, expectedOperationTree, expectedDiagnostics);
        }

        [CompilerTrait(CompilerFeature.IOperation)]
        [Fact]
        public void ParamsArrayArgumentInExpandedForm()
        {
            string source = @"
class P
{
    void M1()
    {
        /*<bind>*/M2(1, 0.1, 0.2)/*</bind>*/;
    }

    void M2(int x, params double[] array) { }
}
";
            string expectedOperationTree = @"
IInvocationExpression ( void P.M2(System.Int32 x, params System.Double[] array)) (OperationKind.InvocationExpression, Type: System.Void) (Syntax: 'M2(1, 0.1, 0.2)')
  Instance Receiver: IInstanceReferenceExpression (OperationKind.InstanceReferenceExpression, Type: P) (Syntax: 'M2')
  Arguments(2):
      IArgument (ArgumentKind.Explicit, Matching Parameter: x) (OperationKind.Argument) (Syntax: '1')
        ILiteralExpression (OperationKind.LiteralExpression, Type: System.Int32, Constant: 1) (Syntax: '1')
        InConversion: CommonConversion (Exists: True, IsIdentity: True, IsNumeric: False, IsReference: False, IsUserDefined: False) (MethodSymbol: null)
        OutConversion: CommonConversion (Exists: True, IsIdentity: True, IsNumeric: False, IsReference: False, IsUserDefined: False) (MethodSymbol: null)
      IArgument (ArgumentKind.ParamArray, Matching Parameter: array) (OperationKind.Argument) (Syntax: 'M2(1, 0.1, 0.2)')
        IArrayCreationExpression (Element Type: System.Double) (OperationKind.ArrayCreationExpression, Type: System.Double[]) (Syntax: 'M2(1, 0.1, 0.2)')
          Dimension Sizes(1):
              ILiteralExpression (OperationKind.LiteralExpression, Type: System.Int32, Constant: 2) (Syntax: 'M2(1, 0.1, 0.2)')
          Initializer: IArrayInitializer (2 elements) (OperationKind.ArrayInitializer) (Syntax: 'M2(1, 0.1, 0.2)')
              Element Values(2):
                  ILiteralExpression (OperationKind.LiteralExpression, Type: System.Double, Constant: 0.1) (Syntax: '0.1')
                  ILiteralExpression (OperationKind.LiteralExpression, Type: System.Double, Constant: 0.2) (Syntax: '0.2')
        InConversion: CommonConversion (Exists: True, IsIdentity: True, IsNumeric: False, IsReference: False, IsUserDefined: False) (MethodSymbol: null)
        OutConversion: CommonConversion (Exists: True, IsIdentity: True, IsNumeric: False, IsReference: False, IsUserDefined: False) (MethodSymbol: null)
";
            var expectedDiagnostics = DiagnosticDescription.None;

            VerifyOperationTreeAndDiagnosticsForTest<InvocationExpressionSyntax>(source, expectedOperationTree, expectedDiagnostics);
        }

        [CompilerTrait(CompilerFeature.IOperation)]
        [Fact]
        public void ParamsArrayArgumentInExpandedFormWithNoArgument()
        {
            string source = @"
class P
{
    void M1()
    {
        /*<bind>*/M2(1)/*</bind>*/;
    }

    void M2(int x, params double[] array) { }
}
";
            string expectedOperationTree = @"
IInvocationExpression ( void P.M2(System.Int32 x, params System.Double[] array)) (OperationKind.InvocationExpression, Type: System.Void) (Syntax: 'M2(1)')
  Instance Receiver: IInstanceReferenceExpression (OperationKind.InstanceReferenceExpression, Type: P) (Syntax: 'M2')
  Arguments(2):
      IArgument (ArgumentKind.Explicit, Matching Parameter: x) (OperationKind.Argument) (Syntax: '1')
        ILiteralExpression (OperationKind.LiteralExpression, Type: System.Int32, Constant: 1) (Syntax: '1')
        InConversion: CommonConversion (Exists: True, IsIdentity: True, IsNumeric: False, IsReference: False, IsUserDefined: False) (MethodSymbol: null)
        OutConversion: CommonConversion (Exists: True, IsIdentity: True, IsNumeric: False, IsReference: False, IsUserDefined: False) (MethodSymbol: null)
      IArgument (ArgumentKind.ParamArray, Matching Parameter: array) (OperationKind.Argument) (Syntax: 'M2(1)')
        IArrayCreationExpression (Element Type: System.Double) (OperationKind.ArrayCreationExpression, Type: System.Double[]) (Syntax: 'M2(1)')
          Dimension Sizes(1):
              ILiteralExpression (OperationKind.LiteralExpression, Type: System.Int32, Constant: 0) (Syntax: 'M2(1)')
          Initializer: IArrayInitializer (0 elements) (OperationKind.ArrayInitializer) (Syntax: 'M2(1)')
              Element Values(0)
        InConversion: CommonConversion (Exists: True, IsIdentity: True, IsNumeric: False, IsReference: False, IsUserDefined: False) (MethodSymbol: null)
        OutConversion: CommonConversion (Exists: True, IsIdentity: True, IsNumeric: False, IsReference: False, IsUserDefined: False) (MethodSymbol: null)
";
            var expectedDiagnostics = DiagnosticDescription.None;

            VerifyOperationTreeAndDiagnosticsForTest<InvocationExpressionSyntax>(source, expectedOperationTree, expectedDiagnostics);
        }

        [CompilerTrait(CompilerFeature.IOperation)]
        [Fact]
        public void DefaultValueAndParamsArrayArgumentInExpandedFormWithNoArgument()
        {
            string source = @"
class P
{
    void M1()
    {
        var a = new[] { 0.0 };
        /*<bind>*/M2()/*</bind>*/;
    }

    void M2(int x = 0, params double[] array) { }
}
";
            string expectedOperationTree = @"
IInvocationExpression ( void P.M2([System.Int32 x = 0], params System.Double[] array)) (OperationKind.InvocationExpression, Type: System.Void) (Syntax: 'M2()')
  Instance Receiver: IInstanceReferenceExpression (OperationKind.InstanceReferenceExpression, Type: P) (Syntax: 'M2')
  Arguments(2):
      IArgument (ArgumentKind.DefaultValue, Matching Parameter: x) (OperationKind.Argument) (Syntax: 'M2()')
        ILiteralExpression (OperationKind.LiteralExpression, Type: System.Int32, Constant: 0) (Syntax: 'M2()')
        InConversion: CommonConversion (Exists: True, IsIdentity: True, IsNumeric: False, IsReference: False, IsUserDefined: False) (MethodSymbol: null)
        OutConversion: CommonConversion (Exists: True, IsIdentity: True, IsNumeric: False, IsReference: False, IsUserDefined: False) (MethodSymbol: null)
      IArgument (ArgumentKind.ParamArray, Matching Parameter: array) (OperationKind.Argument) (Syntax: 'M2()')
        IArrayCreationExpression (Element Type: System.Double) (OperationKind.ArrayCreationExpression, Type: System.Double[]) (Syntax: 'M2()')
          Dimension Sizes(1):
              ILiteralExpression (OperationKind.LiteralExpression, Type: System.Int32, Constant: 0) (Syntax: 'M2()')
          Initializer: IArrayInitializer (0 elements) (OperationKind.ArrayInitializer) (Syntax: 'M2()')
              Element Values(0)
        InConversion: CommonConversion (Exists: True, IsIdentity: True, IsNumeric: False, IsReference: False, IsUserDefined: False) (MethodSymbol: null)
        OutConversion: CommonConversion (Exists: True, IsIdentity: True, IsNumeric: False, IsReference: False, IsUserDefined: False) (MethodSymbol: null)
";
            var expectedDiagnostics = DiagnosticDescription.None;

            VerifyOperationTreeAndDiagnosticsForTest<InvocationExpressionSyntax>(source, expectedOperationTree, expectedDiagnostics);
        }

        [CompilerTrait(CompilerFeature.IOperation)]
        [Fact]
        public void DefaultValueAndNamedParamsArrayArgumentInNormalForm()
        {
            string source = @"
class P
{
    void M1()
    {
        var a = new[] { 0.0 };
        /*<bind>*/M2(array: a)/*</bind>*/;
    }

    void M2(int x = 0, params double[] array) { }
}
";
            string expectedOperationTree = @"
IInvocationExpression ( void P.M2([System.Int32 x = 0], params System.Double[] array)) (OperationKind.InvocationExpression, Type: System.Void) (Syntax: 'M2(array: a)')
  Instance Receiver: IInstanceReferenceExpression (OperationKind.InstanceReferenceExpression, Type: P) (Syntax: 'M2')
  Arguments(2):
      IArgument (ArgumentKind.Explicit, Matching Parameter: array) (OperationKind.Argument) (Syntax: 'a')
        ILocalReferenceExpression: a (OperationKind.LocalReferenceExpression, Type: System.Double[]) (Syntax: 'a')
        InConversion: CommonConversion (Exists: True, IsIdentity: True, IsNumeric: False, IsReference: False, IsUserDefined: False) (MethodSymbol: null)
        OutConversion: CommonConversion (Exists: True, IsIdentity: True, IsNumeric: False, IsReference: False, IsUserDefined: False) (MethodSymbol: null)
      IArgument (ArgumentKind.DefaultValue, Matching Parameter: x) (OperationKind.Argument) (Syntax: 'M2(array: a)')
        ILiteralExpression (OperationKind.LiteralExpression, Type: System.Int32, Constant: 0) (Syntax: 'M2(array: a)')
        InConversion: CommonConversion (Exists: True, IsIdentity: True, IsNumeric: False, IsReference: False, IsUserDefined: False) (MethodSymbol: null)
        OutConversion: CommonConversion (Exists: True, IsIdentity: True, IsNumeric: False, IsReference: False, IsUserDefined: False) (MethodSymbol: null)
";
            var expectedDiagnostics = DiagnosticDescription.None;

            VerifyOperationTreeAndDiagnosticsForTest<InvocationExpressionSyntax>(source, expectedOperationTree, expectedDiagnostics);
        }

        [CompilerTrait(CompilerFeature.IOperation)]
        [Fact]
        public void DefaultValueAndNamedParamsArrayArgumentInExpandedForm()
        {
            string source = @"
class P
{
    void M1()
    {
        /*<bind>*/M2(array: 1)/*</bind>*/;
    }

    void M2(int x = 0, params double[] array) { }
}
";
            string expectedOperationTree = @"
IInvocationExpression ( void P.M2([System.Int32 x = 0], params System.Double[] array)) (OperationKind.InvocationExpression, Type: System.Void) (Syntax: 'M2(array: 1)')
  Instance Receiver: IInstanceReferenceExpression (OperationKind.InstanceReferenceExpression, Type: P) (Syntax: 'M2')
  Arguments(2):
      IArgument (ArgumentKind.ParamArray, Matching Parameter: array) (OperationKind.Argument) (Syntax: 'M2(array: 1)')
        IArrayCreationExpression (Element Type: System.Double) (OperationKind.ArrayCreationExpression, Type: System.Double[]) (Syntax: 'M2(array: 1)')
          Dimension Sizes(1):
              ILiteralExpression (OperationKind.LiteralExpression, Type: System.Int32, Constant: 1) (Syntax: 'M2(array: 1)')
          Initializer: IArrayInitializer (1 elements) (OperationKind.ArrayInitializer) (Syntax: 'M2(array: 1)')
              Element Values(1):
                  IConversionExpression (Implicit, TryCast: False, Unchecked) (OperationKind.ConversionExpression, Type: System.Double, Constant: 1) (Syntax: '1')
                    Conversion: CommonConversion (Exists: True, IsIdentity: False, IsNumeric: True, IsReference: False, IsUserDefined: False) (MethodSymbol: null)
                    Operand: ILiteralExpression (OperationKind.LiteralExpression, Type: System.Int32, Constant: 1) (Syntax: '1')
        InConversion: CommonConversion (Exists: True, IsIdentity: True, IsNumeric: False, IsReference: False, IsUserDefined: False) (MethodSymbol: null)
        OutConversion: CommonConversion (Exists: True, IsIdentity: True, IsNumeric: False, IsReference: False, IsUserDefined: False) (MethodSymbol: null)
      IArgument (ArgumentKind.DefaultValue, Matching Parameter: x) (OperationKind.Argument) (Syntax: 'M2(array: 1)')
        ILiteralExpression (OperationKind.LiteralExpression, Type: System.Int32, Constant: 0) (Syntax: 'M2(array: 1)')
        InConversion: CommonConversion (Exists: True, IsIdentity: True, IsNumeric: False, IsReference: False, IsUserDefined: False) (MethodSymbol: null)
        OutConversion: CommonConversion (Exists: True, IsIdentity: True, IsNumeric: False, IsReference: False, IsUserDefined: False) (MethodSymbol: null)
";
            var expectedDiagnostics = DiagnosticDescription.None;

            VerifyOperationTreeAndDiagnosticsForTest<InvocationExpressionSyntax>(source, expectedOperationTree, expectedDiagnostics);
        }

        [CompilerTrait(CompilerFeature.IOperation)]
        [Fact]
        public void PositionalArgumentAndNamedParamsArrayArgumentInNormalForm()
        {
            string source = @"
class P
{
    void M1()
    {
        var a = new[] { 0.0 };
        /*<bind>*/M2(1, array: a)/*</bind>*/;
    }

    void M2(int x = 0, params double[] array) { }
}
";
            string expectedOperationTree = @"
IInvocationExpression ( void P.M2([System.Int32 x = 0], params System.Double[] array)) (OperationKind.InvocationExpression, Type: System.Void) (Syntax: 'M2(1, array: a)')
  Instance Receiver: IInstanceReferenceExpression (OperationKind.InstanceReferenceExpression, Type: P) (Syntax: 'M2')
  Arguments(2):
      IArgument (ArgumentKind.Explicit, Matching Parameter: x) (OperationKind.Argument) (Syntax: '1')
        ILiteralExpression (OperationKind.LiteralExpression, Type: System.Int32, Constant: 1) (Syntax: '1')
        InConversion: CommonConversion (Exists: True, IsIdentity: True, IsNumeric: False, IsReference: False, IsUserDefined: False) (MethodSymbol: null)
        OutConversion: CommonConversion (Exists: True, IsIdentity: True, IsNumeric: False, IsReference: False, IsUserDefined: False) (MethodSymbol: null)
      IArgument (ArgumentKind.Explicit, Matching Parameter: array) (OperationKind.Argument) (Syntax: 'a')
        ILocalReferenceExpression: a (OperationKind.LocalReferenceExpression, Type: System.Double[]) (Syntax: 'a')
        InConversion: CommonConversion (Exists: True, IsIdentity: True, IsNumeric: False, IsReference: False, IsUserDefined: False) (MethodSymbol: null)
        OutConversion: CommonConversion (Exists: True, IsIdentity: True, IsNumeric: False, IsReference: False, IsUserDefined: False) (MethodSymbol: null)
";
            var expectedDiagnostics = DiagnosticDescription.None;

            VerifyOperationTreeAndDiagnosticsForTest<InvocationExpressionSyntax>(source, expectedOperationTree, expectedDiagnostics);
        }

        [CompilerTrait(CompilerFeature.IOperation)]
        [Fact]
        public void PositionalArgumentAndNamedParamsArrayArgumentInExpandedForm()
        {
            string source = @"
class P
{
    void M1()
    {
        /*<bind>*/M2(1, array: 1)/*</bind>*/;
    }

    void M2(int x = 0, params double[] array) { }
}
";
            string expectedOperationTree = @"
IInvocationExpression ( void P.M2([System.Int32 x = 0], params System.Double[] array)) (OperationKind.InvocationExpression, Type: System.Void) (Syntax: 'M2(1, array: 1)')
  Instance Receiver: IInstanceReferenceExpression (OperationKind.InstanceReferenceExpression, Type: P) (Syntax: 'M2')
  Arguments(2):
      IArgument (ArgumentKind.Explicit, Matching Parameter: x) (OperationKind.Argument) (Syntax: '1')
        ILiteralExpression (OperationKind.LiteralExpression, Type: System.Int32, Constant: 1) (Syntax: '1')
        InConversion: CommonConversion (Exists: True, IsIdentity: True, IsNumeric: False, IsReference: False, IsUserDefined: False) (MethodSymbol: null)
        OutConversion: CommonConversion (Exists: True, IsIdentity: True, IsNumeric: False, IsReference: False, IsUserDefined: False) (MethodSymbol: null)
      IArgument (ArgumentKind.ParamArray, Matching Parameter: array) (OperationKind.Argument) (Syntax: 'M2(1, array: 1)')
        IArrayCreationExpression (Element Type: System.Double) (OperationKind.ArrayCreationExpression, Type: System.Double[]) (Syntax: 'M2(1, array: 1)')
          Dimension Sizes(1):
              ILiteralExpression (OperationKind.LiteralExpression, Type: System.Int32, Constant: 1) (Syntax: 'M2(1, array: 1)')
          Initializer: IArrayInitializer (1 elements) (OperationKind.ArrayInitializer) (Syntax: 'M2(1, array: 1)')
              Element Values(1):
                  IConversionExpression (Implicit, TryCast: False, Unchecked) (OperationKind.ConversionExpression, Type: System.Double, Constant: 1) (Syntax: '1')
                    Conversion: CommonConversion (Exists: True, IsIdentity: False, IsNumeric: True, IsReference: False, IsUserDefined: False) (MethodSymbol: null)
                    Operand: ILiteralExpression (OperationKind.LiteralExpression, Type: System.Int32, Constant: 1) (Syntax: '1')
        InConversion: CommonConversion (Exists: True, IsIdentity: True, IsNumeric: False, IsReference: False, IsUserDefined: False) (MethodSymbol: null)
        OutConversion: CommonConversion (Exists: True, IsIdentity: True, IsNumeric: False, IsReference: False, IsUserDefined: False) (MethodSymbol: null)
";
            var expectedDiagnostics = DiagnosticDescription.None;

            VerifyOperationTreeAndDiagnosticsForTest<InvocationExpressionSyntax>(source, expectedOperationTree, expectedDiagnostics);
        }

        [CompilerTrait(CompilerFeature.IOperation)]
        [Fact]
        public void NamedArgumentAndNamedParamsArrayArgumentInNormalFormOutOfParameterOrder()
        {
            string source = @"
class P
{
    void M1()
    {
        var a = new[] { 0.0 };
        /*<bind>*/M2(array: a, x: 1);/*</bind>*/
    }

    void M2(int x = 0, params double[] array) { }
}
";
            string expectedOperationTree = @"
IExpressionStatement (OperationKind.ExpressionStatement) (Syntax: 'M2(array: a, x: 1);')
  Expression: IInvocationExpression ( void P.M2([System.Int32 x = 0], params System.Double[] array)) (OperationKind.InvocationExpression, Type: System.Void) (Syntax: 'M2(array: a, x: 1)')
      Instance Receiver: IInstanceReferenceExpression (OperationKind.InstanceReferenceExpression, Type: P) (Syntax: 'M2')
      Arguments(2):
          IArgument (ArgumentKind.Explicit, Matching Parameter: array) (OperationKind.Argument) (Syntax: 'a')
            ILocalReferenceExpression: a (OperationKind.LocalReferenceExpression, Type: System.Double[]) (Syntax: 'a')
            InConversion: CommonConversion (Exists: True, IsIdentity: True, IsNumeric: False, IsReference: False, IsUserDefined: False) (MethodSymbol: null)
            OutConversion: CommonConversion (Exists: True, IsIdentity: True, IsNumeric: False, IsReference: False, IsUserDefined: False) (MethodSymbol: null)
          IArgument (ArgumentKind.Explicit, Matching Parameter: x) (OperationKind.Argument) (Syntax: '1')
            ILiteralExpression (OperationKind.LiteralExpression, Type: System.Int32, Constant: 1) (Syntax: '1')
            InConversion: CommonConversion (Exists: True, IsIdentity: True, IsNumeric: False, IsReference: False, IsUserDefined: False) (MethodSymbol: null)
            OutConversion: CommonConversion (Exists: True, IsIdentity: True, IsNumeric: False, IsReference: False, IsUserDefined: False) (MethodSymbol: null)
";
            var expectedDiagnostics = DiagnosticDescription.None;

            VerifyOperationTreeAndDiagnosticsForTest<ExpressionStatementSyntax>(source, expectedOperationTree, expectedDiagnostics);
        }

        [CompilerTrait(CompilerFeature.IOperation)]
        [Fact]
        public void NamedArgumentAndNamedParamsArrayArgumentInExpandedFormOutOfParameterOrder()
        {
            string source = @"
class P
{
    void M1()
    {
        /*<bind>*/M2(array: 1, x: 10)/*</bind>*/;
    }

    void M2(int x = 0, params double[] array) { }
}
";
            string expectedOperationTree = @"
IInvocationExpression ( void P.M2([System.Int32 x = 0], params System.Double[] array)) (OperationKind.InvocationExpression, Type: System.Void) (Syntax: 'M2(array: 1, x: 10)')
  Instance Receiver: IInstanceReferenceExpression (OperationKind.InstanceReferenceExpression, Type: P) (Syntax: 'M2')
  Arguments(2):
      IArgument (ArgumentKind.ParamArray, Matching Parameter: array) (OperationKind.Argument) (Syntax: 'M2(array: 1, x: 10)')
        IArrayCreationExpression (Element Type: System.Double) (OperationKind.ArrayCreationExpression, Type: System.Double[]) (Syntax: 'M2(array: 1, x: 10)')
          Dimension Sizes(1):
              ILiteralExpression (OperationKind.LiteralExpression, Type: System.Int32, Constant: 1) (Syntax: 'M2(array: 1, x: 10)')
          Initializer: IArrayInitializer (1 elements) (OperationKind.ArrayInitializer) (Syntax: 'M2(array: 1, x: 10)')
              Element Values(1):
                  IConversionExpression (Implicit, TryCast: False, Unchecked) (OperationKind.ConversionExpression, Type: System.Double, Constant: 1) (Syntax: '1')
                    Conversion: CommonConversion (Exists: True, IsIdentity: False, IsNumeric: True, IsReference: False, IsUserDefined: False) (MethodSymbol: null)
                    Operand: ILiteralExpression (OperationKind.LiteralExpression, Type: System.Int32, Constant: 1) (Syntax: '1')
        InConversion: CommonConversion (Exists: True, IsIdentity: True, IsNumeric: False, IsReference: False, IsUserDefined: False) (MethodSymbol: null)
        OutConversion: CommonConversion (Exists: True, IsIdentity: True, IsNumeric: False, IsReference: False, IsUserDefined: False) (MethodSymbol: null)
      IArgument (ArgumentKind.Explicit, Matching Parameter: x) (OperationKind.Argument) (Syntax: '10')
        ILiteralExpression (OperationKind.LiteralExpression, Type: System.Int32, Constant: 10) (Syntax: '10')
        InConversion: CommonConversion (Exists: True, IsIdentity: True, IsNumeric: False, IsReference: False, IsUserDefined: False) (MethodSymbol: null)
        OutConversion: CommonConversion (Exists: True, IsIdentity: True, IsNumeric: False, IsReference: False, IsUserDefined: False) (MethodSymbol: null)
";
            var expectedDiagnostics = DiagnosticDescription.None;

            VerifyOperationTreeAndDiagnosticsForTest<InvocationExpressionSyntax>(source, expectedOperationTree, expectedDiagnostics);
        }

        [CompilerTrait(CompilerFeature.IOperation)]
        [Fact]
        public void CallerInfoAttributesInvokedInMethod()
        {
            string source = @"
using System.Runtime.CompilerServices;

class P
{
    void M1()
    {
        /*<bind>*/M2()/*</bind>*/;
    }

    void M2(
        [CallerMemberName] string memberName = null,
        [CallerFilePath] string sourceFilePath = null,
        [CallerLineNumber] int sourceLineNumber = 0)
    { }
}
";
            string expectedOperationTree = @"
IInvocationExpression ( void P.M2([System.String memberName = null], [System.String sourceFilePath = null], [System.Int32 sourceLineNumber = 0])) (OperationKind.InvocationExpression, Type: System.Void) (Syntax: 'M2()')
  Instance Receiver: IInstanceReferenceExpression (OperationKind.InstanceReferenceExpression, Type: P) (Syntax: 'M2')
  Arguments(3):
      IArgument (ArgumentKind.DefaultValue, Matching Parameter: memberName) (OperationKind.Argument) (Syntax: 'M2()')
        ILiteralExpression (OperationKind.LiteralExpression, Type: System.String, Constant: ""M1"") (Syntax: 'M2()')
        InConversion: CommonConversion (Exists: True, IsIdentity: True, IsNumeric: False, IsReference: False, IsUserDefined: False) (MethodSymbol: null)
        OutConversion: CommonConversion (Exists: True, IsIdentity: True, IsNumeric: False, IsReference: False, IsUserDefined: False) (MethodSymbol: null)
      IArgument (ArgumentKind.DefaultValue, Matching Parameter: sourceFilePath) (OperationKind.Argument) (Syntax: 'M2()')
        ILiteralExpression (OperationKind.LiteralExpression, Type: System.String, Constant: ""file.cs"") (Syntax: 'M2()')
        InConversion: CommonConversion (Exists: True, IsIdentity: True, IsNumeric: False, IsReference: False, IsUserDefined: False) (MethodSymbol: null)
        OutConversion: CommonConversion (Exists: True, IsIdentity: True, IsNumeric: False, IsReference: False, IsUserDefined: False) (MethodSymbol: null)
      IArgument (ArgumentKind.DefaultValue, Matching Parameter: sourceLineNumber) (OperationKind.Argument) (Syntax: 'M2()')
        ILiteralExpression (OperationKind.LiteralExpression, Type: System.Int32, Constant: 8) (Syntax: 'M2()')
        InConversion: CommonConversion (Exists: True, IsIdentity: True, IsNumeric: False, IsReference: False, IsUserDefined: False) (MethodSymbol: null)
        OutConversion: CommonConversion (Exists: True, IsIdentity: True, IsNumeric: False, IsReference: False, IsUserDefined: False) (MethodSymbol: null)
";
            var expectedDiagnostics = DiagnosticDescription.None;

            VerifyOperationTreeAndDiagnosticsForTest<InvocationExpressionSyntax>(source, expectedOperationTree, expectedDiagnostics, additionalReferences: new[] { MscorlibRef_v46 });
        }

        [CompilerTrait(CompilerFeature.IOperation)]
        [Fact]
        public void CallerInfoAttributesInvokedInProperty()
        {
            string source = @"
using System.Runtime.CompilerServices;

class P
{
    bool M1 => /*<bind>*/M2()/*</bind>*/;

    bool M2(
        [CallerMemberName] string memberName = null,
        [CallerFilePath] string sourceFilePath = null,
        [CallerLineNumber] int sourceLineNumber = 0)
    { 
        return true;
    }
}
";
            string expectedOperationTree = @"
IInvocationExpression ( System.Boolean P.M2([System.String memberName = null], [System.String sourceFilePath = null], [System.Int32 sourceLineNumber = 0])) (OperationKind.InvocationExpression, Type: System.Boolean) (Syntax: 'M2()')
  Instance Receiver: IInstanceReferenceExpression (OperationKind.InstanceReferenceExpression, Type: P) (Syntax: 'M2')
  Arguments(3):
      IArgument (ArgumentKind.DefaultValue, Matching Parameter: memberName) (OperationKind.Argument) (Syntax: 'M2()')
        ILiteralExpression (OperationKind.LiteralExpression, Type: System.String, Constant: ""M1"") (Syntax: 'M2()')
        InConversion: CommonConversion (Exists: True, IsIdentity: True, IsNumeric: False, IsReference: False, IsUserDefined: False) (MethodSymbol: null)
        OutConversion: CommonConversion (Exists: True, IsIdentity: True, IsNumeric: False, IsReference: False, IsUserDefined: False) (MethodSymbol: null)
      IArgument (ArgumentKind.DefaultValue, Matching Parameter: sourceFilePath) (OperationKind.Argument) (Syntax: 'M2()')
        ILiteralExpression (OperationKind.LiteralExpression, Type: System.String, Constant: ""file.cs"") (Syntax: 'M2()')
        InConversion: CommonConversion (Exists: True, IsIdentity: True, IsNumeric: False, IsReference: False, IsUserDefined: False) (MethodSymbol: null)
        OutConversion: CommonConversion (Exists: True, IsIdentity: True, IsNumeric: False, IsReference: False, IsUserDefined: False) (MethodSymbol: null)
      IArgument (ArgumentKind.DefaultValue, Matching Parameter: sourceLineNumber) (OperationKind.Argument) (Syntax: 'M2()')
        ILiteralExpression (OperationKind.LiteralExpression, Type: System.Int32, Constant: 6) (Syntax: 'M2()')
        InConversion: CommonConversion (Exists: True, IsIdentity: True, IsNumeric: False, IsReference: False, IsUserDefined: False) (MethodSymbol: null)
        OutConversion: CommonConversion (Exists: True, IsIdentity: True, IsNumeric: False, IsReference: False, IsUserDefined: False) (MethodSymbol: null)
";
            var expectedDiagnostics = DiagnosticDescription.None;

            VerifyOperationTreeAndDiagnosticsForTest<InvocationExpressionSyntax>(source, expectedOperationTree, expectedDiagnostics, additionalReferences: new[] { MscorlibRef_v46 });
        }

        [CompilerTrait(CompilerFeature.IOperation)]
        [Fact]
        public void CallerInfoAttributesInvokedInFieldInitializer()
        {
            string source = @"
using System.Runtime.CompilerServices;

class P
{
    bool field = /*<bind>*/M2()/*</bind>*/;

    static bool M2(
        [CallerMemberName] string memberName = null,
        [CallerFilePath] string sourceFilePath = null,
        [CallerLineNumber] int sourceLineNumber = 0)
    {
        return true;
    }
}
";
            string expectedOperationTree = @"
IInvocationExpression (System.Boolean P.M2([System.String memberName = null], [System.String sourceFilePath = null], [System.Int32 sourceLineNumber = 0])) (OperationKind.InvocationExpression, Type: System.Boolean) (Syntax: 'M2()')
  Instance Receiver: null
  Arguments(3):
      IArgument (ArgumentKind.DefaultValue, Matching Parameter: memberName) (OperationKind.Argument) (Syntax: 'M2()')
        ILiteralExpression (OperationKind.LiteralExpression, Type: System.String, Constant: ""field"") (Syntax: 'M2()')
        InConversion: CommonConversion (Exists: True, IsIdentity: True, IsNumeric: False, IsReference: False, IsUserDefined: False) (MethodSymbol: null)
        OutConversion: CommonConversion (Exists: True, IsIdentity: True, IsNumeric: False, IsReference: False, IsUserDefined: False) (MethodSymbol: null)
      IArgument (ArgumentKind.DefaultValue, Matching Parameter: sourceFilePath) (OperationKind.Argument) (Syntax: 'M2()')
        ILiteralExpression (OperationKind.LiteralExpression, Type: System.String, Constant: ""file.cs"") (Syntax: 'M2()')
        InConversion: CommonConversion (Exists: True, IsIdentity: True, IsNumeric: False, IsReference: False, IsUserDefined: False) (MethodSymbol: null)
        OutConversion: CommonConversion (Exists: True, IsIdentity: True, IsNumeric: False, IsReference: False, IsUserDefined: False) (MethodSymbol: null)
      IArgument (ArgumentKind.DefaultValue, Matching Parameter: sourceLineNumber) (OperationKind.Argument) (Syntax: 'M2()')
        ILiteralExpression (OperationKind.LiteralExpression, Type: System.Int32, Constant: 6) (Syntax: 'M2()')
        InConversion: CommonConversion (Exists: True, IsIdentity: True, IsNumeric: False, IsReference: False, IsUserDefined: False) (MethodSymbol: null)
        OutConversion: CommonConversion (Exists: True, IsIdentity: True, IsNumeric: False, IsReference: False, IsUserDefined: False) (MethodSymbol: null)
";
            var expectedDiagnostics = DiagnosticDescription.None;

            VerifyOperationTreeAndDiagnosticsForTest<InvocationExpressionSyntax>(source, expectedOperationTree, expectedDiagnostics, additionalReferences: new[] { MscorlibRef_v46 });
        }

        [CompilerTrait(CompilerFeature.IOperation)]
        [Fact]
        public void CallerInfoAttributesInvokedInEventMethods()
        {
            string source = @"
using System;
using System.Runtime.CompilerServices;

class P
{
    public event EventHandler MyEvent
    {
        add
        {
            /*<bind>*/M2()/*</bind>*/;
        }

        remove
        {
            M2();
        }
    }

    static bool M2(
        [CallerMemberName] string memberName = null,
        [CallerFilePath] string sourceFilePath = null,
        [CallerLineNumber] int sourceLineNumber = 0)
    {
        return true;
    }
}
";
            string expectedOperationTree = @"
IInvocationExpression (System.Boolean P.M2([System.String memberName = null], [System.String sourceFilePath = null], [System.Int32 sourceLineNumber = 0])) (OperationKind.InvocationExpression, Type: System.Boolean) (Syntax: 'M2()')
  Instance Receiver: null
  Arguments(3):
      IArgument (ArgumentKind.DefaultValue, Matching Parameter: memberName) (OperationKind.Argument) (Syntax: 'M2()')
        ILiteralExpression (OperationKind.LiteralExpression, Type: System.String, Constant: ""MyEvent"") (Syntax: 'M2()')
        InConversion: CommonConversion (Exists: True, IsIdentity: True, IsNumeric: False, IsReference: False, IsUserDefined: False) (MethodSymbol: null)
        OutConversion: CommonConversion (Exists: True, IsIdentity: True, IsNumeric: False, IsReference: False, IsUserDefined: False) (MethodSymbol: null)
      IArgument (ArgumentKind.DefaultValue, Matching Parameter: sourceFilePath) (OperationKind.Argument) (Syntax: 'M2()')
        ILiteralExpression (OperationKind.LiteralExpression, Type: System.String, Constant: ""file.cs"") (Syntax: 'M2()')
        InConversion: CommonConversion (Exists: True, IsIdentity: True, IsNumeric: False, IsReference: False, IsUserDefined: False) (MethodSymbol: null)
        OutConversion: CommonConversion (Exists: True, IsIdentity: True, IsNumeric: False, IsReference: False, IsUserDefined: False) (MethodSymbol: null)
      IArgument (ArgumentKind.DefaultValue, Matching Parameter: sourceLineNumber) (OperationKind.Argument) (Syntax: 'M2()')
        ILiteralExpression (OperationKind.LiteralExpression, Type: System.Int32, Constant: 11) (Syntax: 'M2()')
        InConversion: CommonConversion (Exists: True, IsIdentity: True, IsNumeric: False, IsReference: False, IsUserDefined: False) (MethodSymbol: null)
        OutConversion: CommonConversion (Exists: True, IsIdentity: True, IsNumeric: False, IsReference: False, IsUserDefined: False) (MethodSymbol: null)
";
            var expectedDiagnostics = DiagnosticDescription.None;

            VerifyOperationTreeAndDiagnosticsForTest<InvocationExpressionSyntax>(source, expectedOperationTree, expectedDiagnostics, additionalReferences: new[] { MscorlibRef_v46 });
        }

        [CompilerTrait(CompilerFeature.IOperation)]
        [Fact]
        public void ExtraArgument()
        {
            string source = @"
class P
{
    void M1()
    {
        /*<bind>*/M2(1, 2)/*</bind>*/;
    }

    void M2(int x = 0)
    { }
}
";
            string expectedOperationTree = @"
IInvocationExpression ( void P.M2([System.Int32 x = 0])) (OperationKind.InvocationExpression, Type: System.Void, IsInvalid) (Syntax: 'M2(1, 2)')
  Instance Receiver: IInstanceReferenceExpression (OperationKind.InstanceReferenceExpression, Type: P, IsInvalid) (Syntax: 'M2')
  Arguments(2):
      IArgument (ArgumentKind.Explicit, Matching Parameter: null) (OperationKind.Argument) (Syntax: '1')
        ILiteralExpression (OperationKind.LiteralExpression, Type: System.Int32, Constant: 1) (Syntax: '1')
        InConversion: CommonConversion (Exists: True, IsIdentity: True, IsNumeric: False, IsReference: False, IsUserDefined: False) (MethodSymbol: null)
        OutConversion: CommonConversion (Exists: True, IsIdentity: True, IsNumeric: False, IsReference: False, IsUserDefined: False) (MethodSymbol: null)
      IArgument (ArgumentKind.Explicit, Matching Parameter: null) (OperationKind.Argument) (Syntax: '2')
        ILiteralExpression (OperationKind.LiteralExpression, Type: System.Int32, Constant: 2) (Syntax: '2')
        InConversion: CommonConversion (Exists: True, IsIdentity: True, IsNumeric: False, IsReference: False, IsUserDefined: False) (MethodSymbol: null)
        OutConversion: CommonConversion (Exists: True, IsIdentity: True, IsNumeric: False, IsReference: False, IsUserDefined: False) (MethodSymbol: null)
";
            var expectedDiagnostics = new DiagnosticDescription[] {
                // CS1501: No overload for method 'M2' takes 2 arguments
                //         /*<bind>*/M2(1, 2)/*</bind>*/;
                Diagnostic(ErrorCode.ERR_BadArgCount, "M2").WithArguments("M2", "2").WithLocation(6, 19)
            };

            VerifyOperationTreeAndDiagnosticsForTest<InvocationExpressionSyntax>(source, expectedOperationTree, expectedDiagnostics);
        }

        [CompilerTrait(CompilerFeature.IOperation)]
        [Fact]
        public void WrongArgumentType()
        {
            string source = @"
class P
{
    void M1()
    {
        /*<bind>*/M2(1)/*</bind>*/;
    }

    void M2(string x )
    { }
}
";
            string expectedOperationTree = @"
IInvocationExpression ( void P.M2(System.String x)) (OperationKind.InvocationExpression, Type: System.Void, IsInvalid) (Syntax: 'M2(1)')
  Instance Receiver: IInstanceReferenceExpression (OperationKind.InstanceReferenceExpression, Type: P) (Syntax: 'M2')
  Arguments(1):
      IArgument (ArgumentKind.Explicit, Matching Parameter: null) (OperationKind.Argument, IsInvalid) (Syntax: '1')
        ILiteralExpression (OperationKind.LiteralExpression, Type: System.Int32, Constant: 1, IsInvalid) (Syntax: '1')
        InConversion: CommonConversion (Exists: True, IsIdentity: True, IsNumeric: False, IsReference: False, IsUserDefined: False) (MethodSymbol: null)
        OutConversion: CommonConversion (Exists: True, IsIdentity: True, IsNumeric: False, IsReference: False, IsUserDefined: False) (MethodSymbol: null)
";
            var expectedDiagnostics = new DiagnosticDescription[]
            {
                // file.cs(6,22): error CS1503: Argument 1: cannot convert from 'int' to 'string'
                //         /*<bind>*/M2(1)/*</bind>*/;
                Diagnostic(ErrorCode.ERR_BadArgType, "1").WithArguments("1", "int", "string").WithLocation(6, 22)
            };

            VerifyOperationTreeAndDiagnosticsForTest<InvocationExpressionSyntax>(source, expectedOperationTree, expectedDiagnostics);
        }

        [CompilerTrait(CompilerFeature.IOperation)]
        [Fact]
        public void VarArgsCall()
        {
            string source = @"
using System;

public class P
{
    void M()
    {
        /*<bind>*/Console.Write(""{0} {1} {2} {3} {4}"", 1, 2, 3, 4, __arglist(5))/*</bind>*/;
    }
}
";
            string expectedOperationTree = @"
IInvocationExpression (void System.Console.Write(System.String format, System.Object arg0, System.Object arg1, System.Object arg2, System.Object arg3, __arglist)) (OperationKind.InvocationExpression, Type: System.Void) (Syntax: 'Console.Wri ... arglist(5))')
  Instance Receiver: null
  Arguments(6):
      IArgument (ArgumentKind.Explicit, Matching Parameter: format) (OperationKind.Argument) (Syntax: '""{0} {1} {2} {3} {4}""')
        ILiteralExpression (OperationKind.LiteralExpression, Type: System.String, Constant: ""{0} {1} {2} {3} {4}"") (Syntax: '""{0} {1} {2} {3} {4}""')
        InConversion: CommonConversion (Exists: True, IsIdentity: True, IsNumeric: False, IsReference: False, IsUserDefined: False) (MethodSymbol: null)
        OutConversion: CommonConversion (Exists: True, IsIdentity: True, IsNumeric: False, IsReference: False, IsUserDefined: False) (MethodSymbol: null)
      IArgument (ArgumentKind.Explicit, Matching Parameter: arg0) (OperationKind.Argument) (Syntax: '1')
        IConversionExpression (Implicit, TryCast: False, Unchecked) (OperationKind.ConversionExpression, Type: System.Object) (Syntax: '1')
          Conversion: CommonConversion (Exists: True, IsIdentity: False, IsNumeric: False, IsReference: False, IsUserDefined: False) (MethodSymbol: null)
          Operand: ILiteralExpression (OperationKind.LiteralExpression, Type: System.Int32, Constant: 1) (Syntax: '1')
        InConversion: CommonConversion (Exists: True, IsIdentity: True, IsNumeric: False, IsReference: False, IsUserDefined: False) (MethodSymbol: null)
        OutConversion: CommonConversion (Exists: True, IsIdentity: True, IsNumeric: False, IsReference: False, IsUserDefined: False) (MethodSymbol: null)
      IArgument (ArgumentKind.Explicit, Matching Parameter: arg1) (OperationKind.Argument) (Syntax: '2')
        IConversionExpression (Implicit, TryCast: False, Unchecked) (OperationKind.ConversionExpression, Type: System.Object) (Syntax: '2')
          Conversion: CommonConversion (Exists: True, IsIdentity: False, IsNumeric: False, IsReference: False, IsUserDefined: False) (MethodSymbol: null)
          Operand: ILiteralExpression (OperationKind.LiteralExpression, Type: System.Int32, Constant: 2) (Syntax: '2')
        InConversion: CommonConversion (Exists: True, IsIdentity: True, IsNumeric: False, IsReference: False, IsUserDefined: False) (MethodSymbol: null)
        OutConversion: CommonConversion (Exists: True, IsIdentity: True, IsNumeric: False, IsReference: False, IsUserDefined: False) (MethodSymbol: null)
      IArgument (ArgumentKind.Explicit, Matching Parameter: arg2) (OperationKind.Argument) (Syntax: '3')
        IConversionExpression (Implicit, TryCast: False, Unchecked) (OperationKind.ConversionExpression, Type: System.Object) (Syntax: '3')
          Conversion: CommonConversion (Exists: True, IsIdentity: False, IsNumeric: False, IsReference: False, IsUserDefined: False) (MethodSymbol: null)
          Operand: ILiteralExpression (OperationKind.LiteralExpression, Type: System.Int32, Constant: 3) (Syntax: '3')
        InConversion: CommonConversion (Exists: True, IsIdentity: True, IsNumeric: False, IsReference: False, IsUserDefined: False) (MethodSymbol: null)
        OutConversion: CommonConversion (Exists: True, IsIdentity: True, IsNumeric: False, IsReference: False, IsUserDefined: False) (MethodSymbol: null)
      IArgument (ArgumentKind.Explicit, Matching Parameter: arg3) (OperationKind.Argument) (Syntax: '4')
        IConversionExpression (Implicit, TryCast: False, Unchecked) (OperationKind.ConversionExpression, Type: System.Object) (Syntax: '4')
          Conversion: CommonConversion (Exists: True, IsIdentity: False, IsNumeric: False, IsReference: False, IsUserDefined: False) (MethodSymbol: null)
          Operand: ILiteralExpression (OperationKind.LiteralExpression, Type: System.Int32, Constant: 4) (Syntax: '4')
        InConversion: CommonConversion (Exists: True, IsIdentity: True, IsNumeric: False, IsReference: False, IsUserDefined: False) (MethodSymbol: null)
        OutConversion: CommonConversion (Exists: True, IsIdentity: True, IsNumeric: False, IsReference: False, IsUserDefined: False) (MethodSymbol: null)
      IArgument (ArgumentKind.Explicit, Matching Parameter: null) (OperationKind.Argument) (Syntax: '__arglist(5)')
        IOperation:  (OperationKind.None) (Syntax: '__arglist(5)')
          Children(1):
              ILiteralExpression (OperationKind.LiteralExpression, Type: System.Int32, Constant: 5) (Syntax: '5')
        InConversion: CommonConversion (Exists: True, IsIdentity: True, IsNumeric: False, IsReference: False, IsUserDefined: False) (MethodSymbol: null)
        OutConversion: CommonConversion (Exists: True, IsIdentity: True, IsNumeric: False, IsReference: False, IsUserDefined: False) (MethodSymbol: null)
";
            var expectedDiagnostics = DiagnosticDescription.None;

            VerifyOperationTreeAndDiagnosticsForTest<InvocationExpressionSyntax>(source, expectedOperationTree, expectedDiagnostics);
        }

        [CompilerTrait(CompilerFeature.IOperation)]
        [Fact]
        public void InvalidConversionForDefaultArgument_InSource()
        {
            string source = @"
class P
{
    void M1()
    {
        /*<bind>*/M2()/*</bind>*/;
    }

    void M2(int x = ""string"")
    { }
}
";
            string expectedOperationTree = @"
IInvocationExpression ( void P.M2([System.Int32 x = default(System.Int32)])) (OperationKind.InvocationExpression, Type: System.Void) (Syntax: 'M2()')
  Instance Receiver: IInstanceReferenceExpression (OperationKind.InstanceReferenceExpression, Type: P) (Syntax: 'M2')
  Arguments(1):
      IArgument (ArgumentKind.DefaultValue, Matching Parameter: x) (OperationKind.Argument) (Syntax: 'M2()')
        ILiteralExpression (OperationKind.LiteralExpression, Type: System.Int32, Constant: null) (Syntax: 'M2()')
        InConversion: CommonConversion (Exists: True, IsIdentity: True, IsNumeric: False, IsReference: False, IsUserDefined: False) (MethodSymbol: null)
        OutConversion: CommonConversion (Exists: True, IsIdentity: True, IsNumeric: False, IsReference: False, IsUserDefined: False) (MethodSymbol: null)
";
            var expectedDiagnostics = new DiagnosticDescription[] {
                // CS1750: A value of type 'string' cannot be used as a default parameter because there are no standard conversions to type 'int'
                //     void M2(int x = "string")
                Diagnostic(ErrorCode.ERR_NoConversionForDefaultParam, "x").WithArguments("string", "int")
            };

            VerifyOperationTreeAndDiagnosticsForTest<InvocationExpressionSyntax>(source, expectedOperationTree, expectedDiagnostics);
        }

        [CompilerTrait(CompilerFeature.IOperation)]
        [Fact]
        public void AssigningToIndexer()
        {
            string source = @"
class P
{
    private int _number = 0;
    public int this[int index]
    {
        get { return _number; }
        set { _number = value; }
    }

    void M1()
    {
        /*<bind>*/this[10]/*</bind>*/ = 9;
    }
}
";
            string expectedOperationTree = @"
IPropertyReferenceExpression: System.Int32 P.this[System.Int32 index] { get; set; } (OperationKind.PropertyReferenceExpression, Type: System.Int32) (Syntax: 'this[10]')
  Instance Receiver: IInstanceReferenceExpression (OperationKind.InstanceReferenceExpression, Type: P) (Syntax: 'this')
  Arguments(1):
      IArgument (ArgumentKind.Explicit, Matching Parameter: index) (OperationKind.Argument) (Syntax: '10')
        ILiteralExpression (OperationKind.LiteralExpression, Type: System.Int32, Constant: 10) (Syntax: '10')
        InConversion: CommonConversion (Exists: True, IsIdentity: True, IsNumeric: False, IsReference: False, IsUserDefined: False) (MethodSymbol: null)
        OutConversion: CommonConversion (Exists: True, IsIdentity: True, IsNumeric: False, IsReference: False, IsUserDefined: False) (MethodSymbol: null)
";
            var expectedDiagnostics = DiagnosticDescription.None;

            VerifyOperationTreeAndDiagnosticsForTest<ElementAccessExpressionSyntax>(source, expectedOperationTree, expectedDiagnostics, AdditionalOperationTreeVerifier: IndexerAccessArgumentVerifier.Verify);
        }

        [CompilerTrait(CompilerFeature.IOperation)]
        [Fact]
        public void ReadingFromIndexer()
        {
            string source = @"
class P
{
    private int _number = 0;
    public int this[int index]
    {
        get { return _number; }
        set { _number = value; }
    }

    void M1()
    {
        var x = /*<bind>*/this[10]/*</bind>*/;
    }
}
";
            string expectedOperationTree = @"
IPropertyReferenceExpression: System.Int32 P.this[System.Int32 index] { get; set; } (OperationKind.PropertyReferenceExpression, Type: System.Int32) (Syntax: 'this[10]')
  Instance Receiver: IInstanceReferenceExpression (OperationKind.InstanceReferenceExpression, Type: P) (Syntax: 'this')
  Arguments(1):
      IArgument (ArgumentKind.Explicit, Matching Parameter: index) (OperationKind.Argument) (Syntax: '10')
        ILiteralExpression (OperationKind.LiteralExpression, Type: System.Int32, Constant: 10) (Syntax: '10')
        InConversion: CommonConversion (Exists: True, IsIdentity: True, IsNumeric: False, IsReference: False, IsUserDefined: False) (MethodSymbol: null)
        OutConversion: CommonConversion (Exists: True, IsIdentity: True, IsNumeric: False, IsReference: False, IsUserDefined: False) (MethodSymbol: null)
";
            var expectedDiagnostics = DiagnosticDescription.None;

            VerifyOperationTreeAndDiagnosticsForTest<ElementAccessExpressionSyntax>(source, expectedOperationTree, expectedDiagnostics, AdditionalOperationTreeVerifier: IndexerAccessArgumentVerifier.Verify);
        }

        [CompilerTrait(CompilerFeature.IOperation)]
        [Fact]
        public void DefaultArgumentForIndexerGetter()
        {
            string source = @"
class P
{
    private int _number = 0;
    public int this[int i = 1, int j = 2]
    {
        get { return _number; }
        set { _number = i + j; }
    }

    void M1()
    {
        var x = /*<bind>*/this[j:10]/*</bind>*/;
    }
}
";
            string expectedOperationTree = @"
IPropertyReferenceExpression: System.Int32 P.this[[System.Int32 i = 1], [System.Int32 j = 2]] { get; set; } (OperationKind.PropertyReferenceExpression, Type: System.Int32) (Syntax: 'this[j:10]')
  Instance Receiver: IInstanceReferenceExpression (OperationKind.InstanceReferenceExpression, Type: P) (Syntax: 'this')
  Arguments(2):
      IArgument (ArgumentKind.Explicit, Matching Parameter: j) (OperationKind.Argument) (Syntax: '10')
        ILiteralExpression (OperationKind.LiteralExpression, Type: System.Int32, Constant: 10) (Syntax: '10')
        InConversion: CommonConversion (Exists: True, IsIdentity: True, IsNumeric: False, IsReference: False, IsUserDefined: False) (MethodSymbol: null)
        OutConversion: CommonConversion (Exists: True, IsIdentity: True, IsNumeric: False, IsReference: False, IsUserDefined: False) (MethodSymbol: null)
      IArgument (ArgumentKind.DefaultValue, Matching Parameter: i) (OperationKind.Argument) (Syntax: 'this[j:10]')
        ILiteralExpression (OperationKind.LiteralExpression, Type: System.Int32, Constant: 1) (Syntax: 'this[j:10]')
        InConversion: CommonConversion (Exists: True, IsIdentity: True, IsNumeric: False, IsReference: False, IsUserDefined: False) (MethodSymbol: null)
        OutConversion: CommonConversion (Exists: True, IsIdentity: True, IsNumeric: False, IsReference: False, IsUserDefined: False) (MethodSymbol: null)
";

            var expectedDiagnostics = DiagnosticDescription.None;

            VerifyOperationTreeAndDiagnosticsForTest<ElementAccessExpressionSyntax>(source, expectedOperationTree, expectedDiagnostics, AdditionalOperationTreeVerifier: IndexerAccessArgumentVerifier.Verify);
        }

        [CompilerTrait(CompilerFeature.IOperation)]
        [Fact]
        public void ReadingFromWriteOnlyIndexer()
        {
            string source = @"
class P
{
    private int _number = 0;
    public int this[int index]
    {
        set { _number = value; }
    }

    void M1()
    {
        var x = /*<bind>*/this[10]/*</bind>*/;
    }
}
";
            string expectedOperationTree = @"
<<<<<<< HEAD
IInvalidExpression (OperationKind.InvalidExpression, Type: System.Int32, IsInvalid) (Syntax: 'this[10]')
  Children(1):
      IPropertyReferenceExpression: System.Int32 P.this[System.Int32 index] { set; } (OperationKind.PropertyReferenceExpression, Type: System.Int32, IsInvalid) (Syntax: 'this[10]')
        Instance Receiver: IInstanceReferenceExpression (OperationKind.InstanceReferenceExpression, Type: P, IsInvalid) (Syntax: 'this')
        Arguments(1):
            IArgument (ArgumentKind.Explicit, Matching Parameter: null) (OperationKind.Argument, IsInvalid) (Syntax: '10')
              ILiteralExpression (OperationKind.LiteralExpression, Type: System.Int32, Constant: 10, IsInvalid) (Syntax: '10')
              InConversion: null
              OutConversion: null
=======
IPropertyReferenceExpression: System.Int32 P.this[System.Int32 index] { set; } (OperationKind.PropertyReferenceExpression, Type: System.Int32, IsInvalid) (Syntax: 'this[10]')
  Instance Receiver: IInstanceReferenceExpression (OperationKind.InstanceReferenceExpression, Type: P, IsInvalid) (Syntax: 'this')
  Arguments(1):
      IArgument (ArgumentKind.Explicit, Matching Parameter: null) (OperationKind.Argument, IsInvalid) (Syntax: '10')
        ILiteralExpression (OperationKind.LiteralExpression, Type: System.Int32, Constant: 10, IsInvalid) (Syntax: '10')
        InConversion: CommonConversion (Exists: True, IsIdentity: True, IsNumeric: False, IsReference: False, IsUserDefined: False) (MethodSymbol: null)
        OutConversion: CommonConversion (Exists: True, IsIdentity: True, IsNumeric: False, IsReference: False, IsUserDefined: False) (MethodSymbol: null)
>>>>>>> 98075e1b
";
            var expectedDiagnostics = new DiagnosticDescription[] {
                // file.cs(12,27): error CS0154: The property or indexer 'P.this[int]' cannot be used in this context because it lacks the get accessor
                //         var x = /*<bind>*/this[10]/*</bind>*/;
                Diagnostic(ErrorCode.ERR_PropertyLacksGet, "this[10]").WithArguments("P.this[int]").WithLocation(12, 27)
            };

            VerifyOperationTreeAndDiagnosticsForTest<ElementAccessExpressionSyntax>(source, expectedOperationTree, expectedDiagnostics, AdditionalOperationTreeVerifier: IndexerAccessArgumentVerifier.Verify);
        }

        [CompilerTrait(CompilerFeature.IOperation)]
        [Fact]
        public void AssigningToReadOnlyIndexer()
        {
            string source = @"
class P
{
    private int _number = 0;
    public int this[int index]
    {
        get { return _number; }
    }

    void M1()
    {
        /*<bind>*/this[10]/*</bind>*/ = 9;
    }
}
";
            string expectedOperationTree = @"
<<<<<<< HEAD
IInvalidExpression (OperationKind.InvalidExpression, Type: System.Int32, IsInvalid) (Syntax: 'this[10]')
  Children(1):
      IPropertyReferenceExpression: System.Int32 P.this[System.Int32 index] { get; } (OperationKind.PropertyReferenceExpression, Type: System.Int32, IsInvalid) (Syntax: 'this[10]')
        Instance Receiver: IInstanceReferenceExpression (OperationKind.InstanceReferenceExpression, Type: P, IsInvalid) (Syntax: 'this')
        Arguments(1):
            IArgument (ArgumentKind.Explicit, Matching Parameter: null) (OperationKind.Argument, IsInvalid) (Syntax: '10')
              ILiteralExpression (OperationKind.LiteralExpression, Type: System.Int32, Constant: 10, IsInvalid) (Syntax: '10')
              InConversion: null
              OutConversion: null
=======
IPropertyReferenceExpression: System.Int32 P.this[System.Int32 index] { get; } (OperationKind.PropertyReferenceExpression, Type: System.Int32, IsInvalid) (Syntax: 'this[10]')
  Instance Receiver: IInstanceReferenceExpression (OperationKind.InstanceReferenceExpression, Type: P, IsInvalid) (Syntax: 'this')
  Arguments(1):
      IArgument (ArgumentKind.Explicit, Matching Parameter: null) (OperationKind.Argument, IsInvalid) (Syntax: '10')
        ILiteralExpression (OperationKind.LiteralExpression, Type: System.Int32, Constant: 10, IsInvalid) (Syntax: '10')
        InConversion: CommonConversion (Exists: True, IsIdentity: True, IsNumeric: False, IsReference: False, IsUserDefined: False) (MethodSymbol: null)
        OutConversion: CommonConversion (Exists: True, IsIdentity: True, IsNumeric: False, IsReference: False, IsUserDefined: False) (MethodSymbol: null)
>>>>>>> 98075e1b
";

            var expectedDiagnostics = new DiagnosticDescription[] {
                // file.cs(12,19): error CS0200: Property or indexer 'P.this[int]' cannot be assigned to -- it is read only
                //         /*<bind>*/this[10]/*</bind>*/ = 9;
                Diagnostic(ErrorCode.ERR_AssgReadonlyProp, "this[10]").WithArguments("P.this[int]").WithLocation(12, 19)
            };

            VerifyOperationTreeAndDiagnosticsForTest<ElementAccessExpressionSyntax>(source, expectedOperationTree, expectedDiagnostics, AdditionalOperationTreeVerifier: IndexerAccessArgumentVerifier.Verify);
        }

        [CompilerTrait(CompilerFeature.IOperation)]
        [Fact]
        public void OverridingIndexerWithDefaultArgument()
        {
            string source = @"
class Base
{
    public virtual int this[int x = 0, int y = 1]
    {
        set { }
        get { System.Console.Write(y); return 0; }
    }
}

class Derived : Base
{
    public override int this[int x = 8, int y = 9]
    {
        set { }
    }
}

internal class P
{
    static void Main()
    {
        var d = new Derived();
        var x = /*<bind>*/d[0]/*</bind>*/;
    }
}
";
            string expectedOperationTree = @"
IPropertyReferenceExpression: System.Int32 Derived.this[[System.Int32 x = 8], [System.Int32 y = 9]] { set; } (OperationKind.PropertyReferenceExpression, Type: System.Int32) (Syntax: 'd[0]')
  Instance Receiver: ILocalReferenceExpression: d (OperationKind.LocalReferenceExpression, Type: Derived) (Syntax: 'd')
  Arguments(2):
      IArgument (ArgumentKind.Explicit, Matching Parameter: x) (OperationKind.Argument) (Syntax: '0')
        ILiteralExpression (OperationKind.LiteralExpression, Type: System.Int32, Constant: 0) (Syntax: '0')
        InConversion: CommonConversion (Exists: True, IsIdentity: True, IsNumeric: False, IsReference: False, IsUserDefined: False) (MethodSymbol: null)
        OutConversion: CommonConversion (Exists: True, IsIdentity: True, IsNumeric: False, IsReference: False, IsUserDefined: False) (MethodSymbol: null)
      IArgument (ArgumentKind.DefaultValue, Matching Parameter: y) (OperationKind.Argument) (Syntax: 'd[0]')
        ILiteralExpression (OperationKind.LiteralExpression, Type: System.Int32, Constant: 1) (Syntax: 'd[0]')
        InConversion: CommonConversion (Exists: True, IsIdentity: True, IsNumeric: False, IsReference: False, IsUserDefined: False) (MethodSymbol: null)
        OutConversion: CommonConversion (Exists: True, IsIdentity: True, IsNumeric: False, IsReference: False, IsUserDefined: False) (MethodSymbol: null)
";
            var expectedDiagnostics = DiagnosticDescription.None;

            string expectedOutput = @"1";

            VerifyOperationTreeAndDiagnosticsForTest<ElementAccessExpressionSyntax>(source, expectedOperationTree, expectedDiagnostics, AdditionalOperationTreeVerifier: IndexerAccessArgumentVerifier.Verify);

            CompileAndVerify(new[] { source }, new[] { SystemRef }, expectedOutput: expectedOutput);
        }

        [CompilerTrait(CompilerFeature.IOperation)]
        [Fact]
        public void OmittedParamArrayArgumentInIndexerAccess()
        {
            string source = @"
class P
{
    public int this[int x, params int[] y]
    {
        set { }
        get { return 0; }
    }

    public void M()
    {
        /*<bind>*/this[0]/*</bind>*/ = 0;
    }
}
";
            string expectedOperationTree = @"
IPropertyReferenceExpression: System.Int32 P.this[System.Int32 x, params System.Int32[] y] { get; set; } (OperationKind.PropertyReferenceExpression, Type: System.Int32) (Syntax: 'this[0]')
  Instance Receiver: IInstanceReferenceExpression (OperationKind.InstanceReferenceExpression, Type: P) (Syntax: 'this')
  Arguments(2):
      IArgument (ArgumentKind.Explicit, Matching Parameter: x) (OperationKind.Argument) (Syntax: '0')
        ILiteralExpression (OperationKind.LiteralExpression, Type: System.Int32, Constant: 0) (Syntax: '0')
        InConversion: CommonConversion (Exists: True, IsIdentity: True, IsNumeric: False, IsReference: False, IsUserDefined: False) (MethodSymbol: null)
        OutConversion: CommonConversion (Exists: True, IsIdentity: True, IsNumeric: False, IsReference: False, IsUserDefined: False) (MethodSymbol: null)
      IArgument (ArgumentKind.ParamArray, Matching Parameter: y) (OperationKind.Argument) (Syntax: 'this[0]')
        IArrayCreationExpression (Element Type: System.Int32) (OperationKind.ArrayCreationExpression, Type: System.Int32[]) (Syntax: 'this[0]')
          Dimension Sizes(1):
              ILiteralExpression (OperationKind.LiteralExpression, Type: System.Int32, Constant: 0) (Syntax: 'this[0]')
          Initializer: IArrayInitializer (0 elements) (OperationKind.ArrayInitializer) (Syntax: 'this[0]')
              Element Values(0)
        InConversion: CommonConversion (Exists: True, IsIdentity: True, IsNumeric: False, IsReference: False, IsUserDefined: False) (MethodSymbol: null)
        OutConversion: CommonConversion (Exists: True, IsIdentity: True, IsNumeric: False, IsReference: False, IsUserDefined: False) (MethodSymbol: null)
";
            var expectedDiagnostics = DiagnosticDescription.None;

            VerifyOperationTreeAndDiagnosticsForTest<ElementAccessExpressionSyntax>(source, expectedOperationTree, expectedDiagnostics, AdditionalOperationTreeVerifier: IndexerAccessArgumentVerifier.Verify);
        }

        [CompilerTrait(CompilerFeature.IOperation)]
        [Fact]
        public void AssigningToReturnsByRefIndexer()
        {
            string source = @"
class P
{
    ref int this[int x]
    {
        get => throw null;
    }

    public void M()
    {
        /*<bind>*/this[0]/*</bind>*/ = 0;
    }
}
";
            string expectedOperationTree = @"
IPropertyReferenceExpression: ref System.Int32 P.this[System.Int32 x] { get; } (OperationKind.PropertyReferenceExpression, Type: System.Int32) (Syntax: 'this[0]')
  Instance Receiver: IInstanceReferenceExpression (OperationKind.InstanceReferenceExpression, Type: P) (Syntax: 'this')
  Arguments(1):
      IArgument (ArgumentKind.Explicit, Matching Parameter: x) (OperationKind.Argument) (Syntax: '0')
        ILiteralExpression (OperationKind.LiteralExpression, Type: System.Int32, Constant: 0) (Syntax: '0')
        InConversion: CommonConversion (Exists: True, IsIdentity: True, IsNumeric: False, IsReference: False, IsUserDefined: False) (MethodSymbol: null)
        OutConversion: CommonConversion (Exists: True, IsIdentity: True, IsNumeric: False, IsReference: False, IsUserDefined: False) (MethodSymbol: null)
";
            var expectedDiagnostics = DiagnosticDescription.None;

            VerifyOperationTreeAndDiagnosticsForTest<ElementAccessExpressionSyntax>(source, expectedOperationTree, expectedDiagnostics, AdditionalOperationTreeVerifier: IndexerAccessArgumentVerifier.Verify);
        }

        [CompilerTrait(CompilerFeature.IOperation)]
        [ClrOnlyFact(ClrOnlyReason.Ilasm)]
        public void AssigningToIndexer_UsingDefaultArgumentFromSetter()
        {
            var il = @"
.class public auto ansi beforefieldinit P
       extends [mscorlib]System.Object
{
  .custom instance void [mscorlib]System.Reflection.DefaultMemberAttribute::.ctor(string) 
           = {string('Item')}

  .method public hidebysig specialname rtspecialname 
          instance void  .ctor() cil managed
  {
    // Code size       8 (0x8)
    .maxstack  8
    IL_0000:  ldarg.0
    IL_0001:  call       instance void [mscorlib]System.Object::.ctor()
    IL_0006:  nop
    IL_0007:  ret
  } // end of method P::.ctor

  .method public hidebysig specialname instance int32 
          get_Item([opt] int32 i,
                   [opt] int32 j) cil managed
  {
    .param [1] = int32(0x00000001)
    .param [2] = int32(0x00000002)
    // Code size       35 (0x23)
    .maxstack  3
    .locals init ([0] int32 V_0)
    IL_0000:  nop
    IL_0001:  ldstr      ""{0} {1}""
    IL_0006:  ldarg.1
    IL_0007:  box        [mscorlib]System.Int32
    IL_000c:  ldarg.2
    IL_000d:  box        [mscorlib]System.Int32
    IL_0012:  call       string [mscorlib]System.String::Format(string,
                                                                object,
                                                                object)
    IL_0017:  call       void [mscorlib]System.Console::WriteLine(string)
    IL_001c:  nop
    IL_001d:  ldc.i4.0
    IL_001e:  stloc.0
    IL_001f:  br.s       IL_0021
    IL_0021:  ldloc.0
    IL_0022:  ret
  } // end of method P::get_Item

  .method public hidebysig specialname instance void
          set_Item([opt] int32 i,
                   [opt] int32 j,
                   int32 'value') cil managed
  {
    .param [1] = int32(0x00000003)
    .param [2] = int32(0x00000004)
    // Code size       30 (0x1e)
    .maxstack  8
    IL_0000:  nop
    IL_0001:  ldstr      ""{0} {1}""
    IL_0006:  ldarg.1
    IL_0007:  box        [mscorlib]System.Int32
    IL_000c:  ldarg.2
    IL_000d:  box        [mscorlib]System.Int32
    IL_0012:  call       string [mscorlib]System.String::Format(string,
                                                                object,
                                                                object)
    IL_0017:  call       void [mscorlib]System.Console::WriteLine(string)
    IL_001c:  nop
    IL_001d:  ret
  } // end of method P::set_Item


  .property instance int32 Item(int32,
                                int32)
  {
    .get instance int32 P::get_Item(int32,
                                    int32)
    .set instance void P::set_Item(int32,
                                   int32,
                                   int32)
  } // end of property P::Item
} // end of class P
";

            var csharp = @"
class C
{
    public static void Main(string[] args)
    {
         P p = new P();
         /*<bind>*/p[10]/*</bind>*/ = 9;
    }
}
";
            string expectedOperationTree = @"
IPropertyReferenceExpression: System.Int32 P.this[[System.Int32 i = 3], [System.Int32 j = 4]] { get; set; } (OperationKind.PropertyReferenceExpression, Type: System.Int32) (Syntax: 'p[10]')
  Instance Receiver: ILocalReferenceExpression: p (OperationKind.LocalReferenceExpression, Type: P) (Syntax: 'p')
  Arguments(2):
      IArgument (ArgumentKind.Explicit, Matching Parameter: i) (OperationKind.Argument) (Syntax: '10')
        ILiteralExpression (OperationKind.LiteralExpression, Type: System.Int32, Constant: 10) (Syntax: '10')
        InConversion: CommonConversion (Exists: True, IsIdentity: True, IsNumeric: False, IsReference: False, IsUserDefined: False) (MethodSymbol: null)
        OutConversion: CommonConversion (Exists: True, IsIdentity: True, IsNumeric: False, IsReference: False, IsUserDefined: False) (MethodSymbol: null)
      IArgument (ArgumentKind.DefaultValue, Matching Parameter: j) (OperationKind.Argument) (Syntax: 'p[10]')
        ILiteralExpression (OperationKind.LiteralExpression, Type: System.Int32, Constant: 4) (Syntax: 'p[10]')
        InConversion: CommonConversion (Exists: True, IsIdentity: True, IsNumeric: False, IsReference: False, IsUserDefined: False) (MethodSymbol: null)
        OutConversion: CommonConversion (Exists: True, IsIdentity: True, IsNumeric: False, IsReference: False, IsUserDefined: False) (MethodSymbol: null)
";
            var expectedDiagnostics = DiagnosticDescription.None;
            var expectedOutput = @"10 4
";

            var ilReference = VerifyOperationTreeAndDiagnosticsForTestWithIL<ElementAccessExpressionSyntax>(csharp, il, expectedOperationTree, expectedDiagnostics, AdditionalOperationTreeVerifier: IndexerAccessArgumentVerifier.Verify);

            CompileAndVerify(new[] { csharp }, new[] { SystemRef, ilReference }, expectedOutput: expectedOutput);
        }

        [CompilerTrait(CompilerFeature.IOperation)]
        [ClrOnlyFact(ClrOnlyReason.Ilasm)]
        public void ReadFromIndexer_UsingDefaultArgumentFromGetter()
        {
            var il = @"
.class public auto ansi beforefieldinit P
       extends [mscorlib]System.Object
{
  .custom instance void [mscorlib]System.Reflection.DefaultMemberAttribute::.ctor(string) 
           = {string('Item')}

  .method public hidebysig specialname rtspecialname 
          instance void  .ctor() cil managed
  {
    // Code size       8 (0x8)
    .maxstack  8
    IL_0000:  ldarg.0
    IL_0001:  call       instance void [mscorlib]System.Object::.ctor()
    IL_0006:  nop
    IL_0007:  ret
  } // end of method P::.ctor

  .method public hidebysig specialname instance int32 
          get_Item([opt] int32 i,
                   [opt] int32 j) cil managed
  {
    .param [1] = int32(0x00000001)
    .param [2] = int32(0x00000002)
    // Code size       35 (0x23)
    .maxstack  3
    .locals init ([0] int32 V_0)
    IL_0000:  nop
    IL_0001:  ldstr      ""{0} {1}""
    IL_0006:  ldarg.1
    IL_0007:  box        [mscorlib]System.Int32
    IL_000c:  ldarg.2
    IL_000d:  box        [mscorlib]System.Int32
    IL_0012:  call       string [mscorlib]System.String::Format(string,
                                                                object,
                                                                object)
    IL_0017:  call       void [mscorlib]System.Console::WriteLine(string)
    IL_001c:  nop
    IL_001d:  ldc.i4.0
    IL_001e:  stloc.0
    IL_001f:  br.s       IL_0021
    IL_0021:  ldloc.0
    IL_0022:  ret
  } // end of method P::get_Item

  .method public hidebysig specialname instance void
          set_Item([opt] int32 i,
                   [opt] int32 j,
                   int32 'value') cil managed
  {
    .param [1] = int32(0x00000003)
    .param [2] = int32(0x00000004)
    // Code size       30 (0x1e)
    .maxstack  8
    IL_0000:  nop
    IL_0001:  ldstr      ""{0} {1}""
    IL_0006:  ldarg.1
    IL_0007:  box        [mscorlib]System.Int32
    IL_000c:  ldarg.2
    IL_000d:  box        [mscorlib]System.Int32
    IL_0012:  call       string [mscorlib]System.String::Format(string,
                                                                object,
                                                                object)
    IL_0017:  call       void [mscorlib]System.Console::WriteLine(string)
    IL_001c:  nop
    IL_001d:  ret
  } // end of method P::set_Item


  .property instance int32 Item(int32,
                                int32)
  {
    .get instance int32 P::get_Item(int32,
                                    int32)
    .set instance void P::set_Item(int32,
                                   int32,
                                   int32)
  } // end of property P::Item
} // end of class P
";

            var csharp = @"
class C
{
    public static void Main(string[] args)
    {
         P p = new P();
         var x = /*<bind>*/p[10]/*</bind>*/;
    }
}
";
            string expectedOperationTree = @"
IPropertyReferenceExpression: System.Int32 P.this[[System.Int32 i = 3], [System.Int32 j = 4]] { get; set; } (OperationKind.PropertyReferenceExpression, Type: System.Int32) (Syntax: 'p[10]')
  Instance Receiver: ILocalReferenceExpression: p (OperationKind.LocalReferenceExpression, Type: P) (Syntax: 'p')
  Arguments(2):
      IArgument (ArgumentKind.Explicit, Matching Parameter: i) (OperationKind.Argument) (Syntax: '10')
        ILiteralExpression (OperationKind.LiteralExpression, Type: System.Int32, Constant: 10) (Syntax: '10')
        InConversion: CommonConversion (Exists: True, IsIdentity: True, IsNumeric: False, IsReference: False, IsUserDefined: False) (MethodSymbol: null)
        OutConversion: CommonConversion (Exists: True, IsIdentity: True, IsNumeric: False, IsReference: False, IsUserDefined: False) (MethodSymbol: null)
      IArgument (ArgumentKind.DefaultValue, Matching Parameter: j) (OperationKind.Argument) (Syntax: 'p[10]')
        ILiteralExpression (OperationKind.LiteralExpression, Type: System.Int32, Constant: 2) (Syntax: 'p[10]')
        InConversion: CommonConversion (Exists: True, IsIdentity: True, IsNumeric: False, IsReference: False, IsUserDefined: False) (MethodSymbol: null)
        OutConversion: CommonConversion (Exists: True, IsIdentity: True, IsNumeric: False, IsReference: False, IsUserDefined: False) (MethodSymbol: null)
";
            var expectedDiagnostics = DiagnosticDescription.None;

            var expectedOutput = @"10 2
";

            var ilReference = VerifyOperationTreeAndDiagnosticsForTestWithIL<ElementAccessExpressionSyntax>(csharp, il, expectedOperationTree, expectedDiagnostics, AdditionalOperationTreeVerifier: IndexerAccessArgumentVerifier.Verify);

            CompileAndVerify(new[] { csharp }, new[] { SystemRef, ilReference }, expectedOutput: expectedOutput);
        }

        [CompilerTrait(CompilerFeature.IOperation)]
        [ClrOnlyFact(ClrOnlyReason.Ilasm)]
        public void IndexerAccess_LHSOfCompoundAssignment()
        {
            var il = @"
.class public auto ansi beforefieldinit P
       extends [mscorlib]System.Object
{
  .custom instance void [mscorlib]System.Reflection.DefaultMemberAttribute::.ctor(string) 
           = {string('Item')}

  .method public hidebysig specialname rtspecialname 
          instance void  .ctor() cil managed
  {
    // Code size       8 (0x8)
    .maxstack  8
    IL_0000:  ldarg.0
    IL_0001:  call       instance void [mscorlib]System.Object::.ctor()
    IL_0006:  nop
    IL_0007:  ret
  } // end of method P::.ctor

  .method public hidebysig specialname instance int32 
          get_Item([opt] int32 i,
                   [opt] int32 j) cil managed
  {
    .param [1] = int32(0x00000001)
    .param [2] = int32(0x00000002)
    // Code size       35 (0x23)
    .maxstack  3
    .locals init ([0] int32 V_0)
    IL_0000:  nop
    IL_0001:  ldstr      ""{0} {1}""
    IL_0006:  ldarg.1
    IL_0007:  box        [mscorlib]System.Int32
    IL_000c:  ldarg.2
    IL_000d:  box        [mscorlib]System.Int32
    IL_0012:  call       string [mscorlib]System.String::Format(string,
                                                                object,
                                                                object)
    IL_0017:  call       void [mscorlib]System.Console::WriteLine(string)
    IL_001c:  nop
    IL_001d:  ldc.i4.0
    IL_001e:  stloc.0
    IL_001f:  br.s       IL_0021
    IL_0021:  ldloc.0
    IL_0022:  ret
  } // end of method P::get_Item

  .method public hidebysig specialname instance void
          set_Item([opt] int32 i,
                   [opt] int32 j,
                   int32 'value') cil managed
  {
    .param [1] = int32(0x00000003)
    .param [2] = int32(0x00000004)
    // Code size       30 (0x1e)
    .maxstack  8
    IL_0000:  nop
    IL_0001:  ldstr      ""{0} {1}""
    IL_0006:  ldarg.1
    IL_0007:  box        [mscorlib]System.Int32
    IL_000c:  ldarg.2
    IL_000d:  box        [mscorlib]System.Int32
    IL_0012:  call       string [mscorlib]System.String::Format(string,
                                                                object,
                                                                object)
    IL_0017:  call       void [mscorlib]System.Console::WriteLine(string)
    IL_001c:  nop
    IL_001d:  ret
  } // end of method P::set_Item


  .property instance int32 Item(int32,
                                int32)
  {
    .get instance int32 P::get_Item(int32,
                                    int32)
    .set instance void P::set_Item(int32,
                                   int32,
                                   int32)
  } // end of property P::Item
} // end of class P
";

            var csharp = @"
class C
{
    public static void Main(string[] args)
    {
         P p = new P();
         /*<bind>*/p[10]/*</bind>*/ += 99;
    }
}
";
            string expectedOperationTree = @"
IPropertyReferenceExpression: System.Int32 P.this[[System.Int32 i = 3], [System.Int32 j = 4]] { get; set; } (OperationKind.PropertyReferenceExpression, Type: System.Int32) (Syntax: 'p[10]')
  Instance Receiver: ILocalReferenceExpression: p (OperationKind.LocalReferenceExpression, Type: P) (Syntax: 'p')
  Arguments(2):
      IArgument (ArgumentKind.Explicit, Matching Parameter: i) (OperationKind.Argument) (Syntax: '10')
        ILiteralExpression (OperationKind.LiteralExpression, Type: System.Int32, Constant: 10) (Syntax: '10')
        InConversion: CommonConversion (Exists: True, IsIdentity: True, IsNumeric: False, IsReference: False, IsUserDefined: False) (MethodSymbol: null)
        OutConversion: CommonConversion (Exists: True, IsIdentity: True, IsNumeric: False, IsReference: False, IsUserDefined: False) (MethodSymbol: null)
      IArgument (ArgumentKind.DefaultValue, Matching Parameter: j) (OperationKind.Argument) (Syntax: 'p[10]')
        ILiteralExpression (OperationKind.LiteralExpression, Type: System.Int32, Constant: 2) (Syntax: 'p[10]')
        InConversion: CommonConversion (Exists: True, IsIdentity: True, IsNumeric: False, IsReference: False, IsUserDefined: False) (MethodSymbol: null)
        OutConversion: CommonConversion (Exists: True, IsIdentity: True, IsNumeric: False, IsReference: False, IsUserDefined: False) (MethodSymbol: null)
";
            var expectedDiagnostics = DiagnosticDescription.None;

            var expectedOutput = @"10 2
10 2
";

            var ilReference = VerifyOperationTreeAndDiagnosticsForTestWithIL<ElementAccessExpressionSyntax>(csharp, il, expectedOperationTree, expectedDiagnostics, AdditionalOperationTreeVerifier: IndexerAccessArgumentVerifier.Verify);

            CompileAndVerify(new[] { csharp }, new[] { SystemRef, ilReference }, expectedOutput: expectedOutput);
        }

        [CompilerTrait(CompilerFeature.IOperation)]
        [ClrOnlyFact(ClrOnlyReason.Ilasm)]
        public void InvalidConversionForDefaultArgument_InIL()
        {
            var il = @"
.class public auto ansi beforefieldinit P
       extends [mscorlib]System.Object
{
  .method public hidebysig specialname rtspecialname 
          instance void  .ctor() cil managed
  {
    // Code size       8 (0x8)
    .maxstack  8
    IL_0000:  ldarg.0
    IL_0001:  call       instance void [mscorlib]System.Object::.ctor()
    IL_0006:  nop
    IL_0007:  ret
  } // end of method P::.ctor

  .method public hidebysig instance void  M1([opt] int32 s) cil managed
  {
    .param [1] = ""abc""
    // Code size       2 (0x2)
    .maxstack  8
    IL_0000: nop
    IL_0001:  ret
  } // end of method P::M1
} // end of class P
";

            var csharp = @"
class C
{
    public void M2()
    {
         P p = new P();
         /*<bind>*/p.M1()/*</bind>*/;
    }
}
";
            string expectedOperationTree = @"
IInvocationExpression ( void P.M1([System.Int32 s = ""abc""])) (OperationKind.InvocationExpression, Type: System.Void) (Syntax: 'p.M1()')
  Instance Receiver: ILocalReferenceExpression: p (OperationKind.LocalReferenceExpression, Type: P) (Syntax: 'p')
  Arguments(1):
      IArgument (ArgumentKind.DefaultValue, Matching Parameter: s) (OperationKind.Argument) (Syntax: 'p.M1()')
        IConversionExpression (Implicit, TryCast: False, Unchecked) (OperationKind.ConversionExpression, Type: System.Int32) (Syntax: 'p.M1()')
          Conversion: CommonConversion (Exists: False, IsIdentity: False, IsNumeric: False, IsReference: False, IsUserDefined: False) (MethodSymbol: null)
          Operand: ILiteralExpression (OperationKind.LiteralExpression, Type: System.String, Constant: ""abc"") (Syntax: 'p.M1()')
        InConversion: CommonConversion (Exists: True, IsIdentity: True, IsNumeric: False, IsReference: False, IsUserDefined: False) (MethodSymbol: null)
        OutConversion: CommonConversion (Exists: True, IsIdentity: True, IsNumeric: False, IsReference: False, IsUserDefined: False) (MethodSymbol: null)
";
            var expectedDiagnostics = DiagnosticDescription.None;

            VerifyOperationTreeAndDiagnosticsForTestWithIL<InvocationExpressionSyntax>(csharp, il, expectedOperationTree, expectedDiagnostics);
        }

        [CompilerTrait(CompilerFeature.IOperation)]
        [Fact, WorkItem(20330, "https://github.com/dotnet/roslyn/issues/20330")]
        public void DefaultValueNullForNullableTypeParameterWithMissingNullableReference()
        {
            string source = @"
class P
{
    static void M1()
    {
        /*<bind>*/M2()/*</bind>*/;
    }

    static void M2(bool? x = null)
    {
    }
}
";
            string expectedOperationTree = @"
IInvocationExpression (void P.M2([System.Boolean[missing]? x = null])) (OperationKind.InvocationExpression, Type: System.Void[missing], IsInvalid) (Syntax: 'M2()')
  Instance Receiver: null
  Arguments(0)
";

            var expectedDiagnostics = new DiagnosticDescription[] {
                // (3,7): error CS0518: Predefined type 'System.Object' is not defined or imported
                // class P
                Diagnostic(ErrorCode.ERR_PredefinedTypeNotFound, "P").WithArguments("System.Object").WithLocation(2, 7),
                // (10,20): error CS0518: Predefined type 'System.Nullable`1' is not defined or imported
                //     static void M2(bool? x = null)
                Diagnostic(ErrorCode.ERR_PredefinedTypeNotFound, "bool?").WithArguments("System.Nullable`1").WithLocation(9, 20),
                // (10,20): error CS0518: Predefined type 'System.Boolean' is not defined or imported
                //     static void M2(bool? x = null)
                Diagnostic(ErrorCode.ERR_PredefinedTypeNotFound, "bool").WithArguments("System.Boolean").WithLocation(9, 20),
                // (10,12): error CS0518: Predefined type 'System.Void' is not defined or imported
                //     static void M2(bool? x = null)
                Diagnostic(ErrorCode.ERR_PredefinedTypeNotFound, "void").WithArguments("System.Void").WithLocation(9, 12),
                // (5,12): error CS0518: Predefined type 'System.Void' is not defined or imported
                //     static void M1()
                Diagnostic(ErrorCode.ERR_PredefinedTypeNotFound, "void").WithArguments("System.Void").WithLocation(4, 12),
                // (7,19): error CS0518: Predefined type 'System.Object' is not defined or imported
                //         /*<bind>*/M2()/*</bind>*/;
                Diagnostic(ErrorCode.ERR_PredefinedTypeNotFound, "M2").WithArguments("System.Object").WithLocation(6, 19),
                // (3,7): error CS1729: 'object' does not contain a constructor that takes 0 arguments
                // class P
                Diagnostic(ErrorCode.ERR_BadCtorArgCount, "P").WithArguments("object", "0").WithLocation(2, 7)
            };

            var compilation = CreateCompilation(source, options: Test.Utilities.TestOptions.ReleaseDll);
            VerifyOperationTreeAndDiagnosticsForTest<InvocationExpressionSyntax>(compilation, expectedOperationTree, expectedDiagnostics);
        }

        [CompilerTrait(CompilerFeature.IOperation)]
        [Fact, WorkItem(20330, "https://github.com/dotnet/roslyn/issues/20330")]
        public void DefaultValueWithParameterErrorType()
        {
            string source = @"
class P
{
    static void M1()
    {
        /*<bind>*/M2(1)/*</bind>*/;
    }

    static void M2(int x, S s = 0)
    {
    }
}
";
            string expectedOperationTree = @"
IInvocationExpression (void P.M2(System.Int32 x, [S s = null])) (OperationKind.InvocationExpression, Type: System.Void) (Syntax: 'M2(1)')
  Instance Receiver: null
  Arguments(1):
      IArgument (ArgumentKind.Explicit, Matching Parameter: null) (OperationKind.Argument) (Syntax: '1')
        ILiteralExpression (OperationKind.LiteralExpression, Type: System.Int32, Constant: 1) (Syntax: '1')
        InConversion: CommonConversion (Exists: True, IsIdentity: True, IsNumeric: False, IsReference: False, IsUserDefined: False) (MethodSymbol: null)
        OutConversion: CommonConversion (Exists: True, IsIdentity: True, IsNumeric: False, IsReference: False, IsUserDefined: False) (MethodSymbol: null)
";

            var expectedDiagnostics = new DiagnosticDescription[] {
                      // file.cs(9,27): error CS0246: The type or namespace name 'S' could not be found (are you missing a using directive or an assembly reference?)
                      //     static void M2(int x, S s = 0)
                      Diagnostic(ErrorCode.ERR_SingleTypeNameNotFound, "S").WithArguments("S").WithLocation(9, 27),
                      // file.cs(9,29): error CS1750: A value of type 'int' cannot be used as a default parameter because there are no standard conversions to type 'S'
                      //     static void M2(int x, S s = 0)
                      Diagnostic(ErrorCode.ERR_NoConversionForDefaultParam, "s").WithArguments("int", "S").WithLocation(9, 29)
            };

            VerifyOperationTreeAndDiagnosticsForTest<InvocationExpressionSyntax>(source, expectedOperationTree, expectedDiagnostics);
        }

        [CompilerTrait(CompilerFeature.IOperation)]
        [Fact]
        [WorkItem(18722, "https://github.com/dotnet/roslyn/issues/18722")]
        public void DefaultValueForGenericWithUndefinedTypeArgument()
        {
            // TODO: https://github.com/dotnet/roslyn/issues/18722
            //       This should be treated as invalid invocation.
            string source = @"
class P
{
    static void M1()
    {
        /*<bind>*/M2(1)/*</bind>*/;
    }

    static void M2(int x, G<S> s = null)
    {
    }
}

class G<T>
{
}
";
            string expectedOperationTree = @"
IInvocationExpression (void P.M2(System.Int32 x, [G<S> s = null])) (OperationKind.InvocationExpression, Type: System.Void) (Syntax: 'M2(1)')
  Instance Receiver: null
  Arguments(2):
      IArgument (ArgumentKind.Explicit, Matching Parameter: x) (OperationKind.Argument) (Syntax: '1')
        ILiteralExpression (OperationKind.LiteralExpression, Type: System.Int32, Constant: 1) (Syntax: '1')
        InConversion: CommonConversion (Exists: True, IsIdentity: True, IsNumeric: False, IsReference: False, IsUserDefined: False) (MethodSymbol: null)
        OutConversion: CommonConversion (Exists: True, IsIdentity: True, IsNumeric: False, IsReference: False, IsUserDefined: False) (MethodSymbol: null)
      IArgument (ArgumentKind.DefaultValue, Matching Parameter: s) (OperationKind.Argument) (Syntax: 'M2(1)')
        ILiteralExpression (OperationKind.LiteralExpression, Type: G<S>, Constant: null) (Syntax: 'M2(1)')
        InConversion: CommonConversion (Exists: True, IsIdentity: True, IsNumeric: False, IsReference: False, IsUserDefined: False) (MethodSymbol: null)
        OutConversion: CommonConversion (Exists: True, IsIdentity: True, IsNumeric: False, IsReference: False, IsUserDefined: False) (MethodSymbol: null)
";

            var expectedDiagnostics = new DiagnosticDescription[] {
                      // file.cs(9,29): error CS0246: The type or namespace name 'S' could not be found (are you missing a using directive or an assembly reference?)
                      //     static void M2(int x, G<S> s = null)
                      Diagnostic(ErrorCode.ERR_SingleTypeNameNotFound, "S").WithArguments("S").WithLocation(9, 29)
            };

            VerifyOperationTreeAndDiagnosticsForTest<InvocationExpressionSyntax>(source, expectedOperationTree, expectedDiagnostics);
        }

        [CompilerTrait(CompilerFeature.IOperation)]
        [Fact]
        [WorkItem(18722, "https://github.com/dotnet/roslyn/issues/18722")]
        public void DefaultValueForNullableGenericWithUndefinedTypeArgument()
        {
            // TODO: https://github.com/dotnet/roslyn/issues/18722
            //       This should be treated as invalid invocation.
            string source = @"
class P
{
    static void M1()
    {
        /*<bind>*/M2(1)/*</bind>*/;
    }

    static void M2(int x, G<S>? s = null)
    {
    }
}

struct G<T>
{
}
";
            string expectedOperationTree = @"
IInvocationExpression (void P.M2(System.Int32 x, [G<S>? s = null])) (OperationKind.InvocationExpression, Type: System.Void) (Syntax: 'M2(1)')
  Instance Receiver: null
  Arguments(2):
      IArgument (ArgumentKind.Explicit, Matching Parameter: x) (OperationKind.Argument) (Syntax: '1')
        ILiteralExpression (OperationKind.LiteralExpression, Type: System.Int32, Constant: 1) (Syntax: '1')
        InConversion: CommonConversion (Exists: True, IsIdentity: True, IsNumeric: False, IsReference: False, IsUserDefined: False) (MethodSymbol: null)
        OutConversion: CommonConversion (Exists: True, IsIdentity: True, IsNumeric: False, IsReference: False, IsUserDefined: False) (MethodSymbol: null)
      IArgument (ArgumentKind.DefaultValue, Matching Parameter: s) (OperationKind.Argument) (Syntax: 'M2(1)')
        IDefaultValueExpression (OperationKind.DefaultValueExpression, Type: G<S>?) (Syntax: 'M2(1)')
        InConversion: CommonConversion (Exists: True, IsIdentity: True, IsNumeric: False, IsReference: False, IsUserDefined: False) (MethodSymbol: null)
        OutConversion: CommonConversion (Exists: True, IsIdentity: True, IsNumeric: False, IsReference: False, IsUserDefined: False) (MethodSymbol: null)
";

            var expectedDiagnostics = new DiagnosticDescription[] {
                      // file.cs(9,29): error CS0246: The type or namespace name 'S' could not be found (are you missing a using directive or an assembly reference?)
                      //     static void M2(int x, G<S> s = null)
                      Diagnostic(ErrorCode.ERR_SingleTypeNameNotFound, "S").WithArguments("S").WithLocation(9, 29)
            };

            VerifyOperationTreeAndDiagnosticsForTest<InvocationExpressionSyntax>(source, expectedOperationTree, expectedDiagnostics);
        }


        [CompilerTrait(CompilerFeature.IOperation)]
        [Fact]
        public void GettingInOutConversionFromCSharpArgumentShouldThrowException()
        {
            string source = @"
class P
{
    static void M1()
    {
        /*<bind>*/M2(1)/*</bind>*/;
    }

    static void M2(int x)
    {
    }
}
";
            var compilation = CreateCompilation(source);
            var (operation, syntaxNode) = GetOperationAndSyntaxForTest<InvocationExpressionSyntax>(compilation);

            var invocation = (IInvocationExpression)operation;
            var argument = invocation.ArgumentsInEvaluationOrder[0];

            // We are calling VB extension methods on IArgument in C# code, therefore exception is expected here.
            Assert.Throws<ArgumentException>(() => argument.GetInConversion());
            Assert.Throws<ArgumentException>(() => argument.GetOutConversion());
        }

        private class IndexerAccessArgumentVerifier : OperationWalker
        {
            private readonly Compilation _compilation;

            private IndexerAccessArgumentVerifier(Compilation compilation)
            {
                _compilation = compilation;
            }

            public static void Verify(IOperation operation, Compilation compilation, SyntaxNode syntaxNode)
            {
                new IndexerAccessArgumentVerifier(compilation).Visit(operation);
            }

            public override void VisitPropertyReferenceExpression(IPropertyReferenceExpression operation)
            {
                if (operation.HasErrors(_compilation) || operation.ArgumentsInEvaluationOrder.Length == 0)
                {
                    return;
                }

                // Check if the parameter symbol for argument is corresponding to indexer instead of accessor.
                var indexerSymbol = operation.Property;
                foreach (var argument in operation.ArgumentsInEvaluationOrder)
                {
                    if (!argument.HasErrors(_compilation))
                    {
                        Assert.Same(indexerSymbol, argument.Parameter.ContainingSymbol);
                    }
                }
            }
        }
    }
}<|MERGE_RESOLUTION|>--- conflicted
+++ resolved
@@ -1,4 +1,4 @@
-﻿// Copyright (c) Microsoft.  All Rights Reserved.  Licensed under the Apache License, Version 2.0.  See License.txt in the project root for license information.
+// Copyright (c) Microsoft.  All Rights Reserved.  Licensed under the Apache License, Version 2.0.  See License.txt in the project root for license information.
 
 using System;
 using Microsoft.CodeAnalysis.CSharp.Syntax;
@@ -1446,7 +1446,6 @@
 }
 ";
             string expectedOperationTree = @"
-<<<<<<< HEAD
 IInvalidExpression (OperationKind.InvalidExpression, Type: System.Int32, IsInvalid) (Syntax: 'this[10]')
   Children(1):
       IPropertyReferenceExpression: System.Int32 P.this[System.Int32 index] { set; } (OperationKind.PropertyReferenceExpression, Type: System.Int32, IsInvalid) (Syntax: 'this[10]')
@@ -1454,17 +1453,8 @@
         Arguments(1):
             IArgument (ArgumentKind.Explicit, Matching Parameter: null) (OperationKind.Argument, IsInvalid) (Syntax: '10')
               ILiteralExpression (OperationKind.LiteralExpression, Type: System.Int32, Constant: 10, IsInvalid) (Syntax: '10')
-              InConversion: null
-              OutConversion: null
-=======
-IPropertyReferenceExpression: System.Int32 P.this[System.Int32 index] { set; } (OperationKind.PropertyReferenceExpression, Type: System.Int32, IsInvalid) (Syntax: 'this[10]')
-  Instance Receiver: IInstanceReferenceExpression (OperationKind.InstanceReferenceExpression, Type: P, IsInvalid) (Syntax: 'this')
-  Arguments(1):
-      IArgument (ArgumentKind.Explicit, Matching Parameter: null) (OperationKind.Argument, IsInvalid) (Syntax: '10')
-        ILiteralExpression (OperationKind.LiteralExpression, Type: System.Int32, Constant: 10, IsInvalid) (Syntax: '10')
-        InConversion: CommonConversion (Exists: True, IsIdentity: True, IsNumeric: False, IsReference: False, IsUserDefined: False) (MethodSymbol: null)
-        OutConversion: CommonConversion (Exists: True, IsIdentity: True, IsNumeric: False, IsReference: False, IsUserDefined: False) (MethodSymbol: null)
->>>>>>> 98075e1b
+              InConversion: CommonConversion (Exists: True, IsIdentity: True, IsNumeric: False, IsReference: False, IsUserDefined: False) (MethodSymbol: null)
+              OutConversion: CommonConversion (Exists: True, IsIdentity: True, IsNumeric: False, IsReference: False, IsUserDefined: False) (MethodSymbol: null)
 ";
             var expectedDiagnostics = new DiagnosticDescription[] {
                 // file.cs(12,27): error CS0154: The property or indexer 'P.this[int]' cannot be used in this context because it lacks the get accessor
@@ -1495,7 +1485,6 @@
 }
 ";
             string expectedOperationTree = @"
-<<<<<<< HEAD
 IInvalidExpression (OperationKind.InvalidExpression, Type: System.Int32, IsInvalid) (Syntax: 'this[10]')
   Children(1):
       IPropertyReferenceExpression: System.Int32 P.this[System.Int32 index] { get; } (OperationKind.PropertyReferenceExpression, Type: System.Int32, IsInvalid) (Syntax: 'this[10]')
@@ -1503,17 +1492,8 @@
         Arguments(1):
             IArgument (ArgumentKind.Explicit, Matching Parameter: null) (OperationKind.Argument, IsInvalid) (Syntax: '10')
               ILiteralExpression (OperationKind.LiteralExpression, Type: System.Int32, Constant: 10, IsInvalid) (Syntax: '10')
-              InConversion: null
-              OutConversion: null
-=======
-IPropertyReferenceExpression: System.Int32 P.this[System.Int32 index] { get; } (OperationKind.PropertyReferenceExpression, Type: System.Int32, IsInvalid) (Syntax: 'this[10]')
-  Instance Receiver: IInstanceReferenceExpression (OperationKind.InstanceReferenceExpression, Type: P, IsInvalid) (Syntax: 'this')
-  Arguments(1):
-      IArgument (ArgumentKind.Explicit, Matching Parameter: null) (OperationKind.Argument, IsInvalid) (Syntax: '10')
-        ILiteralExpression (OperationKind.LiteralExpression, Type: System.Int32, Constant: 10, IsInvalid) (Syntax: '10')
-        InConversion: CommonConversion (Exists: True, IsIdentity: True, IsNumeric: False, IsReference: False, IsUserDefined: False) (MethodSymbol: null)
-        OutConversion: CommonConversion (Exists: True, IsIdentity: True, IsNumeric: False, IsReference: False, IsUserDefined: False) (MethodSymbol: null)
->>>>>>> 98075e1b
+              InConversion: CommonConversion (Exists: True, IsIdentity: True, IsNumeric: False, IsReference: False, IsUserDefined: False) (MethodSymbol: null)
+              OutConversion: CommonConversion (Exists: True, IsIdentity: True, IsNumeric: False, IsReference: False, IsUserDefined: False) (MethodSymbol: null)
 ";
 
             var expectedDiagnostics = new DiagnosticDescription[] {
