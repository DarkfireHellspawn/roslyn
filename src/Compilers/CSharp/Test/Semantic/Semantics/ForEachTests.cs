﻿// Copyright (c) Microsoft.  All Rights Reserved.  Licensed under the Apache License, Version 2.0.  See License.txt in the project root for license information.

using System.Collections.Immutable;
using System.Linq;
using Microsoft.CodeAnalysis.CSharp.Symbols;
using Microsoft.CodeAnalysis.CSharp.Syntax;
using Microsoft.CodeAnalysis.CSharp.Test.Utilities;
using Microsoft.CodeAnalysis.Test.Utilities;
using Roslyn.Test.Utilities;
using Xunit;

namespace Microsoft.CodeAnalysis.CSharp.UnitTests
{
    /// <summary>
    /// Tests related to binding (but not lowering) foreach loops.
    /// </summary>
    public class ForEachTests : CompilingTestBase
    {
        [Fact]
        public void TestErrorBadElementType()
        {
            // See bug 7419.
            var text = @"
class C
{
    static void Main()
    {
        System.Collections.IEnumerable sequence = null;
        foreach (MissingType x in sequence)
        {
            bool b = !x.Equals(null);
        }
    }
}";

            CreateCompilation(text).VerifyDiagnostics(
            // (7,18): error CS0246: The type or namespace name 'MissingType' could not be found (are you missing a using directive or an assembly reference?)
                Diagnostic(ErrorCode.ERR_SingleTypeNameNotFound, "MissingType").WithArguments("MissingType"));
        }


        [Fact]
        public void TestErrorNullLiteralCollection()
        {
            var text = @"
class C
{
    static void Main()
    {
        foreach (int x in null)
        {
        }
    }
}";

            CreateCompilation(text).VerifyDiagnostics(
            // (6,27): error CS0186: Use of null is not valid in this context
                Diagnostic(ErrorCode.ERR_NullNotValid, "null"));
        }

        [Fact]
        public void TestErrorNullConstantCollection()
        {
            var text = @"
class C
{
    static void Main()
    {
        const object NULL = null;
        foreach (int x in NULL)
        {
        }
    }
}";

            CreateCompilation(text).VerifyDiagnostics(
            // (7,27): error CS0186: Use of null is not valid in this context
                Diagnostic(ErrorCode.ERR_NullNotValid, "NULL"));
        }

        [WorkItem(540957, "http://vstfdevdiv:8080/DevDiv2/DevDiv/_workitems/edit/540957")]
        [Fact]
        public void TestErrorDefaultOfArrayType()
        {
            var text = @"
class C
{
    static void Main()
    {
        foreach (int x in default(int[]))
        {
        }
    }
}";

            CreateCompilation(text).VerifyDiagnostics(
            // (7,27): error CS0186: Use of null is not valid in this context
                Diagnostic(ErrorCode.ERR_NullNotValid, "default(int[])"));
        }

        [Fact]
        public void TestErrorLambdaCollection()
        {
            var text = @"
class C
{
    static void Main()
    {
        foreach (int x in (() => {}))
        {
        }
    }
}";

            CreateCompilation(text).VerifyDiagnostics(
            // (6,27): error CS0446: Foreach cannot operate on a 'lambda expression'. Did you intend to invoke the 'lambda expression'?
                Diagnostic(ErrorCode.ERR_AnonMethGrpInForEach, "(() => {})").WithArguments("lambda expression"));
        }

        [Fact]
        public void TestErrorMethodGroupCollection()
        {
            var text = @"
class C
{
    static void Main()
    {
        foreach (int x in Main)
        {
        }
    }
}";

            CreateCompilation(text).VerifyDiagnostics(
            // (6,27): error CS0446: Foreach cannot operate on a 'method group'. Did you intend to invoke the 'method group'?
                Diagnostic(ErrorCode.ERR_AnonMethGrpInForEach, "Main").WithArguments("method group"));
        }

        [Fact]
        public void TestErrorNoElementConversion()
        {
            var text = @"
class C
{
    static void Main(string[] args)
    {
        foreach (int x in args)
        {
        }
    }
}";

            CreateCompilation(text).VerifyDiagnostics(
            // (6,9): error CS0030: Cannot convert type 'string' to 'int'
                Diagnostic(ErrorCode.ERR_NoExplicitConv, "foreach").WithArguments("string", "int"));
        }

        [Fact]
        public void TestErrorPatternNoGetEnumerator()
        {
            var text = @"
class C
{
    static void Main(string[] args)
    {
        foreach (int x in new Enumerable())
        {
        }
    }
}

class Enumerable
{
    //public Enumerator GetEnumerator() { return new Enumerator(); }
}

class Enumerator
{
    public int Current { get { return 1; } }
    public bool MoveNext() { return false; }
}
";

            CreateCompilation(text).VerifyDiagnostics(
            // (6,27): error CS1579: foreach statement cannot operate on variables of type 'Enumerable' because 'Enumerable' does not contain a public definition for 'GetEnumerator'
                Diagnostic(ErrorCode.ERR_ForEachMissingMember, "new Enumerable()").WithArguments("Enumerable", "GetEnumerator"));
        }

        [Fact]
        public void TestErrorPatternInaccessibleGetEnumerator()
        {
            var text = @"
class C
{
    static void Main(string[] args)
    {
        foreach (int x in new Enumerable())
        {
        }
    }
}

class Enumerable
{
    private Enumerator GetEnumerator() { return new Enumerator(); }
}

class Enumerator
{
    public int Current { get { return 1; } }
    public bool MoveNext() { return false; }
}
";

            CreateCompilation(text).VerifyDiagnostics(
            // (6,27): error CS1579: foreach statement cannot operate on variables of type 'Enumerable' because 'Enumerable' does not contain a public definition for 'GetEnumerator'
                Diagnostic(ErrorCode.ERR_ForEachMissingMember, "new Enumerable()").WithArguments("Enumerable", "GetEnumerator"));
        }

        [Fact]
        public void TestErrorPatternNonPublicGetEnumerator()
        {
            var text = @"
class C
{
    static void Main(string[] args)
    {
        foreach (int x in new Enumerable())
        {
        }
    }
}

class Enumerable
{
    internal Enumerator GetEnumerator() { return new Enumerator(); }
}

class Enumerator
{
    public int Current { get { return 1; } }
    public bool MoveNext() { return false; }
}
";

            CreateCompilation(text).VerifyDiagnostics(
                // (6,27): warning CS0279: 'Enumerable' does not implement the 'collection' pattern. 'Enumerable.GetEnumerator()' is either static or not public.
                Diagnostic(ErrorCode.WRN_PatternStaticOrInaccessible, "new Enumerable()").WithArguments("Enumerable", "collection", "Enumerable.GetEnumerator()"),
                // (6,27): error CS1579: foreach statement cannot operate on variables of type 'Enumerable' because 'Enumerable' does not contain a public definition for 'GetEnumerator'
                Diagnostic(ErrorCode.ERR_ForEachMissingMember, "new Enumerable()").WithArguments("Enumerable", "GetEnumerator"));
        }

        [Fact]
        public void TestErrorPatternStaticGetEnumerator()
        {
            var text = @"
class C
{
    static void Main(string[] args)
    {
        foreach (int x in new Enumerable())
        {
        }
    }
}

class Enumerable
{
    public static Enumerator GetEnumerator() { return new Enumerator(); }
}

class Enumerator
{
    public int Current { get { return 1; } }
    public bool MoveNext() { return false; }
}
";

<<<<<<< HEAD
            CreateStandardCompilation(text, parseOptions: TestOptions.Regular7).VerifyDiagnostics(
=======
            CreateCompilation(text).VerifyDiagnostics(
>>>>>>> 05a53556
                // (6,27): warning CS0279: 'Enumerable' does not implement the 'collection' pattern. 'Enumerable.GetEnumerator()' is either static or not public.
                Diagnostic(ErrorCode.WRN_PatternStaticOrInaccessible, "new Enumerable()").WithArguments("Enumerable", "collection", "Enumerable.GetEnumerator()"),
                // (6,27): error CS1579: foreach statement cannot operate on variables of type 'Enumerable' because 'Enumerable' does not contain a public definition for 'GetEnumerator'
                Diagnostic(ErrorCode.ERR_ForEachMissingMember, "new Enumerable()").WithArguments("Enumerable", "GetEnumerator"));
            CreateStandardCompilation(text).VerifyDiagnostics(
                // (6,27): error CS1579: foreach statement cannot operate on variables of type 'Enumerable' because 'Enumerable' does not contain a public instance definition for 'GetEnumerator'
                Diagnostic(ErrorCode.ERR_ForEachMissingMember, "new Enumerable()").WithArguments("Enumerable", "GetEnumerator"));
        }

        [Fact]
        public void TestErrorPatternNullableGetEnumerator()
        {
            var text = @"
struct C
{
    static void Goo(Enumerable? e)
    {
        foreach (long x in e) { }
    }

    static void Main()
    {
        Goo(new Enumerable());
    }
}

struct Enumerable
{
    public Enumerator? GetEnumerator() { return new Enumerator(); }
}

struct Enumerator
{
    public int Current { get { return 1; } }
    public bool MoveNext() { return false; }
}
";

            CreateCompilation(text).VerifyDiagnostics(
            // (6,28): error CS0117: 'Enumerator?' does not contain a definition for 'Current'
                Diagnostic(ErrorCode.ERR_NoSuchMember, "e").WithArguments("Enumerator?", "Current"),
            // (6,28): error CS0202: foreach requires that the return type 'Enumerator?' of 'Enumerable.GetEnumerator()' must have a suitable public MoveNext method and public Current property
                Diagnostic(ErrorCode.ERR_BadGetEnumerator, "e").WithArguments("Enumerator?", "Enumerable.GetEnumerator()"));
        }

        [Fact]
        public void TestErrorPatternNoCurrent()
        {
            var text = @"
class C
{
    static void Main(string[] args)
    {
        foreach (int x in new Enumerable())
        {
        }
    }
}

class Enumerable
{
    public Enumerator GetEnumerator() { return new Enumerator(); }
}

class Enumerator
{
    //public int Current { get { return 1; } }
    public bool MoveNext() { return false; }
}
";

            CreateCompilation(text).VerifyDiagnostics(
            // (6,27): error CS0117: 'Enumerator' does not contain a definition for 'Current'
                Diagnostic(ErrorCode.ERR_NoSuchMember, "new Enumerable()").WithArguments("Enumerator", "Current"),
            // (6,27): error CS0202: foreach requires that the return type 'Enumerator' of 'Enumerable.GetEnumerator()' must have a suitable public MoveNext method and public Current property
                Diagnostic(ErrorCode.ERR_BadGetEnumerator, "new Enumerable()").WithArguments("Enumerator", "Enumerable.GetEnumerator()"));
        }

        [Fact]
        public void TestErrorPatternInaccessibleCurrent()
        {
            var text = @"
class C
{
    static void Main(string[] args)
    {
        foreach (int x in new Enumerable())
        {
        }
    }
}

class Enumerable
{
    public Enumerator GetEnumerator() { return new Enumerator(); }
}

class Enumerator
{
    private int Current { get { return 1; } }
    public bool MoveNext() { return false; }
}
";

            CreateCompilation(text).VerifyDiagnostics(
            // (6,27): error CS0122: 'Enumerator.Current' is inaccessible due to its protection level
                Diagnostic(ErrorCode.ERR_BadAccess, "new Enumerable()").WithArguments("Enumerator.Current"),
            // (6,27): error CS0202: foreach requires that the return type 'Enumerator' of 'Enumerable.GetEnumerator()' must have a suitable public MoveNext method and public Current property
                Diagnostic(ErrorCode.ERR_BadGetEnumerator, "new Enumerable()").WithArguments("Enumerator", "Enumerable.GetEnumerator()"));
        }

        [Fact]
        public void TestErrorPatternNonPublicCurrent()
        {
            var text = @"
class C
{
    static void Main(string[] args)
    {
        foreach (int x in new Enumerable())
        {
        }
    }
}

class Enumerable
{
    public Enumerator GetEnumerator() { return new Enumerator(); }
}

class Enumerator
{
    internal int Current { get { return 1; } }
    public bool MoveNext() { return false; }
}
";

            CreateCompilation(text).VerifyDiagnostics(
            // (6,27): error CS0202: foreach requires that the return type 'Enumerator' of 'Enumerable.GetEnumerator()' must have a suitable public MoveNext method and public Current property
                Diagnostic(ErrorCode.ERR_BadGetEnumerator, "new Enumerable()").WithArguments("Enumerator", "Enumerable.GetEnumerator()"));
        }

        [Fact]
        public void TestErrorPatternStaticCurrent()
        {
            var text = @"
class C
{
    static void Main(string[] args)
    {
        foreach (int x in new Enumerable())
        {
        }
    }
}

class Enumerable
{
    public Enumerator GetEnumerator() { return new Enumerator(); }
}

class Enumerator
{
    public static int Current { get { return 1; } }
    public bool MoveNext() { return false; }
}
";

            CreateCompilation(text).VerifyDiagnostics(
            // (6,27): error CS0202: foreach requires that the return type 'Enumerator' of 'Enumerable.GetEnumerator()' must have a suitable public MoveNext method and public Current property
                Diagnostic(ErrorCode.ERR_BadGetEnumerator, "new Enumerable()").WithArguments("Enumerator", "Enumerable.GetEnumerator()"));
        }

        [Fact]
        public void TestErrorPatternNonPropertyCurrent()
        {
            var text = @"
class C
{
    static void Main(string[] args)
    {
        foreach (int x in new Enumerable())
        {
        }
    }
}

class Enumerable
{
    public Enumerator GetEnumerator() { return new Enumerator(); }
}

class Enumerator
{
    public int Current;
    public bool MoveNext() { return false; }
}
";

            CreateCompilation(text).VerifyDiagnostics(
                // (6,27): error CS0202: foreach requires that the return type 'Enumerator' of 'Enumerable.GetEnumerator()' must have a suitable public MoveNext method and public Current property
                //         foreach (int x in new Enumerable())
                Diagnostic(ErrorCode.ERR_BadGetEnumerator, "new Enumerable()").WithArguments("Enumerator", "Enumerable.GetEnumerator()"),
                // (19,16): warning CS0649: Field 'Enumerator.Current' is never assigned to, and will always have its default value 0
                //     public int Current;
                Diagnostic(ErrorCode.WRN_UnassignedInternalField, "Current").WithArguments("Enumerator.Current", "0")
                );
        }

        [Fact]
        public void TestErrorPatternNoMoveNext()
        {
            var text = @"
class C
{
    static void Main(string[] args)
    {
        foreach (int x in new Enumerable())
        {
        }
    }
}

class Enumerable
{
    public Enumerator GetEnumerator() { return new Enumerator(); }
}

class Enumerator
{
    public int Current { get { return 1; } }
    //public bool MoveNext() { return false; }
}
";

            CreateCompilation(text).VerifyDiagnostics(
            // (6,27): error CS0117: 'Enumerator' does not contain a definition for 'MoveNext'
                Diagnostic(ErrorCode.ERR_NoSuchMember, "new Enumerable()").WithArguments("Enumerator", "MoveNext"),
            // (6,27): error CS0202: foreach requires that the return type 'Enumerator' of 'Enumerable.GetEnumerator()' must have a suitable public MoveNext method and public Current property
                Diagnostic(ErrorCode.ERR_BadGetEnumerator, "new Enumerable()").WithArguments("Enumerator", "Enumerable.GetEnumerator()"));
        }

        [Fact]
        public void TestErrorPatternInaccessibleMoveNext()
        {
            var text = @"
class C
{
    static void Main(string[] args)
    {
        foreach (int x in new Enumerable())
        {
        }
    }
}

class Enumerable
{
    public Enumerator GetEnumerator() { return new Enumerator(); }
}

class Enumerator
{
    public int Current { get { return 1; } }
    private bool MoveNext() { return false; }
}
";

            CreateCompilation(text).VerifyDiagnostics(
            // (6,27): error CS0122: 'Enumerator.MoveNext()' is inaccessible due to its protection level
                Diagnostic(ErrorCode.ERR_BadAccess, "new Enumerable()").WithArguments("Enumerator.MoveNext()"),
            // (6,27): error CS0202: foreach requires that the return type 'Enumerator' of 'Enumerable.GetEnumerator()' must have a suitable public MoveNext method and public Current property
                Diagnostic(ErrorCode.ERR_BadGetEnumerator, "new Enumerable()").WithArguments("Enumerator", "Enumerable.GetEnumerator()"));
        }

        [Fact]
        public void TestErrorPatternNonPublicMoveNext()
        {
            var text = @"
class C
{
    static void Main(string[] args)
    {
        foreach (int x in new Enumerable())
        {
        }
    }
}

class Enumerable
{
    public Enumerator GetEnumerator() { return new Enumerator(); }
}

class Enumerator
{
    public int Current { get { return 1; } }
    internal bool MoveNext() { return false; }
}
";

            CreateCompilation(text).VerifyDiagnostics(
            // (6,27): error CS0202: foreach requires that the return type 'Enumerator' of 'Enumerable.GetEnumerator()' must have a suitable public MoveNext method and public Current property
                Diagnostic(ErrorCode.ERR_BadGetEnumerator, "new Enumerable()").WithArguments("Enumerator", "Enumerable.GetEnumerator()"));
        }

        [Fact]
        public void TestErrorPatternStaticMoveNext()
        {
            var text = @"
class C
{
    static void Main(string[] args)
    {
        foreach (int x in new Enumerable())
        {
        }
    }
}

class Enumerable
{
    public Enumerator GetEnumerator() { return new Enumerator(); }
}

class Enumerator
{
    public int Current { get { return 1; } }
    public static bool MoveNext() { return false; }
}
";

            CreateCompilation(text).VerifyDiagnostics(
            // (6,27): error CS0202: foreach requires that the return type 'Enumerator' of 'Enumerable.GetEnumerator()' must have a suitable public MoveNext method and public Current property
                Diagnostic(ErrorCode.ERR_BadGetEnumerator, "new Enumerable()").WithArguments("Enumerator", "Enumerable.GetEnumerator()"));
        }

        [Fact]
        public void TestErrorPatternNonMethodMoveNext()
        {
            var text = @"
class C
{
    static void Main(string[] args)
    {
        foreach (int x in new Enumerable())
        {
        }
    }
}

class Enumerable
{
    public Enumerator GetEnumerator() { return new Enumerator(); }
}

class Enumerator
{
    public int Current { get { return 1; } }
    public bool MoveNext;
}
";

            CreateCompilation(text).VerifyDiagnostics(
                // (6,27): error CS0202: foreach requires that the return type 'Enumerator' of 'Enumerable.GetEnumerator()' must have a suitable public MoveNext method and public Current property
                //         foreach (int x in new Enumerable())
                Diagnostic(ErrorCode.ERR_BadGetEnumerator, "new Enumerable()").WithArguments("Enumerator", "Enumerable.GetEnumerator()"),
                // (20,17): warning CS0649: Field 'Enumerator.MoveNext' is never assigned to, and will always have its default value false
                //     public bool MoveNext;
                Diagnostic(ErrorCode.WRN_UnassignedInternalField, "MoveNext").WithArguments("Enumerator.MoveNext", "false")
                );
        }

        [Fact]
        public void TestErrorPatternNonBoolMoveNext()
        {
            var text = @"
class C
{
    static void Main(string[] args)
    {
        foreach (int x in new Enumerable())
        {
        }
    }
}

class Enumerable
{
    public Enumerator GetEnumerator() { return new Enumerator(); }
}

class Enumerator
{
    public int Current { get { return 1; } }
    public int MoveNext() { return 1; }
}
";

            CreateCompilation(text).VerifyDiagnostics(
            // (6,27): error CS0202: foreach requires that the return type 'Enumerator' of 'Enumerable.GetEnumerator()' must have a suitable public MoveNext method and public Current property
                Diagnostic(ErrorCode.ERR_BadGetEnumerator, "new Enumerable()").WithArguments("Enumerator", "Enumerable.GetEnumerator()"));
        }

        [Fact]
        public void TestErrorPatternNullableBoolMoveNext()
        {
            var text = @"
class C
{
    static void Main(string[] args)
    {
        foreach (int x in new Enumerable())
        {
        }
    }
}

class Enumerable
{
    public Enumerator GetEnumerator() { return new Enumerator(); }
}

class Enumerator
{
    public int Current { get { return 1; } }
    public bool? MoveNext() { return true; }
}
";

            CreateCompilation(text).VerifyDiagnostics(
                // (6,27): error CS0202: foreach requires that the return type 'Enumerator' of 'Enumerable.GetEnumerator()' must have a suitable public MoveNext method and public Current property
                Diagnostic(ErrorCode.ERR_BadGetEnumerator, "new Enumerable()").WithArguments("Enumerator", "Enumerable.GetEnumerator()"));
        }

        [Fact]
        public void TestErrorPatternNoMoveNextOrCurrent()
        {
            var text = @"
class C
{
    static void Main(string[] args)
    {
        foreach (int x in new Enumerable())
        {
        }
    }
}

class Enumerable
{
    public Enumerator GetEnumerator() { return new Enumerator(); }
}

class Enumerator
{
    //public int Current { get { return 1; } }
    //public bool MoveNext() { return false; }
}
";

            CreateCompilation(text).VerifyDiagnostics(
            // (6,27): error CS0117: 'Enumerator' does not contain a definition for 'Current'
                Diagnostic(ErrorCode.ERR_NoSuchMember, "new Enumerable()").WithArguments("Enumerator", "Current"),
            // (6,27): error CS0202: foreach requires that the return type 'Enumerator' of 'Enumerable.GetEnumerator()' must have a suitable public MoveNext method and public Current property
                Diagnostic(ErrorCode.ERR_BadGetEnumerator, "new Enumerable()").WithArguments("Enumerator", "Enumerable.GetEnumerator()"));
        }

        [Fact]
        public void TestErrorMultipleIEnumerableT()
        {
            var text = @"
using System.Collections;
using System.Collections.Generic;

class C
{
    void Goo(Enumerable e)
    {
        foreach (int x in e) { }
    }
}

class Enumerable : IEnumerable<int>, IEnumerable<float>
{
    IEnumerator<float> IEnumerable<float>.GetEnumerator() { throw null; }
    IEnumerator<int> IEnumerable<int>.GetEnumerator() { throw null; }
    IEnumerator IEnumerable.GetEnumerator() { throw null; }
}
";

            CreateCompilation(text).VerifyDiagnostics(
            // (9,27): error CS1640: foreach statement cannot operate on variables of type 'Enumerable' because it implements multiple instantiations of 'System.Collections.Generic.IEnumerable<T>'; try casting to a specific interface instantiation
                Diagnostic(ErrorCode.ERR_MultipleIEnumOfT, "e").WithArguments("Enumerable", "System.Collections.Generic.IEnumerable<T>"));
        }

        [Fact]
        public void TestErrorMultipleIEnumerableT2()
        {
            var text = @"
using System.Collections;
using System.Collections.Generic;

class C
{
    void Goo(Enumerable e)
    {
        foreach (int x in e) { }
    }
}

class Enumerable : IEnumerable<int>, I
{
    IEnumerator<float> IEnumerable<float>.GetEnumerator() { throw null; }
    IEnumerator<int> IEnumerable<int>.GetEnumerator() { throw null; }
    IEnumerator IEnumerable.GetEnumerator() { throw null; }
}

interface I : IEnumerable<float> { }
";

            CreateCompilation(text).VerifyDiagnostics(
            // (9,27): error CS1640: foreach statement cannot operate on variables of type 'Enumerable' because it implements multiple instantiations of 'System.Collections.Generic.IEnumerable<T>'; try casting to a specific interface instantiation
                Diagnostic(ErrorCode.ERR_MultipleIEnumOfT, "e").WithArguments("Enumerable", "System.Collections.Generic.IEnumerable<T>"));
        }

        /// <summary>
        /// Type parameter with constraints containing
        /// IEnumerable&lt;T&gt; with explicit implementations.
        /// </summary>
        [Fact]
        public void TestErrorExplicitIEnumerableTOnTypeParameter()
        {
            var text =
@"using System.Collections;
using System.Collections.Generic;
struct S { }
interface I : IEnumerable<S> { }
class A : IEnumerable<int>
{
    IEnumerator<int> IEnumerable<int>.GetEnumerator() { return null; }
    IEnumerator IEnumerable.GetEnumerator() { return null; }
}
class B : A, I
{
    IEnumerator<S> IEnumerable<S>.GetEnumerator() { return null; }
    IEnumerator IEnumerable.GetEnumerator() { return null; }
}
class C
{
    static void M<T1, T2, T3, T4, T5, T6>(A a, B b, T1 t1, T2 t2, T3 t3, T4 t4, T5 t5, T6 t6)
        where T1 : A
        where T2 : B
        where T3 : I
        where T4 : T1, I
        where T5 : A, I
        where T6 : A, IEnumerable<string>
    {
        foreach (int o in a) { }
        foreach (var o in b) { }
        foreach (int o in t1) { }
        foreach (var o in t2) { }
        foreach (S o in t3) { }
        foreach (S o in t4) { }
        foreach (S o in t5) { }
        foreach (string o in t6) { }
    }
}";
            CreateCompilation(text).VerifyDiagnostics(
                // (26,27): error CS1640: foreach statement cannot operate on variables of type 'B' because it implements multiple instantiations of 'System.Collections.Generic.IEnumerable<T>'; try casting to a specific interface instantiation
                Diagnostic(ErrorCode.ERR_MultipleIEnumOfT, "b").WithArguments("B", "System.Collections.Generic.IEnumerable<T>").WithLocation(26, 27),
                // (28,27): error CS1640: foreach statement cannot operate on variables of type 'T2' because it implements multiple instantiations of 'System.Collections.Generic.IEnumerable<T>'; try casting to a specific interface instantiation
                Diagnostic(ErrorCode.ERR_MultipleIEnumOfT, "t2").WithArguments("T2", "System.Collections.Generic.IEnumerable<T>").WithLocation(28, 27));
        }

        /// <summary>
        /// Type parameter with constraints containing
        /// IEnumerable&lt;T&gt; with implicit implementations.
        /// </summary>
        [Fact]
        public void TestErrorImplicitIEnumerableTOnTypeParameter()
        {
            var text =
@"using System.Collections;
using System.Collections.Generic;
struct S { }
interface I : IEnumerable<S> { }
class A : IEnumerable<int>
{
    public IEnumerator<int> GetEnumerator() { return null; }
    IEnumerator IEnumerable.GetEnumerator() { return null; }
}
class B : A, I
{
    public new IEnumerator<S> GetEnumerator() { return null; }
    IEnumerator IEnumerable.GetEnumerator() { return null; }
}
class C
{
    static void M<T1, T2, T3, T4, T5, T6>(A a, B b, T1 t1, T2 t2, T3 t3, T4 t4, T5 t5, T6 t6)
        where T1 : A
        where T2 : B
        where T3 : I
        where T4 : T1, I
        where T5 : A, I
        where T6 : A, IEnumerable<string>
    {
        foreach (int o in a) { }
        foreach (var o in b) { }
        foreach (int o in t1) { }
        foreach (var o in t2) { }
        foreach (S o in t3) { }
        foreach (int o in t4) { }
        foreach (S o in t5) { }
        foreach (string o in t6) { }
    }
}";
            CreateCompilation(text).VerifyDiagnostics(
                // (31,9): error CS0030: Cannot convert type 'int' to 'S'
                Diagnostic(ErrorCode.ERR_NoExplicitConv, "foreach").WithArguments("int", "S").WithLocation(31, 9),
                // (32,9): error CS0030: Cannot convert type 'int' to 'string'
                Diagnostic(ErrorCode.ERR_NoExplicitConv, "foreach").WithArguments("int", "string").WithLocation(32, 9));
        }

        /// <summary>
        /// Type parameter with constraints
        /// using enumerable pattern.
        /// </summary>
        [Fact]
        public void TestErrorEnumerablePatternOnTypeParameter()
        {
            var text =
@"using System.Collections.Generic;
interface I
{
    IEnumerator<object> GetEnumerator();
}
class E : I
{
    IEnumerator<object> I.GetEnumerator() { return null; }
}
class C
{
    static void M<T, U, V>(T t, U u, V v)
        where T : E
        where U : E, I
        where V : T, I
    {
        foreach (var o in t) { }
        foreach (var o in u) { }
        foreach (var o in v) { }
    }
}";
            CreateCompilation(text).VerifyDiagnostics(
                // (17,27): error CS1579: foreach statement cannot operate on variables of type 'T' because 'T' does not contain a public definition for 'GetEnumerator'
                Diagnostic(ErrorCode.ERR_ForEachMissingMember, "t").WithArguments("T", "GetEnumerator").WithLocation(17, 27));
        }

        [Fact]
        public void TestErrorNonEnumerable()
        {
            var text = @"
class C
{
    void Goo(int i)
    {
        foreach (int x in i) { }
    }
}
";

            CreateCompilation(text).VerifyDiagnostics(
                // (6,27): error CS1579: foreach statement cannot operate on variables of type 'int' because 'int' does not contain a public definition for 'GetEnumerator'
                Diagnostic(ErrorCode.ERR_ForEachMissingMember, "i").WithArguments("int", "GetEnumerator"));
        }

        [Fact]
        public void TestErrorModifyIterationVariable()
        {
            var text = @"
class C
{
    void Goo(int[] a)
    {
        foreach (int x in a) { x++; }
    }
}
";

            CreateCompilation(text).VerifyDiagnostics(
            // (6,32): error CS1656: Cannot assign to 'x' because it is a 'foreach iteration variable'
                Diagnostic(ErrorCode.ERR_AssgReadonlyLocalCause, "x").WithArguments("x", "foreach iteration variable"));
        }

        [Fact]
        public void TestErrorImplicitlyTypedCycle()
        {
            var text = @"
class C
{
    System.Collections.IEnumerable Goo(object y)
    {
        foreach (var x in Goo(x)) { }
        return null;
    }
}
";

            CreateCompilation(text).VerifyDiagnostics(
            // (6,31): error CS0103: The name 'x' does not exist in the current context
                Diagnostic(ErrorCode.ERR_NameNotInContext, "x").WithArguments("x"));
        }

        [Fact]
        public void TestErrorDynamicEnumerator()
        {
            var text = @"
class C
{
    void Goo(DynamicEnumerable e)
    {
        foreach (int x in e) { }
    }
}

public class DynamicEnumerable
{
    public dynamic GetEnumerator() { return null; }
}
";
            // It's not entirely clear why this doesn't work, but it doesn't work in Dev10 either.
            CreateCompilationWithMscorlib40AndSystemCore(text).VerifyDiagnostics(
                // (6,27): error CS0117: 'dynamic' does not contain a definition for 'Current'
                Diagnostic(ErrorCode.ERR_NoSuchMember, "e").WithArguments("dynamic", "Current"),
                // (6,27): error CS0202: foreach requires that the return type 'dynamic' of 'DynamicEnumerable.GetEnumerator()' must have a suitable public MoveNext method and public Current property
                Diagnostic(ErrorCode.ERR_BadGetEnumerator, "e").WithArguments("dynamic", "DynamicEnumerable.GetEnumerator()"));
        }

        [Fact]
        public void TestErrorTypeEnumerable()
        {
            var text = @"
class C
{
    static void Main()
    {
        foreach (var x in System.Collections.IEnumerable) { }
    }
}
";
            // It's not entirely clear why this doesn't work, but it doesn't work in Dev10 either.
            CreateCompilation(text).VerifyDiagnostics(
            // (6,27): error CS0119: 'System.Collections.IEnumerable' is a 'type', which is not valid in the given context
            //         foreach (var x in System.Collections.IEnumerable) { }
                Diagnostic(ErrorCode.ERR_BadSKunknown, "System.Collections.IEnumerable").WithArguments("System.Collections.IEnumerable", "type"));
        }

        [Fact]
        public void TestErrorTypeNonEnumerable()
        {
            var text = @"
class C
{
    void Goo()
    {
        foreach (int x in System.Console) { }
    }
}
";
            // It's not entirely clear why this doesn't work, but it doesn't work in Dev10 either.
            CreateCompilation(text).VerifyDiagnostics(
            // (6,27): error CS0119: 'System.Console' is a 'type', which is not valid in the given context
            //         foreach (int x in System.Console) { }
                Diagnostic(ErrorCode.ERR_BadSKunknown, "System.Console").WithArguments("System.Console", "type"));
        }

        [WorkItem(545123, "http://vstfdevdiv:8080/DevDiv2/DevDiv/_workitems/edit/545123")]
        [Fact]
        public void TestErrorForEachLoopWithSyntaxErrors()
        {
            string source = @"
public static partial class Extensions
{
    public static ((System.Linq.Expressions.Expression<System.Func<int>>)(() => int )).Compile()()Fib(this int i)
    {
    }
}

public class ExtensionMethodTest
{
    public static void Run()
    {
        int i = 0;
        var Fib = new[] 
        { 
            i++.Fib()
        };

        foreach (var j in Fib)
        {
        }
    }
}";
            Assert.NotEmpty(CreateCompilation(source).GetDiagnostics());
        }

        [WorkItem(545123, "http://vstfdevdiv:8080/DevDiv2/DevDiv/_workitems/edit/545123")]
        [Fact]
        public void TestErrorForEachOverVoidArray1()
        {
            string source = @"
class C
{
    static void Main()
    {
        var array = new[] { Main() };
        foreach (var element in array)
        {
        }
    }
}
";
            CreateCompilation(source).VerifyDiagnostics(
                // (6,21): error CS0826: No best type found for implicitly-typed array
                //         var array = new[] { Main() };
                Diagnostic(ErrorCode.ERR_ImplicitlyTypedArrayNoBestType, "new[] { Main() }"));
        }

        [WorkItem(545123, "http://vstfdevdiv:8080/DevDiv2/DevDiv/_workitems/edit/545123")]
        [Fact]
        public void TestErrorForEachOverVoidArray2()
        {
            string source = @"
class C
{
    static void Main()
    {
        var array = new[] { Main() };
        foreach (int element in array)
        {
        }
    }
}
";
            CreateCompilation(source).VerifyDiagnostics(
                // (6,21): error CS0826: No best type found for implicitly-typed array
                //         var array = new[] { Main() };
                Diagnostic(ErrorCode.ERR_ImplicitlyTypedArrayNoBestType, "new[] { Main() }"),

                // CONSIDER: Could eliminate this cascading diagnostic.

                // (7,9): error CS0030: Cannot convert type '?' to 'int'
                //         foreach (int element in array)
                Diagnostic(ErrorCode.ERR_NoExplicitConv, "foreach").WithArguments("?", "int"));
        }

        [WorkItem(545123, "http://vstfdevdiv:8080/DevDiv2/DevDiv/_workitems/edit/545123")]
        [Fact]
        public void TestErrorForEachWithVoidIterationVariable()
        {
            string source = @"
class C
{
    static void Main()
    {
        foreach (void element in new int[1])
        {
        }
    }
}
";

            CreateCompilation(source).VerifyDiagnostics(
                // (6,18): error CS1547: Keyword 'void' cannot be used in this context
                //         foreach (void element in new int[1])
                Diagnostic(ErrorCode.ERR_NoVoidHere, "void").WithLocation(6, 18),
                // (6,9): error CS0030: Cannot convert type 'int' to 'void'
                //         foreach (void element in new int[1])
                Diagnostic(ErrorCode.ERR_NoExplicitConv, "foreach").WithArguments("int", "void").WithLocation(6, 9)
                );
        }

        [WorkItem(545123, "http://vstfdevdiv:8080/DevDiv2/DevDiv/_workitems/edit/545123")]
        [Fact]
        public void TestErrorForEachOverErrorTypeArray()
        {
            string source = @"
class C
{
    static void Main()
    {
        foreach (var element in new Unknown[1])
        {
        }
    }
}
";
            CreateCompilation(source).VerifyDiagnostics(
                // (6,37): error CS0246: The type or namespace name 'Unknown' could not be found (are you missing a using directive or an assembly reference?)
                //         foreach (var element in new Unknown[1])
                Diagnostic(ErrorCode.ERR_SingleTypeNameNotFound, "Unknown").WithArguments("Unknown"));
        }

        [Fact]
        public void TestSuccessArray()
        {
            var text = @"
class C
{
    void Goo(int[] a)
    {
        foreach (int x in a) { }
    }
}
";
            var boundNode = GetBoundForEachStatement(text);

            ForEachEnumeratorInfo info = boundNode.EnumeratorInfoOpt;
            Assert.NotNull(info);
            Assert.Equal("System.Collections.IEnumerable", info.CollectionType.ToTestDisplayString()); //NB: differs from expression type
            Assert.Equal(SpecialType.System_Int32, info.ElementType.SpecialType);
            Assert.Equal("System.Collections.IEnumerator System.Collections.IEnumerable.GetEnumerator()", info.GetEnumeratorMethod.ToTestDisplayString());
            Assert.Equal("System.Object System.Collections.IEnumerator.Current.get", info.CurrentPropertyGetter.ToTestDisplayString());
            Assert.Equal("System.Boolean System.Collections.IEnumerator.MoveNext()", info.MoveNextMethod.ToTestDisplayString());
            Assert.True(info.NeedsDisposeMethod);
            Assert.Equal(ConversionKind.ImplicitReference, info.CollectionConversion.Kind);
            Assert.Equal(ConversionKind.Unboxing, info.CurrentConversion.Kind);
            Assert.Equal(ConversionKind.ImplicitReference, info.EnumeratorConversion.Kind);

            Assert.Equal(ConversionKind.Identity, boundNode.ElementConversion.Kind);
            Assert.Equal("System.Int32 x", boundNode.IterationVariables.Single().ToTestDisplayString());
            Assert.Equal(SpecialType.System_Collections_IEnumerable, boundNode.Expression.Type.SpecialType);
            Assert.Equal(SymbolKind.ArrayType, ((BoundConversion)boundNode.Expression).Operand.Type.Kind);
        }

        [Fact]
        public void TestSuccessString()
        {
            var text = @"
class C
{
    void Goo(string s)
    {
        foreach (char c in s) { }
    }
}
";
            var boundNode = GetBoundForEachStatement(text);

            ForEachEnumeratorInfo info = boundNode.EnumeratorInfoOpt;
            Assert.NotNull(info);
            Assert.Equal(SpecialType.System_String, info.CollectionType.SpecialType);
            Assert.Equal(SpecialType.System_Char, info.ElementType.SpecialType);
            Assert.Equal("System.CharEnumerator System.String.GetEnumerator()", info.GetEnumeratorMethod.ToTestDisplayString());
            Assert.Equal("System.Char System.CharEnumerator.Current.get", info.CurrentPropertyGetter.ToTestDisplayString());
            Assert.Equal("System.Boolean System.CharEnumerator.MoveNext()", info.MoveNextMethod.ToTestDisplayString());
            Assert.True(info.NeedsDisposeMethod);
            Assert.Equal(ConversionKind.Identity, info.CollectionConversion.Kind);
            Assert.Equal(ConversionKind.Identity, info.CurrentConversion.Kind);
            Assert.Equal(ConversionKind.ImplicitReference, info.EnumeratorConversion.Kind);

            Assert.Equal(ConversionKind.Identity, boundNode.ElementConversion.Kind);
            Assert.Equal("System.Char c", boundNode.IterationVariables.Single().ToTestDisplayString());
            Assert.Equal(SpecialType.System_String, boundNode.Expression.Type.SpecialType);
            Assert.Equal(SpecialType.System_String, ((BoundConversion)boundNode.Expression).Operand.Type.SpecialType);
        }

        [Fact]
        public void TestSuccessPattern()
        {
            var text = @"
class C
{
    void Goo(Enumerable e)
    {
        foreach (long x in e) { }
    }
}

class Enumerable
{
    public Enumerator GetEnumerator() { return new Enumerator(); }
}

class Enumerator
{
    public int Current { get { return 1; } }
    public bool MoveNext() { return false; }
}
";
            var boundNode = GetBoundForEachStatement(text);

            ForEachEnumeratorInfo info = boundNode.EnumeratorInfoOpt;
            Assert.NotNull(info);
            Assert.Equal("Enumerable", info.CollectionType.ToTestDisplayString());
            Assert.Equal(SpecialType.System_Int32, info.ElementType.SpecialType);
            Assert.Equal("Enumerator Enumerable.GetEnumerator()", info.GetEnumeratorMethod.ToTestDisplayString());
            Assert.Equal("System.Int32 Enumerator.Current.get", info.CurrentPropertyGetter.ToTestDisplayString());
            Assert.Equal("System.Boolean Enumerator.MoveNext()", info.MoveNextMethod.ToTestDisplayString());
            Assert.True(info.NeedsDisposeMethod);
            Assert.Equal(ConversionKind.Identity, info.CollectionConversion.Kind);
            Assert.Equal(ConversionKind.Identity, info.CurrentConversion.Kind);
            Assert.Equal(ConversionKind.ImplicitReference, info.EnumeratorConversion.Kind);

            Assert.Equal(ConversionKind.ImplicitNumeric, boundNode.ElementConversion.Kind);
            Assert.Equal("System.Int64 x", boundNode.IterationVariables.Single().ToTestDisplayString());
            Assert.Equal("Enumerable", boundNode.Expression.Type.ToTestDisplayString());
            Assert.Equal("Enumerable", ((BoundConversion)boundNode.Expression).Operand.Type.ToTestDisplayString());
        }

        [Fact]
        public void TestSuccessPatternStruct()
        {
            var text = @"
struct C
{
    void Goo(Enumerable e)
    {
        foreach (long x in e) { }
    }
}

struct Enumerable
{
    public Enumerator GetEnumerator() { return new Enumerator(); }
}

struct Enumerator
{
    public int Current { get { return 1; } }
    public bool MoveNext() { return false; }
}
";
            var boundNode = GetBoundForEachStatement(text);

            ForEachEnumeratorInfo info = boundNode.EnumeratorInfoOpt;
            Assert.NotNull(info);
            Assert.Equal("Enumerable", info.CollectionType.ToTestDisplayString());
            Assert.Equal(SpecialType.System_Int32, info.ElementType.SpecialType);
            Assert.Equal("Enumerator Enumerable.GetEnumerator()", info.GetEnumeratorMethod.ToTestDisplayString());
            Assert.Equal("System.Int32 Enumerator.Current.get", info.CurrentPropertyGetter.ToTestDisplayString());
            Assert.Equal("System.Boolean Enumerator.MoveNext()", info.MoveNextMethod.ToTestDisplayString());
            Assert.False(info.NeedsDisposeMethod); // Definitely not disposable
            Assert.Equal(ConversionKind.Identity, info.CollectionConversion.Kind);
            Assert.Equal(ConversionKind.Identity, info.CurrentConversion.Kind);
            Assert.Equal(ConversionKind.Identity, info.EnumeratorConversion.Kind);

            Assert.Equal(ConversionKind.ImplicitNumeric, boundNode.ElementConversion.Kind);
            Assert.Equal("System.Int64 x", boundNode.IterationVariables.Single().ToTestDisplayString());
            Assert.Equal("Enumerable", boundNode.Expression.Type.ToTestDisplayString());
            Assert.Equal("Enumerable", ((BoundConversion)boundNode.Expression).Operand.Type.ToTestDisplayString());
        }

        [Fact]
        public void TestSuccessInterfacePattern()
        {
            var text = @"
class C
{
    void Goo(System.Collections.IEnumerable e)
    {
        foreach (long x in e) { }
    }
}
";
            var boundNode = GetBoundForEachStatement(text);

            ForEachEnumeratorInfo info = boundNode.EnumeratorInfoOpt;
            Assert.NotNull(info);
            Assert.Equal("System.Collections.IEnumerable", info.CollectionType.ToTestDisplayString());
            Assert.Equal(SpecialType.System_Object, info.ElementType.SpecialType);
            Assert.Equal("System.Collections.IEnumerator System.Collections.IEnumerable.GetEnumerator()", info.GetEnumeratorMethod.ToTestDisplayString());
            Assert.Equal("System.Object System.Collections.IEnumerator.Current.get", info.CurrentPropertyGetter.ToTestDisplayString());
            Assert.Equal("System.Boolean System.Collections.IEnumerator.MoveNext()", info.MoveNextMethod.ToTestDisplayString());
            Assert.True(info.NeedsDisposeMethod);
            Assert.Equal(ConversionKind.Identity, info.CollectionConversion.Kind);
            Assert.Equal(ConversionKind.Identity, info.CurrentConversion.Kind);
            Assert.Equal(ConversionKind.ImplicitReference, info.EnumeratorConversion.Kind);

            Assert.Equal(ConversionKind.Unboxing, boundNode.ElementConversion.Kind);
            Assert.Equal("System.Int64 x", boundNode.IterationVariables.Single().ToTestDisplayString());
            Assert.Equal("System.Collections.IEnumerable", boundNode.Expression.Type.ToTestDisplayString());
            Assert.Equal("System.Collections.IEnumerable", ((BoundConversion)boundNode.Expression).Operand.Type.ToTestDisplayString());
        }

        [Fact]
        public void TestSuccessInterfaceNonPatternGeneric()
        {
            var text = @"
class C
{
    void Goo(Enumerable e)
    {
        foreach (long x in e) { }
    }
}

class Enumerable : System.Collections.Generic.IEnumerable<int>
{
    // Explicit implementations won't match pattern.
    System.Collections.IEnumerator System.Collections.IEnumerable.GetEnumerator() { return null; }
    System.Collections.Generic.IEnumerator<int> System.Collections.Generic.IEnumerable<int>.GetEnumerator() { return null; }
}
";
            var boundNode = GetBoundForEachStatement(text);

            ForEachEnumeratorInfo info = boundNode.EnumeratorInfoOpt;
            Assert.NotNull(info);
            Assert.Equal("System.Collections.Generic.IEnumerable<System.Int32>", info.CollectionType.ToTestDisplayString()); //NB: differs from expression type
            Assert.Equal(SpecialType.System_Int32, info.ElementType.SpecialType);
            Assert.Equal("System.Collections.Generic.IEnumerator<System.Int32> System.Collections.Generic.IEnumerable<System.Int32>.GetEnumerator()", info.GetEnumeratorMethod.ToTestDisplayString());
            Assert.Equal("System.Int32 System.Collections.Generic.IEnumerator<System.Int32>.Current.get", info.CurrentPropertyGetter.ToTestDisplayString());
            Assert.Equal("System.Boolean System.Collections.IEnumerator.MoveNext()", info.MoveNextMethod.ToTestDisplayString()); //NB: not on generic interface
            Assert.True(info.NeedsDisposeMethod);
            Assert.Equal(ConversionKind.ImplicitReference, info.CollectionConversion.Kind);
            Assert.Equal(ConversionKind.Identity, info.CurrentConversion.Kind);
            Assert.Equal(ConversionKind.ImplicitReference, info.EnumeratorConversion.Kind);

            Assert.Equal(ConversionKind.ImplicitNumeric, boundNode.ElementConversion.Kind);
            Assert.Equal("System.Int64 x", boundNode.IterationVariables.Single().ToTestDisplayString());
            Assert.Equal("System.Collections.Generic.IEnumerable<System.Int32>", boundNode.Expression.Type.ToTestDisplayString());
            Assert.Equal("Enumerable", ((BoundConversion)boundNode.Expression).Operand.Type.ToTestDisplayString());
        }

        [Fact]
        public void TestSuccessInterfaceNonPatternInaccessibleGeneric()
        {
            var text = @"
class C
{
    void Goo(Enumerable e)
    {
        foreach (object x in e) { }
    }
}

class Enumerable : System.Collections.Generic.IEnumerable<Enumerable.Hidden>
{
    // Explicit implementations won't match pattern.
    System.Collections.IEnumerator System.Collections.IEnumerable.GetEnumerator() { return null; }
    System.Collections.Generic.IEnumerator<Hidden> System.Collections.Generic.IEnumerable<Hidden>.GetEnumerator() { return null; }

    private class Hidden { }
}
";
            var boundNode = GetBoundForEachStatement(text);

            ForEachEnumeratorInfo info = boundNode.EnumeratorInfoOpt;
            Assert.NotNull(info);
            Assert.Equal("System.Collections.IEnumerable", info.CollectionType.ToTestDisplayString()); //NB: fall back on non-generic, since generic is inaccessible
            Assert.Equal(SpecialType.System_Object, info.ElementType.SpecialType);
            Assert.Equal("System.Collections.IEnumerator System.Collections.IEnumerable.GetEnumerator()", info.GetEnumeratorMethod.ToTestDisplayString());
            Assert.Equal("System.Object System.Collections.IEnumerator.Current.get", info.CurrentPropertyGetter.ToTestDisplayString());
            Assert.Equal("System.Boolean System.Collections.IEnumerator.MoveNext()", info.MoveNextMethod.ToTestDisplayString());
            Assert.True(info.NeedsDisposeMethod);
            Assert.Equal(ConversionKind.ImplicitReference, info.CollectionConversion.Kind);
            Assert.Equal(ConversionKind.Identity, info.CurrentConversion.Kind);
            Assert.Equal(ConversionKind.ImplicitReference, info.EnumeratorConversion.Kind);

            Assert.Equal(ConversionKind.Identity, boundNode.ElementConversion.Kind);
            Assert.Equal("System.Object x", boundNode.IterationVariables.Single().ToTestDisplayString());
            Assert.Equal(SpecialType.System_Collections_IEnumerable, boundNode.Expression.Type.SpecialType);
            Assert.Equal("Enumerable", ((BoundConversion)boundNode.Expression).Operand.Type.ToTestDisplayString());
        }

        [Fact]
        public void TestSuccessInterfaceNonPatternNonGeneric()
        {
            var text = @"
class C
{
    void Goo(Enumerable e)
    {
        foreach (long x in e) { }
    }
}

class Enumerable : System.Collections.IEnumerable
{
    // Explicit implementation won't match pattern.
    System.Collections.IEnumerator System.Collections.IEnumerable.GetEnumerator() { return null; }
}
";
            var boundNode = GetBoundForEachStatement(text);

            ForEachEnumeratorInfo info = boundNode.EnumeratorInfoOpt;
            Assert.NotNull(info);
            Assert.Equal("System.Collections.IEnumerable", info.CollectionType.ToTestDisplayString()); //NB: differs from expression type
            Assert.Equal(SpecialType.System_Object, info.ElementType.SpecialType);
            Assert.Equal("System.Collections.IEnumerator System.Collections.IEnumerable.GetEnumerator()", info.GetEnumeratorMethod.ToTestDisplayString());
            Assert.Equal("System.Object System.Collections.IEnumerator.Current.get", info.CurrentPropertyGetter.ToTestDisplayString());
            Assert.Equal("System.Boolean System.Collections.IEnumerator.MoveNext()", info.MoveNextMethod.ToTestDisplayString());
            Assert.True(info.NeedsDisposeMethod);
            Assert.Equal(ConversionKind.ImplicitReference, info.CollectionConversion.Kind);
            Assert.Equal(ConversionKind.Identity, info.CurrentConversion.Kind);
            Assert.Equal(ConversionKind.ImplicitReference, info.EnumeratorConversion.Kind);

            Assert.Equal(ConversionKind.Unboxing, boundNode.ElementConversion.Kind);
            Assert.Equal("System.Int64 x", boundNode.IterationVariables.Single().ToTestDisplayString());
            Assert.Equal(SpecialType.System_Collections_IEnumerable, boundNode.Expression.Type.SpecialType);
            Assert.Equal("Enumerable", ((BoundConversion)boundNode.Expression).Operand.Type.ToTestDisplayString());
        }

        [Fact]
        public void TestSuccessImplicitlyTypedArray()
        {
            var text = @"
class C
{
    void Goo(int[] a)
    {
        foreach (var x in a) { }
    }
}
";
            var boundNode = GetBoundForEachStatement(text);

            ForEachEnumeratorInfo info = boundNode.EnumeratorInfoOpt;
            Assert.NotNull(info);
            Assert.Equal("System.Collections.IEnumerable", info.CollectionType.ToTestDisplayString()); //NB: differs from expression type
            Assert.Equal(SpecialType.System_Int32, info.ElementType.SpecialType);
            Assert.Equal("System.Collections.IEnumerator System.Collections.IEnumerable.GetEnumerator()", info.GetEnumeratorMethod.ToTestDisplayString());
            Assert.Equal("System.Object System.Collections.IEnumerator.Current.get", info.CurrentPropertyGetter.ToTestDisplayString());
            Assert.Equal("System.Boolean System.Collections.IEnumerator.MoveNext()", info.MoveNextMethod.ToTestDisplayString());
            Assert.True(info.NeedsDisposeMethod);
            Assert.Equal(ConversionKind.ImplicitReference, info.CollectionConversion.Kind);
            Assert.Equal(ConversionKind.Unboxing, info.CurrentConversion.Kind);
            Assert.Equal(ConversionKind.ImplicitReference, info.EnumeratorConversion.Kind);

            Assert.Equal(ConversionKind.Identity, boundNode.ElementConversion.Kind);
            Assert.Equal(SpecialType.System_Int32, boundNode.IterationVariables.Single().Type.SpecialType);
        }

        [Fact]
        public void TestSuccessImplicitlyTypedString()
        {
            var text = @"
class C
{
    void Goo(string s)
    {
        foreach (var x in s) { }
    }
}
";
            var boundNode = GetBoundForEachStatement(text);

            ForEachEnumeratorInfo info = boundNode.EnumeratorInfoOpt;
            Assert.NotNull(info);
            Assert.Equal(SpecialType.System_String, info.CollectionType.SpecialType);
            Assert.Equal(SpecialType.System_Char, info.ElementType.SpecialType);
            Assert.Equal("System.CharEnumerator System.String.GetEnumerator()", info.GetEnumeratorMethod.ToTestDisplayString());
            Assert.Equal("System.Char System.CharEnumerator.Current.get", info.CurrentPropertyGetter.ToTestDisplayString());
            Assert.Equal("System.Boolean System.CharEnumerator.MoveNext()", info.MoveNextMethod.ToTestDisplayString());
            Assert.True(info.NeedsDisposeMethod);
            Assert.Equal(ConversionKind.Identity, info.CollectionConversion.Kind);
            Assert.Equal(ConversionKind.Identity, info.CurrentConversion.Kind);
            Assert.Equal(ConversionKind.ImplicitReference, info.EnumeratorConversion.Kind);

            Assert.Equal(ConversionKind.Identity, boundNode.ElementConversion.Kind);
            Assert.Equal(SpecialType.System_Char, boundNode.IterationVariables.Single().Type.SpecialType);
        }

        [Fact]
        public void TestSuccessImplicitlyTypedPattern()
        {
            var text = @"
class C
{
    void Goo(Enumerable e)
    {
        foreach (var x in e) { }
    }
}

class Enumerable
{
    public Enumerator GetEnumerator() { return new Enumerator(); }
}

class Enumerator
{
    public int Current { get { return 1; } }
    public bool MoveNext() { return false; }
}
";
            var boundNode = GetBoundForEachStatement(text);
            Assert.NotNull(boundNode.EnumeratorInfoOpt);
            Assert.Equal(ConversionKind.Identity, boundNode.ElementConversion.Kind);
            Assert.Equal(SpecialType.System_Int32, boundNode.IterationVariables.Single().Type.SpecialType);
        }

        [Fact]
        public void TestSuccessImplicitlyTypedInterface()
        {
            var text = @"
class C
{
    void Goo(Enumerable e)
    {
        foreach (var x in e) { }
    }
}

class Enumerable : System.Collections.IEnumerable
{
    // Explicit implementation won't match pattern.
    System.Collections.IEnumerator System.Collections.IEnumerable.GetEnumerator() { return null; }
}
";
            var boundNode = GetBoundForEachStatement(text);
            Assert.NotNull(boundNode.EnumeratorInfoOpt);
            Assert.Equal(ConversionKind.Identity, boundNode.ElementConversion.Kind);
            Assert.Equal(SpecialType.System_Object, boundNode.IterationVariables.Single().Type.SpecialType);
        }

        [Fact]
        public void TestSuccessExplicitlyTypedVar()
        {
            var text = @"
class C
{
    void Goo(var[] a)
    {
        foreach (var x in a) { }
    }

    class var { }
}
";
            var boundNode = GetBoundForEachStatement(text);

            ForEachEnumeratorInfo info = boundNode.EnumeratorInfoOpt;
            Assert.NotNull(info);
            Assert.Equal("System.Collections.IEnumerable", info.CollectionType.ToTestDisplayString()); //NB: differs from expression type
            Assert.Equal("C.var", info.ElementType.ToTestDisplayString());
            Assert.Equal("System.Collections.IEnumerator System.Collections.IEnumerable.GetEnumerator()", info.GetEnumeratorMethod.ToTestDisplayString());
            Assert.Equal("System.Object System.Collections.IEnumerator.Current.get", info.CurrentPropertyGetter.ToTestDisplayString());
            Assert.Equal("System.Boolean System.Collections.IEnumerator.MoveNext()", info.MoveNextMethod.ToTestDisplayString());
            Assert.True(info.NeedsDisposeMethod);
            Assert.Equal(ConversionKind.ImplicitReference, info.CollectionConversion.Kind);
            Assert.Equal(ConversionKind.ExplicitReference, info.CurrentConversion.Kind); //object to C.var
            Assert.Equal(ConversionKind.ImplicitReference, info.EnumeratorConversion.Kind);

            Assert.Equal(ConversionKind.Identity, boundNode.ElementConversion.Kind);
            Assert.Equal("C.var", boundNode.IterationVariables.Single().Type.ToTestDisplayString());
        }

        [Fact]
        public void TestSuccessDynamicEnumerable()
        {
            var text = @"
class C
{
    void Goo(dynamic d)
    {
        foreach (int x in d) { }
    }
}
";
            var boundNode = GetBoundForEachStatement(text);

            ForEachEnumeratorInfo info = boundNode.EnumeratorInfoOpt;
            Assert.NotNull(info);
            Assert.Equal(SpecialType.System_Collections_IEnumerable, info.CollectionType.SpecialType);
            Assert.Equal(SpecialType.System_Object, info.ElementType.SpecialType);
            Assert.Equal("System.Collections.IEnumerator System.Collections.IEnumerable.GetEnumerator()", info.GetEnumeratorMethod.ToTestDisplayString());
            Assert.Equal("System.Object System.Collections.IEnumerator.Current.get", info.CurrentPropertyGetter.ToTestDisplayString());
            Assert.Equal("System.Boolean System.Collections.IEnumerator.MoveNext()", info.MoveNextMethod.ToTestDisplayString());
            Assert.True(info.NeedsDisposeMethod);
            Assert.Equal(ConversionKind.ImplicitDynamic, info.CollectionConversion.Kind);
            Assert.Equal(ConversionKind.Identity, info.CurrentConversion.Kind);
            Assert.Equal(ConversionKind.ImplicitReference, info.EnumeratorConversion.Kind);

            Assert.Equal(ConversionKind.ExplicitDynamic, boundNode.ElementConversion.Kind);
            Assert.Equal("System.Int32 x", boundNode.IterationVariables.Single().ToTestDisplayString());
            Assert.Equal(SpecialType.System_Collections_IEnumerable, boundNode.Expression.Type.SpecialType);
            Assert.Equal(TypeKind.Dynamic, ((BoundConversion)boundNode.Expression).Operand.Type.TypeKind);
        }

        [Fact]
        public void TestSuccessImplicitlyTypedDynamicEnumerable()
        {
            var text = @"
class C
{
    void Goo(dynamic d)
    {
        foreach (var x in d) { }
    }
}
";
            var boundNode = GetBoundForEachStatement(text);

            ForEachEnumeratorInfo info = boundNode.EnumeratorInfoOpt;
            Assert.NotNull(info);
            Assert.Equal(SpecialType.System_Collections_IEnumerable, info.CollectionType.SpecialType);
            Assert.Equal(TypeKind.Dynamic, info.ElementType.TypeKind); //NB: differs from explicit case
            Assert.Equal("System.Collections.IEnumerator System.Collections.IEnumerable.GetEnumerator()", info.GetEnumeratorMethod.ToTestDisplayString());
            Assert.Equal("System.Object System.Collections.IEnumerator.Current.get", info.CurrentPropertyGetter.ToTestDisplayString());
            Assert.Equal("System.Boolean System.Collections.IEnumerator.MoveNext()", info.MoveNextMethod.ToTestDisplayString());
            Assert.True(info.NeedsDisposeMethod);
            Assert.Equal(ConversionKind.ImplicitDynamic, info.CollectionConversion.Kind);
            Assert.Equal(ConversionKind.Identity, info.CurrentConversion.Kind);
            Assert.Equal(ConversionKind.ImplicitReference, info.EnumeratorConversion.Kind);

            Assert.Equal(ConversionKind.Identity, boundNode.ElementConversion.Kind); //NB: differs from explicit case
            Assert.Equal("dynamic x", boundNode.IterationVariables.Single().ToTestDisplayString());
            Assert.Equal(SpecialType.System_Collections_IEnumerable, boundNode.Expression.Type.SpecialType);
            Assert.Equal(SymbolKind.DynamicType, ((BoundConversion)boundNode.Expression).Operand.Type.Kind);
        }

        [Fact]
        public void TestSuccessTypeParameterConstrainedToInterface()
        {
            var text = @"
class C
{
    static void Test<T>() where T : System.Collections.IEnumerator
    {
        foreach (object x in new Enumerable<T>())
        {
            System.Console.WriteLine(x);
        }
    }
}

public class Enumerable<T>
{
    public T GetEnumerator() { return default(T); }
}
";
            var boundNode = GetBoundForEachStatement(text);

            ForEachEnumeratorInfo info = boundNode.EnumeratorInfoOpt;
            Assert.NotNull(info);
            Assert.Equal("Enumerable<T>", info.CollectionType.ToTestDisplayString());
            Assert.Equal(SpecialType.System_Object, info.ElementType.SpecialType);
            Assert.Equal("T Enumerable<T>.GetEnumerator()", info.GetEnumeratorMethod.ToTestDisplayString());
            Assert.Equal("System.Object System.Collections.IEnumerator.Current.get", info.CurrentPropertyGetter.ToTestDisplayString());
            Assert.Equal("System.Boolean System.Collections.IEnumerator.MoveNext()", info.MoveNextMethod.ToTestDisplayString());
            Assert.True(info.NeedsDisposeMethod);
            Assert.Equal(ConversionKind.Identity, info.CollectionConversion.Kind);
            Assert.Equal(ConversionKind.Identity, info.CurrentConversion.Kind);
            Assert.Equal(ConversionKind.Boxing, info.EnumeratorConversion.Kind);

            Assert.Equal(ConversionKind.Identity, boundNode.ElementConversion.Kind);
            Assert.Equal("System.Object x", boundNode.IterationVariables.Single().ToTestDisplayString());
            Assert.Equal("Enumerable<T>", boundNode.Expression.Type.ToTestDisplayString());
            Assert.Equal("Enumerable<T>", ((BoundConversion)boundNode.Expression).Operand.Type.ToTestDisplayString());
        }

        [Fact]
        public void TestSuccessTypeParameterConstrainedToClass()
        {
            var text =
@"using System.Collections;
using System.Collections.Generic;
class A<T> : IEnumerable<T>
{
    IEnumerator<T> IEnumerable<T>.GetEnumerator() { return null; }
    IEnumerator IEnumerable.GetEnumerator() { return null; }
}
class A0 : A<string> { }
class C<T>
{
    static void M<U, V>(A0 a, U u, V v)
        where U : A0
        where V : A<T>
    {
        foreach (var o in a)
        {
            M<string>(o);
        }
        foreach (var o in u)
        {
            M<string>(o);
        }
        foreach (var o in v)
        {
            M<T>(o);
        }
    }
    static void M<U>(U u) { }
}";
            var compilation = CreateCompilation(text);
            compilation.VerifyDiagnostics();
        }

        [Fact]
        public void TestSuccessTypeParameterConstrainedToPattern()
        {
            var text = @"
class C
{
    static void Test<T>() where T : MyEnumerator
    {
        foreach (object x in new Enumerable<T>())
        {
            System.Console.WriteLine(x);
        }
    }
}

public class Enumerable<T>
{
    public T GetEnumerator() { return default(T); }
}

interface MyEnumerator
{
    object Current { get; }
    bool MoveNext();
}
";
            var boundNode = GetBoundForEachStatement(text);

            ForEachEnumeratorInfo info = boundNode.EnumeratorInfoOpt;
            Assert.NotNull(info);
            Assert.Equal("Enumerable<T>", info.CollectionType.ToTestDisplayString());
            Assert.Equal(SpecialType.System_Object, info.ElementType.SpecialType);
            Assert.Equal("T Enumerable<T>.GetEnumerator()", info.GetEnumeratorMethod.ToTestDisplayString());
            Assert.Equal("System.Object MyEnumerator.Current.get", info.CurrentPropertyGetter.ToTestDisplayString());
            Assert.Equal("System.Boolean MyEnumerator.MoveNext()", info.MoveNextMethod.ToTestDisplayString());
            Assert.True(info.NeedsDisposeMethod);
            Assert.Equal(ConversionKind.Identity, info.CollectionConversion.Kind);
            Assert.Equal(ConversionKind.Identity, info.CurrentConversion.Kind);
            Assert.Equal(ConversionKind.Boxing, info.EnumeratorConversion.Kind);

            Assert.Equal(ConversionKind.Identity, boundNode.ElementConversion.Kind);
            Assert.Equal("System.Object x", boundNode.IterationVariables.Single().ToTestDisplayString());
            Assert.Equal("Enumerable<T>", boundNode.Expression.Type.ToTestDisplayString());
            Assert.Equal("Enumerable<T>", ((BoundConversion)boundNode.Expression).Operand.Type.ToTestDisplayString());
        }

        // Copied from TestSuccessPatternStruct - only change is that Goo parameter is now nullable.
        [WorkItem(544908, "http://vstfdevdiv:8080/DevDiv2/DevDiv/_workitems/edit/544908")]
        [Fact]
        public void TestSuccessNullableCollection()
        {
            var text = @"
struct C
{
    void Goo(Enumerable? e)
    {
        foreach (long x in e) { }
    }
}

struct Enumerable
{
    public Enumerator GetEnumerator() { return new Enumerator(); }
}

struct Enumerator
{
    public int Current { get { return 1; } }
    public bool MoveNext() { return false; }
}
";
            var boundNode = GetBoundForEachStatement(text);

            // NOTE: info is exactly as if the collection was not nullable.
            ForEachEnumeratorInfo info = boundNode.EnumeratorInfoOpt;
            Assert.NotNull(info);
            Assert.Equal("Enumerable", info.CollectionType.ToTestDisplayString());
            Assert.Equal(SpecialType.System_Int32, info.ElementType.SpecialType);
            Assert.Equal("Enumerator Enumerable.GetEnumerator()", info.GetEnumeratorMethod.ToTestDisplayString());
            Assert.Equal("System.Int32 Enumerator.Current.get", info.CurrentPropertyGetter.ToTestDisplayString());
            Assert.Equal("System.Boolean Enumerator.MoveNext()", info.MoveNextMethod.ToTestDisplayString());
            Assert.False(info.NeedsDisposeMethod); // Definitely not disposable
            Assert.Equal(ConversionKind.Identity, info.CollectionConversion.Kind);
            Assert.Equal(ConversionKind.Identity, info.CurrentConversion.Kind);
            Assert.Equal(ConversionKind.Identity, info.EnumeratorConversion.Kind);

            Assert.Equal(ConversionKind.ImplicitNumeric, boundNode.ElementConversion.Kind);
            Assert.Equal("System.Int64 x", boundNode.IterationVariables.Single().ToTestDisplayString());
            Assert.Equal("Enumerable", boundNode.Expression.Type.ToTestDisplayString());
            Assert.Equal("Enumerable", ((BoundConversion)boundNode.Expression).Operand.Type.ToTestDisplayString());
        }

        [WorkItem(542193, "http://vstfdevdiv:8080/DevDiv2/DevDiv/_workitems/edit/542193")]
        [Fact]
        public void ForEachStmtWithSyntaxError1()
        {
            var text = @"
public class Test
{
  public static void Main(string [] args)
  {
    foreach(int; i < 5; i++)
                           {
                           }
  }
}
";
            var boundNode = GetBoundForEachStatement(text,
                // (6,13): error CS1525: Invalid expression term 'int'
                //     foreach(int; i < 5; i++)
                Diagnostic(ErrorCode.ERR_InvalidExprTerm, "int").WithArguments("int").WithLocation(6, 13),
                // (6,16): error CS1515: 'in' expected
                //     foreach(int; i < 5; i++)
                Diagnostic(ErrorCode.ERR_InExpected, ";").WithLocation(6, 16),
                // (6,16): error CS0230: Type and identifier are both required in a foreach statement
                //     foreach(int; i < 5; i++)
                Diagnostic(ErrorCode.ERR_BadForeachDecl, ";").WithLocation(6, 16),
                // (6,16): error CS1525: Invalid expression term ';'
                //     foreach(int; i < 5; i++)
                Diagnostic(ErrorCode.ERR_InvalidExprTerm, ";").WithArguments(";").WithLocation(6, 16),
                // (6,16): error CS1026: ) expected
                //     foreach(int; i < 5; i++)
                Diagnostic(ErrorCode.ERR_CloseParenExpected, ";").WithLocation(6, 16),
                // (6,28): error CS1002: ; expected
                //     foreach(int; i < 5; i++)
                Diagnostic(ErrorCode.ERR_SemicolonExpected, ")").WithLocation(6, 28),
                // (6,28): error CS1513: } expected
                //     foreach(int; i < 5; i++)
                Diagnostic(ErrorCode.ERR_RbraceExpected, ")").WithLocation(6, 28),
                // (6,18): error CS0103: The name 'i' does not exist in the current context
                //     foreach(int; i < 5; i++)
                Diagnostic(ErrorCode.ERR_NameNotInContext, "i").WithArguments("i").WithLocation(6, 18),
                // (6,18): error CS0201: Only assignment, call, increment, decrement, and new object expressions can be used as a statement
                //     foreach(int; i < 5; i++)
                Diagnostic(ErrorCode.ERR_IllegalStatement, "i < 5").WithLocation(6, 18),
                // (6,25): error CS0103: The name 'i' does not exist in the current context
                //     foreach(int; i < 5; i++)
                Diagnostic(ErrorCode.ERR_NameNotInContext, "i").WithArguments("i").WithLocation(6, 25));
            Assert.Null(boundNode.EnumeratorInfoOpt);
        }

        [WorkItem(545489, "http://vstfdevdiv:8080/DevDiv2/DevDiv/_workitems/edit/545489")]
        [Fact]
        public void ForEachOnErrorTypesWithoutReferences()
        {
            var text = @"
public class condGenClass<T> { }

public class Test
{
    static void Main()
    {
        Type[] types = {typeof(condGenClass<int>)};
        foreach (Type t in types)
        {
        }
    }
}
";
            var compilation = CreateEmptyCompilation(text);
            Assert.NotEmpty(compilation.GetDiagnostics());
        }

        [WorkItem(545489, "http://vstfdevdiv:8080/DevDiv2/DevDiv/_workitems/edit/545489")]
        [Fact]
        public void ForEachWithoutCorlib_Array()
        {
            var text = @"
public class Test
{
    static void Main()
    {
        Test[] array = new Test[] { new Test() };
        foreach (Test t in array)
        {
        }
    }
}
";
            var compilation = CreateEmptyCompilation(text);
            Assert.NotEmpty(compilation.GetDiagnostics());
        }

        [WorkItem(545489, "http://vstfdevdiv:8080/DevDiv2/DevDiv/_workitems/edit/545489")]
        [Fact]
        public void ForEachWithoutCorlib_String()
        {
            var text = @"
public class Test
{
    static void Main()
    {
        foreach (char ch in ""hello"")
        {
        }
    }
}
";
            var compilation = CreateEmptyCompilation(text);
            Assert.NotEmpty(compilation.GetDiagnostics());
        }

        [WorkItem(545186, "http://vstfdevdiv:8080/DevDiv2/DevDiv/_workitems/edit/545186")]
        [Fact]
        public void TestForEachWithConditionalMethod()
        {
            string source = @"
using System;
using System.Collections;

namespace ForEachTest
{
    public class BaseEnumerator
    {
        public bool MoveNext() { Console.WriteLine(""BaseEnumerator::MoveNext()""); return false; }
        public int Current { get { Console.WriteLine(""BaseEnumerator::Current""); return 1; } }
    }
    public class BaseEnumeratorImpl : IEnumerator
    {
        public bool MoveNext() { Console.WriteLine(""BaseEnumeratorImpl::MoveNext()""); return false; }
        public Object Current { get { Console.WriteLine(""BaseEnumeratorImpl::Current""); return 1; } }
        public void Reset() { Console.WriteLine(""BaseEnumeratorImpl::Reset""); }
    }
    public class BasePattern
    {
        public BaseEnumerator GetEnumerator() { Console.WriteLine(""BasePattern::GetEnumerator()""); return new BaseEnumerator(); }
    }
    namespace ValidBaseTest
    {
        public class Derived5 : BasePattern, IEnumerable
        {
            IEnumerator IEnumerable.GetEnumerator() { Console.WriteLine(""<Interface> Derived5.GetEnumerator()""); return new BaseEnumeratorImpl(); }
            [System.Diagnostics.Conditional(""CONDITIONAL"")]
            new public void GetEnumerator() { Console.WriteLine(""ERROR: <Conditional Method not in scope> Derived5.GetEnumerator()""); }
        }
    }
    public class Logger
    {
        public static void Main()
        {
            foreach (int i in new ValidBaseTest.Derived5()) { }
        }
    }
}
";
            // Without "CONDITIONAL" defined: Succeed
            string expectedOutput = @"<Interface> Derived5.GetEnumerator()
BaseEnumeratorImpl::MoveNext()";
            CompileAndVerify(source, expectedOutput: expectedOutput);

            // With "CONDITIONAL" defined: Fail

            // (a) Preprocessor symbol defined through command line parse options
            var options = new CSharpParseOptions(preprocessorSymbols: ImmutableArray.Create("CONDITIONAL"), documentationMode: DocumentationMode.None);
            CreateCompilation(source, parseOptions: options).VerifyDiagnostics(
                // (35,31): error CS0117: 'void' does not contain a definition for 'Current'
                //             foreach (int i in new ValidBaseTest.Derived5()) { }
                Diagnostic(ErrorCode.ERR_NoSuchMember, "new ValidBaseTest.Derived5()").WithArguments("void", "Current").WithLocation(35, 31),
                // (35,31): error CS0202: foreach requires that the return type 'void' of 'ForEachTest.ValidBaseTest.Derived5.GetEnumerator()' must have a suitable public MoveNext method and public Current property
                //             foreach (int i in new ValidBaseTest.Derived5()) { }
                Diagnostic(ErrorCode.ERR_BadGetEnumerator, "new ValidBaseTest.Derived5()").WithArguments("void", "ForEachTest.ValidBaseTest.Derived5.GetEnumerator()").WithLocation(35, 31));

            // (b) Preprocessor symbol defined in source
            string condDefSource = "#define CONDITIONAL" + source;
            CreateCompilation(condDefSource).VerifyDiagnostics(
                // (35,31): error CS0117: 'void' does not contain a definition for 'Current'
                //             foreach (int i in new ValidBaseTest.Derived5()) { }
                Diagnostic(ErrorCode.ERR_NoSuchMember, "new ValidBaseTest.Derived5()").WithArguments("void", "Current").WithLocation(35, 31),
                // (35,31): error CS0202: foreach requires that the return type 'void' of 'ForEachTest.ValidBaseTest.Derived5.GetEnumerator()' must have a suitable public MoveNext method and public Current property
                //             foreach (int i in new ValidBaseTest.Derived5()) { }
                Diagnostic(ErrorCode.ERR_BadGetEnumerator, "new ValidBaseTest.Derived5()").WithArguments("void", "ForEachTest.ValidBaseTest.Derived5.GetEnumerator()").WithLocation(35, 31));
        }

        [WorkItem(649809, "http://vstfdevdiv:8080/DevDiv2/DevDiv/_workitems/edit/649809")]
        [Fact]
        public void ArrayOfNullableOfError()
        {
            var source = @"
class F
{
    void Test()
    {
        E[] a1 = null;
        E?[] a2 = null;
        S<E>[] a3 = null;
        IEnumerable<E> e1 = null;
        IEnumerable<E?> e2 = null;
        IEnumerable<S<E>> e3 = null;

        foreach (E e in a1) { }
        foreach (E e in a2) { }
        foreach (E e in a2) { }
        foreach (E e in e1) { }
        foreach (E e in e2) { }

        foreach (E? e in a1) { }
        foreach (E? e in a2) { } // used to assert
        foreach (E? e in e1) { }
        foreach (E? e in e2) { }

        foreach (S<E> e in a3) { }
        foreach (S<E> e in e3) { }
    }
}

public struct S<T> { }
";

            Assert.NotEmpty(CreateCompilation(source).GetDiagnostics());
        }

        [WorkItem(667616, "http://vstfdevdiv:8080/DevDiv2/DevDiv/_workitems/edit/667616")]
        [Fact]
        public void PortableLibraryStringForEach()
        {
            var source = @"
class C
{
    void Test(string s)
    {
        foreach (var c in s) { }
    }
}
";

            var comp = CreateEmptyCompilation(source, new[] { MscorlibRefPortable });
            comp.VerifyDiagnostics();

            var tree = comp.SyntaxTrees.Single();
            var model = comp.GetSemanticModel(tree);

            var loopSyntax = tree.GetRoot().DescendantNodes().OfType<ForEachStatementSyntax>().Single();

            var loopInfo = model.GetForEachStatementInfo(loopSyntax);
            Assert.Equal<ISymbol>(comp.GetSpecialTypeMember(SpecialMember.System_Collections_IEnumerable__GetEnumerator), loopInfo.GetEnumeratorMethod);
            Assert.Equal<ISymbol>(comp.GetSpecialTypeMember(SpecialMember.System_Collections_IEnumerator__Current), loopInfo.CurrentProperty);
            Assert.Equal<ISymbol>(comp.GetSpecialTypeMember(SpecialMember.System_Collections_IEnumerator__MoveNext), loopInfo.MoveNextMethod);
            Assert.Equal<ISymbol>(comp.GetSpecialTypeMember(SpecialMember.System_IDisposable__Dispose), loopInfo.DisposeMethod);

            // The spec says that the element type is object.
            // Therefore, we should infer object for "var".
            Assert.Equal(SpecialType.System_Object, loopInfo.CurrentProperty.Type.SpecialType);

            // However, to match dev11, we actually infer "char" for "var".
            var typeInfo = model.GetTypeInfo(loopSyntax.Type);
            Assert.Equal(SpecialType.System_Char, typeInfo.Type.SpecialType);
            Assert.Equal(typeInfo.Type, typeInfo.ConvertedType);

            var conv = model.GetConversion(loopSyntax.Type);
            Assert.Equal(ConversionKind.Identity, conv.Kind);
        }

        [WorkItem(529956, "http://vstfdevdiv:8080/DevDiv2/DevDiv/_workitems/edit/529956")]
        [Fact]
        public void CastArrayToIEnumerable()
        {
            var source = @"
using System.Collections;
 
class C
{
    static void Main(string[] args)
    {
        foreach (C x in args) { }
        foreach (C x in (IEnumerable)args) { }
    }
 
    public static implicit operator C(string s)
    {
        return new C();
    }
}
";

            var comp = CreateCompilation(source);
            comp.VerifyDiagnostics();

            var udc = comp.GlobalNamespace.GetMember<NamedTypeSymbol>("C").GetMember<MethodSymbol>(WellKnownMemberNames.ImplicitConversionName);

            var tree = comp.SyntaxTrees.Single();
            var model = comp.GetSemanticModel(tree);

            var loopSyntaxes = tree.GetRoot().DescendantNodes().OfType<ForEachStatementSyntax>().ToArray();
            Assert.Equal(2, loopSyntaxes.Length);

            var loopInfo0 = model.GetForEachStatementInfo(loopSyntaxes[0]);
            Assert.Equal<ISymbol>(comp.GetSpecialTypeMember(SpecialMember.System_Collections_IEnumerable__GetEnumerator), loopInfo0.GetEnumeratorMethod);
            Assert.Equal<ISymbol>(comp.GetSpecialTypeMember(SpecialMember.System_Collections_IEnumerator__Current), loopInfo0.CurrentProperty);
            Assert.Equal<ISymbol>(comp.GetSpecialTypeMember(SpecialMember.System_Collections_IEnumerator__MoveNext), loopInfo0.MoveNextMethod);
            Assert.Equal<ISymbol>(comp.GetSpecialTypeMember(SpecialMember.System_IDisposable__Dispose), loopInfo0.DisposeMethod);
            Assert.Equal(SpecialType.System_String, loopInfo0.ElementType.SpecialType);
            Assert.Equal(udc, loopInfo0.ElementConversion.Method);
            Assert.Equal(ConversionKind.ExplicitReference, loopInfo0.CurrentConversion.Kind);

            var loopInfo1 = model.GetForEachStatementInfo(loopSyntaxes[1]);
            Assert.Equal(loopInfo0.GetEnumeratorMethod, loopInfo1.GetEnumeratorMethod);
            Assert.Equal(loopInfo0.CurrentProperty, loopInfo1.CurrentProperty);
            Assert.Equal(loopInfo0.MoveNextMethod, loopInfo1.MoveNextMethod);
            Assert.Equal(loopInfo0.DisposeMethod, loopInfo1.DisposeMethod);
            Assert.Equal(SpecialType.System_Object, loopInfo1.ElementType.SpecialType); // No longer string.
            Assert.Null(loopInfo1.ElementConversion.Method); // No longer using UDC.
            Assert.Equal(ConversionKind.Identity, loopInfo1.CurrentConversion.Kind); // Now identity.
        }

        [WorkItem(762179, "http://vstfdevdiv:8080/DevDiv2/DevDiv/_workitems/edit/762179")]
        [Fact]
        public void MissingObjectType()
        {
            var text = @"
class C
{
    void Goo(Enumerable e)
    {
        foreach (Element x in e) { }
    }
}

struct Enumerable
{
    public Enumerator GetEnumerator() { return new Enumerator(); }
}

struct Enumerator
{
    public Element Current { get { return null; } }
    public bool MoveNext() { return false; }
}

class Element
{
}
";
            var comp = CreateEmptyCompilation(text);
            comp.GetDiagnostics();
        }

        [WorkItem(798000, "http://vstfdevdiv:8080/DevDiv2/DevDiv/_workitems/edit/798000")]
        [Fact]
        public void MissingNullableValue()
        {
            var text = @"
namespace System
{
    public class Object { }

    public class ValueType {}
    public struct Void { }
    public struct Nullable<T> { }
    public struct Boolean { }
}

namespace System.Collections.Generic
{
    public interface IEnumerable<T>
    {
        IEnumerator<T> GetEnumerator();
    }

    public interface IEnumerator<T>
    {
        T Current { get; }
        bool MoveNext();
    }
}

class C
{
    void Goo(System.Collections.Generic.IEnumerable<C>? e)
    {
        foreach (var c in e) { }
    }
}
";
            var comp = CreateEmptyCompilation(text);
            comp.VerifyDiagnostics(
                // (30,27): error CS0656: Missing compiler required member 'System.Nullable`1.get_Value'
                //         foreach (var c in e) { }
                Diagnostic(ErrorCode.ERR_MissingPredefinedMember, "e").WithArguments("System.Nullable`1", "get_Value"));
        }

        [WorkItem(798000, "http://vstfdevdiv:8080/DevDiv2/DevDiv/_workitems/edit/798000")]
        [Fact]
        public void MissingIEnumerableTGetEnumerator()
        {
            var text = @"
namespace System
{
    public class Object { }

    public class ValueType {}
    public struct Void { }
    public struct Boolean { }
}

namespace System.Collections.Generic
{
    public interface IEnumerable<T> { }
}

public class Enumerable<T> : System.Collections.Generic.IEnumerable<T> { }

class C
{
    void Goo(System.Collections.Generic.IEnumerable<C> e1, Enumerable<C> e2)
    {
        foreach (var c in e1) { } // Pattern
        foreach (var c in e2) { } // Interface
    }
}
";
            var comp = CreateEmptyCompilation(text);
            comp.VerifyDiagnostics(
                // For pattern:

                // (22,27): error CS1579: foreach statement cannot operate on variables of type 'System.Collections.Generic.IEnumerable<C>' because 'System.Collections.Generic.IEnumerable<C>' does not contain a public definition for 'GetEnumerator'
                //         foreach (var c in e1) { }
                Diagnostic(ErrorCode.ERR_ForEachMissingMember, "e1").WithArguments("System.Collections.Generic.IEnumerable<C>", "GetEnumerator"),

                // For interface:

                // (23,27): error CS0656: Missing compiler required member 'System.Collections.Generic.IEnumerable`1.GetEnumerator'
                //         foreach (var c in e2) { }
                Diagnostic(ErrorCode.ERR_MissingPredefinedMember, "e2").WithArguments("System.Collections.Generic.IEnumerable`1", "GetEnumerator"),
                // (23,27): error CS0656: Missing compiler required member 'System.Collections.IEnumerator.MoveNext'
                //         foreach (var c in e2) { }
                Diagnostic(ErrorCode.ERR_MissingPredefinedMember, "e2").WithArguments("System.Collections.IEnumerator", "MoveNext"));
        }

        [WorkItem(798000, "http://vstfdevdiv:8080/DevDiv2/DevDiv/_workitems/edit/798000")]
        [Fact]
        public void MissingIEnumeratorTMoveNext()
        {
            var text = @"
namespace System
{
    public class Object { }

    public class ValueType {}
    public struct Void { }
    public struct Boolean { }
}

namespace System.Collections.Generic
{
    public interface IEnumerable<T>
    {
        IEnumerator<T> GetEnumerator();
    }

    public interface IEnumerator<T>
    {
        T Current { get; }
    }
}

public class Enumerable<T> : System.Collections.Generic.IEnumerable<T>
{
    System.Collections.Generic.IEnumerator<T> System.Collections.Generic.IEnumerable<T>.GetEnumerator()
    {
        return null;
    }
}

class C
{
    void Goo(System.Collections.Generic.IEnumerable<C> e1, Enumerable<C> e2)
    {
        foreach (var c in e1) { } // Pattern
        foreach (var c in e2) { } // Interface
    }
}
";
            var comp = CreateEmptyCompilation(text);
            comp.VerifyDiagnostics(
                // For pattern:

                // (37,27): error CS0117: 'System.Collections.Generic.IEnumerator<C>' does not contain a definition for 'MoveNext'
                //         foreach (var c in e1) { } // Pattern
                Diagnostic(ErrorCode.ERR_NoSuchMember, "e1").WithArguments("System.Collections.Generic.IEnumerator<C>", "MoveNext"),

                // For interface:

                // (37,27): error CS0202: foreach requires that the return type 'System.Collections.Generic.IEnumerator<C>' of 'System.Collections.Generic.IEnumerable<C>.GetEnumerator()' must have a suitable public MoveNext method and public Current property
                //         foreach (var c in e1) { } // Pattern
                Diagnostic(ErrorCode.ERR_BadGetEnumerator, "e1").WithArguments("System.Collections.Generic.IEnumerator<C>", "System.Collections.Generic.IEnumerable<C>.GetEnumerator()"),
                // (38,27): error CS0656: Missing compiler required member 'System.Collections.IEnumerator.MoveNext'
                //         foreach (var c in e2) { } // Interface
                Diagnostic(ErrorCode.ERR_MissingPredefinedMember, "e2").WithArguments("System.Collections.IEnumerator", "MoveNext"));
        }

        [WorkItem(798000, "http://vstfdevdiv:8080/DevDiv2/DevDiv/_workitems/edit/798000")]
        [Fact]
        public void MissingIEnumeratorTCurrent()
        {
            var text = @"
namespace System
{
    public class Object { }

    public class ValueType {}
    public struct Void { }
    public struct Boolean { }
}

namespace System.Collections
{
    public interface IEnumerator
    {
        bool MoveNext();
    }
}

namespace System.Collections.Generic
{
    public interface IEnumerable<T>
    {
        IEnumerator<T> GetEnumerator();
    }

    public interface IEnumerator<T> : IEnumerator
    {
        //T Current { get; }
    }
}

public class Enumerable<T> : System.Collections.Generic.IEnumerable<T>
{
    System.Collections.Generic.IEnumerator<T> System.Collections.Generic.IEnumerable<T>.GetEnumerator()
    {
        return null;
    }
}

class C
{
    void Goo(System.Collections.Generic.IEnumerable<C> e1, Enumerable<C> e2)
    {
        foreach (var c in e1) { } // Pattern
        foreach (var c in e2) { } // Interface
    }
}
";
            var comp = CreateEmptyCompilation(text);
            comp.VerifyDiagnostics(
                // For pattern:

                // (44,27): error CS0117: 'System.Collections.Generic.IEnumerator<C>' does not contain a definition for 'Current'
                //         foreach (var c in e1) { } // Pattern
                Diagnostic(ErrorCode.ERR_NoSuchMember, "e1").WithArguments("System.Collections.Generic.IEnumerator<C>", "Current"),
                // (44,27): error CS0202: foreach requires that the return type 'System.Collections.Generic.IEnumerator<C>' of 'System.Collections.Generic.IEnumerable<C>.GetEnumerator()' must have a suitable public MoveNext method and public Current property
                //         foreach (var c in e1) { } // Pattern
                Diagnostic(ErrorCode.ERR_BadGetEnumerator, "e1").WithArguments("System.Collections.Generic.IEnumerator<C>", "System.Collections.Generic.IEnumerable<C>.GetEnumerator()"),

                // For interface:

                // (45,27): error CS0656: Missing compiler required member 'System.Collections.Generic.IEnumerator`1.get_Current'
                //         foreach (var c in e2) { } // Interface
                Diagnostic(ErrorCode.ERR_MissingPredefinedMember, "e2").WithArguments("System.Collections.Generic.IEnumerator`1", "get_Current"));
        }

        [WorkItem(798000, "http://vstfdevdiv:8080/DevDiv2/DevDiv/_workitems/edit/798000")]
        [Fact]
        public void MissingIEnumeratorTCurrentGetter()
        {
            var text = @"
namespace System
{
    public class Object { }

    public class ValueType {}
    public struct Void { }
    public struct Boolean { }
}

namespace System.Collections
{
    public interface IEnumerator
    {
        bool MoveNext();
    }
}

namespace System.Collections.Generic
{
    public interface IEnumerable<T>
    {
        IEnumerator<T> GetEnumerator();
    }

    public interface IEnumerator<T> : IEnumerator
    {
        T Current { /* get; */ set; }
    }
}

public class Enumerable<T> : System.Collections.Generic.IEnumerable<T>
{
    System.Collections.Generic.IEnumerator<T> System.Collections.Generic.IEnumerable<T>.GetEnumerator()
    {
        return null;
    }
}

class C
{
    void Goo(System.Collections.Generic.IEnumerable<C> e1, Enumerable<C> e2)
    {
        foreach (var c in e1) { } // Pattern
        foreach (var c in e2) { } // Interface
    }
}
";
            var comp = CreateEmptyCompilation(text);
            comp.VerifyDiagnostics(
                // For pattern:

                // (44,27): error CS0202: foreach requires that the return type 'System.Collections.Generic.IEnumerator<C>' of 'System.Collections.Generic.IEnumerable<C>.GetEnumerator()' must have a suitable public MoveNext method and public Current property
                //         foreach (var c in e1) { } // Pattern
                Diagnostic(ErrorCode.ERR_BadGetEnumerator, "e1").WithArguments("System.Collections.Generic.IEnumerator<C>", "System.Collections.Generic.IEnumerable<C>.GetEnumerator()"),

                // For interface:

                // (45,27): error CS0656: Missing compiler required member 'System.Collections.Generic.IEnumerator`1.get_Current'
                //         foreach (var c in e2) { } // Interface
                Diagnostic(ErrorCode.ERR_MissingPredefinedMember, "e2").WithArguments("System.Collections.Generic.IEnumerator`1", "get_Current"));
        }

        [WorkItem(798000, "http://vstfdevdiv:8080/DevDiv2/DevDiv/_workitems/edit/798000")]
        [Fact]
        public void MissingIEnumerableGetEnumerator()
        {
            var text = @"
namespace System
{
    public class Object { }

    public class ValueType {}
    public struct Void { }
    public struct Boolean { }
}

namespace System.Collections
{
    public interface IEnumerable { }
}

public class Enumerable : System.Collections.IEnumerable { }

class C
{
    void Goo(System.Collections.IEnumerable e1, Enumerable e2)
    {
        foreach (var c in e1) { } // Pattern
        foreach (var c in e2) { } // Interface
    }
}
";
            var comp = CreateEmptyCompilation(text);
            comp.VerifyDiagnostics(
                // For pattern:

                // (22,27): error CS1579: foreach statement cannot operate on variables of type 'System.Collections.IEnumerable' because 'System.Collections.IEnumerable' does not contain a public definition for 'GetEnumerator'
                //         foreach (var c in e1) { }
                Diagnostic(ErrorCode.ERR_ForEachMissingMember, "e1").WithArguments("System.Collections.IEnumerable", "GetEnumerator"),

                // For interface:

                // (23,27): error CS0656: Missing compiler required member 'System.Collections.IEnumerable.GetEnumerator'
                //         foreach (var c in e2) { } // Interface
                Diagnostic(ErrorCode.ERR_MissingPredefinedMember, "e2").WithArguments("System.Collections.IEnumerable", "GetEnumerator"),
                // (23,27): error CS0656: Missing compiler required member 'System.Collections.IEnumerator.get_Current'
                //         foreach (var c in e2) { } // Interface
                Diagnostic(ErrorCode.ERR_MissingPredefinedMember, "e2").WithArguments("System.Collections.IEnumerator", "get_Current"),
                // (23,27): error CS0656: Missing compiler required member 'System.Collections.IEnumerator.MoveNext'
                //         foreach (var c in e2) { } // Interface
                Diagnostic(ErrorCode.ERR_MissingPredefinedMember, "e2").WithArguments("System.Collections.IEnumerator", "MoveNext"));
        }

        [WorkItem(798000, "http://vstfdevdiv:8080/DevDiv2/DevDiv/_workitems/edit/798000")]
        [Fact]
        public void MissingIEnumeratorMoveNext()
        {
            var text = @"
namespace System
{
    public class Object { }

    public class ValueType {}
    public struct Void { }
    public struct Boolean { }
}

namespace System.Collections
{
    public interface IEnumerable
    {
        IEnumerator GetEnumerator();
    }

    public interface IEnumerator
    {
        object Current { get; }
    }
}

public class Enumerable : System.Collections.IEnumerable
{
    System.Collections.IEnumerator System.Collections.IEnumerable.GetEnumerator()
    {
        return null;
    }
}

class C
{
    void Goo(System.Collections.IEnumerable e1, Enumerable e2)
    {
        foreach (var c in e1) { } // Pattern
        foreach (var c in e2) { } // Interface
    }
}
";
            var comp = CreateEmptyCompilation(text);
            comp.VerifyDiagnostics(
                // For pattern:

                // (37,27): error CS0117: 'System.Collections.IEnumerator' does not contain a definition for 'MoveNext'
                //         foreach (var c in e1) { } // Pattern
                Diagnostic(ErrorCode.ERR_NoSuchMember, "e1").WithArguments("System.Collections.IEnumerator", "MoveNext"),

                // For interface:

                // (37,27): error CS0202: foreach requires that the return type 'System.Collections.IEnumerator' of 'System.Collections.IEnumerable.GetEnumerator()' must have a suitable public MoveNext method and public Current property
                //         foreach (var c in e1) { } // Pattern
                Diagnostic(ErrorCode.ERR_BadGetEnumerator, "e1").WithArguments("System.Collections.IEnumerator", "System.Collections.IEnumerable.GetEnumerator()"),
                // (38,27): error CS0656: Missing compiler required member 'System.Collections.IEnumerator.MoveNext'
                //         foreach (var c in e2) { } // Interface
                Diagnostic(ErrorCode.ERR_MissingPredefinedMember, "e2").WithArguments("System.Collections.IEnumerator", "MoveNext"));
        }

        [WorkItem(798000, "http://vstfdevdiv:8080/DevDiv2/DevDiv/_workitems/edit/798000")]
        [Fact]
        public void MissingIEnumeratorCurrent()
        {
            var text = @"
namespace System
{
    public class Object { }

    public class ValueType {}
    public struct Void { }
    public struct Boolean { }
}

namespace System.Collections
{
    public interface IEnumerable
    {
        IEnumerator GetEnumerator();
    }

    public interface IEnumerator
    {
        bool MoveNext();
        //object Current { get; }
    }
}

public class Enumerable : System.Collections.IEnumerable
{
    System.Collections.IEnumerator System.Collections.IEnumerable.GetEnumerator()
    {
        return null;
    }
}

class C
{
    void Goo(System.Collections.IEnumerable e1, Enumerable e2)
    {
        foreach (var c in e1) { } // Pattern
        foreach (var c in e2) { } // Interface
    }
}
";
            var comp = CreateEmptyCompilation(text);
            comp.VerifyDiagnostics(
                // For pattern:

                // (44,27): error CS0117: 'System.Collections.IEnumerator' does not contain a definition for 'Current'
                //         foreach (var c in e1) { } // Pattern
                Diagnostic(ErrorCode.ERR_NoSuchMember, "e1").WithArguments("System.Collections.IEnumerator", "Current"),
                // (44,27): error CS0202: foreach requires that the return type 'System.Collections.IEnumerator' of 'System.Collections.IEnumerable.GetEnumerator()' must have a suitable public MoveNext method and public Current property
                //         foreach (var c in e1) { } // Pattern
                Diagnostic(ErrorCode.ERR_BadGetEnumerator, "e1").WithArguments("System.Collections.IEnumerator", "System.Collections.IEnumerable.GetEnumerator()"),

                // For interface:

                // (45,27): error CS0656: Missing compiler required member 'System.Collections.IEnumerator.get_Current'
                //         foreach (var c in e2) { } // Interface
                Diagnostic(ErrorCode.ERR_MissingPredefinedMember, "e2").WithArguments("System.Collections.IEnumerator", "get_Current"));
        }

        [WorkItem(798000, "http://vstfdevdiv:8080/DevDiv2/DevDiv/_workitems/edit/798000")]
        [Fact]
        public void MissingIEnumeratorCurrentGetter()
        {
            var text = @"
namespace System
{
    public class Object { }

    public class ValueType {}
    public struct Void { }
    public struct Boolean { }
}

namespace System.Collections
{
    public interface IEnumerable
    {
        IEnumerator GetEnumerator();
    }

    public interface IEnumerator
    {
        bool MoveNext();
        object Current { /* get; */ set; }
    }
}

public class Enumerable : System.Collections.IEnumerable
{
    System.Collections.IEnumerator System.Collections.IEnumerable.GetEnumerator()
    {
        return null;
    }
}

class C
{
    void Goo(System.Collections.IEnumerable e1, Enumerable e2)
    {
        foreach (var c in e1) { } // Pattern
        foreach (var c in e2) { } // Interface
    }
}
";
            var comp = CreateEmptyCompilation(text);
            comp.VerifyDiagnostics(
                // For pattern:

                // (44,27): error CS0202: foreach requires that the return type 'System.Collections.IEnumerator' of 'System.Collections.IEnumerable.GetEnumerator()' must have a suitable public MoveNext method and public Current property
                //         foreach (var c in e1) { } // Pattern
                Diagnostic(ErrorCode.ERR_BadGetEnumerator, "e1").WithArguments("System.Collections.IEnumerator", "System.Collections.IEnumerable.GetEnumerator()"),

                // For interface:

                // (45,27): error CS0656: Missing compiler required member 'System.Collections.IEnumerator.get_Current'
                //         foreach (var c in e2) { } // Interface
                Diagnostic(ErrorCode.ERR_MissingPredefinedMember, "e2").WithArguments("System.Collections.IEnumerator", "get_Current"));
        }

        [WorkItem(530381, "http://vstfdevdiv:8080/DevDiv2/DevDiv/_workitems/edit/530381")]
        [Fact]
        public void BadCollectionCascadingErrors()
        {
            var source = @"
class Program
{
    static void Main()
    {
        foreach(var x in Goo) { }
    }
}
";
            CreateCompilation(source).VerifyDiagnostics(
                // (6,26): error CS0103: The name 'Goo' does not exist in the current context
                //         foreach(var x in Goo) { }
                Diagnostic(ErrorCode.ERR_NameNotInContext, "Goo").WithArguments("Goo").WithLocation(6, 26));
        }

        [WorkItem(847507, "http://vstfdevdiv:8080/DevDiv2/DevDiv/_workitems/edit/847507")]
        [Fact]
        public void InferIterationVariableTypeWithErrors()
        {
            var source = @"
class Program
{
    static void Main()
    {
        foreach(var x in new string[1]) { }
    }
}

namespace System
{
    public class Object { }
    public class String : Object { }
}
";
            var comp = CreateEmptyCompilation(source); // Lots of errors, since corlib is missing.
            var tree = comp.SyntaxTrees.Single();
            var model = comp.GetSemanticModel(tree);

            var foreachSyntax = tree.GetRoot().DescendantNodes().OfType<ForEachStatementSyntax>().Single();
            var localSymbol = model.GetDeclaredSymbol(foreachSyntax);

            // Code Path 1: SourceLocalSymbol.Type.
            var localSymbolType = localSymbol.Type;
            Assert.Equal(SpecialType.System_String, localSymbolType.SpecialType);
            Assert.NotEqual(TypeKind.Error, localSymbolType.TypeKind);

            // Code Path 2: SemanticModel.
            var varSyntax = foreachSyntax.Type;
            var info = model.GetSymbolInfo(varSyntax); // Used to assert.
            Assert.Equal(localSymbolType, info.Symbol);
        }

        [WorkItem(667275, "http://vstfdevdiv:8080/DevDiv2/DevDiv/_workitems/edit/667275")]
        [Fact]
        public void Repro667275()
        {
            // This is not the simplest repro, but it is the one from the bug.
            var source = @"
using System.Collections.Generic;

class myClass<T>
{
    public static implicit operator T(myClass<T> m) { return default(T); }
}

class Test
{
    static void Main()
    {
        var myObj = new myClass<List<string>>();
        foreach (var x in myObj) { }
    }
}
";
            CreateCompilation(source).VerifyDiagnostics(
                // (14,27): error CS1579: foreach statement cannot operate on variables of type 'myClass<System.Collections.Generic.List<string>>' because 'myClass<System.Collections.Generic.List<string>>' does not contain a public definition for 'GetEnumerator'
                //         foreach (var x in myObj) { }
                Diagnostic(ErrorCode.ERR_ForEachMissingMember, "myObj").WithArguments("myClass<System.Collections.Generic.List<string>>", "GetEnumerator").WithLocation(14, 27));
        }

        [WorkItem(667275, "http://vstfdevdiv:8080/DevDiv2/DevDiv/_workitems/edit/667275")]
        [Fact]
        public void Repro667275_Simplified()
        {
            // No generics, no foreach.
            var source = @"
using System.Collections;

class Dummy
{
    public static implicit operator MyEnumerable(Dummy d) 
    { 
        return null; 
    }
}

public class MyEnumerable : IEnumerable
{
    IEnumerator IEnumerable.GetEnumerator()
    {
        throw new System.NotImplementedException();
    }
}


class Test
{
    static void Main()
    {
        Dummy d = new Dummy();
        MyEnumerable m = d; // succeeds
        IEnumerable i = d; // fails
    }
}
";
            CreateCompilation(source).VerifyDiagnostics(
                // (27,25): error CS0266: Cannot implicitly convert type 'Dummy' to 'System.Collections.IEnumerable'. An explicit conversion exists (are you missing a cast?)
                //         IEnumerable i = d; // fails
                Diagnostic(ErrorCode.ERR_NoImplicitConvCast, "d").WithArguments("Dummy", "System.Collections.IEnumerable").WithLocation(27, 25));
        }

        [WorkItem(963197, "http://vstfdevdiv:8080/DevDiv2/DevDiv/_workitems/edit/963197")]
        [Fact]
        public void Repro963197()
        {
            var source =
@"using System;
 
class Program
{
    public static string B = ""B"";
    public static string C = ""C"";
    static void Main(string[] args)
    {
        foreach (var a in new { B, C })
        {
            Console.WriteLine(a);
        }
    }
}";
            CreateCompilation(source).VerifyDiagnostics(
                // (9,27): error CS1579: foreach statement cannot operate on variables of type '<anonymous type: string B, string C>' because '<anonymous type: string B, string C>' does not contain a public definition for 'GetEnumerator'
                //         foreach (var a in new { B, C })
                Diagnostic(ErrorCode.ERR_ForEachMissingMember, "new { B, C }").WithArguments("<anonymous type: string B, string C>", "GetEnumerator").WithLocation(9, 27)
            );
        }

        [WorkItem(11387, "https://github.com/dotnet/roslyn/issues/11387")]
        [Fact]
        public void StringNotIEnumerable()
        {
            var source1 =
@"namespace System
{
    public class Object { }
    public struct Void { }
    public class ValueType { }
    public struct Boolean { }
    public struct Int32 { }
    public struct Char { }

    public class String 
    {
        public int Length => 2;

        [System.Runtime.CompilerServices.IndexerName(""Chars"")]
        public char this[int i] => 'a';
    }
    
    public interface IDisposable
    {
        void Dispose();
    }

    public abstract class Attribute
    {
        protected Attribute() { }
    }
}

namespace System.Runtime.CompilerServices
{
    using System;
 
    public sealed class IndexerNameAttribute: Attribute
    {
        public IndexerNameAttribute(String indexerName)
        {}
    }
}

namespace System.Reflection {
    
    using System;
 
    public sealed class DefaultMemberAttribute : Attribute
    {
        public DefaultMemberAttribute(String memberName) 
        {}
    }
}

namespace System.Collections
{
    public interface IEnumerable
    {
        IEnumerator GetEnumerator();
    }

    public interface IEnumerator
    {
        object Current { get; }
        bool MoveNext();
    }
}";
            var compilation1 = CreateEmptyCompilation(source1, assemblyName: GetUniqueName());
            var reference1 = MetadataReference.CreateFromStream(compilation1.EmitToStream());
            var text =
@"class C
{
    static void M(string s)
    {
        foreach (var c in s)
        {
            // comment
        }
    }
}";

            var comp = CreateEmptyCompilation(text, new[] { reference1 });
            CompileAndVerify(comp, verify: Verification.Fails).
            VerifyIL("C.M", @"
{
  // Code size       28 (0x1c)
  .maxstack  2
  .locals init (string V_0,
                int V_1)
  IL_0000:  ldarg.0
  IL_0001:  stloc.0
  IL_0002:  ldc.i4.0
  IL_0003:  stloc.1
  IL_0004:  br.s       IL_0012
  IL_0006:  ldloc.0
  IL_0007:  ldloc.1
  IL_0008:  callvirt   ""char string.this[int].get""
  IL_000d:  pop
  IL_000e:  ldloc.1
  IL_000f:  ldc.i4.1
  IL_0010:  add
  IL_0011:  stloc.1
  IL_0012:  ldloc.1
  IL_0013:  ldloc.0
  IL_0014:  callvirt   ""int string.Length.get""
  IL_0019:  blt.s      IL_0006
  IL_001b:  ret
}
");

            var boundNode = GetBoundForEachStatement(text);

            ForEachEnumeratorInfo info = boundNode.EnumeratorInfoOpt;
            Assert.NotNull(info);
            Assert.Equal(SpecialType.System_String, info.CollectionType.SpecialType);
            Assert.Equal(SpecialType.System_Char, info.ElementType.SpecialType);
            Assert.Equal("System.CharEnumerator System.String.GetEnumerator()", info.GetEnumeratorMethod.ToTestDisplayString());
            Assert.Equal("System.Char System.CharEnumerator.Current.get", info.CurrentPropertyGetter.ToTestDisplayString());
            Assert.Equal("System.Boolean System.CharEnumerator.MoveNext()", info.MoveNextMethod.ToTestDisplayString());
            Assert.True(info.NeedsDisposeMethod);
            Assert.Equal(ConversionKind.Identity, info.CollectionConversion.Kind);
            Assert.Equal(ConversionKind.Identity, info.CurrentConversion.Kind);
            Assert.Equal(ConversionKind.ImplicitReference, info.EnumeratorConversion.Kind);

            Assert.Equal(ConversionKind.Identity, boundNode.ElementConversion.Kind);
            Assert.Equal(SpecialType.System_Char, boundNode.IterationVariables.Single().Type.SpecialType);
        }



        private static BoundForEachStatement GetBoundForEachStatement(string text, params DiagnosticDescription[] diagnostics)
        {
            var tree = Parse(text);
            var comp = CreateCompilationWithMscorlib40AndSystemCore(new[] { tree });

            comp.VerifyDiagnostics(diagnostics);

            var syntaxNode =
                (CommonForEachStatementSyntax)tree.FindNodeOrTokenByKind(SyntaxKind.ForEachStatement).AsNode() ??
                (CommonForEachStatementSyntax)tree.FindNodeOrTokenByKind(SyntaxKind.ForEachVariableStatement).AsNode();
            var treeModel = (SyntaxTreeSemanticModel)comp.GetSemanticModel(tree);
            var memberModel = treeModel.GetMemberModel(syntaxNode);

            BoundForEachStatement boundNode = (BoundForEachStatement)memberModel.GetUpperBoundNode(syntaxNode);

            // Make sure that the bound node info is exposed correctly in the API
            ForEachEnumeratorInfo enumeratorInfo = boundNode.EnumeratorInfoOpt;
            ForEachStatementInfo statementInfo = treeModel.GetForEachStatementInfo(syntaxNode);

            if (enumeratorInfo == null)
            {
                Assert.Equal(default(ForEachStatementInfo), statementInfo);
            }
            else
            {
                Assert.Equal(enumeratorInfo.GetEnumeratorMethod, statementInfo.GetEnumeratorMethod);
                Assert.Equal(enumeratorInfo.CurrentPropertyGetter, statementInfo.CurrentProperty.GetMethod);
                Assert.Equal(enumeratorInfo.MoveNextMethod, statementInfo.MoveNextMethod);

                if (enumeratorInfo.NeedsDisposeMethod)
                {
                    Assert.Equal("void System.IDisposable.Dispose()", statementInfo.DisposeMethod.ToTestDisplayString());
                }
                else
                {
                    Assert.Null(statementInfo.DisposeMethod);
                }

                Assert.Equal(enumeratorInfo.ElementType, statementInfo.ElementType);
                Assert.Equal(boundNode.ElementConversion, statementInfo.ElementConversion);
                Assert.Equal(enumeratorInfo.CurrentConversion, statementInfo.CurrentConversion);
            }

            return boundNode;
        }

        [WorkItem(1100741, "http://vstfdevdiv:8080/DevDiv2/DevDiv/_workitems/edit/1100741")]
        [Fact]
        public void Bug1100741()
        {
            var source = @"
namespace ImmutableObjectGraph
{
    using System;
    using System.Collections.Generic;
    using System.IO;
    using System.Linq;
    using System.Text;
    using System.Threading.Tasks;
    using IdentityFieldType = System.UInt32;

    public static class RecursiveTypeExtensions
    {
/// <summary>Gets the recursive parent of the specified value, or <c>null</c> if none could be found.</summary>
internal ParentedRecursiveType<<#= templateType.RecursiveParent.TypeName #>, <#= templateType.RecursiveTypeFromFamily.TypeName #>> GetParentedNode(<#= templateType.RequiredIdentityField.TypeName #> identity) {
    if (this.Identity == identity) {
        return new ParentedRecursiveType<<#= templateType.RecursiveParent.TypeName #>, <#= templateType.RecursiveTypeFromFamily.TypeName #>>(this, null);
    }

    if (this.LookupTable != null) {
        System.Collections.Generic.KeyValuePair<<#= templateType.RecursiveType.TypeName #>, <#= templateType.RequiredIdentityField.TypeName #>> lookupValue;
        if (this.LookupTable.TryGetValue(identity, out lookupValue)) {
            var parentIdentity = lookupValue.Value;
            return new ParentedRecursiveType<<#= templateType.RecursiveParent.TypeName #>, <#= templateType.RecursiveTypeFromFamily.TypeName #>>(this.LookupTable[identity].Key, (<#= templateType.RecursiveParent.TypeName #>)this.Find(parentIdentity));
        }
    } else {
        // No lookup table means we have to aggressively search each child.
        foreach (var child in this.Children) {
            if (child.Identity.Equals(identity)) {
                return new ParentedRecursiveType<<#= templateType.RecursiveParent.TypeName #>, <#= templateType.RecursiveTypeFromFamily.TypeName #>>(child, this);
            }

            var recursiveChild = child as <#= templateType.RecursiveParent.TypeName #>;
            if (recursiveChild != null) {
                var childResult = recursiveChild.GetParentedNode(identity);
                if (childResult.Value != null) {
                    return childResult;
                }
            } 
        }
    }

    return default(ParentedRecursiveType<<#= templateType.RecursiveParent.TypeName #>, <#= templateType.RecursiveTypeFromFamily.TypeName #>>);
}
    }
}
";
            var compilation = CreateCompilation(source);

            var tree = compilation.SyntaxTrees.Single();
            var node = tree.GetRoot().DescendantNodes().Where(n => n.Kind() == SyntaxKind.ForEachStatement).OfType<ForEachStatementSyntax>().Single();
            var model = compilation.GetSemanticModel(tree);

            Assert.Null(model.GetDeclaredSymbol(node));
        }

        [Fact, WorkItem(1733, "https://github.com/dotnet/roslyn/issues/1733")]
        public void MissingBaseType()
        {
            var source1 = @"
namespace System
{
    public class Object { }

    public class ValueType {}
    public struct Void { }
    public struct Boolean { }
    public struct Int32 { }
}
";

            var comp1 = CreateEmptyCompilation(source1, options: TestOptions.DebugDll, assemblyName: "MissingBaseType1");
            comp1.VerifyDiagnostics();

            var source2 = @"
public class Enumerable  
{
    public Enumerator GetEnumerator()
    {
        return default(Enumerator);
    }
}

public struct Enumerator
{
    public int Current
    {
        get
        {
            return 0;
        }
    }

    public bool MoveNext()
    {
        return false;
    }
}";

            var comp2 = CreateEmptyCompilation(source2, new[] { comp1.ToMetadataReference() }, options: TestOptions.DebugDll);
            comp2.VerifyDiagnostics();

            var source3 = @"
namespace System
{
    public class Object { }

    public class ValueType {}
    public struct Void { }
    public struct Boolean { }
    public struct Int32 { }
}
";

            var comp3 = CreateEmptyCompilation(source3, options: TestOptions.DebugDll, assemblyName: "MissingBaseType2");
            comp3.VerifyDiagnostics();

            var source4 = @"
class Program
{
    static void Main()
    {
        foreach (var x in new Enumerable())
        { }
    }
}";

            var comp4 = CreateEmptyCompilation(source4, new[] { comp2.ToMetadataReference(), comp3.ToMetadataReference() });
            comp4.VerifyDiagnostics(
                // (6,9): error CS0012: The type 'ValueType' is defined in an assembly that is not referenced. You must add a reference to assembly 'MissingBaseType1, Version=0.0.0.0, Culture=neutral, PublicKeyToken=null'.
                //         foreach (var x in new Enumerable())
                Diagnostic(ErrorCode.ERR_NoTypeDef, @"foreach (var x in new Enumerable())
        { }").WithArguments("System.ValueType", "MissingBaseType1, Version=0.0.0.0, Culture=neutral, PublicKeyToken=null").WithLocation(6, 9)
                );
        }
    }
}<|MERGE_RESOLUTION|>--- conflicted
+++ resolved
@@ -276,11 +276,7 @@
 }
 ";
 
-<<<<<<< HEAD
-            CreateStandardCompilation(text, parseOptions: TestOptions.Regular7).VerifyDiagnostics(
-=======
-            CreateCompilation(text).VerifyDiagnostics(
->>>>>>> 05a53556
+            CreateCompilation(text, parseOptions: TestOptions.Regular7).VerifyDiagnostics(
                 // (6,27): warning CS0279: 'Enumerable' does not implement the 'collection' pattern. 'Enumerable.GetEnumerator()' is either static or not public.
                 Diagnostic(ErrorCode.WRN_PatternStaticOrInaccessible, "new Enumerable()").WithArguments("Enumerable", "collection", "Enumerable.GetEnumerator()"),
                 // (6,27): error CS1579: foreach statement cannot operate on variables of type 'Enumerable' because 'Enumerable' does not contain a public definition for 'GetEnumerator'
