﻿// Copyright (c) Microsoft.  All Rights Reserved.  Licensed under the Apache License, Version 2.0.  See License.txt in the project root for license information.
using System;
using System.Collections.Generic;
using System.Collections.Immutable;
using System.Diagnostics;
using System.IO;
using System.Linq;
using System.Reflection.Metadata;
using System.Reflection.Metadata.Ecma335;
using Microsoft.CodeAnalysis.CodeGen;
using Microsoft.CodeAnalysis.CSharp.Symbols;
using Microsoft.CodeAnalysis.CSharp.Test.Utilities;
using Microsoft.CodeAnalysis.CSharp.UnitTests;
using Microsoft.CodeAnalysis.Emit;
using Microsoft.CodeAnalysis.Test.Utilities;
using Roslyn.Test.Utilities;
using Xunit;

namespace Microsoft.CodeAnalysis.CSharp.EditAndContinue.UnitTests
{
    /// <summary>
    /// Tip: debug EncVariableSlotAllocator.TryGetPreviousClosure or other TryGet methods to figure out missing markers in your test.
    /// </summary>
    public class EditAndContinueTests : EditAndContinueTestBase
    {
        private static IEnumerable<string> DumpTypeRefs(MetadataReader[] readers)
        {
            var currentGenerationReader = readers.Last();
            foreach (var typeRefHandle in currentGenerationReader.TypeReferences)
            {
                var typeRef = currentGenerationReader.GetTypeReference(typeRefHandle);
                yield return $"[0x{MetadataTokens.GetToken(typeRef.ResolutionScope):x8}] {readers.GetString(typeRef.Namespace)}.{readers.GetString(typeRef.Name)}";
            }
        }

        [Fact]
        public void DeltaHeapsStartWithEmptyItem()
        {
            var source0 =
@"class C
{
    static string F() { return null; }
}";
            var source1 =
@"class C
{
    static string F() { return ""a""; }
}";
            var compilation0 = CreateCompilation(source0, options: TestOptions.DebugDll);
            var compilation1 = compilation0.WithSource(source1);

            var method0 = compilation0.GetMember<MethodSymbol>("C.F");
            var method1 = compilation1.GetMember<MethodSymbol>("C.F");

            var bytes0 = compilation0.EmitToArray();
            using var md0 = ModuleMetadata.CreateFromImage(bytes0);
            var reader0 = md0.MetadataReader;

            var diff1 = compilation1.EmitDifference(
                EmitBaseline.CreateInitialBaseline(md0, EmptyLocalsProvider),
                ImmutableArray.Create(new SemanticEdit(SemanticEditKind.Update, method0, method1)));

            using var md1 = diff1.GetMetadata();
            var reader1 = md1.Reader;

            var s = MetadataTokens.StringHandle(0);
            Assert.Equal(reader1.GetString(s), "");

            var b = MetadataTokens.BlobHandle(0);
            Assert.Equal(0, reader1.GetBlobBytes(b).Length);

            var us = MetadataTokens.UserStringHandle(0);
            Assert.Equal(reader1.GetUserString(us), "");
        }

        [Fact]
        public void Delta_AssemblyDefTable()
        {
            var source0 = @"public class C { public static void F() { System.Console.WriteLine(1); } }";
            var source1 = @"public class C { public static void F() { System.Console.WriteLine(2); } }";

            var compilation0 = CreateCompilationWithMscorlib45(source0, options: ComSafeDebugDll);
            var compilation1 = compilation0.WithSource(source1);

            var f0 = compilation0.GetMember<MethodSymbol>("C.F");
            var f1 = compilation1.GetMember<MethodSymbol>("C.F");

            var v0 = CompileAndVerify(compilation0);
            var md0 = ModuleMetadata.CreateFromImage(v0.EmittedAssemblyData);

            var generation0 = EmitBaseline.CreateInitialBaseline(md0, v0.CreateSymReader().GetEncMethodDebugInfo);
            var diff1 = compilation1.EmitDifference(
                generation0,
                ImmutableArray.Create(new SemanticEdit(SemanticEditKind.Update, f0, f1, preserveLocalVariables: true)));

            // AssemblyDef record is not emitted to delta since changes in assembly identity are not allowed:
            Assert.True(md0.MetadataReader.IsAssembly);
            Assert.False(diff1.GetMetadata().Reader.IsAssembly);
        }

        [Fact]
        public void SemanticErrors_MethodBody()
        {
            var source0 = MarkedSource(@"
class C
{
    static void E() 
    {
        int x = 1;
        System.Console.WriteLine(x);
    }

    static void G() 
    {
        System.Console.WriteLine(1);
    }
}");
            var source1 = MarkedSource(@"
class C
{
    static void E() 
    {
        int x = Unknown(2);
        System.Console.WriteLine(x);
    }

    static void G() 
    {
        System.Console.WriteLine(2);
    }
}");

            var compilation0 = CreateCompilation(source0.Tree, options: ComSafeDebugDll);
            var compilation1 = compilation0.WithSource(source1.Tree);

            var e0 = compilation0.GetMember<MethodSymbol>("C.E");
            var e1 = compilation1.GetMember<MethodSymbol>("C.E");
            var g0 = compilation0.GetMember<MethodSymbol>("C.G");
            var g1 = compilation1.GetMember<MethodSymbol>("C.G");

            var v0 = CompileAndVerify(compilation0);
            var md0 = ModuleMetadata.CreateFromImage(v0.EmittedAssemblyData);
            var generation0 = EmitBaseline.CreateInitialBaseline(md0, v0.CreateSymReader().GetEncMethodDebugInfo);

            // Semantic errors are reported only for the bodies of members being emitted.

            var diffError = compilation1.EmitDifference(
                generation0,
                ImmutableArray.Create(
                    new SemanticEdit(SemanticEditKind.Update, e0, e1, GetSyntaxMapFromMarkers(source0, source1), preserveLocalVariables: true)));

            diffError.EmitResult.Diagnostics.Verify(
                // (6,17): error CS0103: The name 'Unknown' does not exist in the current context
                //         int x = Unknown(2);
                Diagnostic(ErrorCode.ERR_NameNotInContext, "Unknown").WithArguments("Unknown").WithLocation(6, 17));

            var diffGood = compilation1.EmitDifference(
                generation0,
                ImmutableArray.Create(
                    new SemanticEdit(SemanticEditKind.Update, g0, g1, GetSyntaxMapFromMarkers(source0, source1), preserveLocalVariables: true)));

            diffGood.EmitResult.Diagnostics.Verify();

            diffGood.VerifyIL(@"C.G", @"
{
  // Code size        9 (0x9)
  .maxstack  1
  IL_0000:  nop
  IL_0001:  ldc.i4.2
  IL_0002:  call       ""void System.Console.WriteLine(int)""
  IL_0007:  nop
  IL_0008:  ret
}
");
        }

        [Fact]
        public void SemanticErrors_Declaration()
        {
            var source0 = MarkedSource(@"
class C
{
    static void G() 
    {
        System.Console.WriteLine(1);
    }
}
");
            var source1 = MarkedSource(@"
class C
{
    static void G() 
    {
        System.Console.WriteLine(2);
    }
}

class Bad : Bad
{
}
");

            var compilation0 = CreateCompilation(source0.Tree, options: ComSafeDebugDll);
            var compilation1 = compilation0.WithSource(source1.Tree);

            var g0 = compilation0.GetMember<MethodSymbol>("C.G");
            var g1 = compilation1.GetMember<MethodSymbol>("C.G");

            var v0 = CompileAndVerify(compilation0);
            var md0 = ModuleMetadata.CreateFromImage(v0.EmittedAssemblyData);
            var generation0 = EmitBaseline.CreateInitialBaseline(md0, v0.CreateSymReader().GetEncMethodDebugInfo);

            var diff = compilation1.EmitDifference(
                generation0,
                ImmutableArray.Create(
                    new SemanticEdit(SemanticEditKind.Update, g0, g1, GetSyntaxMapFromMarkers(source0, source1), preserveLocalVariables: true)));

            // All declaration errors are reported regardless of what member do we emit.

            diff.EmitResult.Diagnostics.Verify(
                // (10,7): error CS0146: Circular base class dependency involving 'Bad' and 'Bad'
                // class Bad : Bad
                Diagnostic(ErrorCode.ERR_CircularBase, "Bad").WithArguments("Bad", "Bad").WithLocation(10, 7));
        }

        [Fact]
        public void ModifyMethod()
        {
            var source0 =
@"class C
{
    static void Main() { }
    static string F() { return null; }
}";
            var source1 =
@"class C
{
    static void Main() { }
    static string F() { return string.Empty; }
}";
            var compilation0 = CreateCompilation(source0, options: TestOptions.DebugExe);
            var compilation1 = compilation0.WithSource(source1);

            var method0 = compilation0.GetMember<MethodSymbol>("C.F");

            // Verify full metadata contains expected rows.
            var bytes0 = compilation0.EmitToArray();
            using var md0 = ModuleMetadata.CreateFromImage(bytes0);
            var reader0 = md0.MetadataReader;

            CheckNames(reader0, reader0.GetTypeDefNames(), "<Module>", "C");
            CheckNames(reader0, reader0.GetMethodDefNames(), "Main", "F", ".ctor");
            CheckNames(reader0, reader0.GetMemberRefNames(), /*CompilationRelaxationsAttribute.*/".ctor", /*RuntimeCompatibilityAttribute.*/".ctor", /*Object.*/".ctor", /*DebuggableAttribute*/".ctor");

            var generation0 = EmitBaseline.CreateInitialBaseline(
                md0,
                EmptyLocalsProvider);
            var method1 = compilation1.GetMember<MethodSymbol>("C.F");

            var diff1 = compilation1.EmitDifference(
                generation0,
                ImmutableArray.Create(new SemanticEdit(SemanticEditKind.Update, method0, method1)));

            // Verify delta metadata contains expected rows.
            using var md1 = diff1.GetMetadata();
            var reader1 = md1.Reader;
            var readers = new[] { reader0, reader1 };

            EncValidation.VerifyModuleMvid(1, reader0, reader1);

            CheckNames(readers, reader1.GetTypeDefNames());
            CheckNames(readers, reader1.GetMethodDefNames(), "F");
            CheckNames(readers, reader1.GetMemberRefNames(), /*String.*/"Empty");

            CheckEncLog(reader1,
                Row(2, TableIndex.AssemblyRef, EditAndContinueOperation.Default),
                Row(5, TableIndex.MemberRef, EditAndContinueOperation.Default),
                Row(6, TableIndex.TypeRef, EditAndContinueOperation.Default),
                Row(7, TableIndex.TypeRef, EditAndContinueOperation.Default),
                Row(2, TableIndex.StandAloneSig, EditAndContinueOperation.Default),
                Row(2, TableIndex.MethodDef, EditAndContinueOperation.Default)); // C.F

            CheckEncMap(reader1,
                Handle(6, TableIndex.TypeRef),
                Handle(7, TableIndex.TypeRef),
                Handle(2, TableIndex.MethodDef),
                Handle(5, TableIndex.MemberRef),
                Handle(2, TableIndex.StandAloneSig),
                Handle(2, TableIndex.AssemblyRef));
        }

        [CompilerTrait(CompilerFeature.Tuples)]
        [Fact]
        public void ModifyMethod_WithTuples()
        {
            var source0 =
@"class C
{
    static void Main() { }
    static (int, int) F() { return (1, 2); }
}";
            var source1 =
@"class C
{
    static void Main() { }
    static (int, int) F() { return (2, 3); }
}";
            var compilation0 = CreateCompilation(source0, options: TestOptions.DebugExe, targetFramework: TargetFramework.NetStandard20);
            var compilation1 = compilation0.WithSource(source1);

            var bytes0 = compilation0.EmitToArray();
            using var md0 = ModuleMetadata.CreateFromImage(bytes0);
            var reader0 = md0.MetadataReader;

            var method0 = compilation0.GetMember<MethodSymbol>("C.F");
            var generation0 = EmitBaseline.CreateInitialBaseline(
                md0,
                EmptyLocalsProvider);

            var method1 = compilation1.GetMember<MethodSymbol>("C.F");


            var diff1 = compilation1.EmitDifference(
                generation0,
                ImmutableArray.Create(new SemanticEdit(SemanticEditKind.Update, method0, method1)));

            // Verify delta metadata contains expected rows.
            using var md1 = diff1.GetMetadata();

            var reader1 = md1.Reader;
            var readers = new[] { reader0, reader1 };

            EncValidation.VerifyModuleMvid(1, reader0, reader1);

            CheckNames(readers, reader1.GetTypeDefNames());
            CheckNames(readers, reader1.GetMethodDefNames(), "F");
            CheckNames(readers, reader1.GetMemberRefNames(), /*System.ValueTuple.*/".ctor");

            CheckEncLog(reader1,
                Row(2, TableIndex.AssemblyRef, EditAndContinueOperation.Default),
                Row(6, TableIndex.MemberRef, EditAndContinueOperation.Default),
                Row(7, TableIndex.TypeRef, EditAndContinueOperation.Default),
                Row(8, TableIndex.TypeRef, EditAndContinueOperation.Default),
                Row(2, TableIndex.TypeSpec, EditAndContinueOperation.Default),
                Row(2, TableIndex.StandAloneSig, EditAndContinueOperation.Default),
                Row(2, TableIndex.MethodDef, EditAndContinueOperation.Default)); // C.F

            CheckEncMap(reader1,
                Handle(7, TableIndex.TypeRef),
                Handle(8, TableIndex.TypeRef),
                Handle(2, TableIndex.MethodDef),
                Handle(6, TableIndex.MemberRef),
                Handle(2, TableIndex.StandAloneSig),
                Handle(2, TableIndex.TypeSpec),
                Handle(2, TableIndex.AssemblyRef));
        }

        [WorkItem(962219, "http://vstfdevdiv:8080/DevDiv2/DevDiv/_workitems/edit/962219")]
        [Fact]
        public void PartialMethod()
        {
            var source =
@"partial class C
{
    static partial void M1();
    static partial void M2();
    static partial void M3();
    static partial void M1() { }
    static partial void M2() { }
}";
            var compilation0 = CreateCompilation(source, options: TestOptions.DebugDll);
            var compilation1 = compilation0.WithSource(source);

            var bytes0 = compilation0.EmitToArray();
            using var md0 = ModuleMetadata.CreateFromImage(bytes0);
            var reader0 = md0.MetadataReader;

            CheckNames(reader0, reader0.GetMethodDefNames(), "M1", "M2", ".ctor");

            var method0 = compilation0.GetMember<MethodSymbol>("C.M2").PartialImplementationPart;
            var method1 = compilation1.GetMember<MethodSymbol>("C.M2").PartialImplementationPart;

            var generation0 = EmitBaseline.CreateInitialBaseline(
                md0,
                EmptyLocalsProvider);

            var diff1 = compilation1.EmitDifference(
                generation0,
                ImmutableArray.Create(new SemanticEdit(SemanticEditKind.Update, method0, method1)));

            var methods = diff1.TestData.GetMethodsByName();
            Assert.Equal(methods.Count, 1);
            Assert.True(methods.ContainsKey("C.M2()"));

            using var md1 = diff1.GetMetadata();
            var reader1 = md1.Reader;
            var readers = new[] { reader0, reader1 };

            EncValidation.VerifyModuleMvid(1, reader0, reader1);

            CheckNames(readers, reader1.GetMethodDefNames(), "M2");

            CheckEncLog(reader1,
                Row(2, TableIndex.AssemblyRef, EditAndContinueOperation.Default),
                Row(6, TableIndex.TypeRef, EditAndContinueOperation.Default),
                Row(2, TableIndex.MethodDef, EditAndContinueOperation.Default));

            CheckEncMap(reader1,
                Handle(6, TableIndex.TypeRef),
                Handle(2, TableIndex.MethodDef),
                Handle(2, TableIndex.AssemblyRef));
        }

        /// <summary>
        /// Add a method that requires entries in the ParameterDefs table.
        /// Specifically, normal parameters or return types with attributes.
        /// Add the method in the first edit, then modify the method in the second.
        /// </summary>
        [Fact]
        public void AddThenModifyMethod()
        {
            var source0 =
@"class A : System.Attribute { }
class C
{
    static void Main() { F1(null); }
    static object F1(string s1) { return s1; }
}";
            var source1 =
@"class A : System.Attribute { }
class C
{
    static void Main() { F2(); }
    [return:A]static object F2(string s2 = ""2"") { return s2; }
}";
            var source2 =
@"class A : System.Attribute { }
class C
{
    static void Main() { F2(); }
    [return:A]static object F2(string s2 = ""2"") { return null; }
}";
            var compilation0 = CreateCompilation(source0, options: TestOptions.DebugExe);
            var compilation1 = compilation0.WithSource(source1);
            var compilation2 = compilation0.WithSource(source2);

            // Verify full metadata contains expected rows.
            var bytes0 = compilation0.EmitToArray();
            using var md0 = ModuleMetadata.CreateFromImage(bytes0);
            var reader0 = md0.MetadataReader;

            CheckNames(reader0, reader0.GetTypeDefNames(), "<Module>", "A", "C");
            CheckNames(reader0, reader0.GetMethodDefNames(), ".ctor", "Main", "F1", ".ctor");
            CheckNames(reader0, reader0.GetParameterDefNames(), "s1");

            var generation0 = EmitBaseline.CreateInitialBaseline(md0, EmptyLocalsProvider);

            var method1 = compilation1.GetMember<MethodSymbol>("C.F2");
            var diff1 = compilation1.EmitDifference(
                generation0,
                ImmutableArray.Create(new SemanticEdit(SemanticEditKind.Insert, null, method1)));

            // Verify delta metadata contains expected rows.
            using var md1 = diff1.GetMetadata();
            var reader1 = md1.Reader;
            var readers = new List<MetadataReader> { reader0, reader1 };
            EncValidation.VerifyModuleMvid(1, reader0, reader1);

            CheckNames(readers, reader1.GetTypeDefNames());
            CheckNames(readers, reader1.GetMethodDefNames(), "F2");
            CheckNames(readers, reader1.GetParameterDefNames(), "", "s2");

            CheckEncLog(reader1,
                Row(2, TableIndex.AssemblyRef, EditAndContinueOperation.Default),
                Row(7, TableIndex.TypeRef, EditAndContinueOperation.Default),
                Row(2, TableIndex.StandAloneSig, EditAndContinueOperation.Default),
                Row(3, TableIndex.TypeDef, EditAndContinueOperation.AddMethod),
                Row(5, TableIndex.MethodDef, EditAndContinueOperation.Default),
                Row(5, TableIndex.MethodDef, EditAndContinueOperation.AddParameter),
                Row(2, TableIndex.Param, EditAndContinueOperation.Default),
                Row(5, TableIndex.MethodDef, EditAndContinueOperation.AddParameter),
                Row(3, TableIndex.Param, EditAndContinueOperation.Default),
                Row(1, TableIndex.Constant, EditAndContinueOperation.Default),
                Row(4, TableIndex.CustomAttribute, EditAndContinueOperation.Default));

            CheckEncMap(reader1,
                Handle(7, TableIndex.TypeRef),
                Handle(5, TableIndex.MethodDef),
                Handle(2, TableIndex.Param),
                Handle(3, TableIndex.Param),
                Handle(1, TableIndex.Constant),
                Handle(4, TableIndex.CustomAttribute),
                Handle(2, TableIndex.StandAloneSig),
                Handle(2, TableIndex.AssemblyRef));

            var method2 = compilation2.GetMember<MethodSymbol>("C.F2");
            var diff2 = compilation2.EmitDifference(
                diff1.NextGeneration,
                ImmutableArray.Create(new SemanticEdit(SemanticEditKind.Update, method1, method2)));

            // Verify delta metadata contains expected rows.
            using var md2 = diff2.GetMetadata();
            var reader2 = md2.Reader;
            readers.Add(reader2);

            EncValidation.VerifyModuleMvid(2, reader1, reader2);

            CheckNames(readers, reader2.GetTypeDefNames());
            CheckNames(readers, reader2.GetMethodDefNames(), "F2");
            CheckNames(readers, reader2.GetParameterDefNames());

            CheckEncLog(reader2,
                Row(3, TableIndex.AssemblyRef, EditAndContinueOperation.Default),
                Row(8, TableIndex.TypeRef, EditAndContinueOperation.Default),
                Row(3, TableIndex.StandAloneSig, EditAndContinueOperation.Default),
                Row(5, TableIndex.MethodDef, EditAndContinueOperation.Default)); // C.F2

            CheckEncMap(reader2,
                Handle(8, TableIndex.TypeRef),
                Handle(5, TableIndex.MethodDef),
                Handle(3, TableIndex.StandAloneSig),
                Handle(3, TableIndex.AssemblyRef));
        }

        [Fact]
        public void AddThenModifyMethod_EmbeddedAttributes()
        {
            var source0 =
@"
namespace System.Runtime.CompilerServices { class X { } }
namespace N
{
    class C
    {
        static void Main() { }
    }
}
";
            var source1 =
@"
namespace System.Runtime.CompilerServices { class X { } }
namespace N
{
    struct C
    {
        static void Main() 
        { 
            Id(in G());
        }

        static ref readonly int Id(in int x) => ref x;
        static ref readonly int G() => ref new int[1] { 1 }[0];
    }
}";
            var source2 =
@"
namespace System.Runtime.CompilerServices { class X { } }
namespace N
{
    struct C
    {
        static void Main() { Id(in G()); }

        static ref readonly int Id(in int x) => ref x;
        static ref readonly int G() => ref new int[1] { 2 }[0];
        static void H(string? s) {}
    }
}";
            var source3 =
@"
namespace System.Runtime.CompilerServices { class X { } }
namespace N
{
    struct C
    {
        static void Main() { Id(in G()); }

        static ref readonly int Id(in int x) => ref x;
        static ref readonly int G() => ref new int[1] { 2 }[0];
        static void H(string? s) {}
        readonly ref readonly string?[]? F() => throw null;
    }
}";

            var compilation0 = CreateCompilation(source0, options: ComSafeDebugDll);
            var compilation1 = compilation0.WithSource(source1);
            var compilation2 = compilation1.WithSource(source2);
            var compilation3 = compilation2.WithSource(source3);

            var main0 = compilation0.GetMember<MethodSymbol>("N.C.Main");
            var main1 = compilation1.GetMember<MethodSymbol>("N.C.Main");
            var id1 = compilation1.GetMember<MethodSymbol>("N.C.Id");
            var g1 = compilation1.GetMember<MethodSymbol>("N.C.G");
            var g2 = compilation2.GetMember<MethodSymbol>("N.C.G");
            var h2 = compilation2.GetMember<MethodSymbol>("N.C.H");
            var f3 = compilation3.GetMember<MethodSymbol>("N.C.F");

            // Verify full metadata contains expected rows.
            using var md0 = ModuleMetadata.CreateFromImage(compilation0.EmitToArray());

            var generation0 = EmitBaseline.CreateInitialBaseline(md0, EmptyLocalsProvider);

            var diff1 = compilation1.EmitDifference(
                generation0,
                ImmutableArray.Create(
                    new SemanticEdit(SemanticEditKind.Update, main0, main1),
                    new SemanticEdit(SemanticEditKind.Insert, null, id1),
                    new SemanticEdit(SemanticEditKind.Insert, null, g1)));

            diff1.VerifySynthesizedMembers(
                "<global namespace>: {Microsoft}",
                "Microsoft: {CodeAnalysis}",
                "Microsoft.CodeAnalysis: {EmbeddedAttribute}",
                "System.Runtime.CompilerServices: {IsReadOnlyAttribute}");

            diff1.VerifyIL("N.C.Main", @"
{
  // Code size       13 (0xd)
  .maxstack  1
  IL_0000:  nop
  IL_0001:  call       ""ref readonly int N.C.G()""
  IL_0006:  call       ""ref readonly int N.C.Id(in int)""
  IL_000b:  pop
  IL_000c:  ret
}
");
            diff1.VerifyIL("N.C.Id", @"
{
  // Code size        2 (0x2)
  .maxstack  1
  IL_0000:  ldarg.0
  IL_0001:  ret
}
");
            diff1.VerifyIL("N.C.G", @"
{
  // Code size       17 (0x11)
  .maxstack  4
  IL_0000:  ldc.i4.1
  IL_0001:  newarr     ""int""
  IL_0006:  dup
  IL_0007:  ldc.i4.0
  IL_0008:  ldc.i4.1
  IL_0009:  stelem.i4
  IL_000a:  ldc.i4.0
  IL_000b:  ldelema    ""int""
  IL_0010:  ret
}
");

            // Verify delta metadata contains expected rows.
            using var md1 = diff1.GetMetadata();

            var reader0 = md0.MetadataReader;
            var reader1 = md1.Reader;
            var readers = new List<MetadataReader>() { reader0, reader1 };

            CheckNames(readers, reader1.GetTypeDefFullNames(), "Microsoft.CodeAnalysis.EmbeddedAttribute", "System.Runtime.CompilerServices.IsReadOnlyAttribute");
            CheckNames(readers, reader1.GetMethodDefNames(), "Main", ".ctor", ".ctor", "Id", "G");

            CheckEncLog(reader1,
                Row(2, TableIndex.AssemblyRef, EditAndContinueOperation.Default),
                Row(5, TableIndex.MemberRef, EditAndContinueOperation.Default),
                Row(6, TableIndex.MemberRef, EditAndContinueOperation.Default),
                Row(6, TableIndex.TypeRef, EditAndContinueOperation.Default),
                Row(7, TableIndex.TypeRef, EditAndContinueOperation.Default),
                Row(8, TableIndex.TypeRef, EditAndContinueOperation.Default),
                Row(9, TableIndex.TypeRef, EditAndContinueOperation.Default),
                Row(10, TableIndex.TypeRef, EditAndContinueOperation.Default),
                Row(4, TableIndex.TypeDef, EditAndContinueOperation.Default),
                Row(5, TableIndex.TypeDef, EditAndContinueOperation.Default),
                Row(1, TableIndex.MethodDef, EditAndContinueOperation.Default),
                Row(4, TableIndex.TypeDef, EditAndContinueOperation.AddMethod),
                Row(4, TableIndex.MethodDef, EditAndContinueOperation.Default),
                Row(5, TableIndex.TypeDef, EditAndContinueOperation.AddMethod),
                Row(5, TableIndex.MethodDef, EditAndContinueOperation.Default),
                Row(2, TableIndex.TypeDef, EditAndContinueOperation.AddMethod),
                Row(6, TableIndex.MethodDef, EditAndContinueOperation.Default),
                Row(2, TableIndex.TypeDef, EditAndContinueOperation.AddMethod),
                Row(7, TableIndex.MethodDef, EditAndContinueOperation.Default),
                Row(6, TableIndex.MethodDef, EditAndContinueOperation.AddParameter),
                Row(1, TableIndex.Param, EditAndContinueOperation.Default),
                Row(6, TableIndex.MethodDef, EditAndContinueOperation.AddParameter),
                Row(2, TableIndex.Param, EditAndContinueOperation.Default),
                Row(7, TableIndex.MethodDef, EditAndContinueOperation.AddParameter),
                Row(3, TableIndex.Param, EditAndContinueOperation.Default),
                Row(4, TableIndex.CustomAttribute, EditAndContinueOperation.Default),
                Row(5, TableIndex.CustomAttribute, EditAndContinueOperation.Default),
                Row(6, TableIndex.CustomAttribute, EditAndContinueOperation.Default),
                Row(7, TableIndex.CustomAttribute, EditAndContinueOperation.Default),
                Row(8, TableIndex.CustomAttribute, EditAndContinueOperation.Default),
                Row(9, TableIndex.CustomAttribute, EditAndContinueOperation.Default),
                Row(10, TableIndex.CustomAttribute, EditAndContinueOperation.Default));

            var diff2 = compilation2.EmitDifference(
                diff1.NextGeneration,
                ImmutableArray.Create(
                    new SemanticEdit(SemanticEditKind.Update, g1, g2),
                    new SemanticEdit(SemanticEditKind.Insert, null, h2)));

            // synthesized member for nullable annotations added:
            diff2.VerifySynthesizedMembers(
                "<global namespace>: {Microsoft}",
                "Microsoft: {CodeAnalysis}",
                "Microsoft.CodeAnalysis: {EmbeddedAttribute}",
                "System.Runtime.CompilerServices: {IsReadOnlyAttribute, NullableAttribute, NullableContextAttribute}");

            // Verify delta metadata contains expected rows.
            using var md2 = diff2.GetMetadata();

            var reader2 = md2.Reader;
            readers.Add(reader2);

            // note: NullableAttribute has 2 ctors, NullableContextAttribute has one
            CheckNames(readers, reader2.GetTypeDefFullNames(), "System.Runtime.CompilerServices.NullableAttribute", "System.Runtime.CompilerServices.NullableContextAttribute");
            CheckNames(readers, reader2.GetMethodDefNames(), "G", ".ctor", ".ctor", ".ctor", "H");

            // two new TypeDefs emitted for the attributes:
            CheckEncLog(reader2,
                Row(3, TableIndex.AssemblyRef, EditAndContinueOperation.Default),
                Row(7, TableIndex.MemberRef, EditAndContinueOperation.Default),
                Row(8, TableIndex.MemberRef, EditAndContinueOperation.Default),
                Row(9, TableIndex.MemberRef, EditAndContinueOperation.Default),
                Row(11, TableIndex.TypeRef, EditAndContinueOperation.Default),
                Row(12, TableIndex.TypeRef, EditAndContinueOperation.Default),
                Row(13, TableIndex.TypeRef, EditAndContinueOperation.Default),
                Row(14, TableIndex.TypeRef, EditAndContinueOperation.Default),
                Row(15, TableIndex.TypeRef, EditAndContinueOperation.Default),
                Row(16, TableIndex.TypeRef, EditAndContinueOperation.Default),
                Row(17, TableIndex.TypeRef, EditAndContinueOperation.Default),
                Row(18, TableIndex.TypeRef, EditAndContinueOperation.Default),
                Row(6, TableIndex.TypeDef, EditAndContinueOperation.Default), // NullableAttribute
                Row(7, TableIndex.TypeDef, EditAndContinueOperation.Default), // NullableContextAttribute
                Row(6, TableIndex.TypeDef, EditAndContinueOperation.AddField),
                Row(1, TableIndex.Field, EditAndContinueOperation.Default),
                Row(7, TableIndex.TypeDef, EditAndContinueOperation.AddField),
                Row(2, TableIndex.Field, EditAndContinueOperation.Default),
                Row(7, TableIndex.MethodDef, EditAndContinueOperation.Default),
                Row(6, TableIndex.TypeDef, EditAndContinueOperation.AddMethod),
                Row(8, TableIndex.MethodDef, EditAndContinueOperation.Default),
                Row(6, TableIndex.TypeDef, EditAndContinueOperation.AddMethod),
                Row(9, TableIndex.MethodDef, EditAndContinueOperation.Default),
                Row(7, TableIndex.TypeDef, EditAndContinueOperation.AddMethod),
                Row(10, TableIndex.MethodDef, EditAndContinueOperation.Default),
                Row(2, TableIndex.TypeDef, EditAndContinueOperation.AddMethod),
                Row(11, TableIndex.MethodDef, EditAndContinueOperation.Default),
                Row(11, TableIndex.MethodDef, EditAndContinueOperation.AddParameter),
                Row(4, TableIndex.Param, EditAndContinueOperation.Default),
                Row(11, TableIndex.CustomAttribute, EditAndContinueOperation.Default),
                Row(12, TableIndex.CustomAttribute, EditAndContinueOperation.Default),
                Row(13, TableIndex.CustomAttribute, EditAndContinueOperation.Default),
                Row(14, TableIndex.CustomAttribute, EditAndContinueOperation.Default),
                Row(15, TableIndex.CustomAttribute, EditAndContinueOperation.Default),
                Row(16, TableIndex.CustomAttribute, EditAndContinueOperation.Default),
                Row(17, TableIndex.CustomAttribute, EditAndContinueOperation.Default));

            CheckEncMap(reader2,
                Handle(11, TableIndex.TypeRef),
                Handle(12, TableIndex.TypeRef),
                Handle(13, TableIndex.TypeRef),
                Handle(14, TableIndex.TypeRef),
                Handle(15, TableIndex.TypeRef),
                Handle(16, TableIndex.TypeRef),
                Handle(17, TableIndex.TypeRef),
                Handle(18, TableIndex.TypeRef),
                Handle(6, TableIndex.TypeDef),
                Handle(7, TableIndex.TypeDef),
                Handle(1, TableIndex.Field),
                Handle(2, TableIndex.Field),
                Handle(7, TableIndex.MethodDef),
                Handle(8, TableIndex.MethodDef),
                Handle(9, TableIndex.MethodDef),
                Handle(10, TableIndex.MethodDef),
                Handle(11, TableIndex.MethodDef),
                Handle(4, TableIndex.Param),
                Handle(7, TableIndex.MemberRef),
                Handle(8, TableIndex.MemberRef),
                Handle(9, TableIndex.MemberRef),
                Handle(11, TableIndex.CustomAttribute),
                Handle(12, TableIndex.CustomAttribute),
                Handle(13, TableIndex.CustomAttribute),
                Handle(14, TableIndex.CustomAttribute),
                Handle(15, TableIndex.CustomAttribute),
                Handle(16, TableIndex.CustomAttribute),
                Handle(17, TableIndex.CustomAttribute),
                Handle(3, TableIndex.AssemblyRef));

            var diff3 = compilation3.EmitDifference(
               diff2.NextGeneration,
               ImmutableArray.Create(new SemanticEdit(SemanticEditKind.Insert, null, f3)));

            // no change in synthesized members:
            diff3.VerifySynthesizedMembers(
                "<global namespace>: {Microsoft}",
                "Microsoft: {CodeAnalysis}",
                "Microsoft.CodeAnalysis: {EmbeddedAttribute}",
                "System.Runtime.CompilerServices: {IsReadOnlyAttribute, NullableAttribute, NullableContextAttribute}");

            // Verify delta metadata contains expected rows.
            using var md3 = diff3.GetMetadata();

            var reader3 = md3.Reader;
            readers.Add(reader3);

            // no new type defs:
            CheckNames(readers, reader3.GetTypeDefFullNames());
            CheckNames(readers, reader3.GetMethodDefNames(), "F");

            CheckEncLog(reader3,
                Row(4, TableIndex.AssemblyRef, EditAndContinueOperation.Default),
                Row(19, TableIndex.TypeRef, EditAndContinueOperation.Default),
                Row(20, TableIndex.TypeRef, EditAndContinueOperation.Default),
                Row(2, TableIndex.TypeDef, EditAndContinueOperation.AddMethod),
                Row(12, TableIndex.MethodDef, EditAndContinueOperation.Default),
                Row(12, TableIndex.MethodDef, EditAndContinueOperation.AddParameter),
                Row(5, TableIndex.Param, EditAndContinueOperation.Default),
                Row(18, TableIndex.CustomAttribute, EditAndContinueOperation.Default),
                Row(19, TableIndex.CustomAttribute, EditAndContinueOperation.Default));
        }

        [Fact]
        public void AddField()
        {
            var source0 =
@"class C
{
    string F = ""F"";
}";
            var source1 =
@"class C
{
    string F = ""F"";
    string G = ""G"";
}";
            var compilation0 = CreateCompilation(source0, options: TestOptions.DebugDll);
            var compilation1 = compilation0.WithSource(source1);

            // Verify full metadata contains expected rows.
            var bytes0 = compilation0.EmitToArray();
            using var md0 = ModuleMetadata.CreateFromImage(bytes0);
            var reader0 = md0.MetadataReader;

            CheckNames(reader0, reader0.GetTypeDefNames(), "<Module>", "C");
            CheckNames(reader0, reader0.GetFieldDefNames(), "F");
            CheckNames(reader0, reader0.GetMethodDefNames(), ".ctor");

            var generation0 = EmitBaseline.CreateInitialBaseline(md0, EmptyLocalsProvider);
            var method0 = compilation0.GetMember<MethodSymbol>("C..ctor");
            var method1 = compilation1.GetMember<MethodSymbol>("C..ctor");

            var diff1 = compilation1.EmitDifference(
                generation0,
                ImmutableArray.Create(
                    new SemanticEdit(SemanticEditKind.Insert, null, compilation1.GetMember<FieldSymbol>("C.G")),
                    new SemanticEdit(SemanticEditKind.Update, method0, method1)));

            // Verify delta metadata contains expected rows.
            using var md1 = diff1.GetMetadata();
            var reader1 = md1.Reader;
            var readers = new[] { reader0, reader1 };

            CheckNames(readers, reader1.GetTypeDefNames());
            CheckNames(readers, reader1.GetFieldDefNames(), "G");
            CheckNames(readers, reader1.GetMethodDefNames(), ".ctor");

            CheckEncLog(reader1,
                Row(2, TableIndex.AssemblyRef, EditAndContinueOperation.Default),
                Row(5, TableIndex.MemberRef, EditAndContinueOperation.Default),
                Row(6, TableIndex.TypeRef, EditAndContinueOperation.Default),
                Row(2, TableIndex.TypeDef, EditAndContinueOperation.AddField),
                Row(2, TableIndex.Field, EditAndContinueOperation.Default),
                Row(1, TableIndex.MethodDef, EditAndContinueOperation.Default));

            CheckEncMap(reader1,
                Handle(6, TableIndex.TypeRef),
                Handle(2, TableIndex.Field),
                Handle(1, TableIndex.MethodDef),
                Handle(5, TableIndex.MemberRef),
                Handle(2, TableIndex.AssemblyRef));
        }

        [Fact]
        public void ModifyProperty()
        {
            var source0 =
@"class C
{
    object P { get { return 1; } }
}";
            var source1 =
@"class C
{
    object P { get { return 2; } }
}";
            var compilation0 = CreateCompilation(source0, options: TestOptions.DebugDll);
            var compilation1 = compilation0.WithSource(source1);

            var getP0 = compilation0.GetMember<MethodSymbol>("C.get_P");
            var getP1 = compilation1.GetMember<MethodSymbol>("C.get_P");

            var bytes0 = compilation0.EmitToArray();
            using var md0 = ModuleMetadata.CreateFromImage(bytes0);
            var reader0 = md0.MetadataReader;

            CheckNames(reader0, reader0.GetPropertyDefNames(), "P");
            CheckNames(reader0, reader0.GetMethodDefNames(), "get_P", ".ctor");
            var generation0 = EmitBaseline.CreateInitialBaseline(md0, EmptyLocalsProvider);

            var diff1 = compilation1.EmitDifference(
                generation0,
                ImmutableArray.Create(new SemanticEdit(SemanticEditKind.Update, getP0, getP1)));

            using var md1 = diff1.GetMetadata();
            var reader1 = md1.Reader;
            var readers = new[] { reader0, reader1 };

            CheckNames(readers, reader1.GetPropertyDefNames(), "P");
            CheckNames(readers, reader1.GetMethodDefNames(), "get_P");

            CheckEncLog(reader1,
                Row(2, TableIndex.AssemblyRef, EditAndContinueOperation.Default),
                Row(7, TableIndex.TypeRef, EditAndContinueOperation.Default),
                Row(8, TableIndex.TypeRef, EditAndContinueOperation.Default),
                Row(2, TableIndex.StandAloneSig, EditAndContinueOperation.Default),
                Row(1, TableIndex.MethodDef, EditAndContinueOperation.Default),
                Row(1, TableIndex.Property, EditAndContinueOperation.Default),
                Row(2, TableIndex.MethodSemantics, EditAndContinueOperation.Default));

            CheckEncMap(reader1,
                Handle(7, TableIndex.TypeRef),
                Handle(8, TableIndex.TypeRef),
                Handle(1, TableIndex.MethodDef),
                Handle(2, TableIndex.StandAloneSig),
                Handle(1, TableIndex.Property),
                Handle(2, TableIndex.MethodSemantics),
                Handle(2, TableIndex.AssemblyRef));
        }

        [Fact]
        public void AddProperty()
        {
            var source0 =
@"class A
{
    object P { get; set; }
}
class B
{
}";
            var source1 =
@"class A
{
    object P { get; set; }
}
class B
{
    object R { get { return null; } }
}";
            var source2 =
@"class A
{
    object P { get; set; }
    object Q { get; set; }
}
class B
{
    object R { get { return null; } }
    object S { set { } }
}";
            var compilation0 = CreateCompilation(source0, options: TestOptions.DebugDll);
            var compilation1 = compilation0.WithSource(source1);
            var compilation2 = compilation0.WithSource(source2);

            // Verify full metadata contains expected rows.
            var bytes0 = compilation0.EmitToArray();
            using var md0 = ModuleMetadata.CreateFromImage(bytes0);
            var reader0 = md0.MetadataReader;

            CheckNames(reader0, reader0.GetTypeDefNames(), "<Module>", "A", "B");
            CheckNames(reader0, reader0.GetFieldDefNames(), "<P>k__BackingField");
            CheckNames(reader0, reader0.GetPropertyDefNames(), "P");
            CheckNames(reader0, reader0.GetMethodDefNames(), "get_P", "set_P", ".ctor", ".ctor");

            var generation0 = EmitBaseline.CreateInitialBaseline(md0, EmptyLocalsProvider);

            var diff1 = compilation1.EmitDifference(
                generation0,
                ImmutableArray.Create(new SemanticEdit(SemanticEditKind.Insert, null, compilation1.GetMember<PropertySymbol>("B.R"))));

            // Verify delta metadata contains expected rows.
            using var md1 = diff1.GetMetadata();
            var reader1 = md1.Reader;
            var readers = new List<MetadataReader> { reader0, reader1 };

            CheckNames(readers, reader1.GetTypeDefNames());
            CheckNames(readers, reader1.GetFieldDefNames());
            CheckNames(readers, reader1.GetPropertyDefNames(), "R");
            CheckNames(readers, reader1.GetMethodDefNames(), "get_R");

            CheckEncLog(reader1,
                Row(2, TableIndex.AssemblyRef, EditAndContinueOperation.Default),
                Row(9, TableIndex.TypeRef, EditAndContinueOperation.Default),
                Row(1, TableIndex.StandAloneSig, EditAndContinueOperation.Default),
                Row(2, TableIndex.PropertyMap, EditAndContinueOperation.Default),
                Row(3, TableIndex.TypeDef, EditAndContinueOperation.AddMethod),
                Row(5, TableIndex.MethodDef, EditAndContinueOperation.Default),
                Row(2, TableIndex.PropertyMap, EditAndContinueOperation.AddProperty),
                Row(2, TableIndex.Property, EditAndContinueOperation.Default),
                Row(3, TableIndex.MethodSemantics, EditAndContinueOperation.Default));

            CheckEncMap(reader1,
                Handle(9, TableIndex.TypeRef),
                Handle(5, TableIndex.MethodDef),
                Handle(1, TableIndex.StandAloneSig),
                Handle(2, TableIndex.PropertyMap),
                Handle(2, TableIndex.Property),
                Handle(3, TableIndex.MethodSemantics),
                Handle(2, TableIndex.AssemblyRef));

            var diff2 = compilation2.EmitDifference(
                diff1.NextGeneration,
                ImmutableArray.Create(
                    new SemanticEdit(SemanticEditKind.Insert, null, compilation2.GetMember<PropertySymbol>("A.Q")),
                    new SemanticEdit(SemanticEditKind.Insert, null, compilation2.GetMember<PropertySymbol>("B.S"))));

            // Verify delta metadata contains expected rows.
            using var md2 = diff2.GetMetadata();
            var reader2 = md2.Reader;
            readers.Add(reader2);

            CheckNames(readers, reader2.GetTypeDefNames());
            CheckNames(readers, reader2.GetFieldDefNames(), "<Q>k__BackingField");
            CheckNames(readers, reader2.GetPropertyDefNames(), "Q", "S");
            CheckNames(readers, reader2.GetMethodDefNames(), "get_Q", "set_Q", "set_S");

            CheckEncLog(reader2,
                Row(3, TableIndex.AssemblyRef, EditAndContinueOperation.Default),
                Row(7, TableIndex.MemberRef, EditAndContinueOperation.Default),
                Row(8, TableIndex.MemberRef, EditAndContinueOperation.Default),
                Row(10, TableIndex.TypeRef, EditAndContinueOperation.Default),
                Row(11, TableIndex.TypeRef, EditAndContinueOperation.Default),
                Row(12, TableIndex.TypeRef, EditAndContinueOperation.Default),
                Row(13, TableIndex.TypeRef, EditAndContinueOperation.Default),
                Row(2, TableIndex.TypeDef, EditAndContinueOperation.AddField),
                Row(2, TableIndex.Field, EditAndContinueOperation.Default),
                Row(2, TableIndex.TypeDef, EditAndContinueOperation.AddMethod),
                Row(6, TableIndex.MethodDef, EditAndContinueOperation.Default),
                Row(2, TableIndex.TypeDef, EditAndContinueOperation.AddMethod),
                Row(7, TableIndex.MethodDef, EditAndContinueOperation.Default),
                Row(3, TableIndex.TypeDef, EditAndContinueOperation.AddMethod),
                Row(8, TableIndex.MethodDef, EditAndContinueOperation.Default),
                Row(1, TableIndex.PropertyMap, EditAndContinueOperation.AddProperty),
                Row(3, TableIndex.Property, EditAndContinueOperation.Default),
                Row(2, TableIndex.PropertyMap, EditAndContinueOperation.AddProperty),
                Row(4, TableIndex.Property, EditAndContinueOperation.Default),
                Row(7, TableIndex.MethodDef, EditAndContinueOperation.AddParameter),
                Row(2, TableIndex.Param, EditAndContinueOperation.Default),
                Row(8, TableIndex.MethodDef, EditAndContinueOperation.AddParameter),
                Row(3, TableIndex.Param, EditAndContinueOperation.Default),
                Row(8, TableIndex.CustomAttribute, EditAndContinueOperation.Default),
                Row(9, TableIndex.CustomAttribute, EditAndContinueOperation.Default),
                Row(10, TableIndex.CustomAttribute, EditAndContinueOperation.Default),
                Row(11, TableIndex.CustomAttribute, EditAndContinueOperation.Default),
                Row(4, TableIndex.MethodSemantics, EditAndContinueOperation.Default),
                Row(5, TableIndex.MethodSemantics, EditAndContinueOperation.Default),
                Row(6, TableIndex.MethodSemantics, EditAndContinueOperation.Default));

            CheckEncMap(reader2,
                Handle(10, TableIndex.TypeRef),
                Handle(11, TableIndex.TypeRef),
                Handle(12, TableIndex.TypeRef),
                Handle(13, TableIndex.TypeRef),
                Handle(2, TableIndex.Field),
                Handle(6, TableIndex.MethodDef),
                Handle(7, TableIndex.MethodDef),
                Handle(8, TableIndex.MethodDef),
                Handle(2, TableIndex.Param),
                Handle(3, TableIndex.Param),
                Handle(7, TableIndex.MemberRef),
                Handle(8, TableIndex.MemberRef),
                Handle(8, TableIndex.CustomAttribute),
                Handle(9, TableIndex.CustomAttribute),
                Handle(10, TableIndex.CustomAttribute),
                Handle(11, TableIndex.CustomAttribute),
                Handle(3, TableIndex.Property),
                Handle(4, TableIndex.Property),
                Handle(4, TableIndex.MethodSemantics),
                Handle(5, TableIndex.MethodSemantics),
                Handle(6, TableIndex.MethodSemantics),
                Handle(3, TableIndex.AssemblyRef));
        }

        [Fact]
        public void AddEvent()
        {
            var source0 =
@"delegate void D();
class A
{
    event D E;
}
class B
{
}";
            var source1 =
@"delegate void D();
class A
{
    event D E;
}
class B
{
    event D F;
}";
            var source2 =
@"delegate void D();
class A
{
    event D E;
    event D G;
}
class B
{
    event D F;
    event D H;
}";
            var compilation0 = CreateCompilation(source0, options: TestOptions.DebugDll);
            var compilation1 = compilation0.WithSource(source1);
            var compilation2 = compilation0.WithSource(source2);

            // Verify full metadata contains expected rows.
            var bytes0 = compilation0.EmitToArray();
            using var md0 = ModuleMetadata.CreateFromImage(bytes0);
            var reader0 = md0.MetadataReader;

            CheckNames(reader0, reader0.GetTypeDefNames(), "<Module>", "D", "A", "B");
            CheckNames(reader0, reader0.GetFieldDefNames(), "E");
            CheckNames(reader0, reader0.GetEventDefNames(), "E");
            CheckNames(reader0, reader0.GetMethodDefNames(), ".ctor", "Invoke", "BeginInvoke", "EndInvoke", "add_E", "remove_E", ".ctor", ".ctor");

            var generation0 = EmitBaseline.CreateInitialBaseline(md0, EmptyLocalsProvider);

            var diff1 = compilation1.EmitDifference(
                generation0,
                ImmutableArray.Create(new SemanticEdit(SemanticEditKind.Insert, null, compilation1.GetMember<EventSymbol>("B.F"))));

            // Verify delta metadata contains expected rows.
            using var md1 = diff1.GetMetadata();
            var reader1 = md1.Reader;
            var readers = new List<MetadataReader> { reader0, reader1 };

            CheckNames(readers, reader1.GetTypeDefNames());
            CheckNames(readers, reader1.GetFieldDefNames(), "F");
            CheckNames(readers, reader1.GetMethodDefNames(), "add_F", "remove_F");

            CheckEncLog(reader1,
                Row(2, TableIndex.AssemblyRef, EditAndContinueOperation.Default),
                Row(10, TableIndex.MemberRef, EditAndContinueOperation.Default),
                Row(11, TableIndex.MemberRef, EditAndContinueOperation.Default),
                Row(12, TableIndex.MemberRef, EditAndContinueOperation.Default),
                Row(13, TableIndex.MemberRef, EditAndContinueOperation.Default),
                Row(14, TableIndex.MemberRef, EditAndContinueOperation.Default),
                Row(2, TableIndex.MethodSpec, EditAndContinueOperation.Default),
                Row(14, TableIndex.TypeRef, EditAndContinueOperation.Default),
                Row(15, TableIndex.TypeRef, EditAndContinueOperation.Default),
                Row(16, TableIndex.TypeRef, EditAndContinueOperation.Default),
                Row(17, TableIndex.TypeRef, EditAndContinueOperation.Default),
                Row(18, TableIndex.TypeRef, EditAndContinueOperation.Default),
                Row(19, TableIndex.TypeRef, EditAndContinueOperation.Default),
                Row(2, TableIndex.StandAloneSig, EditAndContinueOperation.Default),
                Row(2, TableIndex.EventMap, EditAndContinueOperation.Default),
                Row(2, TableIndex.EventMap, EditAndContinueOperation.AddEvent),
                Row(2, TableIndex.Event, EditAndContinueOperation.Default),
                Row(4, TableIndex.TypeDef, EditAndContinueOperation.AddField),
                Row(2, TableIndex.Field, EditAndContinueOperation.Default),
                Row(4, TableIndex.TypeDef, EditAndContinueOperation.AddMethod),
                Row(9, TableIndex.MethodDef, EditAndContinueOperation.Default),
                Row(4, TableIndex.TypeDef, EditAndContinueOperation.AddMethod),
                Row(10, TableIndex.MethodDef, EditAndContinueOperation.Default),
                Row(9, TableIndex.MethodDef, EditAndContinueOperation.AddParameter),
                Row(8, TableIndex.Param, EditAndContinueOperation.Default),
                Row(10, TableIndex.MethodDef, EditAndContinueOperation.AddParameter),
                Row(9, TableIndex.Param, EditAndContinueOperation.Default),
                Row(8, TableIndex.CustomAttribute, EditAndContinueOperation.Default),
                Row(9, TableIndex.CustomAttribute, EditAndContinueOperation.Default),
                Row(10, TableIndex.CustomAttribute, EditAndContinueOperation.Default),
                Row(11, TableIndex.CustomAttribute, EditAndContinueOperation.Default),
                Row(3, TableIndex.MethodSemantics, EditAndContinueOperation.Default),
                Row(4, TableIndex.MethodSemantics, EditAndContinueOperation.Default));

            CheckEncMap(reader1,
                Handle(14, TableIndex.TypeRef),
                Handle(15, TableIndex.TypeRef),
                Handle(16, TableIndex.TypeRef),
                Handle(17, TableIndex.TypeRef),
                Handle(18, TableIndex.TypeRef),
                Handle(19, TableIndex.TypeRef),
                Handle(2, TableIndex.Field),
                Handle(9, TableIndex.MethodDef),
                Handle(10, TableIndex.MethodDef),
                Handle(8, TableIndex.Param),
                Handle(9, TableIndex.Param),
                Handle(10, TableIndex.MemberRef),
                Handle(11, TableIndex.MemberRef),
                Handle(12, TableIndex.MemberRef),
                Handle(13, TableIndex.MemberRef),
                Handle(14, TableIndex.MemberRef),
                Handle(8, TableIndex.CustomAttribute),
                Handle(9, TableIndex.CustomAttribute),
                Handle(10, TableIndex.CustomAttribute),
                Handle(11, TableIndex.CustomAttribute),
                Handle(2, TableIndex.StandAloneSig),
                Handle(2, TableIndex.EventMap),
                Handle(2, TableIndex.Event),
                Handle(3, TableIndex.MethodSemantics),
                Handle(4, TableIndex.MethodSemantics),
                Handle(2, TableIndex.AssemblyRef),
                Handle(2, TableIndex.MethodSpec));

            var diff2 = compilation2.EmitDifference(
                diff1.NextGeneration,
                ImmutableArray.Create(
                    new SemanticEdit(SemanticEditKind.Insert, null, compilation2.GetMember<EventSymbol>("A.G")),
                    new SemanticEdit(SemanticEditKind.Insert, null, compilation2.GetMember<EventSymbol>("B.H"))));

            // Verify delta metadata contains expected rows.
            using var md2 = diff2.GetMetadata();
            var reader2 = md2.Reader;

            readers.Add(reader2);
            CheckNames(readers, reader2.GetTypeDefNames());
            CheckNames(readers, reader2.GetFieldDefNames(), "G", "H");
            CheckNames(readers, reader2.GetMethodDefNames(), "add_G", "remove_G", "add_H", "remove_H");

            CheckEncLog(reader2,
                Row(3, TableIndex.AssemblyRef, EditAndContinueOperation.Default),
                Row(15, TableIndex.MemberRef, EditAndContinueOperation.Default),
                Row(16, TableIndex.MemberRef, EditAndContinueOperation.Default),
                Row(17, TableIndex.MemberRef, EditAndContinueOperation.Default),
                Row(18, TableIndex.MemberRef, EditAndContinueOperation.Default),
                Row(19, TableIndex.MemberRef, EditAndContinueOperation.Default),
                Row(3, TableIndex.MethodSpec, EditAndContinueOperation.Default),
                Row(20, TableIndex.TypeRef, EditAndContinueOperation.Default),
                Row(21, TableIndex.TypeRef, EditAndContinueOperation.Default),
                Row(22, TableIndex.TypeRef, EditAndContinueOperation.Default),
                Row(23, TableIndex.TypeRef, EditAndContinueOperation.Default),
                Row(24, TableIndex.TypeRef, EditAndContinueOperation.Default),
                Row(25, TableIndex.TypeRef, EditAndContinueOperation.Default),
                Row(3, TableIndex.StandAloneSig, EditAndContinueOperation.Default),
                Row(1, TableIndex.EventMap, EditAndContinueOperation.AddEvent),
                Row(3, TableIndex.Event, EditAndContinueOperation.Default),
                Row(2, TableIndex.EventMap, EditAndContinueOperation.AddEvent),
                Row(4, TableIndex.Event, EditAndContinueOperation.Default),
                Row(3, TableIndex.TypeDef, EditAndContinueOperation.AddField),
                Row(3, TableIndex.Field, EditAndContinueOperation.Default),
                Row(4, TableIndex.TypeDef, EditAndContinueOperation.AddField),
                Row(4, TableIndex.Field, EditAndContinueOperation.Default),
                Row(3, TableIndex.TypeDef, EditAndContinueOperation.AddMethod),
                Row(11, TableIndex.MethodDef, EditAndContinueOperation.Default),
                Row(3, TableIndex.TypeDef, EditAndContinueOperation.AddMethod),
                Row(12, TableIndex.MethodDef, EditAndContinueOperation.Default),
                Row(4, TableIndex.TypeDef, EditAndContinueOperation.AddMethod),
                Row(13, TableIndex.MethodDef, EditAndContinueOperation.Default),
                Row(4, TableIndex.TypeDef, EditAndContinueOperation.AddMethod),
                Row(14, TableIndex.MethodDef, EditAndContinueOperation.Default),
                Row(11, TableIndex.MethodDef, EditAndContinueOperation.AddParameter),
                Row(10, TableIndex.Param, EditAndContinueOperation.Default),
                Row(12, TableIndex.MethodDef, EditAndContinueOperation.AddParameter),
                Row(11, TableIndex.Param, EditAndContinueOperation.Default),
                Row(13, TableIndex.MethodDef, EditAndContinueOperation.AddParameter),
                Row(12, TableIndex.Param, EditAndContinueOperation.Default),
                Row(14, TableIndex.MethodDef, EditAndContinueOperation.AddParameter),
                Row(13, TableIndex.Param, EditAndContinueOperation.Default),
                Row(12, TableIndex.CustomAttribute, EditAndContinueOperation.Default),
                Row(13, TableIndex.CustomAttribute, EditAndContinueOperation.Default),
                Row(14, TableIndex.CustomAttribute, EditAndContinueOperation.Default),
                Row(15, TableIndex.CustomAttribute, EditAndContinueOperation.Default),
                Row(16, TableIndex.CustomAttribute, EditAndContinueOperation.Default),
                Row(17, TableIndex.CustomAttribute, EditAndContinueOperation.Default),
                Row(18, TableIndex.CustomAttribute, EditAndContinueOperation.Default),
                Row(19, TableIndex.CustomAttribute, EditAndContinueOperation.Default),
                Row(5, TableIndex.MethodSemantics, EditAndContinueOperation.Default),
                Row(6, TableIndex.MethodSemantics, EditAndContinueOperation.Default),
                Row(7, TableIndex.MethodSemantics, EditAndContinueOperation.Default),
                Row(8, TableIndex.MethodSemantics, EditAndContinueOperation.Default));

            CheckEncMap(reader2,
                Handle(20, TableIndex.TypeRef),
                Handle(21, TableIndex.TypeRef),
                Handle(22, TableIndex.TypeRef),
                Handle(23, TableIndex.TypeRef),
                Handle(24, TableIndex.TypeRef),
                Handle(25, TableIndex.TypeRef),
                Handle(3, TableIndex.Field),
                Handle(4, TableIndex.Field),
                Handle(11, TableIndex.MethodDef),
                Handle(12, TableIndex.MethodDef),
                Handle(13, TableIndex.MethodDef),
                Handle(14, TableIndex.MethodDef),
                Handle(10, TableIndex.Param),
                Handle(11, TableIndex.Param),
                Handle(12, TableIndex.Param),
                Handle(13, TableIndex.Param),
                Handle(15, TableIndex.MemberRef),
                Handle(16, TableIndex.MemberRef),
                Handle(17, TableIndex.MemberRef),
                Handle(18, TableIndex.MemberRef),
                Handle(19, TableIndex.MemberRef),
                Handle(12, TableIndex.CustomAttribute),
                Handle(13, TableIndex.CustomAttribute),
                Handle(14, TableIndex.CustomAttribute),
                Handle(15, TableIndex.CustomAttribute),
                Handle(16, TableIndex.CustomAttribute),
                Handle(17, TableIndex.CustomAttribute),
                Handle(18, TableIndex.CustomAttribute),
                Handle(19, TableIndex.CustomAttribute),
                Handle(3, TableIndex.StandAloneSig),
                Handle(3, TableIndex.Event),
                Handle(4, TableIndex.Event),
                Handle(5, TableIndex.MethodSemantics),
                Handle(6, TableIndex.MethodSemantics),
                Handle(7, TableIndex.MethodSemantics),
                Handle(8, TableIndex.MethodSemantics),
                Handle(3, TableIndex.AssemblyRef),
                Handle(3, TableIndex.MethodSpec));
        }

        [WorkItem(1175704, "http://vstfdevdiv:8080/DevDiv2/DevDiv/_workitems/edit/1175704")]
        [Fact]
        public void EventFields()
        {
            var source0 = MarkedSource(@"
using System;

class C
{
    static event EventHandler handler;

    static int F()
    {
        handler(null, null);
        return 1;
    }
}
");
            var source1 = MarkedSource(@"
using System;

class C
{
    static event EventHandler handler;

    static int F()
    {
        handler(null, null);
        return 10;
    }
}
");
            var compilation0 = CreateCompilation(source0.Tree, options: ComSafeDebugDll);
            var compilation1 = compilation0.WithSource(source1.Tree);

            var f0 = compilation0.GetMember<MethodSymbol>("C.F");
            var f1 = compilation1.GetMember<MethodSymbol>("C.F");

            var v0 = CompileAndVerify(compilation0);
            var md0 = ModuleMetadata.CreateFromImage(v0.EmittedAssemblyData);

            var generation0 = EmitBaseline.CreateInitialBaseline(md0, v0.CreateSymReader().GetEncMethodDebugInfo);
            var diff1 = compilation1.EmitDifference(
                generation0,
                ImmutableArray.Create(
                    new SemanticEdit(SemanticEditKind.Update, f0, f1, preserveLocalVariables: true)));

            diff1.VerifyIL("C.F", @"
{
  // Code size       21 (0x15)
  .maxstack  3
  .locals init (int V_0)
  IL_0000:  nop
  IL_0001:  ldsfld     ""System.EventHandler C.handler""
  IL_0006:  ldnull
  IL_0007:  ldnull
  IL_0008:  callvirt   ""void System.EventHandler.Invoke(object, System.EventArgs)""
  IL_000d:  nop
  IL_000e:  ldc.i4.s   10
  IL_0010:  stloc.0
  IL_0011:  br.s       IL_0013
  IL_0013:  ldloc.0
  IL_0014:  ret
}
");
        }

        [Fact]
        public void AddNestedTypeAndMembers()
        {
            var source0 =
@"class A
{
    class B { }
    static object F()
    {
        return new B();
    }
}";
            var source1 =
@"class A
{
    class B { }
    class C
    {
        class D { }
        static object F;
        internal static object G()
        {
            return F;
        }
    }
    static object F()
    {
        return C.G();
    }
}";
            var compilation0 = CreateCompilation(source0, options: TestOptions.DebugDll);
            var compilation1 = compilation0.WithSource(source1);

            var c1 = compilation1.GetMember<NamedTypeSymbol>("A.C");
            var f0 = compilation0.GetMember<MethodSymbol>("A.F");
            var f1 = compilation1.GetMember<MethodSymbol>("A.F");

            // Verify full metadata contains expected rows.
            var bytes0 = compilation0.EmitToArray();
            using var md0 = ModuleMetadata.CreateFromImage(bytes0);
            var reader0 = md0.MetadataReader;

            CheckNames(reader0, reader0.GetTypeDefNames(), "<Module>", "A", "B");
            CheckNames(reader0, reader0.GetMethodDefNames(), "F", ".ctor", ".ctor");
            Assert.Equal(1, reader0.GetTableRowCount(TableIndex.NestedClass));

            var generation0 = EmitBaseline.CreateInitialBaseline(md0, EmptyLocalsProvider);

            var diff1 = compilation1.EmitDifference(
                generation0,
                ImmutableArray.Create(
                    new SemanticEdit(SemanticEditKind.Insert, null, c1),
                    new SemanticEdit(SemanticEditKind.Update, f0, f1)));

            // Verify delta metadata contains expected rows.
            using var md1 = diff1.GetMetadata();
            var reader1 = md1.Reader;
            var readers = new[] { reader0, reader1 };

            CheckNames(readers, reader1.GetTypeDefNames(), "C", "D");
            CheckNames(readers, reader1.GetMethodDefNames(), "F", "G", ".ctor", ".ctor");
            Assert.Equal(2, reader1.GetTableRowCount(TableIndex.NestedClass));

            CheckEncLog(reader1,
                Row(2, TableIndex.AssemblyRef, EditAndContinueOperation.Default),
                Row(5, TableIndex.MemberRef, EditAndContinueOperation.Default),
                Row(6, TableIndex.TypeRef, EditAndContinueOperation.Default),
                Row(2, TableIndex.StandAloneSig, EditAndContinueOperation.Default),
                Row(4, TableIndex.TypeDef, EditAndContinueOperation.Default),
                Row(5, TableIndex.TypeDef, EditAndContinueOperation.Default),
                Row(4, TableIndex.TypeDef, EditAndContinueOperation.AddField),
                Row(1, TableIndex.Field, EditAndContinueOperation.Default),
                Row(1, TableIndex.MethodDef, EditAndContinueOperation.Default),
                Row(4, TableIndex.TypeDef, EditAndContinueOperation.AddMethod),
                Row(4, TableIndex.MethodDef, EditAndContinueOperation.Default),
                Row(4, TableIndex.TypeDef, EditAndContinueOperation.AddMethod),
                Row(5, TableIndex.MethodDef, EditAndContinueOperation.Default),
                Row(5, TableIndex.TypeDef, EditAndContinueOperation.AddMethod),
                Row(6, TableIndex.MethodDef, EditAndContinueOperation.Default),
                Row(2, TableIndex.NestedClass, EditAndContinueOperation.Default),
                Row(3, TableIndex.NestedClass, EditAndContinueOperation.Default));

            CheckEncMap(reader1,
                Handle(6, TableIndex.TypeRef),
                Handle(4, TableIndex.TypeDef),
                Handle(5, TableIndex.TypeDef),
                Handle(1, TableIndex.Field),
                Handle(1, TableIndex.MethodDef),
                Handle(4, TableIndex.MethodDef),
                Handle(5, TableIndex.MethodDef),
                Handle(6, TableIndex.MethodDef),
                Handle(5, TableIndex.MemberRef),
                Handle(2, TableIndex.StandAloneSig),
                Handle(2, TableIndex.AssemblyRef),
                Handle(2, TableIndex.NestedClass),
                Handle(3, TableIndex.NestedClass));
        }

        /// <summary>
        /// Nested types should be emitted in the
        /// same order as full emit.
        /// </summary>
        [Fact]
        public void AddNestedTypesOrder()
        {
            var source0 =
@"class A
{
    class B1
    {
        class C1 { }
    }
    class B2
    {
        class C2 { }
    }
}";
            var source1 =
@"class A
{
    class B1
    {
        class C1 { }
    }
    class B2
    {
        class C2 { }
    }
    class B3
    {
        class C3 { }
    }
    class B4
    {
        class C4 { }
    }
}";
            var compilation0 = CreateCompilation(source0, options: TestOptions.DebugDll);
            var compilation1 = compilation0.WithSource(source1);

            var bytes0 = compilation0.EmitToArray();
            using var md0 = ModuleMetadata.CreateFromImage(bytes0);
            var reader0 = md0.MetadataReader;
            CheckNames(reader0, reader0.GetTypeDefNames(), "<Module>", "A", "B1", "B2", "C1", "C2");
            Assert.Equal(4, reader0.GetTableRowCount(TableIndex.NestedClass));

            var generation0 = EmitBaseline.CreateInitialBaseline(md0, EmptyLocalsProvider);
            var diff1 = compilation1.EmitDifference(
                generation0,
                ImmutableArray.Create(
                    new SemanticEdit(SemanticEditKind.Insert, null, compilation1.GetMember<NamedTypeSymbol>("A.B3")),
                    new SemanticEdit(SemanticEditKind.Insert, null, compilation1.GetMember<NamedTypeSymbol>("A.B4"))));

            using var md1 = diff1.GetMetadata();
            var reader1 = md1.Reader;
            var readers = new[] { reader0, reader1 };
            CheckNames(readers, reader1.GetTypeDefNames(), "B3", "B4", "C3", "C4");
            Assert.Equal(4, reader1.GetTableRowCount(TableIndex.NestedClass));
        }

        [Fact]
        public void AddNestedGenericType()
        {
            var source0 =
@"class A
{
    class B<T>
    {
    }
    static object F()
    {
        return null;
    }
}";
            var source1 =
@"class A
{
    class B<T>
    {
        internal class C<U>
        {
            internal object F<V>() where V : T, new()
            {
                return new C<V>();
            }
        }
    }
    static object F()
    {
        return new B<A>.C<B<object>>().F<A>();
    }
}";
            var compilation0 = CreateCompilation(source0, options: TestOptions.DebugDll);
            var compilation1 = compilation0.WithSource(source1);

            var f0 = compilation0.GetMember<MethodSymbol>("A.F");
            var f1 = compilation1.GetMember<MethodSymbol>("A.F");
            var c1 = compilation1.GetMember<NamedTypeSymbol>("A.B.C");

            // Verify full metadata contains expected rows.
            var bytes0 = compilation0.EmitToArray();
            using var md0 = ModuleMetadata.CreateFromImage(bytes0);
            var reader0 = md0.MetadataReader;
            CheckNames(reader0, reader0.GetTypeDefNames(), "<Module>", "A", "B`1");
            Assert.Equal(1, reader0.GetTableRowCount(TableIndex.NestedClass));

            var generation0 = EmitBaseline.CreateInitialBaseline(md0, EmptyLocalsProvider);

            var diff1 = compilation1.EmitDifference(
                generation0,
                ImmutableArray.Create(
                    new SemanticEdit(SemanticEditKind.Insert, null, c1),
                    new SemanticEdit(SemanticEditKind.Update, f0, f1)));

            // Verify delta metadata contains expected rows.
            using var md1 = diff1.GetMetadata();
            var reader1 = md1.Reader;
            var readers = new[] { reader0, reader1 };

            CheckNames(readers, reader1.GetTypeDefNames(), "C`1");
            Assert.Equal(1, reader1.GetTableRowCount(TableIndex.NestedClass));

            CheckEncLog(reader1,
                Row(2, TableIndex.AssemblyRef, EditAndContinueOperation.Default),
                Row(5, TableIndex.MemberRef, EditAndContinueOperation.Default),
                Row(6, TableIndex.MemberRef, EditAndContinueOperation.Default),
                Row(7, TableIndex.MemberRef, EditAndContinueOperation.Default),
                Row(8, TableIndex.MemberRef, EditAndContinueOperation.Default),
                Row(1, TableIndex.MethodSpec, EditAndContinueOperation.Default),
                Row(6, TableIndex.TypeRef, EditAndContinueOperation.Default),
                Row(1, TableIndex.TypeSpec, EditAndContinueOperation.Default),
                Row(2, TableIndex.TypeSpec, EditAndContinueOperation.Default),
                Row(3, TableIndex.TypeSpec, EditAndContinueOperation.Default),
                Row(2, TableIndex.StandAloneSig, EditAndContinueOperation.Default),
                Row(4, TableIndex.TypeDef, EditAndContinueOperation.Default),
                Row(1, TableIndex.MethodDef, EditAndContinueOperation.Default),
                Row(4, TableIndex.TypeDef, EditAndContinueOperation.AddMethod),
                Row(4, TableIndex.MethodDef, EditAndContinueOperation.Default),
                Row(4, TableIndex.TypeDef, EditAndContinueOperation.AddMethod),
                Row(5, TableIndex.MethodDef, EditAndContinueOperation.Default),
                Row(2, TableIndex.NestedClass, EditAndContinueOperation.Default),
                Row(2, TableIndex.GenericParam, EditAndContinueOperation.Default),
                Row(3, TableIndex.GenericParam, EditAndContinueOperation.Default),
                Row(4, TableIndex.GenericParam, EditAndContinueOperation.Default),
                Row(1, TableIndex.GenericParamConstraint, EditAndContinueOperation.Default));

            CheckEncMap(reader1,
                Handle(6, TableIndex.TypeRef),
                Handle(4, TableIndex.TypeDef),
                Handle(1, TableIndex.MethodDef),
                Handle(4, TableIndex.MethodDef),
                Handle(5, TableIndex.MethodDef),
                Handle(5, TableIndex.MemberRef),
                Handle(6, TableIndex.MemberRef),
                Handle(7, TableIndex.MemberRef),
                Handle(8, TableIndex.MemberRef),
                Handle(2, TableIndex.StandAloneSig),
                Handle(1, TableIndex.TypeSpec),
                Handle(2, TableIndex.TypeSpec),
                Handle(3, TableIndex.TypeSpec),
                Handle(2, TableIndex.AssemblyRef),
                Handle(2, TableIndex.NestedClass),
                Handle(2, TableIndex.GenericParam),
                Handle(3, TableIndex.GenericParam),
                Handle(4, TableIndex.GenericParam),
                Handle(1, TableIndex.MethodSpec),
                Handle(1, TableIndex.GenericParamConstraint));
        }

        [Fact]
        public void AddNamespace()
        {
            var source0 =
@"
class C
{
    static void Main() { }
}";
            var source1 =
@"
namespace N
{
    class D { public static void F() { } } 
}

class C
{
    static void Main() => N.D.F();
}";
            var source2 =
@"
namespace N
{
    class D { public static void F() { } } 

    namespace M
    {
        class E { public static void G() { } } 
    }
}

class C
{
    static void Main() => N.M.E.G();
}";
            var compilation0 = CreateCompilation(source0, options: ComSafeDebugDll);
            var compilation1 = compilation0.WithSource(source1);
            var compilation2 = compilation1.WithSource(source2);

            var main0 = compilation0.GetMember<MethodSymbol>("C.Main");
            var main1 = compilation1.GetMember<MethodSymbol>("C.Main");
            var main2 = compilation2.GetMember<MethodSymbol>("C.Main");
            var d1 = compilation1.GetMember<NamedTypeSymbol>("N.D");
            var e2 = compilation2.GetMember<NamedTypeSymbol>("N.M.E");

            using var md0 = ModuleMetadata.CreateFromImage(compilation0.EmitToArray());

            var generation0 = EmitBaseline.CreateInitialBaseline(md0, EmptyLocalsProvider);

            var diff1 = compilation1.EmitDifference(
                generation0,
                ImmutableArray.Create(
                    new SemanticEdit(SemanticEditKind.Update, main0, main1),
                    new SemanticEdit(SemanticEditKind.Insert, null, d1)));

            diff1.VerifyIL("C.Main", @"
{
  // Code size        7 (0x7)
  .maxstack  0
  IL_0000:  call       ""void N.D.F()""
  IL_0005:  nop
  IL_0006:  ret
}");
            var diff2 = compilation2.EmitDifference(
                diff1.NextGeneration,
                ImmutableArray.Create(
                    new SemanticEdit(SemanticEditKind.Update, main1, main2),
                    new SemanticEdit(SemanticEditKind.Insert, null, e2)));

            diff2.VerifyIL("C.Main", @"
{
  // Code size        7 (0x7)
  .maxstack  0
  IL_0000:  call       ""void N.M.E.G()""
  IL_0005:  nop
  IL_0006:  ret
}");
        }

        [Fact]
        public void ModifyExplicitImplementation()
        {
            var source =
@"interface I
{
    void M();
}
class C : I
{
    void I.M() { }
}";
            var compilation0 = CreateCompilation(source, options: TestOptions.DebugDll);
            var compilation1 = compilation0.WithSource(source);

            var method0 = compilation0.GetMember<NamedTypeSymbol>("C").GetMethod("I.M");
            var method1 = compilation1.GetMember<NamedTypeSymbol>("C").GetMethod("I.M");

            // Verify full metadata contains expected rows.
            var bytes0 = compilation0.EmitToArray();
            using var md0 = ModuleMetadata.CreateFromImage(bytes0);
            var reader0 = md0.MetadataReader;

            CheckNames(reader0, reader0.GetTypeDefNames(), "<Module>", "I", "C");
            CheckNames(reader0, reader0.GetMethodDefNames(), "M", "I.M", ".ctor");

            var generation0 = EmitBaseline.CreateInitialBaseline(md0, EmptyLocalsProvider);
            var diff1 = compilation1.EmitDifference(
                generation0,
                ImmutableArray.Create(new SemanticEdit(SemanticEditKind.Update, method0, method1)));

            // Verify delta metadata contains expected rows.
            using var block1 = diff1.GetMetadata();
            var reader1 = block1.Reader;
            var readers = new[] { reader0, reader1 };
            EncValidation.VerifyModuleMvid(1, reader0, reader1);

            CheckNames(readers, reader1.GetTypeDefNames());
            CheckNames(readers, reader1.GetMethodDefNames(), "I.M");

            CheckEncLog(reader1,
                Row(2, TableIndex.AssemblyRef, EditAndContinueOperation.Default),
                Row(6, TableIndex.TypeRef, EditAndContinueOperation.Default),
                Row(2, TableIndex.MethodDef, EditAndContinueOperation.Default));

            CheckEncMap(reader1,
                Handle(6, TableIndex.TypeRef),
                Handle(2, TableIndex.MethodDef),
                Handle(2, TableIndex.AssemblyRef));
        }

        [Fact]
        public void AddThenModifyExplicitImplementation()
        {
            var source0 =
@"interface I
{
    void M();
}
class A : I
{
    void I.M() { }
}
class B : I
{
    public void M() { }
}";
            var source1 =
@"interface I
{
    void M();
}
class A : I
{
    void I.M() { }
}
class B : I
{
    public void M() { }
    void I.M() { }
}";
            var source2 = source1;
            var compilation0 = CreateCompilation(source0, options: TestOptions.DebugDll);
            var compilation1 = compilation0.WithSource(source1);
            var compilation2 = compilation0.WithSource(source2);

            var method1 = compilation1.GetMember<NamedTypeSymbol>("B").GetMethod("I.M");
            var method2 = compilation2.GetMember<NamedTypeSymbol>("B").GetMethod("I.M");

            var bytes0 = compilation0.EmitToArray();
            using var md0 = ModuleMetadata.CreateFromImage(bytes0);
            var reader0 = md0.MetadataReader;
            var generation0 = EmitBaseline.CreateInitialBaseline(md0, EmptyLocalsProvider);

            var diff1 = compilation1.EmitDifference(
                generation0,
                ImmutableArray.Create(new SemanticEdit(SemanticEditKind.Insert, null, method1)));

            using var block1 = diff1.GetMetadata();
            var reader1 = block1.Reader;
            var readers = new List<MetadataReader> { reader0, reader1 };

            EncValidation.VerifyModuleMvid(1, reader0, reader1);

            CheckNames(readers, reader1.GetMethodDefNames(), "I.M");

            CheckEncLog(reader1,
                Row(2, TableIndex.AssemblyRef, EditAndContinueOperation.Default),
                Row(6, TableIndex.TypeRef, EditAndContinueOperation.Default),
                Row(4, TableIndex.TypeDef, EditAndContinueOperation.AddMethod),
                Row(6, TableIndex.MethodDef, EditAndContinueOperation.Default),
                Row(2, TableIndex.MethodImpl, EditAndContinueOperation.Default));

            CheckEncMap(reader1,
                Handle(6, TableIndex.TypeRef),
                Handle(6, TableIndex.MethodDef),
                Handle(2, TableIndex.MethodImpl),
                Handle(2, TableIndex.AssemblyRef));

            var generation1 = diff1.NextGeneration;
            var diff2 = compilation2.EmitDifference(
                generation1,
                ImmutableArray.Create(new SemanticEdit(SemanticEditKind.Update, method1, method2)));

            using var md2 = diff2.GetMetadata();
            var reader2 = md2.Reader;
            readers.Add(reader2);
            EncValidation.VerifyModuleMvid(2, reader1, reader2);

            CheckNames(readers, reader2.GetMethodDefNames(), "I.M");

            CheckEncLog(reader2,
                Row(3, TableIndex.AssemblyRef, EditAndContinueOperation.Default),
                Row(7, TableIndex.TypeRef, EditAndContinueOperation.Default),
                Row(6, TableIndex.MethodDef, EditAndContinueOperation.Default));

            CheckEncMap(reader2,
                Handle(7, TableIndex.TypeRef),
                Handle(6, TableIndex.MethodDef),
                Handle(3, TableIndex.AssemblyRef));
        }

        [WorkItem(930065, "http://vstfdevdiv:8080/DevDiv2/DevDiv/_workitems/edit/930065")]
        [Fact]
        public void ModifyConstructorBodyInPresenceOfExplicitInterfaceImplementation()
        {
            var source = @"
interface I
{
    void M();
}
class C : I
{
    public C()
    {
    }
    void I.M() { }
}
";
            var compilation0 = CreateCompilation(source, options: TestOptions.DebugDll);
            var compilation1 = compilation0.WithSource(source);

            var method0 = compilation0.GetMember<NamedTypeSymbol>("C").InstanceConstructors.Single();
            var method1 = compilation1.GetMember<NamedTypeSymbol>("C").InstanceConstructors.Single();

            var bytes0 = compilation0.EmitToArray();
            using var md0 = ModuleMetadata.CreateFromImage(bytes0);
            var reader0 = md0.MetadataReader;

            var generation0 = EmitBaseline.CreateInitialBaseline(md0, EmptyLocalsProvider);
            var diff1 = compilation1.EmitDifference(
                generation0,
                ImmutableArray.Create(new SemanticEdit(SemanticEditKind.Update, method0, method1)));

            using var block1 = diff1.GetMetadata();
            var reader1 = block1.Reader;
            var readers = new[] { reader0, reader1 };
            EncValidation.VerifyModuleMvid(1, reader0, reader1);

            CheckNames(readers, reader1.GetTypeDefNames());
            CheckNames(readers, reader1.GetMethodDefNames(), ".ctor");

            CheckEncLog(reader1,
                Row(2, TableIndex.AssemblyRef, EditAndContinueOperation.Default),
                Row(5, TableIndex.MemberRef, EditAndContinueOperation.Default),
                Row(6, TableIndex.TypeRef, EditAndContinueOperation.Default),
                Row(2, TableIndex.MethodDef, EditAndContinueOperation.Default));

            CheckEncMap(reader1,
                Handle(6, TableIndex.TypeRef),
                Handle(2, TableIndex.MethodDef),
                Handle(5, TableIndex.MemberRef),
                Handle(2, TableIndex.AssemblyRef));
        }

        [Fact]
        public void AddAndModifyInterfaceMembers()
        {
            var source0 = @"
using System;
interface I
{
}";
            var source1 = @"
using System;
interface I
{
    static int X = 10;
    static event Action Y;

    static void M() { }
    void N() { }

    static int P { get => 1; set { } }
    int Q { get => 1; set { } }

    static event Action E { add { } remove { } }
    event Action F { add { } remove { } }

    interface J { }
}";
            var source2 = @"
using System;
interface I
{
    static int X = 2;
    static event Action Y;

    static I() { X--; }

    static void M() { X++; }
    void N() { X++; }

    static int P { get => 3; set { X++; } }
    int Q { get => 3; set { X++; } }

    static event Action E { add { X++; } remove { X++; } }
    event Action F { add { X++; } remove { X++; } }

    interface J { }
}";
            var compilation0 = CreateCompilation(source0, options: TestOptions.DebugDll, targetFramework: TargetFramework.NetCoreApp30);
            var compilation1 = compilation0.WithSource(source1);
            var compilation2 = compilation1.WithSource(source2);

            var x1 = compilation1.GetMember<FieldSymbol>("I.X");
            var y1 = compilation1.GetMember<EventSymbol>("I.Y");
            var m1 = compilation1.GetMember<MethodSymbol>("I.M");
            var n1 = compilation1.GetMember<MethodSymbol>("I.N");
            var p1 = compilation1.GetMember<PropertySymbol>("I.P");
            var q1 = compilation1.GetMember<PropertySymbol>("I.Q");
            var e1 = compilation1.GetMember<EventSymbol>("I.E");
            var f1 = compilation1.GetMember<EventSymbol>("I.F");
            var j1 = compilation1.GetMember<NamedTypeSymbol>("I.J");
            var getP1 = compilation1.GetMember<MethodSymbol>("I.get_P");
            var setP1 = compilation1.GetMember<MethodSymbol>("I.set_P");
            var getQ1 = compilation1.GetMember<MethodSymbol>("I.get_Q");
            var setQ1 = compilation1.GetMember<MethodSymbol>("I.set_Q");
            var addE1 = compilation1.GetMember<MethodSymbol>("I.add_E");
            var removeE1 = compilation1.GetMember<MethodSymbol>("I.remove_E");
            var addF1 = compilation1.GetMember<MethodSymbol>("I.add_F");
            var removeF1 = compilation1.GetMember<MethodSymbol>("I.remove_F");
            var cctor1 = compilation1.GetMember<NamedTypeSymbol>("I").StaticConstructors.Single();

            var x2 = compilation2.GetMember<FieldSymbol>("I.X");
            var m2 = compilation2.GetMember<MethodSymbol>("I.M");
            var n2 = compilation2.GetMember<MethodSymbol>("I.N");
            var getP2 = compilation2.GetMember<MethodSymbol>("I.get_P");
            var setP2 = compilation2.GetMember<MethodSymbol>("I.set_P");
            var getQ2 = compilation2.GetMember<MethodSymbol>("I.get_Q");
            var setQ2 = compilation2.GetMember<MethodSymbol>("I.set_Q");
            var addE2 = compilation2.GetMember<MethodSymbol>("I.add_E");
            var removeE2 = compilation2.GetMember<MethodSymbol>("I.remove_E");
            var addF2 = compilation2.GetMember<MethodSymbol>("I.add_F");
            var removeF2 = compilation2.GetMember<MethodSymbol>("I.remove_F");
            var cctor2 = compilation2.GetMember<NamedTypeSymbol>("I").StaticConstructors.Single();

            var bytes0 = compilation0.EmitToArray();
            using var md0 = ModuleMetadata.CreateFromImage(bytes0);
            var reader0 = md0.MetadataReader;

            var generation0 = EmitBaseline.CreateInitialBaseline(md0, EmptyLocalsProvider);

            var diff1 = compilation1.EmitDifference(
                generation0,
                ImmutableArray.Create(
                    new SemanticEdit(SemanticEditKind.Insert, null, x1),
                    new SemanticEdit(SemanticEditKind.Insert, null, y1),
                    new SemanticEdit(SemanticEditKind.Insert, null, m1),
                    new SemanticEdit(SemanticEditKind.Insert, null, n1),
                    new SemanticEdit(SemanticEditKind.Insert, null, p1),
                    new SemanticEdit(SemanticEditKind.Insert, null, q1),
                    new SemanticEdit(SemanticEditKind.Insert, null, e1),
                    new SemanticEdit(SemanticEditKind.Insert, null, f1),
                    new SemanticEdit(SemanticEditKind.Insert, null, j1),
                    new SemanticEdit(SemanticEditKind.Insert, null, cctor1)));

            using var md1 = diff1.GetMetadata();
            var reader1 = md1.Reader;
            var readers = new[] { reader0, reader1 };

            CheckNames(readers, reader1.GetTypeDefNames(), "J");
            CheckNames(readers, reader1.GetFieldDefNames(), "X", "Y");
            CheckNames(readers, reader1.GetMethodDefNames(), "add_Y", "remove_Y", "M", "N", "get_P", "set_P", "get_Q", "set_Q", "add_E", "remove_E", "add_F", "remove_F", ".cctor");
            Assert.Equal(1, reader1.GetTableRowCount(TableIndex.NestedClass));

            var diff2 = compilation2.EmitDifference(
                diff1.NextGeneration,
                ImmutableArray.Create(
                    new SemanticEdit(SemanticEditKind.Update, x1, x2),
                    new SemanticEdit(SemanticEditKind.Update, m1, m2),
                    new SemanticEdit(SemanticEditKind.Update, n1, n2),
                    new SemanticEdit(SemanticEditKind.Update, getP1, getP2),
                    new SemanticEdit(SemanticEditKind.Update, setP1, setP2),
                    new SemanticEdit(SemanticEditKind.Update, getQ1, getQ2),
                    new SemanticEdit(SemanticEditKind.Update, setQ1, setQ2),
                    new SemanticEdit(SemanticEditKind.Update, addE1, addE2),
                    new SemanticEdit(SemanticEditKind.Update, removeE1, removeE2),
                    new SemanticEdit(SemanticEditKind.Update, addF1, addF2),
                    new SemanticEdit(SemanticEditKind.Update, removeF1, removeF2),
                    new SemanticEdit(SemanticEditKind.Update, cctor1, cctor2)));

            using var md2 = diff2.GetMetadata();
            var reader2 = md2.Reader;
            readers = new[] { reader0, reader1, reader2 };

            CheckNames(readers, reader2.GetTypeDefNames());
            CheckNames(readers, reader2.GetFieldDefNames(), "X");
            CheckNames(readers, reader2.GetMethodDefNames(), "M", "N", "get_P", "set_P", "get_Q", "set_Q", "add_E", "remove_E", "add_F", "remove_F", ".cctor");
            Assert.Equal(0, reader2.GetTableRowCount(TableIndex.NestedClass));

            CheckEncLog(reader2,
                Row(3, TableIndex.AssemblyRef, EditAndContinueOperation.Default),
                Row(8, TableIndex.TypeRef, EditAndContinueOperation.Default),
                Row(2, TableIndex.Event, EditAndContinueOperation.Default),
                Row(3, TableIndex.Event, EditAndContinueOperation.Default),
                Row(1, TableIndex.Field, EditAndContinueOperation.Default),
                Row(3, TableIndex.MethodDef, EditAndContinueOperation.Default),
                Row(4, TableIndex.MethodDef, EditAndContinueOperation.Default),
                Row(5, TableIndex.MethodDef, EditAndContinueOperation.Default),
                Row(6, TableIndex.MethodDef, EditAndContinueOperation.Default),
                Row(7, TableIndex.MethodDef, EditAndContinueOperation.Default),
                Row(8, TableIndex.MethodDef, EditAndContinueOperation.Default),
                Row(9, TableIndex.MethodDef, EditAndContinueOperation.Default),
                Row(10, TableIndex.MethodDef, EditAndContinueOperation.Default),
                Row(11, TableIndex.MethodDef, EditAndContinueOperation.Default),
                Row(12, TableIndex.MethodDef, EditAndContinueOperation.Default),
                Row(13, TableIndex.MethodDef, EditAndContinueOperation.Default),
                Row(1, TableIndex.Property, EditAndContinueOperation.Default),
                Row(2, TableIndex.Property, EditAndContinueOperation.Default),
                Row(11, TableIndex.MethodSemantics, EditAndContinueOperation.Default),
                Row(12, TableIndex.MethodSemantics, EditAndContinueOperation.Default),
                Row(13, TableIndex.MethodSemantics, EditAndContinueOperation.Default),
                Row(14, TableIndex.MethodSemantics, EditAndContinueOperation.Default),
                Row(15, TableIndex.MethodSemantics, EditAndContinueOperation.Default),
                Row(16, TableIndex.MethodSemantics, EditAndContinueOperation.Default),
                Row(17, TableIndex.MethodSemantics, EditAndContinueOperation.Default),
                Row(18, TableIndex.MethodSemantics, EditAndContinueOperation.Default));

            diff2.VerifyIL(@"
{
  // Code size       14 (0xe)
  .maxstack  8
  IL_0000:  nop
  IL_0001:  ldsfld     0x04000001
  IL_0006:  ldc.i4.1
  IL_0007:  add
  IL_0008:  stsfld     0x04000001
  IL_000d:  ret
}
{
  // Code size        2 (0x2)
  .maxstack  8
  IL_0000:  ldc.i4.3
  IL_0001:  ret
}
{
  // Code size       20 (0x14)
  .maxstack  8
  IL_0000:  ldc.i4.2
  IL_0001:  stsfld     0x04000001
  IL_0006:  nop
  IL_0007:  ldsfld     0x04000001
  IL_000c:  ldc.i4.1
  IL_000d:  sub
  IL_000e:  stsfld     0x04000001
  IL_0013:  ret
}
");
        }

        [Fact]
        public void AddAttributeReferences()
        {
            var source0 =
@"class A : System.Attribute { }
class B : System.Attribute { }
class C
{
    [A] static void M1<[B]T>() { }
    [B] static object F1;
    [A] static object P1 { get { return null; } }
    [B] static event D E1;
}
delegate void D();
";
            var source1 =
@"class A : System.Attribute { }
class B : System.Attribute { }
class C
{
    [A] static void M1<[B]T>() { }
    [B] static void M2<[A]T>() { }
    [B] static object F1;
    [A] static object F2;
    [A] static object P1 { get { return null; } }
    [B] static object P2 { get { return null; } }
    [B] static event D E1;
    [A] static event D E2;
}
delegate void D();
";
            var compilation0 = CreateCompilation(source0, options: TestOptions.DebugDll);
            var compilation1 = compilation0.WithSource(source1);

            // Verify full metadata contains expected rows.
            var bytes0 = compilation0.EmitToArray();
            using var md0 = ModuleMetadata.CreateFromImage(bytes0);
            var reader0 = md0.MetadataReader;

            CheckNames(reader0, reader0.GetTypeDefNames(), "<Module>", "A", "B", "C", "D");
            CheckNames(reader0, reader0.GetMethodDefNames(), ".ctor", ".ctor", "M1", "get_P1", "add_E1", "remove_E1", ".ctor", ".ctor", "Invoke", "BeginInvoke", "EndInvoke");

            CheckAttributes(reader0,
                new CustomAttributeRow(Handle(1, TableIndex.Field), Handle(2, TableIndex.MethodDef)),
                new CustomAttributeRow(Handle(1, TableIndex.Property), Handle(1, TableIndex.MethodDef)),
                new CustomAttributeRow(Handle(1, TableIndex.Event), Handle(2, TableIndex.MethodDef)),
                new CustomAttributeRow(Handle(1, TableIndex.Assembly), Handle(1, TableIndex.MemberRef)),
                new CustomAttributeRow(Handle(1, TableIndex.Assembly), Handle(2, TableIndex.MemberRef)),
                new CustomAttributeRow(Handle(1, TableIndex.Assembly), Handle(3, TableIndex.MemberRef)),
                new CustomAttributeRow(Handle(1, TableIndex.GenericParam), Handle(2, TableIndex.MethodDef)),
                new CustomAttributeRow(Handle(2, TableIndex.Field), Handle(4, TableIndex.MemberRef)),
                new CustomAttributeRow(Handle(2, TableIndex.Field), Handle(5, TableIndex.MemberRef)),
                new CustomAttributeRow(Handle(3, TableIndex.MethodDef), Handle(1, TableIndex.MethodDef)),
                new CustomAttributeRow(Handle(5, TableIndex.MethodDef), Handle(4, TableIndex.MemberRef)),
                new CustomAttributeRow(Handle(6, TableIndex.MethodDef), Handle(4, TableIndex.MemberRef)));

            var generation0 = EmitBaseline.CreateInitialBaseline(md0, EmptyLocalsProvider);

            var diff1 = compilation1.EmitDifference(
                generation0,
                ImmutableArray.Create(
                    new SemanticEdit(SemanticEditKind.Insert, null, compilation1.GetMember<MethodSymbol>("C.M2")),
                    new SemanticEdit(SemanticEditKind.Insert, null, compilation1.GetMember<FieldSymbol>("C.F2")),
                    new SemanticEdit(SemanticEditKind.Insert, null, compilation1.GetMember<PropertySymbol>("C.P2")),
                    new SemanticEdit(SemanticEditKind.Insert, null, compilation1.GetMember<EventSymbol>("C.E2"))));

            // Verify delta metadata contains expected rows.
            using var md1 = diff1.GetMetadata();
            var reader1 = md1.Reader;
            var readers = new[] { reader0, reader1 };

            CheckNames(readers, reader1.GetTypeDefNames());
            CheckNames(readers, reader1.GetMethodDefNames(), "M2", "get_P2", "add_E2", "remove_E2");

            CheckEncLog(reader1,
                Row(2, TableIndex.AssemblyRef, EditAndContinueOperation.Default),
                Row(11, TableIndex.MemberRef, EditAndContinueOperation.Default),
                Row(12, TableIndex.MemberRef, EditAndContinueOperation.Default),
                Row(13, TableIndex.MemberRef, EditAndContinueOperation.Default),
                Row(14, TableIndex.MemberRef, EditAndContinueOperation.Default),
                Row(15, TableIndex.MemberRef, EditAndContinueOperation.Default),
                Row(2, TableIndex.MethodSpec, EditAndContinueOperation.Default),
                Row(15, TableIndex.TypeRef, EditAndContinueOperation.Default),
                Row(16, TableIndex.TypeRef, EditAndContinueOperation.Default),
                Row(17, TableIndex.TypeRef, EditAndContinueOperation.Default),
                Row(18, TableIndex.TypeRef, EditAndContinueOperation.Default),
                Row(19, TableIndex.TypeRef, EditAndContinueOperation.Default),
                Row(20, TableIndex.TypeRef, EditAndContinueOperation.Default),
                Row(3, TableIndex.StandAloneSig, EditAndContinueOperation.Default),
                Row(4, TableIndex.StandAloneSig, EditAndContinueOperation.Default),
                Row(1, TableIndex.EventMap, EditAndContinueOperation.AddEvent),
                Row(2, TableIndex.Event, EditAndContinueOperation.Default),
                Row(4, TableIndex.TypeDef, EditAndContinueOperation.AddField),
                Row(3, TableIndex.Field, EditAndContinueOperation.Default),
                Row(4, TableIndex.TypeDef, EditAndContinueOperation.AddField),
                Row(4, TableIndex.Field, EditAndContinueOperation.Default),
                Row(4, TableIndex.TypeDef, EditAndContinueOperation.AddMethod),
                Row(12, TableIndex.MethodDef, EditAndContinueOperation.Default),
                Row(4, TableIndex.TypeDef, EditAndContinueOperation.AddMethod),
                Row(13, TableIndex.MethodDef, EditAndContinueOperation.Default),
                Row(4, TableIndex.TypeDef, EditAndContinueOperation.AddMethod),
                Row(14, TableIndex.MethodDef, EditAndContinueOperation.Default),
                Row(4, TableIndex.TypeDef, EditAndContinueOperation.AddMethod),
                Row(15, TableIndex.MethodDef, EditAndContinueOperation.Default),
                Row(1, TableIndex.PropertyMap, EditAndContinueOperation.AddProperty),
                Row(2, TableIndex.Property, EditAndContinueOperation.Default),
                Row(14, TableIndex.MethodDef, EditAndContinueOperation.AddParameter),
                Row(8, TableIndex.Param, EditAndContinueOperation.Default),
                Row(15, TableIndex.MethodDef, EditAndContinueOperation.AddParameter),
                Row(9, TableIndex.Param, EditAndContinueOperation.Default),
                Row(13, TableIndex.CustomAttribute, EditAndContinueOperation.Default),
                Row(14, TableIndex.CustomAttribute, EditAndContinueOperation.Default),
                Row(15, TableIndex.CustomAttribute, EditAndContinueOperation.Default),
                Row(16, TableIndex.CustomAttribute, EditAndContinueOperation.Default),
                Row(17, TableIndex.CustomAttribute, EditAndContinueOperation.Default),
                Row(18, TableIndex.CustomAttribute, EditAndContinueOperation.Default),
                Row(19, TableIndex.CustomAttribute, EditAndContinueOperation.Default),
                Row(20, TableIndex.CustomAttribute, EditAndContinueOperation.Default),
                Row(21, TableIndex.CustomAttribute, EditAndContinueOperation.Default),
                Row(4, TableIndex.MethodSemantics, EditAndContinueOperation.Default),
                Row(5, TableIndex.MethodSemantics, EditAndContinueOperation.Default),
                Row(6, TableIndex.MethodSemantics, EditAndContinueOperation.Default),
                Row(2, TableIndex.GenericParam, EditAndContinueOperation.Default));

            CheckEncMap(reader1,
                Handle(15, TableIndex.TypeRef),
                Handle(16, TableIndex.TypeRef),
                Handle(17, TableIndex.TypeRef),
                Handle(18, TableIndex.TypeRef),
                Handle(19, TableIndex.TypeRef),
                Handle(20, TableIndex.TypeRef),
                Handle(3, TableIndex.Field),
                Handle(4, TableIndex.Field),
                Handle(12, TableIndex.MethodDef),
                Handle(13, TableIndex.MethodDef),
                Handle(14, TableIndex.MethodDef),
                Handle(15, TableIndex.MethodDef),
                Handle(8, TableIndex.Param),
                Handle(9, TableIndex.Param),
                Handle(11, TableIndex.MemberRef),
                Handle(12, TableIndex.MemberRef),
                Handle(13, TableIndex.MemberRef),
                Handle(14, TableIndex.MemberRef),
                Handle(15, TableIndex.MemberRef),
                Handle(13, TableIndex.CustomAttribute),
                Handle(14, TableIndex.CustomAttribute),
                Handle(15, TableIndex.CustomAttribute),
                Handle(16, TableIndex.CustomAttribute),
                Handle(17, TableIndex.CustomAttribute),
                Handle(18, TableIndex.CustomAttribute),
                Handle(19, TableIndex.CustomAttribute),
                Handle(20, TableIndex.CustomAttribute),
                Handle(21, TableIndex.CustomAttribute),
                Handle(3, TableIndex.StandAloneSig),
                Handle(4, TableIndex.StandAloneSig),
                Handle(2, TableIndex.Event),
                Handle(2, TableIndex.Property),
                Handle(4, TableIndex.MethodSemantics),
                Handle(5, TableIndex.MethodSemantics),
                Handle(6, TableIndex.MethodSemantics),
                Handle(2, TableIndex.AssemblyRef),
                Handle(2, TableIndex.GenericParam),
                Handle(2, TableIndex.MethodSpec));

            CheckAttributes(reader1,
                new CustomAttributeRow(Handle(1, TableIndex.GenericParam), Handle(1, TableIndex.MethodDef)),
                new CustomAttributeRow(Handle(2, TableIndex.Property), Handle(2, TableIndex.MethodDef)),
                new CustomAttributeRow(Handle(2, TableIndex.Event), Handle(1, TableIndex.MethodDef)),
                new CustomAttributeRow(Handle(3, TableIndex.Field), Handle(1, TableIndex.MethodDef)),
                new CustomAttributeRow(Handle(4, TableIndex.Field), Handle(11, TableIndex.MemberRef)),
                new CustomAttributeRow(Handle(4, TableIndex.Field), Handle(12, TableIndex.MemberRef)),
                new CustomAttributeRow(Handle(12, TableIndex.MethodDef), Handle(2, TableIndex.MethodDef)),
                new CustomAttributeRow(Handle(14, TableIndex.MethodDef), Handle(11, TableIndex.MemberRef)),
                new CustomAttributeRow(Handle(15, TableIndex.MethodDef), Handle(11, TableIndex.MemberRef)));
        }

        /// <summary>
        /// [assembly: ...] and [module: ...] attributes should
        /// not be included in delta metadata.
        /// </summary>
        [Fact]
        public void AssemblyAndModuleAttributeReferences()
        {
            var source0 =
@"[assembly: System.CLSCompliantAttribute(true)]
[module: System.CLSCompliantAttribute(true)]
class C
{
}";
            var source1 =
@"[assembly: System.CLSCompliantAttribute(true)]
[module: System.CLSCompliantAttribute(true)]
class C
{
    static void M()
    {
    }
}";
            var compilation0 = CreateCompilation(source0, options: TestOptions.DebugDll);
            var compilation1 = compilation0.WithSource(source1);

            // Verify full metadata contains expected rows.
            var bytes0 = compilation0.EmitToArray();
            using var md0 = ModuleMetadata.CreateFromImage(bytes0);
            var reader0 = md0.MetadataReader;
            CheckNames(reader0, reader0.GetTypeDefNames(), "<Module>", "C");

            var generation0 = EmitBaseline.CreateInitialBaseline(md0, EmptyLocalsProvider);

            var diff1 = compilation1.EmitDifference(
                generation0,
                ImmutableArray.Create(new SemanticEdit(SemanticEditKind.Insert, null, compilation1.GetMember<MethodSymbol>("C.M"))));

            // Verify delta metadata contains expected rows.
            using var md1 = diff1.GetMetadata();
            var readers = new[] { reader0, md1.Reader };
            CheckNames(readers, md1.Reader.GetTypeDefNames());
            CheckNames(readers, md1.Reader.GetMethodDefNames(), "M");
            CheckEncLog(md1.Reader,
                Row(2, TableIndex.AssemblyRef, EditAndContinueOperation.Default),
                Row(7, TableIndex.TypeRef, EditAndContinueOperation.Default),
                Row(2, TableIndex.TypeDef, EditAndContinueOperation.AddMethod),
                Row(2, TableIndex.MethodDef, EditAndContinueOperation.Default)); // C.M
            CheckEncMap(md1.Reader,
                Handle(7, TableIndex.TypeRef),
                Handle(2, TableIndex.MethodDef),
                Handle(2, TableIndex.AssemblyRef));
        }

        [Fact]
        public void OtherReferences()
        {
            var source0 =
@"delegate void D();
class C
{
    object F;
    object P { get { return null; } }
    event D E;
    void M()
    {
    }
}";
            var source1 =
@"delegate void D();
class C
{
    object F;
    object P { get { return null; } }
    event D E;
    void M()
    {
        object o;
        o = typeof(D);
        o = F;
        o = P;
        E += null;
    }
}";
            var compilation0 = CreateCompilation(source0, options: TestOptions.DebugDll);
            var compilation1 = compilation0.WithSource(source1);

            // Verify full metadata contains expected rows.
            var bytes0 = compilation0.EmitToArray();
            using var md0 = ModuleMetadata.CreateFromImage(bytes0);
            var reader0 = md0.MetadataReader;
            CheckNames(reader0, reader0.GetTypeDefNames(), "<Module>", "D", "C");
            CheckNames(reader0, reader0.GetEventDefNames(), "E");
            CheckNames(reader0, reader0.GetFieldDefNames(), "F", "E");
            CheckNames(reader0, reader0.GetMethodDefNames(), ".ctor", "Invoke", "BeginInvoke", "EndInvoke", "get_P", "add_E", "remove_E", "M", ".ctor");
            CheckNames(reader0, reader0.GetPropertyDefNames(), "P");

            var method0 = compilation0.GetMember<MethodSymbol>("C.M");

            // Emit delta metadata.
            var generation0 = EmitBaseline.CreateInitialBaseline(md0, EmptyLocalsProvider);
            var method1 = compilation1.GetMember<MethodSymbol>("C.M");

            var diff1 = compilation1.EmitDifference(
                generation0,
                ImmutableArray.Create(new SemanticEdit(SemanticEditKind.Update, method0, method1, GetEquivalentNodesMap(method1, method0), preserveLocalVariables: true)));

            // Verify delta metadata contains expected rows.
            using var md1 = diff1.GetMetadata();
            var reader1 = md1.Reader;
            var readers = new[] { reader0, reader1 };
            CheckNames(readers, reader1.GetTypeDefNames());
            CheckNames(readers, reader1.GetEventDefNames());
            CheckNames(readers, reader1.GetFieldDefNames());
            CheckNames(readers, reader1.GetMethodDefNames(), "M");
            CheckNames(readers, reader1.GetPropertyDefNames());
        }

        [Fact]
        public void ArrayInitializer()
        {
            var source0 = WithWindowsLineBreaks(@"
class C
{
    static void M()
    {
        int[] a = new[] { 1, 2, 3 };
    }
}");
            var source1 = WithWindowsLineBreaks(@"
class C
{
    static void M()
    {
        int[] a = new[] { 1, 2, 3, 4 };
    }
}");
            var compilation0 = CreateCompilation(Parse(source0, "a.cs"), options: TestOptions.DebugDll);
            var compilation1 = compilation0.RemoveAllSyntaxTrees().AddSyntaxTrees(Parse(source1, "a.cs"));

            var testData0 = new CompilationTestData();
            var bytes0 = compilation0.EmitToArray(testData: testData0);

            var generation0 = EmitBaseline.CreateInitialBaseline(
                ModuleMetadata.CreateFromImage(bytes0),
                testData0.GetMethodData("C.M").EncDebugInfoProvider());

            var diff1 = compilation1.EmitDifference(
                generation0,
                ImmutableArray.Create(new SemanticEdit(SemanticEditKind.Update, compilation0.GetMember("C.M"), compilation1.GetMember("C.M"))));

            var md1 = diff1.GetMetadata();
            var reader1 = md1.Reader;

            CheckEncLog(reader1,
                Row(2, TableIndex.AssemblyRef, EditAndContinueOperation.Default),
                Row(12, TableIndex.TypeRef, EditAndContinueOperation.Default),
                Row(13, TableIndex.TypeRef, EditAndContinueOperation.Default),
                Row(2, TableIndex.StandAloneSig, EditAndContinueOperation.Default),
                Row(1, TableIndex.MethodDef, EditAndContinueOperation.Default));

            CheckEncMap(reader1,
                Handle(12, TableIndex.TypeRef),
                Handle(13, TableIndex.TypeRef),
                Handle(1, TableIndex.MethodDef),
                Handle(2, TableIndex.StandAloneSig),
                Handle(2, TableIndex.AssemblyRef));

            diff1.VerifyIL(
@"{
  // Code size       25 (0x19)
  .maxstack  4
  IL_0000:  nop
  IL_0001:  ldc.i4.4
  IL_0002:  newarr     0x0100000D
  IL_0007:  dup
  IL_0008:  ldc.i4.0
  IL_0009:  ldc.i4.1
  IL_000a:  stelem.i4
  IL_000b:  dup
  IL_000c:  ldc.i4.1
  IL_000d:  ldc.i4.2
  IL_000e:  stelem.i4
  IL_000f:  dup
  IL_0010:  ldc.i4.2
  IL_0011:  ldc.i4.3
  IL_0012:  stelem.i4
  IL_0013:  dup
  IL_0014:  ldc.i4.3
  IL_0015:  ldc.i4.4
  IL_0016:  stelem.i4
  IL_0017:  stloc.0
  IL_0018:  ret
}");

            diff1.VerifyPdb(new[] { 0x06000001 },
@"<symbols>
  <files>
    <file id=""1"" name=""a.cs"" language=""C#"" checksumAlgorithm=""SHA1"" checksum=""15-9B-5B-24-28-37-02-4F-D2-2E-40-DB-1A-89-9F-4D-54-D5-95-89"" />
  </files>
  <methods>
    <method token=""0x6000001"">
      <customDebugInfo>
        <using>
          <namespace usingCount=""0"" />
        </using>
      </customDebugInfo>
      <sequencePoints>
        <entry offset=""0x0"" startLine=""5"" startColumn=""5"" endLine=""5"" endColumn=""6"" document=""1"" />
        <entry offset=""0x1"" startLine=""6"" startColumn=""9"" endLine=""6"" endColumn=""40"" document=""1"" />
        <entry offset=""0x18"" startLine=""7"" startColumn=""5"" endLine=""7"" endColumn=""6"" document=""1"" />
      </sequencePoints>
      <scope startOffset=""0x0"" endOffset=""0x19"">
        <local name=""a"" il_index=""0"" il_start=""0x0"" il_end=""0x19"" attributes=""0"" />
      </scope>
    </method>
  </methods>
</symbols>");
        }

        [Fact]
        public void PInvokeModuleRefAndImplMap()
        {
            var source0 =
@"using System.Runtime.InteropServices;
class C
{
    [DllImport(""msvcrt.dll"")]
    public static extern int getchar();
}";
            var source1 =
@"using System.Runtime.InteropServices;
class C
{
    [DllImport(""msvcrt.dll"")]
    public static extern int getchar();
    [DllImport(""msvcrt.dll"")]
    public static extern int puts(string s);
}";
            var compilation0 = CreateCompilation(source0, options: TestOptions.DebugDll);
            var compilation1 = compilation0.WithSource(source1);
            var bytes0 = compilation0.EmitToArray();
            var generation0 = EmitBaseline.CreateInitialBaseline(ModuleMetadata.CreateFromImage(bytes0), EmptyLocalsProvider);

            var diff1 = compilation1.EmitDifference(
                generation0,
                ImmutableArray.Create(new SemanticEdit(SemanticEditKind.Insert, null, compilation1.GetMember<MethodSymbol>("C.puts"))));

            using var md1 = diff1.GetMetadata();
            var reader1 = md1.Reader;
            CheckEncLog(reader1,
                Row(2, TableIndex.AssemblyRef, EditAndContinueOperation.Default),
                Row(2, TableIndex.ModuleRef, EditAndContinueOperation.Default),
                Row(6, TableIndex.TypeRef, EditAndContinueOperation.Default),
                Row(2, TableIndex.TypeDef, EditAndContinueOperation.AddMethod),
                Row(3, TableIndex.MethodDef, EditAndContinueOperation.Default),
                Row(3, TableIndex.MethodDef, EditAndContinueOperation.AddParameter),
                Row(1, TableIndex.Param, EditAndContinueOperation.Default),
                Row(2, TableIndex.ImplMap, EditAndContinueOperation.Default));
            CheckEncMap(reader1,
                Handle(6, TableIndex.TypeRef),
                Handle(3, TableIndex.MethodDef),
                Handle(1, TableIndex.Param),
                Handle(2, TableIndex.ModuleRef),
                Handle(2, TableIndex.ImplMap),
                Handle(2, TableIndex.AssemblyRef));
        }

        /// <summary>
        /// ClassLayout and FieldLayout tables.
        /// </summary>
        [Fact]
        public void ClassAndFieldLayout()
        {
            var source0 =
@"using System.Runtime.InteropServices;
[StructLayout(LayoutKind.Explicit, Pack=2)]
class A
{
    [FieldOffset(0)]internal byte F;
    [FieldOffset(2)]internal byte G;
}";
            var source1 =
@"using System.Runtime.InteropServices;
[StructLayout(LayoutKind.Explicit, Pack=2)]
class A
{
    [FieldOffset(0)]internal byte F;
    [FieldOffset(2)]internal byte G;
}
[StructLayout(LayoutKind.Explicit, Pack=4)]
class B
{
    [FieldOffset(0)]internal short F;
    [FieldOffset(4)]internal short G;
}";
            var compilation0 = CreateCompilation(source0, options: TestOptions.DebugDll);
            var compilation1 = compilation0.WithSource(source1);
            var bytes0 = compilation0.EmitToArray();
            var generation0 = EmitBaseline.CreateInitialBaseline(ModuleMetadata.CreateFromImage(bytes0), EmptyLocalsProvider);

            var diff1 = compilation1.EmitDifference(
                generation0,
                ImmutableArray.Create(new SemanticEdit(SemanticEditKind.Insert, null, compilation1.GetMember<NamedTypeSymbol>("B"))));

            using var md1 = diff1.GetMetadata();
            var reader1 = md1.Reader;
            CheckEncLog(reader1,
                Row(2, TableIndex.AssemblyRef, EditAndContinueOperation.Default),
                Row(5, TableIndex.MemberRef, EditAndContinueOperation.Default),
                Row(6, TableIndex.TypeRef, EditAndContinueOperation.Default),
                Row(3, TableIndex.TypeDef, EditAndContinueOperation.Default),
                Row(3, TableIndex.TypeDef, EditAndContinueOperation.AddField),
                Row(3, TableIndex.Field, EditAndContinueOperation.Default),
                Row(3, TableIndex.TypeDef, EditAndContinueOperation.AddField),
                Row(4, TableIndex.Field, EditAndContinueOperation.Default),
                Row(3, TableIndex.TypeDef, EditAndContinueOperation.AddMethod),
                Row(2, TableIndex.MethodDef, EditAndContinueOperation.Default),
                Row(2, TableIndex.ClassLayout, EditAndContinueOperation.Default),
                Row(3, TableIndex.FieldLayout, EditAndContinueOperation.Default),
                Row(4, TableIndex.FieldLayout, EditAndContinueOperation.Default));
            CheckEncMap(reader1,
                Handle(6, TableIndex.TypeRef),
                Handle(3, TableIndex.TypeDef),
                Handle(3, TableIndex.Field),
                Handle(4, TableIndex.Field),
                Handle(2, TableIndex.MethodDef),
                Handle(5, TableIndex.MemberRef),
                Handle(2, TableIndex.ClassLayout),
                Handle(3, TableIndex.FieldLayout),
                Handle(4, TableIndex.FieldLayout),
                Handle(2, TableIndex.AssemblyRef));
        }

        [Fact]
        public void NamespacesAndOverloads()
        {
            var compilation0 = CreateCompilation(options: TestOptions.DebugDll, source:
@"class C { }
namespace N
{
    class C { }
}
namespace M
{
    class C
    {
        void M1(N.C o) { }
        void M1(M.C o) { }
        void M2(N.C a, M.C b, global::C c)
        {
            M1(a);
        }
    }
}");

            var method0 = compilation0.GetMember<MethodSymbol>("M.C.M2");

            var bytes0 = compilation0.EmitToArray();
            var generation0 = EmitBaseline.CreateInitialBaseline(ModuleMetadata.CreateFromImage(bytes0), EmptyLocalsProvider);

            var compilation1 = compilation0.WithSource(@"
class C { }
namespace N
{
    class C { }
}
namespace M
{
    class C
    {
        void M1(N.C o) { }
        void M1(M.C o) { }
        void M1(global::C o) { }
        void M2(N.C a, M.C b, global::C c)
        {
            M1(a);
            M1(b);
        }
    }
}");
            var diff1 = compilation1.EmitDifference(
                generation0,
                ImmutableArray.Create(new SemanticEdit(SemanticEditKind.Insert, null, compilation1.GetMembers("M.C.M1")[2])));

            diff1.VerifyIL(
@"{
  // Code size        2 (0x2)
  .maxstack  8
  IL_0000:  nop
  IL_0001:  ret
}");

            var compilation2 = compilation1.WithSource(@"
class C { }
namespace N
{
    class C { }
}
namespace M
{
    class C
    {
        void M1(N.C o) { }
        void M1(M.C o) { }
        void M1(global::C o) { }
        void M2(N.C a, M.C b, global::C c)
        {
            M1(a);
            M1(b);
            M1(c);
        }
    }
}");
            var diff2 = compilation2.EmitDifference(
                diff1.NextGeneration,
                ImmutableArray.Create(new SemanticEdit(SemanticEditKind.Update, compilation1.GetMember<MethodSymbol>("M.C.M2"),
                                                                        compilation2.GetMember<MethodSymbol>("M.C.M2"))));

            diff2.VerifyIL(
@"{
  // Code size       26 (0x1a)
  .maxstack  8
  IL_0000:  nop
  IL_0001:  ldarg.0
  IL_0002:  ldarg.1
  IL_0003:  call       0x06000002
  IL_0008:  nop
  IL_0009:  ldarg.0
  IL_000a:  ldarg.2
  IL_000b:  call       0x06000003
  IL_0010:  nop
  IL_0011:  ldarg.0
  IL_0012:  ldarg.3
  IL_0013:  call       0x06000007
  IL_0018:  nop
  IL_0019:  ret
}");
        }

        [Fact]
        public void TypesAndOverloads()
        {
            const string source =
@"using System;
struct A<T>
{
    internal class B<U> { }
}
class B { }
class C
{
    static void M(A<B>.B<object> a)
    {
        M(a);
        M((A<B>.B<B>)null);
    }
    static void M(A<B>.B<B> a)
    {
        M(a);
        M((A<B>.B<object>)null);
    }
    static void M(A<B> a)
    {
        M(a);
        M((A<B>?)a);
    }
    static void M(Nullable<A<B>> a)
    {
        M(a);
        M(a.Value);
    }
    unsafe static void M(int* p)
    {
        M(p);
        M((byte*)p);
    }
    unsafe static void M(byte* p)
    {
        M(p);
        M((int*)p);
    }
    static void M(B[][] b)
    {
        M(b);
        M((object[][])b);
    }
    static void M(object[][] b)
    {
        M(b);
        M((B[][])b);
    }
    static void M(A<B[]>.B<object> b)
    {
        M(b);
        M((A<B[, ,]>.B<object>)null);
    }
    static void M(A<B[, ,]>.B<object> b)
    {
        M(b);
        M((A<B[]>.B<object>)null);
    }
    static void M(dynamic d)
    {
        M(d);
        M((dynamic[])d);
    }
    static void M(dynamic[] d)
    {
        M(d);
        M((dynamic)d);
    }
    static void M<T>(A<int>.B<T> t) where T : B
    {
        M(t);
        M((A<double>.B<int>)null);
    }
    static void M<T>(A<double>.B<T> t) where T : struct
    {
        M(t);
        M((A<int>.B<B>)null);
    }
}";
            var options = TestOptions.UnsafeDebugDll;
            var compilation0 = CreateCompilation(source, options: options, references: new[] { CSharpRef });
            var bytes0 = compilation0.EmitToArray();
            var generation0 = EmitBaseline.CreateInitialBaseline(ModuleMetadata.CreateFromImage(bytes0), EmptyLocalsProvider);

            var n = compilation0.GetMembers("C.M").Length;
            Assert.Equal(n, 14);

            //static void M(A<B>.B<object> a)
            //{
            //    M(a);
            //    M((A<B>.B<B>)null);
            //}
            var compilation1 = compilation0.WithSource(source);
            var diff1 = compilation1.EmitDifference(
                generation0,
                ImmutableArray.Create(new SemanticEdit(SemanticEditKind.Update, compilation0.GetMembers("C.M")[0], compilation1.GetMembers("C.M")[0])));

            diff1.VerifyIL(
@"{
  // Code size       16 (0x10)
  .maxstack  8
  IL_0000:  nop
  IL_0001:  ldarg.0
  IL_0002:  call       0x06000002
  IL_0007:  nop
  IL_0008:  ldnull
  IL_0009:  call       0x06000003
  IL_000e:  nop
  IL_000f:  ret
}");

            //static void M(A<B>.B<B> a)
            //{
            //    M(a);
            //    M((A<B>.B<object>)null);
            //}
            var compilation2 = compilation1.WithSource(source);
            var diff2 = compilation2.EmitDifference(
                diff1.NextGeneration,
                ImmutableArray.Create(new SemanticEdit(SemanticEditKind.Update, compilation1.GetMembers("C.M")[1], compilation2.GetMembers("C.M")[1])));

            diff2.VerifyIL(
@"{
  // Code size       16 (0x10)
  .maxstack  8
  IL_0000:  nop
  IL_0001:  ldarg.0
  IL_0002:  call       0x06000003
  IL_0007:  nop
  IL_0008:  ldnull
  IL_0009:  call       0x06000002
  IL_000e:  nop
  IL_000f:  ret
}");

            //static void M(A<B> a)
            //{
            //    M(a);
            //    M((A<B>?)a);
            //}
            var compilation3 = compilation2.WithSource(source);
            var diff3 = compilation3.EmitDifference(
                diff2.NextGeneration,
                ImmutableArray.Create(new SemanticEdit(SemanticEditKind.Update, compilation2.GetMembers("C.M")[2], compilation3.GetMembers("C.M")[2])));

            diff3.VerifyIL(
@"{
  // Code size       21 (0x15)
  .maxstack  8
  IL_0000:  nop
  IL_0001:  ldarg.0
  IL_0002:  call       0x06000004
  IL_0007:  nop
  IL_0008:  ldarg.0
  IL_0009:  newobj     0x0A000016
  IL_000e:  call       0x06000005
  IL_0013:  nop
  IL_0014:  ret
}");

            //static void M(Nullable<A<B>> a)
            //{
            //    M(a);
            //    M(a.Value);
            //}
            var compilation4 = compilation3.WithSource(source);
            var diff4 = compilation4.EmitDifference(
                diff3.NextGeneration,
                ImmutableArray.Create(new SemanticEdit(SemanticEditKind.Update, compilation3.GetMembers("C.M")[3], compilation4.GetMembers("C.M")[3])));

            diff4.VerifyIL(
@"{
  // Code size       22 (0x16)
  .maxstack  8
  IL_0000:  nop
  IL_0001:  ldarg.0
  IL_0002:  call       0x06000005
  IL_0007:  nop
  IL_0008:  ldarga.s   V_0
  IL_000a:  call       0x0A000017
  IL_000f:  call       0x06000004
  IL_0014:  nop
  IL_0015:  ret
}");

            //unsafe static void M(int* p)
            //{
            //    M(p);
            //    M((byte*)p);
            //}
            var compilation5 = compilation4.WithSource(source);
            var diff5 = compilation5.EmitDifference(
                diff4.NextGeneration,
                ImmutableArray.Create(new SemanticEdit(SemanticEditKind.Update, compilation4.GetMembers("C.M")[4], compilation5.GetMembers("C.M")[4])));

            diff5.VerifyIL(
@"{
  // Code size       16 (0x10)
  .maxstack  8
  IL_0000:  nop
  IL_0001:  ldarg.0
  IL_0002:  call       0x06000006
  IL_0007:  nop
  IL_0008:  ldarg.0
  IL_0009:  call       0x06000007
  IL_000e:  nop
  IL_000f:  ret
}");

            //unsafe static void M(byte* p)
            //{
            //    M(p);
            //    M((int*)p);
            //}
            var compilation6 = compilation5.WithSource(source);
            var diff6 = compilation6.EmitDifference(
                diff5.NextGeneration,
                ImmutableArray.Create(new SemanticEdit(SemanticEditKind.Update, compilation5.GetMembers("C.M")[5], compilation6.GetMembers("C.M")[5])));

            diff6.VerifyIL(
@"{
  // Code size       16 (0x10)
  .maxstack  8
  IL_0000:  nop
  IL_0001:  ldarg.0
  IL_0002:  call       0x06000007
  IL_0007:  nop
  IL_0008:  ldarg.0
  IL_0009:  call       0x06000006
  IL_000e:  nop
  IL_000f:  ret
}");

            //static void M(B[][] b)
            //{
            //    M(b);
            //    M((object[][])b);
            //}
            var compilation7 = compilation6.WithSource(source);
            var diff7 = compilation7.EmitDifference(
                diff6.NextGeneration,
                ImmutableArray.Create(new SemanticEdit(SemanticEditKind.Update, compilation6.GetMembers("C.M")[6], compilation7.GetMembers("C.M")[6])));

            diff7.VerifyIL(
@"{
  // Code size       18 (0x12)
  .maxstack  1
  IL_0000:  nop
  IL_0001:  ldarg.0
  IL_0002:  call       0x06000008
  IL_0007:  nop
  IL_0008:  ldarg.0
  IL_0009:  stloc.0
  IL_000a:  ldloc.0
  IL_000b:  call       0x06000009
  IL_0010:  nop
  IL_0011:  ret
}");

            //static void M(object[][] b)
            //{
            //    M(b);
            //    M((B[][])b);
            //}
            var compilation8 = compilation7.WithSource(source);
            var diff8 = compilation8.EmitDifference(
                diff7.NextGeneration,
                ImmutableArray.Create(new SemanticEdit(SemanticEditKind.Update, compilation7.GetMembers("C.M")[7], compilation8.GetMembers("C.M")[7])));

            diff8.VerifyIL(
@"{
  // Code size       21 (0x15)
  .maxstack  8
  IL_0000:  nop
  IL_0001:  ldarg.0
  IL_0002:  call       0x06000009
  IL_0007:  nop
  IL_0008:  ldarg.0
  IL_0009:  castclass  0x1B00000A
  IL_000e:  call       0x06000008
  IL_0013:  nop
  IL_0014:  ret
}");

            //static void M(A<B[]>.B<object> b)
            //{
            //    M(b);
            //    M((A<B[,,]>.B<object>)null);
            //}
            var compilation9 = compilation8.WithSource(source);
            var diff9 = compilation9.EmitDifference(
                diff8.NextGeneration,
                ImmutableArray.Create(new SemanticEdit(SemanticEditKind.Update, compilation8.GetMembers("C.M")[8], compilation9.GetMembers("C.M")[8])));

            diff9.VerifyIL(
@"{
  // Code size       16 (0x10)
  .maxstack  8
  IL_0000:  nop
  IL_0001:  ldarg.0
  IL_0002:  call       0x0600000A
  IL_0007:  nop
  IL_0008:  ldnull
  IL_0009:  call       0x0600000B
  IL_000e:  nop
  IL_000f:  ret
}");

            //static void M(A<B[,,]>.B<object> b)
            //{
            //    M(b);
            //    M((A<B[]>.B<object>)null);
            //}
            var compilation10 = compilation9.WithSource(source);
            var diff10 = compilation10.EmitDifference(
                diff9.NextGeneration,
                ImmutableArray.Create(new SemanticEdit(SemanticEditKind.Update, compilation9.GetMembers("C.M")[9], compilation10.GetMembers("C.M")[9])));

            diff10.VerifyIL(
@"{
  // Code size       16 (0x10)
  .maxstack  8
  IL_0000:  nop
  IL_0001:  ldarg.0
  IL_0002:  call       0x0600000B
  IL_0007:  nop
  IL_0008:  ldnull
  IL_0009:  call       0x0600000A
  IL_000e:  nop
  IL_000f:  ret
}");

            // TODO: dynamic
#if false
            //static void M(dynamic d)
            //{
            //    M(d);
            //    M((dynamic[])d);
            //}
            previousMethod = compilation.GetMembers("C.M")[10];
            compilation = compilation0.WithSource(source);
            generation = compilation.EmitDifference(
                generation,
                ImmutableArray.Create(new SemanticEdit(SemanticEditKind.Update, previousMethod, compilation.GetMembers("C.M")[10])),
@"{
  // Code size       16 (0x10)
  .maxstack  8
  IL_0000:  nop
  IL_0001:  ldarg.0
  IL_0002:  call       0x06000002
  IL_0007:  nop
  IL_0008:  ldnull
  IL_0009:  call       0x06000003
  IL_000e:  nop
  IL_000f:  ret
}");

            //static void M(dynamic[] d)
            //{
            //    M(d);
            //    M((dynamic)d);
            //}
            previousMethod = compilation.GetMembers("C.M")[11];
            compilation = compilation0.WithSource(source);
            generation = compilation.EmitDifference(
                generation,
                ImmutableArray.Create(new SemanticEdit(SemanticEditKind.Update, previousMethod, compilation.GetMembers("C.M")[11])),
@"{
  // Code size       16 (0x10)
  .maxstack  8
  IL_0000:  nop
  IL_0001:  ldarg.0
  IL_0002:  call       0x06000002
  IL_0007:  nop
  IL_0008:  ldnull
  IL_0009:  call       0x06000003
  IL_000e:  nop
  IL_000f:  ret
}");
#endif

            //static void M<T>(A<int>.B<T> t) where T : B
            //{
            //    M(t);
            //    M((A<double>.B<int>)null);
            //}
            var compilation11 = compilation10.WithSource(source);
            var diff11 = compilation11.EmitDifference(
                diff10.NextGeneration,
                ImmutableArray.Create(new SemanticEdit(SemanticEditKind.Update, compilation10.GetMembers("C.M")[12], compilation11.GetMembers("C.M")[12])));

            diff11.VerifyIL(
@"{
  // Code size       16 (0x10)
  .maxstack  8
  IL_0000:  nop
  IL_0001:  ldarg.0
  IL_0002:  call       0x2B000005
  IL_0007:  nop
  IL_0008:  ldnull
  IL_0009:  call       0x2B000006
  IL_000e:  nop
  IL_000f:  ret
}");

            //static void M<T>(A<double>.B<T> t) where T : struct
            //{
            //    M(t);
            //    M((A<int>.B<B>)null);
            //}
            var compilation12 = compilation11.WithSource(source);
            var diff12 = compilation12.EmitDifference(
                diff11.NextGeneration,
                ImmutableArray.Create(new SemanticEdit(SemanticEditKind.Update, compilation11.GetMembers("C.M")[13], compilation12.GetMembers("C.M")[13])));

            diff12.VerifyIL(
@"{
  // Code size       16 (0x10)
  .maxstack  8
  IL_0000:  nop
  IL_0001:  ldarg.0
  IL_0002:  call       0x2B000007
  IL_0007:  nop
  IL_0008:  ldnull
  IL_0009:  call       0x2B000008
  IL_000e:  nop
  IL_000f:  ret
}");
        }

        /// <summary>
        /// Types should be retained in deleted locals
        /// for correct alignment of remaining locals.
        /// </summary>
        [Fact]
        public void DeletedValueTypeLocal()
        {
            var source0 =
@"struct S1
{
    internal S1(int a, int b) { A = a; B = b; }
    internal int A;
    internal int B;
}
struct S2
{
    internal S2(int c) { C = c; }
    internal int C;
}
class C
{
    static void Main()
    {
        var x = new S1(1, 2);
        var y = new S2(3);
        System.Console.WriteLine(y.C);
    }
}";
            var source1 =
@"struct S1
{
    internal S1(int a, int b) { A = a; B = b; }
    internal int A;
    internal int B;
}
struct S2
{
    internal S2(int c) { C = c; }
    internal int C;
}
class C
{
    static void Main()
    {
        var y = new S2(3);
        System.Console.WriteLine(y.C);
    }
}";
            var compilation0 = CreateCompilation(source0, options: TestOptions.DebugExe);
            var compilation1 = compilation0.WithSource(source1);

            var testData0 = new CompilationTestData();
            var bytes0 = compilation0.EmitToArray(testData: testData0);
            var methodData0 = testData0.GetMethodData("C.Main");
            var method0 = compilation0.GetMember<MethodSymbol>("C.Main");
            var generation0 = EmitBaseline.CreateInitialBaseline(ModuleMetadata.CreateFromImage(bytes0), methodData0.EncDebugInfoProvider());
            testData0.GetMethodData("C.Main").VerifyIL(
@"
{
  // Code size       31 (0x1f)
  .maxstack  3
  .locals init (S1 V_0, //x
  S2 V_1) //y
  IL_0000:  nop
  IL_0001:  ldloca.s   V_0
  IL_0003:  ldc.i4.1
  IL_0004:  ldc.i4.2
  IL_0005:  call       ""S1..ctor(int, int)""
  IL_000a:  ldloca.s   V_1
  IL_000c:  ldc.i4.3
  IL_000d:  call       ""S2..ctor(int)""
  IL_0012:  ldloc.1
  IL_0013:  ldfld      ""int S2.C""
  IL_0018:  call       ""void System.Console.WriteLine(int)""
  IL_001d:  nop
  IL_001e:  ret
}");

            var method1 = compilation1.GetMember<MethodSymbol>("C.Main");
            var diff1 = compilation1.EmitDifference(
                generation0,
                ImmutableArray.Create(new SemanticEdit(SemanticEditKind.Update, method0, method1, GetEquivalentNodesMap(method1, method0), preserveLocalVariables: true)));
            diff1.VerifyIL("C.Main",
 @"{
  // Code size       22 (0x16)
  .maxstack  2
  .locals init ([unchanged] V_0,
  S2 V_1) //y
  IL_0000:  nop
  IL_0001:  ldloca.s   V_1
  IL_0003:  ldc.i4.3
  IL_0004:  call       ""S2..ctor(int)""
  IL_0009:  ldloc.1
  IL_000a:  ldfld      ""int S2.C""
  IL_000f:  call       ""void System.Console.WriteLine(int)""
  IL_0014:  nop
  IL_0015:  ret
}");
        }

        /// <summary>
        /// Instance and static constructors synthesized for
        /// PrivateImplementationDetails should not be
        /// generated for delta.
        /// </summary>
        [Fact]
        public void PrivateImplementationDetails()
        {
            var source =
@"class C
{
    static int[] F = new int[] { 1, 2, 3 };
    int[] G = new int[] { 4, 5, 6 };
    int M(int index)
    {
        return F[index] + G[index];
    }
}";
            var compilation0 = CreateCompilation(source, options: TestOptions.DebugDll);
            var compilation1 = compilation0.WithSource(source);

            var testData0 = new CompilationTestData();
            var bytes0 = compilation0.EmitToArray(testData: testData0);
            using (var md0 = ModuleMetadata.CreateFromImage(bytes0))
            {
                var reader0 = md0.MetadataReader;
                var typeNames = new[] { reader0 }.GetStrings(reader0.GetTypeDefNames());
                Assert.NotNull(typeNames.FirstOrDefault(n => n.StartsWith("<PrivateImplementationDetails>", StringComparison.Ordinal)));
            }

            var methodData0 = testData0.GetMethodData("C.M");
            var method0 = compilation0.GetMember<MethodSymbol>("C.M");
            var generation0 = EmitBaseline.CreateInitialBaseline(ModuleMetadata.CreateFromImage(bytes0), methodData0.EncDebugInfoProvider());

            var method1 = compilation1.GetMember<MethodSymbol>("C.M");
            var diff1 = compilation1.EmitDifference(
                generation0,
                ImmutableArray.Create(new SemanticEdit(SemanticEditKind.Update, method0, method1, GetEquivalentNodesMap(method1, method0), preserveLocalVariables: true)));

            diff1.VerifyIL("C.M", @"
{
  // Code size       22 (0x16)
  .maxstack  3
  .locals init ([int] V_0,
                int V_1)
  IL_0000:  nop
  IL_0001:  ldsfld     ""int[] C.F""
  IL_0006:  ldarg.1
  IL_0007:  ldelem.i4
  IL_0008:  ldarg.0
  IL_0009:  ldfld      ""int[] C.G""
  IL_000e:  ldarg.1
  IL_000f:  ldelem.i4
  IL_0010:  add
  IL_0011:  stloc.1
  IL_0012:  br.s       IL_0014
  IL_0014:  ldloc.1
  IL_0015:  ret
}");
        }

        [WorkItem(780989, "http://vstfdevdiv:8080/DevDiv2/DevDiv/_workitems/edit/780989")]
        [WorkItem(829353, "http://vstfdevdiv:8080/DevDiv2/DevDiv/_workitems/edit/829353")]
        [Fact]
        public void PrivateImplementationDetails_ArrayInitializer_FromMetadata()
        {
            var source0 =
@"class C
{
    static void M()
    {
        int[] a = { 1, 2, 3 };
        System.Console.WriteLine(a[0]);
    }
}";
            var source1 =
@"class C
{
    static void M()
    {
        int[] a = { 1, 2, 3 };
        System.Console.WriteLine(a[1]);
    }
}";
            var source2 =
@"class C
{
    static void M()
    {
        int[] a = { 4, 5, 6, 7, 8, 9, 10 };
        System.Console.WriteLine(a[1]);
    }
}";
            var compilation0 = CreateCompilation(source0, options: TestOptions.DebugDll.WithModuleName("MODULE"));
            var compilation1 = compilation0.WithSource(source1);
            var compilation2 = compilation1.WithSource(source2);

            var testData0 = new CompilationTestData();
            var bytes0 = compilation0.EmitToArray(testData: testData0);
            var methodData0 = testData0.GetMethodData("C.M");

            methodData0.VerifyIL(
@"{
  // Code size       29 (0x1d)
  .maxstack  3
  .locals init (int[] V_0) //a
  IL_0000:  nop
  IL_0001:  ldc.i4.3
  IL_0002:  newarr     ""int""
  IL_0007:  dup
  IL_0008:  ldtoken    ""<PrivateImplementationDetails>.__StaticArrayInitTypeSize=12 <PrivateImplementationDetails>.E429CCA3F703A39CC5954A6572FEC9086135B34E""
  IL_000d:  call       ""void System.Runtime.CompilerServices.RuntimeHelpers.InitializeArray(System.Array, System.RuntimeFieldHandle)""
  IL_0012:  stloc.0
  IL_0013:  ldloc.0
  IL_0014:  ldc.i4.0
  IL_0015:  ldelem.i4
  IL_0016:  call       ""void System.Console.WriteLine(int)""
  IL_001b:  nop
  IL_001c:  ret
}");

            var method0 = compilation0.GetMember<MethodSymbol>("C.M");
            var generation0 = EmitBaseline.CreateInitialBaseline(ModuleMetadata.CreateFromImage(bytes0), methodData0.EncDebugInfoProvider());

            var method1 = compilation1.GetMember<MethodSymbol>("C.M");

            var diff1 = compilation1.EmitDifference(
                generation0,
                ImmutableArray.Create(new SemanticEdit(SemanticEditKind.Update, method0, method1, GetEquivalentNodesMap(method1, method0), preserveLocalVariables: true)));

            diff1.VerifyIL("C.M",
@"{
  // Code size       30 (0x1e)
  .maxstack  4
  .locals init (int[] V_0) //a
  IL_0000:  nop
  IL_0001:  ldc.i4.3
  IL_0002:  newarr     ""int""
  IL_0007:  dup
  IL_0008:  ldc.i4.0
  IL_0009:  ldc.i4.1
  IL_000a:  stelem.i4
  IL_000b:  dup
  IL_000c:  ldc.i4.1
  IL_000d:  ldc.i4.2
  IL_000e:  stelem.i4
  IL_000f:  dup
  IL_0010:  ldc.i4.2
  IL_0011:  ldc.i4.3
  IL_0012:  stelem.i4
  IL_0013:  stloc.0
  IL_0014:  ldloc.0
  IL_0015:  ldc.i4.1
  IL_0016:  ldelem.i4
  IL_0017:  call       ""void System.Console.WriteLine(int)""
  IL_001c:  nop
  IL_001d:  ret
}");

            var method2 = compilation2.GetMember<MethodSymbol>("C.M");

            var diff2 = compilation2.EmitDifference(
                diff1.NextGeneration,
                ImmutableArray.Create(new SemanticEdit(SemanticEditKind.Update, method1, method2, GetEquivalentNodesMap(method2, method1), preserveLocalVariables: true)));

            diff2.VerifyIL("C.M",
@"{
  // Code size       48 (0x30)
  .maxstack  4
  .locals init ([unchanged] V_0,
  int[] V_1) //a
  IL_0000:  nop
  IL_0001:  ldc.i4.7
  IL_0002:  newarr     ""int""
  IL_0007:  dup
  IL_0008:  ldc.i4.0
  IL_0009:  ldc.i4.4
  IL_000a:  stelem.i4
  IL_000b:  dup
  IL_000c:  ldc.i4.1
  IL_000d:  ldc.i4.5
  IL_000e:  stelem.i4
  IL_000f:  dup
  IL_0010:  ldc.i4.2
  IL_0011:  ldc.i4.6
  IL_0012:  stelem.i4
  IL_0013:  dup
  IL_0014:  ldc.i4.3
  IL_0015:  ldc.i4.7
  IL_0016:  stelem.i4
  IL_0017:  dup
  IL_0018:  ldc.i4.4
  IL_0019:  ldc.i4.8
  IL_001a:  stelem.i4
  IL_001b:  dup
  IL_001c:  ldc.i4.5
  IL_001d:  ldc.i4.s   9
  IL_001f:  stelem.i4
  IL_0020:  dup
  IL_0021:  ldc.i4.6
  IL_0022:  ldc.i4.s   10
  IL_0024:  stelem.i4
  IL_0025:  stloc.1
  IL_0026:  ldloc.1
  IL_0027:  ldc.i4.1
  IL_0028:  ldelem.i4
  IL_0029:  call       ""void System.Console.WriteLine(int)""
  IL_002e:  nop
  IL_002f:  ret
}");
        }

        [WorkItem(780989, "http://vstfdevdiv:8080/DevDiv2/DevDiv/_workitems/edit/780989")]
        [WorkItem(829353, "http://vstfdevdiv:8080/DevDiv2/DevDiv/_workitems/edit/829353")]
        [Fact]
        public void PrivateImplementationDetails_ArrayInitializer_FromSource()
        {
            // PrivateImplementationDetails not needed initially.
            var source0 =
@"class C
{
    static object F1() { return null; }
    static object F2() { return null; }
    static object F3() { return null; }
    static object F4() { return null; }
}";
            var source1 =
@"class C
{
    static object F1() { return new[] { 1, 2, 3 }; }
    static object F2() { return new[] { 4, 5, 6 }; }
    static object F3() { return null; }
    static object F4() { return new[] { 7, 8, 9 }; }
}";
            var source2 =
@"class C
{
    static object F1() { return new[] { 1, 2, 3 } ?? new[] { 10, 11, 12 }; }
    static object F2() { return new[] { 4, 5, 6 }; }
    static object F3() { return new[] { 13, 14, 15 }; }
    static object F4() { return new[] { 7, 8, 9 }; }
}";
            var compilation0 = CreateCompilation(source0, options: TestOptions.DebugDll);
            var compilation1 = compilation0.WithSource(source1);
            var compilation2 = compilation1.WithSource(source2);

            var testData0 = new CompilationTestData();
            var bytes0 = compilation0.EmitToArray(testData: testData0);
            var generation0 = EmitBaseline.CreateInitialBaseline(ModuleMetadata.CreateFromImage(bytes0), EmptyLocalsProvider);

            var diff1 = compilation1.EmitDifference(
                generation0,
                ImmutableArray.Create(
                    new SemanticEdit(SemanticEditKind.Update, compilation0.GetMember<MethodSymbol>("C.F1"), compilation1.GetMember<MethodSymbol>("C.F1")),
                    new SemanticEdit(SemanticEditKind.Update, compilation0.GetMember<MethodSymbol>("C.F2"), compilation1.GetMember<MethodSymbol>("C.F2")),
                    new SemanticEdit(SemanticEditKind.Update, compilation0.GetMember<MethodSymbol>("C.F4"), compilation1.GetMember<MethodSymbol>("C.F4"))));

            diff1.VerifyIL("C.F1",
@"{
  // Code size       24 (0x18)
  .maxstack  4
  .locals init (object V_0)
  IL_0000:  nop
  IL_0001:  ldc.i4.3
  IL_0002:  newarr     ""int""
  IL_0007:  dup
  IL_0008:  ldc.i4.0
  IL_0009:  ldc.i4.1
  IL_000a:  stelem.i4
  IL_000b:  dup
  IL_000c:  ldc.i4.1
  IL_000d:  ldc.i4.2
  IL_000e:  stelem.i4
  IL_000f:  dup
  IL_0010:  ldc.i4.2
  IL_0011:  ldc.i4.3
  IL_0012:  stelem.i4
  IL_0013:  stloc.0
  IL_0014:  br.s       IL_0016
  IL_0016:  ldloc.0
  IL_0017:  ret
}");
            diff1.VerifyIL("C.F4",
@"{
  // Code size       25 (0x19)
  .maxstack  4
  .locals init (object V_0)
  IL_0000:  nop
  IL_0001:  ldc.i4.3
  IL_0002:  newarr     ""int""
  IL_0007:  dup
  IL_0008:  ldc.i4.0
  IL_0009:  ldc.i4.7
  IL_000a:  stelem.i4
  IL_000b:  dup
  IL_000c:  ldc.i4.1
  IL_000d:  ldc.i4.8
  IL_000e:  stelem.i4
  IL_000f:  dup
  IL_0010:  ldc.i4.2
  IL_0011:  ldc.i4.s   9
  IL_0013:  stelem.i4
  IL_0014:  stloc.0
  IL_0015:  br.s       IL_0017
  IL_0017:  ldloc.0
  IL_0018:  ret
}");
            var diff2 = compilation2.EmitDifference(
                diff1.NextGeneration,
                ImmutableArray.Create(
                    new SemanticEdit(SemanticEditKind.Update, compilation1.GetMember<MethodSymbol>("C.F1"), compilation2.GetMember<MethodSymbol>("C.F1")),
                    new SemanticEdit(SemanticEditKind.Update, compilation1.GetMember<MethodSymbol>("C.F3"), compilation2.GetMember<MethodSymbol>("C.F3"))));

            diff2.VerifyIL("C.F1",
@"{
  // Code size       49 (0x31)
  .maxstack  4
  .locals init (object V_0)
  IL_0000:  nop
  IL_0001:  ldc.i4.3
  IL_0002:  newarr     ""int""
  IL_0007:  dup
  IL_0008:  ldc.i4.0
  IL_0009:  ldc.i4.1
  IL_000a:  stelem.i4
  IL_000b:  dup
  IL_000c:  ldc.i4.1
  IL_000d:  ldc.i4.2
  IL_000e:  stelem.i4
  IL_000f:  dup
  IL_0010:  ldc.i4.2
  IL_0011:  ldc.i4.3
  IL_0012:  stelem.i4
  IL_0013:  dup
  IL_0014:  brtrue.s   IL_002c
  IL_0016:  pop
  IL_0017:  ldc.i4.3
  IL_0018:  newarr     ""int""
  IL_001d:  dup
  IL_001e:  ldc.i4.0
  IL_001f:  ldc.i4.s   10
  IL_0021:  stelem.i4
  IL_0022:  dup
  IL_0023:  ldc.i4.1
  IL_0024:  ldc.i4.s   11
  IL_0026:  stelem.i4
  IL_0027:  dup
  IL_0028:  ldc.i4.2
  IL_0029:  ldc.i4.s   12
  IL_002b:  stelem.i4
  IL_002c:  stloc.0
  IL_002d:  br.s       IL_002f
  IL_002f:  ldloc.0
  IL_0030:  ret
}");
            diff2.VerifyIL("C.F3",
@"{
  // Code size       27 (0x1b)
  .maxstack  4
  .locals init (object V_0)
  IL_0000:  nop
  IL_0001:  ldc.i4.3
  IL_0002:  newarr     ""int""
  IL_0007:  dup
  IL_0008:  ldc.i4.0
  IL_0009:  ldc.i4.s   13
  IL_000b:  stelem.i4
  IL_000c:  dup
  IL_000d:  ldc.i4.1
  IL_000e:  ldc.i4.s   14
  IL_0010:  stelem.i4
  IL_0011:  dup
  IL_0012:  ldc.i4.2
  IL_0013:  ldc.i4.s   15
  IL_0015:  stelem.i4
  IL_0016:  stloc.0
  IL_0017:  br.s       IL_0019
  IL_0019:  ldloc.0
  IL_001a:  ret
}");
        }

        /// <summary>
        /// Should not generate method for string switch since
        /// the CLR only allows adding private members.
        /// </summary>
        [WorkItem(834086, "http://vstfdevdiv:8080/DevDiv2/DevDiv/_workitems/edit/834086")]
        [Fact]
        public void PrivateImplementationDetails_ComputeStringHash()
        {
            var source =
@"class C
{
    static int F(string s)
    {
        switch (s)
        {
            case ""1"": return 1;
            case ""2"": return 2;
            case ""3"": return 3;
            case ""4"": return 4;
            case ""5"": return 5;
            case ""6"": return 6;
            case ""7"": return 7;
            default: return 0;
        }
    }
}";
            const string ComputeStringHashName = "ComputeStringHash";
            var compilation0 = CreateCompilation(source, options: TestOptions.DebugDll);
            var compilation1 = compilation0.WithSource(source);

            var testData0 = new CompilationTestData();
            var bytes0 = compilation0.EmitToArray(testData: testData0);
            var methodData0 = testData0.GetMethodData("C.F");
            var method0 = compilation0.GetMember<MethodSymbol>("C.F");
            var generation0 = EmitBaseline.CreateInitialBaseline(ModuleMetadata.CreateFromImage(bytes0), methodData0.EncDebugInfoProvider());

            // Should have generated call to ComputeStringHash and
            // added the method to <PrivateImplementationDetails>.
            var actualIL0 = methodData0.GetMethodIL();
            Assert.True(actualIL0.Contains(ComputeStringHashName));

            using var md0 = ModuleMetadata.CreateFromImage(bytes0);
            var reader0 = md0.MetadataReader;
            CheckNames(reader0, reader0.GetMethodDefNames(), "F", ".ctor", ComputeStringHashName);

            var method1 = compilation1.GetMember<MethodSymbol>("C.F");
            var diff1 = compilation1.EmitDifference(
                generation0,
                ImmutableArray.Create(new SemanticEdit(SemanticEditKind.Update, method0, method1, GetEquivalentNodesMap(method1, method0), preserveLocalVariables: true)));

            // Should not have generated call to ComputeStringHash nor
            // added the method to <PrivateImplementationDetails>.
            var actualIL1 = diff1.GetMethodIL("C.F");
            Assert.False(actualIL1.Contains(ComputeStringHashName));

            using var md1 = diff1.GetMetadata();
            var reader1 = md1.Reader;
            var readers = new[] { reader0, reader1 };
            CheckNames(readers, reader1.GetMethodDefNames(), "F");
        }

        /// <summary>
        /// Unique ids should not conflict with ids
        /// from previous generation.
        /// </summary>
        [WorkItem(9847, "https://github.com/dotnet/roslyn/issues/9847")]
        [Fact(Skip = "https://github.com/dotnet/roslyn/issues/9847")]
        public void UniqueIds()
        {
            var source0 =
@"class C
{
    int F()
    {
        System.Func<int> f = () => 3;
        return f();
    }
    static int F(bool b)
    {
        System.Func<int> f = () => 1;
        System.Func<int> g = () => 2;
        return (b ? f : g)();
    }
}";
            var source1 =
@"class C
{
    int F()
    {
        System.Func<int> f = () => 3;
        return f();
    }
    static int F(bool b)
    {
        System.Func<int> f = () => 1;
        return f();
    }
}";
            var source2 =
@"class C
{
    int F()
    {
        System.Func<int> f = () => 3;
        return f();
    }
    static int F(bool b)
    {
        System.Func<int> g = () => 2;
        return g();
    }
}";
            var compilation0 = CreateCompilation(source0, options: TestOptions.DebugDll);
            var compilation1 = compilation0.WithSource(source1);
            var compilation2 = compilation1.WithSource(source2);

            var testData0 = new CompilationTestData();
            var bytes0 = compilation0.EmitToArray(testData: testData0);
            var generation0 = EmitBaseline.CreateInitialBaseline(ModuleMetadata.CreateFromImage(bytes0), EmptyLocalsProvider);

            var diff1 = compilation1.EmitDifference(
                generation0,
                ImmutableArray.Create(new SemanticEdit(SemanticEditKind.Update, compilation0.GetMembers("C.F")[1], compilation1.GetMembers("C.F")[1])));

            diff1.VerifyIL("C.F",
@"{
  // Code size       40 (0x28)
  .maxstack  2
  .locals init (System.Func<int> V_0, //f
  int V_1)
  IL_0000:  nop
  IL_0001:  ldsfld     ""System.Func<int> C.CS$<>9__CachedAnonymousMethodDelegate6""
  IL_0006:  dup
  IL_0007:  brtrue.s   IL_001c
  IL_0009:  pop
  IL_000a:  ldnull
  IL_000b:  ldftn      ""int C.<F>b__5()""
  IL_0011:  newobj     ""System.Func<int>..ctor(object, System.IntPtr)""
  IL_0016:  dup
  IL_0017:  stsfld     ""System.Func<int> C.CS$<>9__CachedAnonymousMethodDelegate6""
  IL_001c:  stloc.0
  IL_001d:  ldloc.0
  IL_001e:  callvirt   ""int System.Func<int>.Invoke()""
  IL_0023:  stloc.1
  IL_0024:  br.s       IL_0026
  IL_0026:  ldloc.1
  IL_0027:  ret
}");

            var diff2 = compilation2.EmitDifference(
                diff1.NextGeneration,
                ImmutableArray.Create(new SemanticEdit(SemanticEditKind.Update, compilation1.GetMembers("C.F")[1], compilation2.GetMembers("C.F")[1])));

            diff2.VerifyIL("C.F",
@"{
  // Code size       40 (0x28)
  .maxstack  2
  .locals init (System.Func<int> V_0, //g
  int V_1)
  IL_0000:  nop
  IL_0001:  ldsfld     ""System.Func<int> C.CS$<>9__CachedAnonymousMethodDelegate8""
  IL_0006:  dup
  IL_0007:  brtrue.s   IL_001c
  IL_0009:  pop
  IL_000a:  ldnull
  IL_000b:  ldftn      ""int C.<F>b__7()""
  IL_0011:  newobj     ""System.Func<int>..ctor(object, System.IntPtr)""
  IL_0016:  dup
  IL_0017:  stsfld     ""System.Func<int> C.CS$<>9__CachedAnonymousMethodDelegate8""
  IL_001c:  stloc.0
  IL_001d:  ldloc.0
  IL_001e:  callvirt   ""int System.Func<int>.Invoke()""
  IL_0023:  stloc.1
  IL_0024:  br.s       IL_0026
  IL_0026:  ldloc.1
  IL_0027:  ret
}");
        }

        /// <summary>
        /// Avoid adding references from method bodies
        /// other than the changed methods.
        /// </summary>
        [Fact]
        public void ReferencesInIL()
        {
            var source0 =
@"class C
{
    static void F() { System.Console.WriteLine(1); }
    static void G() { System.Console.WriteLine(2); }
}";
            var source1 =
@"class C
{
    static void F() { System.Console.WriteLine(1); }
    static void G() { System.Console.Write(2); }
}";
            var compilation0 = CreateCompilation(source0, options: TestOptions.DebugDll);
            var compilation1 = compilation0.WithSource(source1);

            // Verify full metadata contains expected rows.
            var bytes0 = compilation0.EmitToArray();
            using var md0 = ModuleMetadata.CreateFromImage(bytes0);
            var reader0 = md0.MetadataReader;
            CheckNames(reader0, reader0.GetTypeDefNames(), "<Module>", "C");
            CheckNames(reader0, reader0.GetMethodDefNames(), "F", "G", ".ctor");
            CheckNames(reader0, reader0.GetMemberRefNames(), ".ctor", ".ctor", ".ctor", "WriteLine", ".ctor");

            var generation0 = EmitBaseline.CreateInitialBaseline(md0, EmptyLocalsProvider);
            var method0 = compilation0.GetMember<MethodSymbol>("C.G");
            var method1 = compilation1.GetMember<MethodSymbol>("C.G");

            var diff1 = compilation1.EmitDifference(
                generation0,
                ImmutableArray.Create(new SemanticEdit(
                    SemanticEditKind.Update,
                    method0,
                    method1,
                    GetEquivalentNodesMap(method1, method0),
                    preserveLocalVariables: true)));

            // "Write" should be included in string table, but "WriteLine" should not.
            Assert.True(diff1.MetadataDelta.IsIncluded("Write"));
            Assert.False(diff1.MetadataDelta.IsIncluded("WriteLine"));
        }

        /// <summary>
        /// Local slots must be preserved based on signature.
        /// </summary>
        [Fact]
        public void PreserveLocalSlots()
        {
            var source0 =
@"class A<T> { }
class B : A<B>
{
    static B F()
    {
        return null;
    }
    static void M(object o)
    {
        object x = F();
        A<B> y = F();
        object z = F();
        M(x);
        M(y);
        M(z);
    }
    static void N()
    {
        object a = F();
        object b = F();
        M(a);
        M(b);
    }
}";
            var methodNames0 = new[] { "A<T>..ctor", "B.F", "B.M", "B.N" };

            var source1 =
@"class A<T> { }
class B : A<B>
{
    static B F()
    {
        return null;
    }
    static void M(object o)
    {
        B z = F();
        A<B> y = F();
        object w = F();
        M(w);
        M(y);
    }
    static void N()
    {
        object a = F();
        object b = F();
        M(a);
        M(b);
    }
}";
            var source2 =
@"class A<T> { }
class B : A<B>
{
    static B F()
    {
        return null;
    }
    static void M(object o)
    {
        object x = F();
        B z = F();
        M(x);
        M(z);
    }
    static void N()
    {
        object a = F();
        object b = F();
        M(a);
        M(b);
    }
}";
            var source3 =
@"class A<T> { }
class B : A<B>
{
    static B F()
    {
        return null;
    }
    static void M(object o)
    {
        object x = F();
        B z = F();
        M(x);
        M(z);
    }
    static void N()
    {
        object c = F();
        object b = F();
        M(c);
        M(b);
    }
}";
            var compilation0 = CreateCompilation(source0, options: TestOptions.DebugDll);
            var compilation1 = compilation0.WithSource(source1);
            var compilation2 = compilation1.WithSource(source2);
            var compilation3 = compilation2.WithSource(source3);

            var method0 = compilation0.GetMember<MethodSymbol>("B.M");
            var methodN = compilation0.GetMember<MethodSymbol>("B.N");

            var testData0 = new CompilationTestData();
            var bytes0 = compilation0.EmitToArray(testData: testData0);
            var generation0 = EmitBaseline.CreateInitialBaseline(
                ModuleMetadata.CreateFromImage(bytes0),
                m => testData0.GetMethodData(methodNames0[MetadataTokens.GetRowNumber(m) - 1]).GetEncDebugInfo());

            #region Gen1 

            var method1 = compilation1.GetMember<MethodSymbol>("B.M");
            var diff1 = compilation1.EmitDifference(
                generation0,
                ImmutableArray.Create(new SemanticEdit(SemanticEditKind.Update, method0, method1, GetEquivalentNodesMap(method1, method0), preserveLocalVariables: true)));

            diff1.VerifyIL(
@"{
  // Code size       36 (0x24)
  .maxstack  1
  IL_0000:  nop       
  IL_0001:  call       0x06000002
  IL_0006:  stloc.3   
  IL_0007:  call       0x06000002
  IL_000c:  stloc.1   
  IL_000d:  call       0x06000002
  IL_0012:  stloc.s    V_4
  IL_0014:  ldloc.s    V_4
  IL_0016:  call       0x06000003
  IL_001b:  nop       
  IL_001c:  ldloc.1   
  IL_001d:  call       0x06000003
  IL_0022:  nop       
  IL_0023:  ret       
}");
            diff1.VerifyPdb(new[] { 0x06000001, 0x06000002, 0x06000003, 0x06000004 }, @"
<symbols>
  <files>
    <file id=""1"" name="""" language=""C#"" />
  </files>
  <methods>
    <method token=""0x6000003"">
      <customDebugInfo>
        <using>
          <namespace usingCount=""0"" />
        </using>
      </customDebugInfo>
      <sequencePoints>
        <entry offset=""0x0"" startLine=""9"" startColumn=""5"" endLine=""9"" endColumn=""6"" document=""1"" />
        <entry offset=""0x1"" startLine=""10"" startColumn=""9"" endLine=""10"" endColumn=""19"" document=""1"" />
        <entry offset=""0x7"" startLine=""11"" startColumn=""9"" endLine=""11"" endColumn=""22"" document=""1"" />
        <entry offset=""0xd"" startLine=""12"" startColumn=""9"" endLine=""12"" endColumn=""24"" document=""1"" />
        <entry offset=""0x14"" startLine=""13"" startColumn=""9"" endLine=""13"" endColumn=""14"" document=""1"" />
        <entry offset=""0x1c"" startLine=""14"" startColumn=""9"" endLine=""14"" endColumn=""14"" document=""1"" />
        <entry offset=""0x23"" startLine=""15"" startColumn=""5"" endLine=""15"" endColumn=""6"" document=""1"" />
      </sequencePoints>
      <scope startOffset=""0x0"" endOffset=""0x24"">
        <local name=""z"" il_index=""3"" il_start=""0x0"" il_end=""0x24"" attributes=""0"" />
        <local name=""y"" il_index=""1"" il_start=""0x0"" il_end=""0x24"" attributes=""0"" />
        <local name=""w"" il_index=""4"" il_start=""0x0"" il_end=""0x24"" attributes=""0"" />
      </scope>
    </method>
  </methods>
</symbols>");

            #endregion

            #region Gen2 

            var method2 = compilation2.GetMember<MethodSymbol>("B.M");
            var diff2 = compilation2.EmitDifference(
                diff1.NextGeneration,
                ImmutableArray.Create(new SemanticEdit(SemanticEditKind.Update, method1, method2, GetEquivalentNodesMap(method2, method1), preserveLocalVariables: true)));

            diff2.VerifyIL(
@"{
  // Code size       30 (0x1e)
  .maxstack  1
  IL_0000:  nop
  IL_0001:  call       0x06000002
  IL_0006:  stloc.s    V_5
  IL_0008:  call       0x06000002
  IL_000d:  stloc.3
  IL_000e:  ldloc.s    V_5
  IL_0010:  call       0x06000003
  IL_0015:  nop
  IL_0016:  ldloc.3
  IL_0017:  call       0x06000003
  IL_001c:  nop
  IL_001d:  ret
}");

            diff2.VerifyPdb(new[] { 0x06000001, 0x06000002, 0x06000003, 0x06000004 }, @"
<symbols>
  <files>
    <file id=""1"" name="""" language=""C#"" />
  </files>
  <methods>
    <method token=""0x6000003"">
      <customDebugInfo>
        <using>
          <namespace usingCount=""0"" />
        </using>
      </customDebugInfo>
      <sequencePoints>
        <entry offset=""0x0"" startLine=""9"" startColumn=""5"" endLine=""9"" endColumn=""6"" document=""1"" />
        <entry offset=""0x1"" startLine=""10"" startColumn=""9"" endLine=""10"" endColumn=""24"" document=""1"" />
        <entry offset=""0x8"" startLine=""11"" startColumn=""9"" endLine=""11"" endColumn=""19"" document=""1"" />
        <entry offset=""0xe"" startLine=""12"" startColumn=""9"" endLine=""12"" endColumn=""14"" document=""1"" />
        <entry offset=""0x16"" startLine=""13"" startColumn=""9"" endLine=""13"" endColumn=""14"" document=""1"" />
        <entry offset=""0x1d"" startLine=""14"" startColumn=""5"" endLine=""14"" endColumn=""6"" document=""1"" />
      </sequencePoints>
      <scope startOffset=""0x0"" endOffset=""0x1e"">
        <local name=""x"" il_index=""5"" il_start=""0x0"" il_end=""0x1e"" attributes=""0"" />
        <local name=""z"" il_index=""3"" il_start=""0x0"" il_end=""0x1e"" attributes=""0"" />
      </scope>
    </method>
  </methods>
</symbols>");

            #endregion

            #region Gen3

            // Modify different method. (Previous generations
            // have not referenced method.)
            method2 = compilation2.GetMember<MethodSymbol>("B.N");
            var method3 = compilation3.GetMember<MethodSymbol>("B.N");
            var diff3 = compilation3.EmitDifference(
                diff2.NextGeneration,
                ImmutableArray.Create(new SemanticEdit(SemanticEditKind.Update, method2, method3, GetEquivalentNodesMap(method3, method2), preserveLocalVariables: true)));

            diff3.VerifyIL(
@"{
  // Code size       28 (0x1c)
  .maxstack  1
  IL_0000:  nop
  IL_0001:  call       0x06000002
  IL_0006:  stloc.2
  IL_0007:  call       0x06000002
  IL_000c:  stloc.1
  IL_000d:  ldloc.2
  IL_000e:  call       0x06000003
  IL_0013:  nop
  IL_0014:  ldloc.1
  IL_0015:  call       0x06000003
  IL_001a:  nop
  IL_001b:  ret
}");
            diff3.VerifyPdb(new[] { 0x06000001, 0x06000002, 0x06000003, 0x06000004 }, @"
<symbols>
  <files>
    <file id=""1"" name="""" language=""C#"" />
  </files>
  <methods>
    <method token=""0x6000004"">
      <customDebugInfo>
        <using>
          <namespace usingCount=""0"" />
        </using>
      </customDebugInfo>
      <sequencePoints>
        <entry offset=""0x0"" startLine=""16"" startColumn=""5"" endLine=""16"" endColumn=""6"" document=""1"" />
        <entry offset=""0x1"" startLine=""17"" startColumn=""9"" endLine=""17"" endColumn=""24"" document=""1"" />
        <entry offset=""0x7"" startLine=""18"" startColumn=""9"" endLine=""18"" endColumn=""24"" document=""1"" />
        <entry offset=""0xd"" startLine=""19"" startColumn=""9"" endLine=""19"" endColumn=""14"" document=""1"" />
        <entry offset=""0x14"" startLine=""20"" startColumn=""9"" endLine=""20"" endColumn=""14"" document=""1"" />
        <entry offset=""0x1b"" startLine=""21"" startColumn=""5"" endLine=""21"" endColumn=""6"" document=""1"" />
      </sequencePoints>
      <scope startOffset=""0x0"" endOffset=""0x1c"">
        <local name=""c"" il_index=""2"" il_start=""0x0"" il_end=""0x1c"" attributes=""0"" />
        <local name=""b"" il_index=""1"" il_start=""0x0"" il_end=""0x1c"" attributes=""0"" />
      </scope>
    </method>
  </methods>
</symbols>");

            #endregion
        }

        /// <summary>
        /// Preserve locals for method added after initial compilation.
        /// </summary>
        [Fact]
        public void PreserveLocalSlots_NewMethod()
        {
            var source0 =
@"class C
{
}";
            var source1 =
@"class C
{
    static void M()
    {
        var a = new object();
        var b = string.Empty;
    }
}";
            var source2 =
@"class C
{
    static void M()
    {
        var a = 1;
        var b = string.Empty;
    }
}";
            var compilation0 = CreateCompilation(source0, options: TestOptions.DebugDll);
            var compilation1 = compilation0.WithSource(source1);
            var compilation2 = compilation1.WithSource(source2);

            var bytes0 = compilation0.EmitToArray();
            var generation0 = EmitBaseline.CreateInitialBaseline(ModuleMetadata.CreateFromImage(bytes0), EmptyLocalsProvider);

            var m1 = compilation1.GetMember<MethodSymbol>("C.M");
            var m2 = compilation2.GetMember<MethodSymbol>("C.M");

            var diff1 = compilation1.EmitDifference(
                generation0,
                ImmutableArray.Create(new SemanticEdit(SemanticEditKind.Insert, null, m1, null, preserveLocalVariables: true)));

            var diff2 = compilation2.EmitDifference(
                diff1.NextGeneration,
                ImmutableArray.Create(new SemanticEdit(SemanticEditKind.Update, m1, m2, GetEquivalentNodesMap(m2, m1), preserveLocalVariables: true)));

            diff2.VerifyIL("C.M",
@"{
  // Code size       10 (0xa)
  .maxstack  1
  .locals init ([object] V_0,
                string V_1, //b
                int V_2) //a
  IL_0000:  nop
  IL_0001:  ldc.i4.1
  IL_0002:  stloc.2
  IL_0003:  ldsfld     ""string string.Empty""
  IL_0008:  stloc.1
  IL_0009:  ret
}");

            diff2.VerifyPdb(new[] { 0x06000002 }, @"
<symbols>
  <files>
    <file id=""1"" name="""" language=""C#"" />
  </files>
  <methods>
    <method token=""0x6000002"">
      <customDebugInfo>
        <using>
          <namespace usingCount=""0"" />
        </using>
      </customDebugInfo>
      <sequencePoints>
        <entry offset=""0x0"" startLine=""4"" startColumn=""5"" endLine=""4"" endColumn=""6"" document=""1"" />
        <entry offset=""0x1"" startLine=""5"" startColumn=""9"" endLine=""5"" endColumn=""19"" document=""1"" />
        <entry offset=""0x3"" startLine=""6"" startColumn=""9"" endLine=""6"" endColumn=""30"" document=""1"" />
        <entry offset=""0x9"" startLine=""7"" startColumn=""5"" endLine=""7"" endColumn=""6"" document=""1"" />
      </sequencePoints>
      <scope startOffset=""0x0"" endOffset=""0xa"">
        <local name=""a"" il_index=""2"" il_start=""0x0"" il_end=""0xa"" attributes=""0"" />
        <local name=""b"" il_index=""1"" il_start=""0x0"" il_end=""0xa"" attributes=""0"" />
      </scope>
    </method>
  </methods>
</symbols>");
        }

        /// <summary>
        /// Local types should be retained, even if the local is no longer
        /// used by the method body, since there may be existing
        /// references to that slot, in a Watch window for instance.
        /// </summary>
        [WorkItem(843320, "http://vstfdevdiv:8080/DevDiv2/DevDiv/_workitems/edit/843320")]
        [Fact]
        public void PreserveLocalTypes()
        {
            var source0 =
@"class C
{
    static void Main()
    {
        var x = true;
        var y = x;
        System.Console.WriteLine(y);
    }
}";
            var source1 =
@"class C
{
    static void Main()
    {
        var x = ""A"";
        var y = x;
        System.Console.WriteLine(y);
    }
}";
            var compilation0 = CreateCompilation(source0, options: TestOptions.DebugDll);
            var compilation1 = compilation0.WithSource(source1);
            var method0 = compilation0.GetMember<MethodSymbol>("C.Main");
            var method1 = compilation1.GetMember<MethodSymbol>("C.Main");
            var testData0 = new CompilationTestData();
            var bytes0 = compilation0.EmitToArray(testData: testData0);

            var generation0 = EmitBaseline.CreateInitialBaseline(ModuleMetadata.CreateFromImage(bytes0), testData0.GetMethodData("C.Main").EncDebugInfoProvider());

            var diff1 = compilation1.EmitDifference(
                generation0,
                ImmutableArray.Create(new SemanticEdit(SemanticEditKind.Update, method0, method1, GetEquivalentNodesMap(method1, method0), preserveLocalVariables: true)));
            diff1.VerifyIL("C.Main", @"
{
  // Code size       17 (0x11)
  .maxstack  1
  .locals init ([bool] V_0,
                [bool] V_1,
                string V_2, //x
                string V_3) //y
  IL_0000:  nop
  IL_0001:  ldstr      ""A""
  IL_0006:  stloc.2
  IL_0007:  ldloc.2
  IL_0008:  stloc.3
  IL_0009:  ldloc.3
  IL_000a:  call       ""void System.Console.WriteLine(string)""
  IL_000f:  nop
  IL_0010:  ret
}");
        }

        /// <summary>
        /// Preserve locals if SemanticEdit.PreserveLocalVariables is set.
        /// </summary>
        [Fact]
        public void PreserveLocalVariablesFlag()
        {
            var source =
@"class C
{
    static System.IDisposable F() { return null; }
    static void M()
    {
        using (F()) { }
        using (var x = F()) { }
    }
}";
            var compilation0 = CreateCompilation(source, options: TestOptions.DebugDll);
            var compilation1 = compilation0.WithSource(source);

            var testData0 = new CompilationTestData();
            var bytes0 = compilation0.EmitToArray(testData: testData0);
            var method0 = compilation0.GetMember<MethodSymbol>("C.M");
            var generation0 = EmitBaseline.CreateInitialBaseline(
                ModuleMetadata.CreateFromImage(bytes0),
                testData0.GetMethodData("C.M").EncDebugInfoProvider());

            var method1 = compilation1.GetMember<MethodSymbol>("C.M");
            var diff1a = compilation1.EmitDifference(
                generation0,
                ImmutableArray.Create(new SemanticEdit(SemanticEditKind.Update, method0, method1, preserveLocalVariables: false)));

            diff1a.VerifyIL("C.M", @"
{
  // Code size       44 (0x2c)
  .maxstack  1
  .locals init (System.IDisposable V_0,
                System.IDisposable V_1) //x
  IL_0000:  nop
  IL_0001:  call       ""System.IDisposable C.F()""
  IL_0006:  stloc.0
  .try
  {
    IL_0007:  nop
    IL_0008:  nop
    IL_0009:  leave.s    IL_0016
  }
  finally
  {
    IL_000b:  ldloc.0
    IL_000c:  brfalse.s  IL_0015
    IL_000e:  ldloc.0
    IL_000f:  callvirt   ""void System.IDisposable.Dispose()""
    IL_0014:  nop
    IL_0015:  endfinally
  }
  IL_0016:  call       ""System.IDisposable C.F()""
  IL_001b:  stloc.1
  .try
  {
    IL_001c:  nop
    IL_001d:  nop
    IL_001e:  leave.s    IL_002b
  }
  finally
  {
    IL_0020:  ldloc.1
    IL_0021:  brfalse.s  IL_002a
    IL_0023:  ldloc.1
    IL_0024:  callvirt   ""void System.IDisposable.Dispose()""
    IL_0029:  nop
    IL_002a:  endfinally
  }
  IL_002b:  ret
}
");

            var diff1b = compilation1.EmitDifference(
                generation0,
                ImmutableArray.Create(new SemanticEdit(SemanticEditKind.Update, method0, method1, preserveLocalVariables: true)));

            diff1b.VerifyIL("C.M",
@"{
  // Code size       44 (0x2c)
  .maxstack  1
  .locals init (System.IDisposable V_0,
                System.IDisposable V_1) //x
  IL_0000:  nop
  IL_0001:  call       ""System.IDisposable C.F()""
  IL_0006:  stloc.0
  .try
  {
    IL_0007:  nop
    IL_0008:  nop
    IL_0009:  leave.s    IL_0016
  }
  finally
  {
    IL_000b:  ldloc.0
    IL_000c:  brfalse.s  IL_0015
    IL_000e:  ldloc.0
    IL_000f:  callvirt   ""void System.IDisposable.Dispose()""
    IL_0014:  nop
    IL_0015:  endfinally
  }
  IL_0016:  call       ""System.IDisposable C.F()""
  IL_001b:  stloc.1
  .try
  {
    IL_001c:  nop
    IL_001d:  nop
    IL_001e:  leave.s    IL_002b
  }
  finally
  {
    IL_0020:  ldloc.1
    IL_0021:  brfalse.s  IL_002a
    IL_0023:  ldloc.1
    IL_0024:  callvirt   ""void System.IDisposable.Dispose()""
    IL_0029:  nop
    IL_002a:  endfinally
  }
  IL_002b:  ret
}");
        }

        [WorkItem(779531, "http://vstfdevdiv:8080/DevDiv2/DevDiv/_workitems/edit/779531")]
        [Fact]
        public void ChangeLocalType()
        {
            var source0 =
@"enum E { }
class C
{
    static void M1()
    {
        var x = default(E);
        var y = x;
        var z = default(E);
        System.Console.WriteLine(y);
    }
    static void M2()
    {
        var x = default(E);
        var y = x;
        var z = default(E);
        System.Console.WriteLine(y);
    }
}";
            // Change locals in one method to type added.
            var source1 =
@"enum E { }
class A { }
class C
{
    static void M1()
    {
        var x = default(A);
        var y = x;
        var z = default(E);
        System.Console.WriteLine(y);
    }
    static void M2()
    {
        var x = default(E);
        var y = x;
        var z = default(E);
        System.Console.WriteLine(y);
    }
}";
            // Change locals in another method.
            var source2 =
@"enum E { }
class A { }
class C
{
    static void M1()
    {
        var x = default(A);
        var y = x;
        var z = default(E);
        System.Console.WriteLine(y);
    }
    static void M2()
    {
        var x = default(A);
        var y = x;
        var z = default(E);
        System.Console.WriteLine(y);
    }
}";
            // Change locals in same method.
            var source3 =
@"enum E { }
class A { }
class C
{
    static void M1()
    {
        var x = default(A);
        var y = x;
        var z = default(E);
        System.Console.WriteLine(y);
    }
    static void M2()
    {
        var x = default(A);
        var y = x;
        var z = default(A);
        System.Console.WriteLine(y);
    }
}";
            var compilation0 = CreateCompilation(source0, options: TestOptions.DebugDll);
            var compilation1 = compilation0.WithSource(source1);
            var compilation2 = compilation1.WithSource(source2);
            var compilation3 = compilation2.WithSource(source3);

            var testData0 = new CompilationTestData();
            var bytes0 = compilation0.EmitToArray(testData: testData0);
            var methodData0 = testData0.GetMethodData("C.M1");
            var method0 = compilation0.GetMember<MethodSymbol>("C.M1");
            var generation0 = EmitBaseline.CreateInitialBaseline(ModuleMetadata.CreateFromImage(bytes0), methodData0.EncDebugInfoProvider());

            var method1 = compilation1.GetMember<MethodSymbol>("C.M1");
            var diff1 = compilation1.EmitDifference(
                generation0,
                ImmutableArray.Create(
                    new SemanticEdit(SemanticEditKind.Insert, null, compilation1.GetMember<NamedTypeSymbol>("A")),
                    new SemanticEdit(SemanticEditKind.Update, method0, method1, GetEquivalentNodesMap(method1, method0), preserveLocalVariables: true)));

            diff1.VerifyIL("C.M1",
@"{
  // Code size       17 (0x11)
  .maxstack  1
  .locals init ([unchanged] V_0,
                [unchanged] V_1,
                E V_2, //z
                A V_3, //x
                A V_4) //y
  IL_0000:  nop
  IL_0001:  ldnull
  IL_0002:  stloc.3
  IL_0003:  ldloc.3
  IL_0004:  stloc.s    V_4
  IL_0006:  ldc.i4.0
  IL_0007:  stloc.2
  IL_0008:  ldloc.s    V_4
  IL_000a:  call       ""void System.Console.WriteLine(object)""
  IL_000f:  nop
  IL_0010:  ret
}");

            var method2 = compilation2.GetMember<MethodSymbol>("C.M2");
            var diff2 = compilation2.EmitDifference(
                diff1.NextGeneration,
                ImmutableArray.Create(
                    new SemanticEdit(SemanticEditKind.Update, method1, method2, GetEquivalentNodesMap(method2, method1), preserveLocalVariables: true)));

            diff2.VerifyIL("C.M2",
@"{
  // Code size       17 (0x11)
  .maxstack  1
  .locals init ([unchanged] V_0,
                [unchanged] V_1,
                E V_2, //z
                A V_3, //x
                A V_4) //y
  IL_0000:  nop
  IL_0001:  ldnull
  IL_0002:  stloc.3
  IL_0003:  ldloc.3
  IL_0004:  stloc.s    V_4
  IL_0006:  ldc.i4.0
  IL_0007:  stloc.2
  IL_0008:  ldloc.s    V_4
  IL_000a:  call       ""void System.Console.WriteLine(object)""
  IL_000f:  nop
  IL_0010:  ret
}");

            var method3 = compilation3.GetMember<MethodSymbol>("C.M2");
            var diff3 = compilation3.EmitDifference(
                diff2.NextGeneration,
                ImmutableArray.Create(
                    new SemanticEdit(SemanticEditKind.Update, method2, method3, GetEquivalentNodesMap(method3, method2), preserveLocalVariables: true)));

            diff3.VerifyIL("C.M2",
@"{
  // Code size       18 (0x12)
  .maxstack  1
  .locals init ([unchanged] V_0,
                [unchanged] V_1,
                [unchanged] V_2,
                A V_3, //x
                A V_4, //y
                A V_5) //z
  IL_0000:  nop
  IL_0001:  ldnull
  IL_0002:  stloc.3
  IL_0003:  ldloc.3
  IL_0004:  stloc.s    V_4
  IL_0006:  ldnull
  IL_0007:  stloc.s    V_5
  IL_0009:  ldloc.s    V_4
  IL_000b:  call       ""void System.Console.WriteLine(object)""
  IL_0010:  nop
  IL_0011:  ret
}");
        }

        [Fact]
        public void AnonymousTypes_Update()
        {
            var source0 = MarkedSource(@"
class C
{
    static void F()
    {
        var <N:0>x = new { A = 1 }</N:0>;
    }
}
");
            var source1 = MarkedSource(@"
class C
{
    static void F()
    {
        var <N:0>x = new { A = 2 }</N:0>;
    }
}
");
            var source2 = MarkedSource(@"
class C
{
    static void F()
    {
        var <N:0>x = new { A = 3 }</N:0>;
    }
}
");
            var compilation0 = CreateCompilation(source0.Tree, options: ComSafeDebugDll.WithMetadataImportOptions(MetadataImportOptions.All));
            var compilation1 = compilation0.WithSource(source1.Tree);
            var compilation2 = compilation1.WithSource(source2.Tree);

            var v0 = CompileAndVerify(compilation0);
            var md0 = ModuleMetadata.CreateFromImage(v0.EmittedAssemblyData);

            var f0 = compilation0.GetMember<MethodSymbol>("C.F");
            var f1 = compilation1.GetMember<MethodSymbol>("C.F");
            var f2 = compilation2.GetMember<MethodSymbol>("C.F");

            var generation0 = EmitBaseline.CreateInitialBaseline(md0, v0.CreateSymReader().GetEncMethodDebugInfo);

            v0.VerifyIL("C.F", @"
{
  // Code size        9 (0x9)
  .maxstack  1
  .locals init (<>f__AnonymousType0<int> V_0) //x
  IL_0000:  nop
  IL_0001:  ldc.i4.1
  IL_0002:  newobj     ""<>f__AnonymousType0<int>..ctor(int)""
  IL_0007:  stloc.0
  IL_0008:  ret
}
");

            var diff1 = compilation1.EmitDifference(
                generation0,
                ImmutableArray.Create(new SemanticEdit(SemanticEditKind.Update, f0, f1, GetSyntaxMapFromMarkers(source0, source1), preserveLocalVariables: true)));

            diff1.VerifySynthesizedMembers(
                "<>f__AnonymousType0<<A>j__TPar>: {Equals, GetHashCode, ToString}");

            diff1.VerifyIL("C.F", @"
{
  // Code size        9 (0x9)
  .maxstack  1
  .locals init (<>f__AnonymousType0<int> V_0) //x
  IL_0000:  nop
  IL_0001:  ldc.i4.2
  IL_0002:  newobj     ""<>f__AnonymousType0<int>..ctor(int)""
  IL_0007:  stloc.0
  IL_0008:  ret
}
");
            // expect a single TypeRef for System.Object
            var md1 = diff1.GetMetadata();
            AssertEx.Equal(new[] { "[0x23000002] System.Object" }, DumpTypeRefs(new[] { md0.MetadataReader, md1.Reader }));

            var diff2 = compilation2.EmitDifference(
                diff1.NextGeneration,
                ImmutableArray.Create(new SemanticEdit(SemanticEditKind.Update, f1, f2, GetSyntaxMapFromMarkers(source1, source2), preserveLocalVariables: true)));

            diff2.VerifySynthesizedMembers(
                "<>f__AnonymousType0<<A>j__TPar>: {Equals, GetHashCode, ToString}");

            diff2.VerifyIL("C.F", @"
{
  // Code size        9 (0x9)
  .maxstack  1
  .locals init (<>f__AnonymousType0<int> V_0) //x
  IL_0000:  nop
  IL_0001:  ldc.i4.3
  IL_0002:  newobj     ""<>f__AnonymousType0<int>..ctor(int)""
  IL_0007:  stloc.0
  IL_0008:  ret
}
");
            // expect a single TypeRef for System.Object
            var md2 = diff2.GetMetadata();
            AssertEx.Equal(new[] { "[0x23000003] System.Object" }, DumpTypeRefs(new[] { md0.MetadataReader, md1.Reader, md2.Reader }));
        }

        [Fact]
        public void AnonymousTypes_UpdateAfterAdd()
        {
            var source0 = MarkedSource(@"
class C
{
    static void F()
    {
    }
}
");
            var source1 = MarkedSource(@"
class C
{
    static void F()
    {
        var <N:0>x = new { A = 2 }</N:0>;
    }
}
");
            var source2 = MarkedSource(@"
class C
{
    static void F()
    {
        var <N:0>x = new { A = 3 }</N:0>;
    }
}
");
            var compilation0 = CreateCompilation(source0.Tree, options: ComSafeDebugDll.WithMetadataImportOptions(MetadataImportOptions.All), targetFramework: TargetFramework.NetStandard20);
            var compilation1 = compilation0.WithSource(source1.Tree);
            var compilation2 = compilation1.WithSource(source2.Tree);

            var v0 = CompileAndVerify(compilation0);
            var md0 = ModuleMetadata.CreateFromImage(v0.EmittedAssemblyData);

            var f0 = compilation0.GetMember<MethodSymbol>("C.F");
            var f1 = compilation1.GetMember<MethodSymbol>("C.F");
            var f2 = compilation2.GetMember<MethodSymbol>("C.F");

            var generation0 = EmitBaseline.CreateInitialBaseline(md0, v0.CreateSymReader().GetEncMethodDebugInfo);

            var diff1 = compilation1.EmitDifference(
                generation0,
                ImmutableArray.Create(new SemanticEdit(SemanticEditKind.Update, f0, f1, GetSyntaxMapFromMarkers(source0, source1), preserveLocalVariables: true)));

            var md1 = diff1.GetMetadata();

            diff1.VerifySynthesizedMembers(
                "<>f__AnonymousType0<<A>j__TPar>: {Equals, GetHashCode, ToString}");

            diff1.VerifyIL("C.F", @"
{
  // Code size        9 (0x9)
  .maxstack  1
  .locals init (<>f__AnonymousType0<int> V_0) //x
  IL_0000:  nop
  IL_0001:  ldc.i4.2
  IL_0002:  newobj     ""<>f__AnonymousType0<int>..ctor(int)""
  IL_0007:  stloc.0
  IL_0008:  ret
}
");
            var diff2 = compilation2.EmitDifference(
                diff1.NextGeneration,
                ImmutableArray.Create(new SemanticEdit(SemanticEditKind.Update, f1, f2, GetSyntaxMapFromMarkers(source1, source2), preserveLocalVariables: true)));

            diff2.VerifySynthesizedMembers(
                "<>f__AnonymousType0<<A>j__TPar>: {Equals, GetHashCode, ToString}");

            diff2.VerifyIL("C.F", @"
{
  // Code size        9 (0x9)
  .maxstack  1
  .locals init (<>f__AnonymousType0<int> V_0) //x
  IL_0000:  nop
  IL_0001:  ldc.i4.3
  IL_0002:  newobj     ""<>f__AnonymousType0<int>..ctor(int)""
  IL_0007:  stloc.0
  IL_0008:  ret
}
");
            // expect a single TypeRef for System.Object
            var md2 = diff2.GetMetadata();
            AssertEx.Equal(new[] { "[0x23000003] System.Object" }, DumpTypeRefs(new[] { md0.MetadataReader, md1.Reader, md2.Reader }));
        }

        /// <summary>
        /// Reuse existing anonymous types.
        /// </summary>
        [WorkItem(825903, "http://vstfdevdiv:8080/DevDiv2/DevDiv/_workitems/edit/825903")]
        [Fact]
        public void AnonymousTypes()
        {
            var source0 =
@"namespace N
{
    class A
    {
        static object F = new { A = 1, B = 2 };
    }
}
namespace M
{
    class B
    {
        static void M()
        {
            var x = new { B = 3, A = 4 };
            var y = x.A;
            var z = new { };
        }
    }
}";
            var source1 =
@"namespace N
{
    class A
    {
        static object F = new { A = 1, B = 2 };
    }
}
namespace M
{
    class B
    {
        static void M()
        {
            var x = new { B = 3, A = 4 };
            var y = new { A = x.A };
            var z = new { };
        }
    }
}";
            var compilation0 = CreateCompilation(source0, options: TestOptions.DebugDll);
            var compilation1 = compilation0.WithSource(source1);

            var m0 = compilation0.GetMember<MethodSymbol>("M.B.M");
            var m1 = compilation1.GetMember<MethodSymbol>("M.B.M");

            var testData0 = new CompilationTestData();
            var bytes0 = compilation0.EmitToArray(testData: testData0);

            using var md0 = ModuleMetadata.CreateFromImage(bytes0);
            var generation0 = EmitBaseline.CreateInitialBaseline(md0, testData0.GetMethodData("M.B.M").EncDebugInfoProvider());

            var reader0 = md0.MetadataReader;
            CheckNames(reader0, reader0.GetTypeDefNames(), "<Module>", "<>f__AnonymousType0`2", "<>f__AnonymousType1`2", "<>f__AnonymousType2", "B", "A");

            var diff1 = compilation1.EmitDifference(
                generation0,
                ImmutableArray.Create(new SemanticEdit(SemanticEditKind.Update, m0, m1, GetEquivalentNodesMap(m1, m0), preserveLocalVariables: true)));

            using var md1 = diff1.GetMetadata();
            var reader1 = md1.Reader;
            CheckNames(new[] { reader0, reader1 }, reader1.GetTypeDefNames(), "<>f__AnonymousType3`1"); // one additional type

            diff1.VerifyIL("M.B.M", @"
{
  // Code size       28 (0x1c)
  .maxstack  2
  .locals init (<>f__AnonymousType1<int, int> V_0, //x
                [int] V_1,
                <>f__AnonymousType2 V_2, //z
                <>f__AnonymousType3<int> V_3) //y
  IL_0000:  nop
  IL_0001:  ldc.i4.3
  IL_0002:  ldc.i4.4
  IL_0003:  newobj     ""<>f__AnonymousType1<int, int>..ctor(int, int)""
  IL_0008:  stloc.0
  IL_0009:  ldloc.0
  IL_000a:  callvirt   ""int <>f__AnonymousType1<int, int>.A.get""
  IL_000f:  newobj     ""<>f__AnonymousType3<int>..ctor(int)""
  IL_0014:  stloc.3
  IL_0015:  newobj     ""<>f__AnonymousType2..ctor()""
  IL_001a:  stloc.2
  IL_001b:  ret
}");
        }

        /// <summary>
        /// Anonymous type names with module ids
        /// and gaps in indices.
        /// </summary>
        [ConditionalFact(typeof(WindowsOnly), Reason = "ILASM doesn't support Portable PDBs")]
        [WorkItem(2982, "https://github.com/dotnet/coreclr/issues/2982")]
        public void AnonymousTypes_OtherTypeNames()
        {
            var ilSource =
@".assembly extern netstandard { .ver 2:0:0:0 .publickeytoken = (cc 7b 13 ff cd 2d dd 51) }
// Valid signature, although not sequential index
.class '<>f__AnonymousType2'<'<A>j__TPar', '<B>j__TPar'> extends object
{
  .field public !'<A>j__TPar' A
  .field public !'<B>j__TPar' B
}
// Invalid signature, unexpected type parameter names
.class '<>f__AnonymousType1'<A, B> extends object
{
  .field public !A A
  .field public !B B
}
// Module id, duplicate index
.class '<m>f__AnonymousType2`1'<'<A>j__TPar'> extends object
{
  .field public !'<A>j__TPar' A
}
// Module id
.class '<m>f__AnonymousType3`1'<'<B>j__TPar'> extends object
{
  .field public !'<B>j__TPar' B
}
.class public C extends object
{
  .method public specialname rtspecialname instance void .ctor()
  {
    ret
  }
  .method public static object F()
  {
    ldnull
    ret
  }
}";
            var source0 =
@"class C
{
    static object F()
    {
        return 0;
    }
}";
            var source1 =
@"class C
{
    static object F()
    {
        var x = new { A = new object(), B = 1 };
        var y = new { A = x.A };
        return y;
    }
}";
            var metadata0 = (MetadataImageReference)CompileIL(ilSource, prependDefaultHeader: false);

            var compilation0 = CreateCompilation(source0, options: TestOptions.DebugDll, targetFramework: TargetFramework.NetStandard20);
            var compilation1 = compilation0.WithSource(source1);

            var f0 = compilation0.GetMember<MethodSymbol>("C.F");
            var f1 = compilation1.GetMember<MethodSymbol>("C.F");

            var moduleMetadata0 = ((AssemblyMetadata)metadata0.GetMetadataNoCopy()).GetModules()[0];
            var generation0 = EmitBaseline.CreateInitialBaseline(moduleMetadata0, m => default);

            var diff1 = compilation1.EmitDifference(
                generation0,
                ImmutableArray.Create(new SemanticEdit(SemanticEditKind.Update, f0, f1, GetEquivalentNodesMap(f1, f0), preserveLocalVariables: true)));

            using var md1 = diff1.GetMetadata();
            diff1.VerifyIL("C.F",
@"{
  // Code size       31 (0x1f)
  .maxstack  2
  .locals init (<>f__AnonymousType2<object, int> V_0, //x
                <>f__AnonymousType3<object> V_1, //y
                object V_2)
  IL_0000:  nop
  IL_0001:  newobj     ""object..ctor()""
  IL_0006:  ldc.i4.1
  IL_0007:  newobj     ""<>f__AnonymousType2<object, int>..ctor(object, int)""
  IL_000c:  stloc.0
  IL_000d:  ldloc.0
  IL_000e:  callvirt   ""object <>f__AnonymousType2<object, int>.A.get""
  IL_0013:  newobj     ""<>f__AnonymousType3<object>..ctor(object)""
  IL_0018:  stloc.1
  IL_0019:  ldloc.1
  IL_001a:  stloc.2
  IL_001b:  br.s       IL_001d
  IL_001d:  ldloc.2
  IL_001e:  ret
}");
        }

        /// <summary>
        /// Update method with anonymous type that was
        /// not directly referenced in previous generation.
        /// </summary>
        [Fact]
        public void AnonymousTypes_SkipGeneration()
        {
            var source0 = MarkedSource(
@"class A { }
class B
{
    static object F()
    {
        var <N:0>x = new { A = 1 }</N:0>;
        return x.A;
    }
    static object G()
    {
        var <N:1>x = 1</N:1>;
        return x;
    }
}");
            var source1 = MarkedSource(
@"class A { }
class B
{
    static object F()
    {
        var <N:0>x = new { A = 1 }</N:0>;
        return x.A;
    }
    static object G()
    {
        var <N:1>x = 1</N:1>;
        return x + 1;
    }
}");
            var source2 = MarkedSource(
@"class A { }
class B
{
    static object F()
    {
        var <N:0>x = new { A = 1 }</N:0>;
        return x.A;
    }
    static object G()
    {
        var <N:1>x = new { A = new A() }</N:1>;
        var <N:2>y = new { B = 2 }</N:2>;
        return x.A;
    }
}");
            var source3 = MarkedSource(
@"class A { }
class B
{
    static object F()
    {
        var <N:0>x = new { A = 1 }</N:0>;
        return x.A;
    }
    static object G()
    {
        var <N:1>x = new { A = new A() }</N:1>;
        var <N:2>y = new { B = 3 }</N:2>;
        return y.B;
    }
}");
            var compilation0 = CreateCompilation(source0.Tree, options: ComSafeDebugDll);
            var compilation1 = compilation0.WithSource(source1.Tree);
            var compilation2 = compilation1.WithSource(source2.Tree);
            var compilation3 = compilation2.WithSource(source3.Tree);

            var v0 = CompileAndVerify(compilation0);
            var md0 = ModuleMetadata.CreateFromImage(v0.EmittedAssemblyData);

            var generation0 = EmitBaseline.CreateInitialBaseline(md0, v0.CreateSymReader().GetEncMethodDebugInfo);

            var method0 = compilation0.GetMember<MethodSymbol>("B.G");
            var method1 = compilation1.GetMember<MethodSymbol>("B.G");
            var method2 = compilation2.GetMember<MethodSymbol>("B.G");
            var method3 = compilation3.GetMember<MethodSymbol>("B.G");

            var reader0 = md0.MetadataReader;
            CheckNames(reader0, reader0.GetTypeDefNames(), "<Module>", "<>f__AnonymousType0`1", "A", "B");

            var diff1 = compilation1.EmitDifference(
                generation0,
                ImmutableArray.Create(new SemanticEdit(SemanticEditKind.Update, method0, method1, GetSyntaxMapFromMarkers(source0, source1), preserveLocalVariables: true)));

            var md1 = diff1.GetMetadata();
            var reader1 = md1.Reader;
            CheckNames(new[] { reader0, reader1 }, reader1.GetTypeDefNames()); // no additional types

            diff1.VerifyIL("B.G", @"
{
  // Code size       16 (0x10)
  .maxstack  2
  .locals init (int V_0, //x
                [object] V_1,
                object V_2)
  IL_0000:  nop       
  IL_0001:  ldc.i4.1  
  IL_0002:  stloc.0   
  IL_0003:  ldloc.0   
  IL_0004:  ldc.i4.1  
  IL_0005:  add       
  IL_0006:  box        ""int""
  IL_000b:  stloc.2   
  IL_000c:  br.s       IL_000e
  IL_000e:  ldloc.2   
  IL_000f:  ret       
}");

            var diff2 = compilation2.EmitDifference(
                diff1.NextGeneration,
                ImmutableArray.Create(new SemanticEdit(SemanticEditKind.Update, method1, method2, GetSyntaxMapFromMarkers(source1, source2), preserveLocalVariables: true)));

            var md2 = diff2.GetMetadata();
            var reader2 = md2.Reader;
            CheckNames(new[] { reader0, reader1, reader2 }, reader2.GetTypeDefNames(), "<>f__AnonymousType1`1"); // one additional type
            diff2.VerifyIL("B.G", @"
{
  // Code size       33 (0x21)
  .maxstack  1
  .locals init ([int] V_0,
                [object] V_1,
                [object] V_2,
                <>f__AnonymousType0<A> V_3, //x
                <>f__AnonymousType1<int> V_4, //y
                object V_5)
  IL_0000:  nop       
  IL_0001:  newobj     ""A..ctor()""
  IL_0006:  newobj     ""<>f__AnonymousType0<A>..ctor(A)""
  IL_000b:  stloc.3   
  IL_000c:  ldc.i4.2  
  IL_000d:  newobj     ""<>f__AnonymousType1<int>..ctor(int)""
  IL_0012:  stloc.s    V_4
  IL_0014:  ldloc.3   
  IL_0015:  callvirt   ""A <>f__AnonymousType0<A>.A.get""
  IL_001a:  stloc.s    V_5
  IL_001c:  br.s       IL_001e
  IL_001e:  ldloc.s    V_5
  IL_0020:  ret       
}");

            var diff3 = compilation3.EmitDifference(
                diff2.NextGeneration,
                ImmutableArray.Create(new SemanticEdit(SemanticEditKind.Update, method2, method3, GetSyntaxMapFromMarkers(source2, source3), preserveLocalVariables: true)));

            var md3 = diff3.GetMetadata();

            var reader3 = md3.Reader;
            CheckNames(new[] { reader0, reader1, reader2, reader3 }, reader3.GetTypeDefNames()); // no additional types
            diff3.VerifyIL("B.G", @"
{
  // Code size       39 (0x27)
  .maxstack  1
  .locals init ([int] V_0,
                [object] V_1,
                [object] V_2,
                <>f__AnonymousType0<A> V_3, //x
                <>f__AnonymousType1<int> V_4, //y
                [object] V_5,
                object V_6)
  IL_0000:  nop
  IL_0001:  newobj     ""A..ctor()""
  IL_0006:  newobj     ""<>f__AnonymousType0<A>..ctor(A)""
  IL_000b:  stloc.3
  IL_000c:  ldc.i4.3
  IL_000d:  newobj     ""<>f__AnonymousType1<int>..ctor(int)""
  IL_0012:  stloc.s    V_4
  IL_0014:  ldloc.s    V_4
  IL_0016:  callvirt   ""int <>f__AnonymousType1<int>.B.get""
  IL_001b:  box        ""int""
  IL_0020:  stloc.s    V_6
  IL_0022:  br.s       IL_0024
  IL_0024:  ldloc.s    V_6
  IL_0026:  ret
}");
        }

        /// <summary>
        /// Update another method (without directly referencing
        /// anonymous type) after updating method with anonymous type.
        /// </summary>
        [Fact]
        public void AnonymousTypes_SkipGeneration_2()
        {
            var source0 =
@"class C
{
    static object F()
    {
        var x = new { A = 1 };
        return x.A;
    }
    static object G()
    {
        var x = 1;
        return x;
    }
}";
            var source1 =
@"class C
{
    static object F()
    {
        var x = new { A = 2, B = 3 };
        return x.A;
    }
    static object G()
    {
        var x = 1;
        return x;
    }
}";
            var source2 =
@"class C
{
    static object F()
    {
        var x = new { A = 2, B = 3 };
        return x.A;
    }
    static object G()
    {
        var x = 1;
        return x + 1;
    }
}";
            var source3 =
@"class C
{
    static object F()
    {
        var x = new { A = 2, B = 3 };
        return x.A;
    }
    static object G()
    {
        var x = new { A = (object)null };
        var y = new { A = 'a', B = 'b' };
        return x;
    }
}";
            var compilation0 = CreateCompilation(source0, options: TestOptions.DebugDll);
            var compilation1 = compilation0.WithSource(source1);
            var compilation2 = compilation1.WithSource(source2);
            var compilation3 = compilation2.WithSource(source3);

            var f0 = compilation0.GetMember<MethodSymbol>("C.F");
            var f1 = compilation1.GetMember<MethodSymbol>("C.F");
            var g1 = compilation1.GetMember<MethodSymbol>("C.G");
            var g2 = compilation2.GetMember<MethodSymbol>("C.G");
            var g3 = compilation3.GetMember<MethodSymbol>("C.G");

            var testData0 = new CompilationTestData();
            var bytes0 = compilation0.EmitToArray(testData: testData0);
            using var md0 = ModuleMetadata.CreateFromImage(bytes0);

            var generation0 = EmitBaseline.CreateInitialBaseline(
                md0,
                m => md0.MetadataReader.GetString(md0.MetadataReader.GetMethodDefinition(m).Name) switch
                {
                    "F" => testData0.GetMethodData("C.F").GetEncDebugInfo(),
                    "G" => testData0.GetMethodData("C.G").GetEncDebugInfo(),
                    _ => default,
                });

            var reader0 = md0.MetadataReader;
            CheckNames(reader0, reader0.GetTypeDefNames(), "<Module>", "<>f__AnonymousType0`1", "C");

            var diff1 = compilation1.EmitDifference(
                generation0,
                ImmutableArray.Create(new SemanticEdit(SemanticEditKind.Update, f0, f1, GetEquivalentNodesMap(f1, f0), preserveLocalVariables: true)));

            using var md1 = diff1.GetMetadata();
            var reader1 = md1.Reader;
            var readers = new List<MetadataReader> { reader0, reader1 };

            CheckNames(readers, reader1.GetTypeDefNames(), "<>f__AnonymousType1`2"); // one additional type

            var diff2 = compilation2.EmitDifference(
                diff1.NextGeneration,
                ImmutableArray.Create(new SemanticEdit(SemanticEditKind.Update, g1, g2, GetEquivalentNodesMap(g2, g1), preserveLocalVariables: true)));

            using var md2 = diff2.GetMetadata();
            var reader2 = md2.Reader;
            readers.Add(reader2);

            CheckNames(readers, reader2.GetTypeDefNames()); // no additional types

            var diff3 = compilation3.EmitDifference(
                diff2.NextGeneration,
                ImmutableArray.Create(new SemanticEdit(SemanticEditKind.Update, g2, g3, GetEquivalentNodesMap(g3, g2), preserveLocalVariables: true)));

            using var md3 = diff3.GetMetadata();
            var reader3 = md3.Reader;
            readers.Add(reader3);

            CheckNames(readers, reader3.GetTypeDefNames()); // no additional types
        }

        /// <summary>
        /// Local from previous generation is of an anonymous
        /// type not available in next generation.
        /// </summary>
        [Fact]
        public void AnonymousTypes_AddThenDelete()
        {
            var source0 =
@"class C
{
    object A;
    static object F()
    {
        var x = new C();
        var y = x.A;
        return y;
    }
}";
            var source1 =
@"class C
{
    static object F()
    {
        var x = new { A = new object() };
        var y = x.A;
        return y;
    }
}";
            var source2 =
@"class C
{
    static object F()
    {
        var x = new { A = new object(), B = 2 };
        var y = x.A;
        y = new { B = new object() }.B;
        return y;
    }
}";
            var source3 =
@"class C
{
    static object F()
    {
        var x = new { A = new object(), B = 3 };
        var y = x.A;
        return y;
    }
}";
            var source4 =
@"class C
{
    static object F()
    {
        var x = new { B = 4, A = new object() };
        var y = x.A;
        return y;
    }
}";
            var compilation0 = CreateCompilation(source0, options: TestOptions.DebugDll);
            var compilation1 = compilation0.WithSource(source1);
            var compilation2 = compilation1.WithSource(source2);
            var compilation3 = compilation2.WithSource(source3);
            var compilation4 = compilation3.WithSource(source4);

            var testData0 = new CompilationTestData();
            var bytes0 = compilation0.EmitToArray(testData: testData0);
            using var md0 = ModuleMetadata.CreateFromImage(bytes0);
            var generation0 = EmitBaseline.CreateInitialBaseline(md0, testData0.GetMethodData("C.F").EncDebugInfoProvider());

            var method0 = compilation0.GetMember<MethodSymbol>("C.F");
            var reader0 = md0.MetadataReader;
            CheckNames(reader0, reader0.GetTypeDefNames(), "<Module>", "C");

            var method1 = compilation1.GetMember<MethodSymbol>("C.F");
            var diff1 = compilation1.EmitDifference(
                generation0,
                ImmutableArray.Create(new SemanticEdit(SemanticEditKind.Update, method0, method1, GetEquivalentNodesMap(method1, method0), preserveLocalVariables: true)));
            using var md1 = diff1.GetMetadata();
            var reader1 = md1.Reader;
            CheckNames(new[] { reader0, reader1 }, reader1.GetTypeDefNames(), "<>f__AnonymousType0`1"); // one additional type

            diff1.VerifyIL("C.F", @"
{
  // Code size       27 (0x1b)
  .maxstack  1
  .locals init ([unchanged] V_0,
                object V_1, //y
                [object] V_2,
                <>f__AnonymousType0<object> V_3, //x
                object V_4)
  IL_0000:  nop
  IL_0001:  newobj     ""object..ctor()""
  IL_0006:  newobj     ""<>f__AnonymousType0<object>..ctor(object)""
  IL_000b:  stloc.3
  IL_000c:  ldloc.3
  IL_000d:  callvirt   ""object <>f__AnonymousType0<object>.A.get""
  IL_0012:  stloc.1
  IL_0013:  ldloc.1
  IL_0014:  stloc.s    V_4
  IL_0016:  br.s       IL_0018
  IL_0018:  ldloc.s    V_4
  IL_001a:  ret
}");

            var method2 = compilation2.GetMember<MethodSymbol>("C.F");
        }

        [Fact]
        public void AnonymousTypes_DifferentCase()
        {
            var source0 = MarkedSource(@"
class C
{
    static void M()
    {
        var <N:0>x = new { A = 1, B = 2 }</N:0>;
        var <N:1>y = new { a = 3, b = 4 }</N:1>;
    }
}");
            var source1 = MarkedSource(@"
class C
{
    static void M()
    {
        var <N:0>x = new { a = 1, B = 2 }</N:0>;
        var <N:1>y = new { AB = 3 }</N:1>;
    }
}");
            var source2 = MarkedSource(@"
class C
{
    static void M()
    {
        var <N:0>x = new { a = 1, B = 2 }</N:0>;
        var <N:1>y = new { Ab = 5 }</N:1>;
    }
}");
            var compilation0 = CreateCompilation(source0.Tree, options: ComSafeDebugDll);
            var compilation1 = compilation0.WithSource(source1.Tree);
            var compilation2 = compilation1.WithSource(source2.Tree);

            var v0 = CompileAndVerify(compilation0);
            var md0 = ModuleMetadata.CreateFromImage(v0.EmittedAssemblyData);
            var reader0 = md0.MetadataReader;

            var m0 = compilation0.GetMember<MethodSymbol>("C.M");
            var m1 = compilation1.GetMember<MethodSymbol>("C.M");
            var m2 = compilation2.GetMember<MethodSymbol>("C.M");

            var generation0 = EmitBaseline.CreateInitialBaseline(md0, v0.CreateSymReader().GetEncMethodDebugInfo);

            CheckNames(reader0, reader0.GetTypeDefNames(), "<Module>", "<>f__AnonymousType0`2", "<>f__AnonymousType1`2", "C");

            var diff1 = compilation1.EmitDifference(
                generation0,
                ImmutableArray.Create(new SemanticEdit(SemanticEditKind.Update, m0, m1, GetSyntaxMapFromMarkers(source0, source1), preserveLocalVariables: true)));

            var reader1 = diff1.GetMetadata().Reader;
            CheckNames(new[] { reader0, reader1 }, reader1.GetTypeDefNames(), "<>f__AnonymousType2`2", "<>f__AnonymousType3`1");

            // the first two slots can't be reused since the type changed
            diff1.VerifyIL("C.M",
@"{
  // Code size       17 (0x11)
  .maxstack  2
  .locals init ([unchanged] V_0,
                [unchanged] V_1,
                <>f__AnonymousType2<int, int> V_2, //x
                <>f__AnonymousType3<int> V_3) //y
  IL_0000:  nop
  IL_0001:  ldc.i4.1
  IL_0002:  ldc.i4.2
  IL_0003:  newobj     ""<>f__AnonymousType2<int, int>..ctor(int, int)""
  IL_0008:  stloc.2
  IL_0009:  ldc.i4.3
  IL_000a:  newobj     ""<>f__AnonymousType3<int>..ctor(int)""
  IL_000f:  stloc.3
  IL_0010:  ret
}");

            var diff2 = compilation2.EmitDifference(
                diff1.NextGeneration,
                ImmutableArray.Create(new SemanticEdit(SemanticEditKind.Update, m1, m2, GetSyntaxMapFromMarkers(source1, source2), preserveLocalVariables: true)));

            var reader2 = diff2.GetMetadata().Reader;
            CheckNames(new[] { reader0, reader1, reader2 }, reader2.GetTypeDefNames(), "<>f__AnonymousType4`1");

            // we can reuse slot for "x", it's type haven't changed
            diff2.VerifyIL("C.M",
@"{
  // Code size       18 (0x12)
  .maxstack  2
  .locals init ([unchanged] V_0,
                [unchanged] V_1,
                <>f__AnonymousType2<int, int> V_2, //x
                [unchanged] V_3,
                <>f__AnonymousType4<int> V_4) //y
  IL_0000:  nop
  IL_0001:  ldc.i4.1
  IL_0002:  ldc.i4.2
  IL_0003:  newobj     ""<>f__AnonymousType2<int, int>..ctor(int, int)""
  IL_0008:  stloc.2
  IL_0009:  ldc.i4.5
  IL_000a:  newobj     ""<>f__AnonymousType4<int>..ctor(int)""
  IL_000f:  stloc.s    V_4
  IL_0011:  ret
}");
        }

        [Fact]
        public void AnonymousTypes_Nested1()
        {
            var template = @"
using System;
using System.Linq;

class C
{
    static void F(string[] args)
    {
        var <N:0>result =
            from a in args
            <N:1>let x = a.Reverse()</N:1>
            <N:2>let y = x.Reverse()</N:2>
            <N:3>where x.SequenceEqual(y)</N:3>
            <N:4>select new { Value = a, Length = a.Length }</N:4></N:0>;

        Console.WriteLine(<<VALUE>>);
    }
}";
            var source0 = MarkedSource(template.Replace("<<VALUE>>", "0"));
            var source1 = MarkedSource(template.Replace("<<VALUE>>", "1"));
            var source2 = MarkedSource(template.Replace("<<VALUE>>", "2"));

            var compilation0 = CreateCompilationWithMscorlib45(new[] { source0.Tree }, new[] { SystemCoreRef }, options: ComSafeDebugDll);
            var compilation1 = compilation0.WithSource(source1.Tree);
            var compilation2 = compilation0.WithSource(source2.Tree);

            var v0 = CompileAndVerify(compilation0);
            var md0 = ModuleMetadata.CreateFromImage(v0.EmittedAssemblyData);

            var f0 = compilation0.GetMember<MethodSymbol>("C.F");
            var f1 = compilation1.GetMember<MethodSymbol>("C.F");
            var f2 = compilation2.GetMember<MethodSymbol>("C.F");

            var generation0 = EmitBaseline.CreateInitialBaseline(md0, v0.CreateSymReader().GetEncMethodDebugInfo);

            var expectedIL = @"
{
  // Code size      155 (0x9b)
  .maxstack  3
  .locals init (System.Collections.Generic.IEnumerable<<anonymous type: string Value, int Length>> V_0) //result
  IL_0000:  nop
  IL_0001:  ldarg.0
  IL_0002:  ldsfld     ""System.Func<string, <anonymous type: string a, System.Collections.Generic.IEnumerable<char> x>> C.<>c.<>9__0_0""
  IL_0007:  dup
  IL_0008:  brtrue.s   IL_0021
  IL_000a:  pop
  IL_000b:  ldsfld     ""C.<>c C.<>c.<>9""
  IL_0010:  ldftn      ""<anonymous type: string a, System.Collections.Generic.IEnumerable<char> x> C.<>c.<F>b__0_0(string)""
  IL_0016:  newobj     ""System.Func<string, <anonymous type: string a, System.Collections.Generic.IEnumerable<char> x>>..ctor(object, System.IntPtr)""
  IL_001b:  dup
  IL_001c:  stsfld     ""System.Func<string, <anonymous type: string a, System.Collections.Generic.IEnumerable<char> x>> C.<>c.<>9__0_0""
  IL_0021:  call       ""System.Collections.Generic.IEnumerable<<anonymous type: string a, System.Collections.Generic.IEnumerable<char> x>> System.Linq.Enumerable.Select<string, <anonymous type: string a, System.Collections.Generic.IEnumerable<char> x>>(System.Collections.Generic.IEnumerable<string>, System.Func<string, <anonymous type: string a, System.Collections.Generic.IEnumerable<char> x>>)""
  IL_0026:  ldsfld     ""System.Func<<anonymous type: string a, System.Collections.Generic.IEnumerable<char> x>, <anonymous type: <anonymous type: string a, System.Collections.Generic.IEnumerable<char> x> <>h__TransparentIdentifier0, System.Collections.Generic.IEnumerable<char> y>> C.<>c.<>9__0_1""
  IL_002b:  dup
  IL_002c:  brtrue.s   IL_0045
  IL_002e:  pop
  IL_002f:  ldsfld     ""C.<>c C.<>c.<>9""
  IL_0034:  ldftn      ""<anonymous type: <anonymous type: string a, System.Collections.Generic.IEnumerable<char> x> <>h__TransparentIdentifier0, System.Collections.Generic.IEnumerable<char> y> C.<>c.<F>b__0_1(<anonymous type: string a, System.Collections.Generic.IEnumerable<char> x>)""
  IL_003a:  newobj     ""System.Func<<anonymous type: string a, System.Collections.Generic.IEnumerable<char> x>, <anonymous type: <anonymous type: string a, System.Collections.Generic.IEnumerable<char> x> <>h__TransparentIdentifier0, System.Collections.Generic.IEnumerable<char> y>>..ctor(object, System.IntPtr)""
  IL_003f:  dup
  IL_0040:  stsfld     ""System.Func<<anonymous type: string a, System.Collections.Generic.IEnumerable<char> x>, <anonymous type: <anonymous type: string a, System.Collections.Generic.IEnumerable<char> x> <>h__TransparentIdentifier0, System.Collections.Generic.IEnumerable<char> y>> C.<>c.<>9__0_1""
  IL_0045:  call       ""System.Collections.Generic.IEnumerable<<anonymous type: <anonymous type: string a, System.Collections.Generic.IEnumerable<char> x> <>h__TransparentIdentifier0, System.Collections.Generic.IEnumerable<char> y>> System.Linq.Enumerable.Select<<anonymous type: string a, System.Collections.Generic.IEnumerable<char> x>, <anonymous type: <anonymous type: string a, System.Collections.Generic.IEnumerable<char> x> <>h__TransparentIdentifier0, System.Collections.Generic.IEnumerable<char> y>>(System.Collections.Generic.IEnumerable<<anonymous type: string a, System.Collections.Generic.IEnumerable<char> x>>, System.Func<<anonymous type: string a, System.Collections.Generic.IEnumerable<char> x>, <anonymous type: <anonymous type: string a, System.Collections.Generic.IEnumerable<char> x> <>h__TransparentIdentifier0, System.Collections.Generic.IEnumerable<char> y>>)""
  IL_004a:  ldsfld     ""System.Func<<anonymous type: <anonymous type: string a, System.Collections.Generic.IEnumerable<char> x> <>h__TransparentIdentifier0, System.Collections.Generic.IEnumerable<char> y>, bool> C.<>c.<>9__0_2""
  IL_004f:  dup
  IL_0050:  brtrue.s   IL_0069
  IL_0052:  pop
  IL_0053:  ldsfld     ""C.<>c C.<>c.<>9""
  IL_0058:  ldftn      ""bool C.<>c.<F>b__0_2(<anonymous type: <anonymous type: string a, System.Collections.Generic.IEnumerable<char> x> <>h__TransparentIdentifier0, System.Collections.Generic.IEnumerable<char> y>)""
  IL_005e:  newobj     ""System.Func<<anonymous type: <anonymous type: string a, System.Collections.Generic.IEnumerable<char> x> <>h__TransparentIdentifier0, System.Collections.Generic.IEnumerable<char> y>, bool>..ctor(object, System.IntPtr)""
  IL_0063:  dup
  IL_0064:  stsfld     ""System.Func<<anonymous type: <anonymous type: string a, System.Collections.Generic.IEnumerable<char> x> <>h__TransparentIdentifier0, System.Collections.Generic.IEnumerable<char> y>, bool> C.<>c.<>9__0_2""
  IL_0069:  call       ""System.Collections.Generic.IEnumerable<<anonymous type: <anonymous type: string a, System.Collections.Generic.IEnumerable<char> x> <>h__TransparentIdentifier0, System.Collections.Generic.IEnumerable<char> y>> System.Linq.Enumerable.Where<<anonymous type: <anonymous type: string a, System.Collections.Generic.IEnumerable<char> x> <>h__TransparentIdentifier0, System.Collections.Generic.IEnumerable<char> y>>(System.Collections.Generic.IEnumerable<<anonymous type: <anonymous type: string a, System.Collections.Generic.IEnumerable<char> x> <>h__TransparentIdentifier0, System.Collections.Generic.IEnumerable<char> y>>, System.Func<<anonymous type: <anonymous type: string a, System.Collections.Generic.IEnumerable<char> x> <>h__TransparentIdentifier0, System.Collections.Generic.IEnumerable<char> y>, bool>)""
  IL_006e:  ldsfld     ""System.Func<<anonymous type: <anonymous type: string a, System.Collections.Generic.IEnumerable<char> x> <>h__TransparentIdentifier0, System.Collections.Generic.IEnumerable<char> y>, <anonymous type: string Value, int Length>> C.<>c.<>9__0_3""
  IL_0073:  dup
  IL_0074:  brtrue.s   IL_008d
  IL_0076:  pop
  IL_0077:  ldsfld     ""C.<>c C.<>c.<>9""
  IL_007c:  ldftn      ""<anonymous type: string Value, int Length> C.<>c.<F>b__0_3(<anonymous type: <anonymous type: string a, System.Collections.Generic.IEnumerable<char> x> <>h__TransparentIdentifier0, System.Collections.Generic.IEnumerable<char> y>)""
  IL_0082:  newobj     ""System.Func<<anonymous type: <anonymous type: string a, System.Collections.Generic.IEnumerable<char> x> <>h__TransparentIdentifier0, System.Collections.Generic.IEnumerable<char> y>, <anonymous type: string Value, int Length>>..ctor(object, System.IntPtr)""
  IL_0087:  dup
  IL_0088:  stsfld     ""System.Func<<anonymous type: <anonymous type: string a, System.Collections.Generic.IEnumerable<char> x> <>h__TransparentIdentifier0, System.Collections.Generic.IEnumerable<char> y>, <anonymous type: string Value, int Length>> C.<>c.<>9__0_3""
  IL_008d:  call       ""System.Collections.Generic.IEnumerable<<anonymous type: string Value, int Length>> System.Linq.Enumerable.Select<<anonymous type: <anonymous type: string a, System.Collections.Generic.IEnumerable<char> x> <>h__TransparentIdentifier0, System.Collections.Generic.IEnumerable<char> y>, <anonymous type: string Value, int Length>>(System.Collections.Generic.IEnumerable<<anonymous type: <anonymous type: string a, System.Collections.Generic.IEnumerable<char> x> <>h__TransparentIdentifier0, System.Collections.Generic.IEnumerable<char> y>>, System.Func<<anonymous type: <anonymous type: string a, System.Collections.Generic.IEnumerable<char> x> <>h__TransparentIdentifier0, System.Collections.Generic.IEnumerable<char> y>, <anonymous type: string Value, int Length>>)""
  IL_0092:  stloc.0
  IL_0093:  ldc.i4.<<VALUE>>
  IL_0094:  call       ""void System.Console.WriteLine(int)""
  IL_0099:  nop
  IL_009a:  ret
}
";
            v0.VerifyIL("C.F", expectedIL.Replace("<<VALUE>>", "0"));

            var diff1 = compilation1.EmitDifference(
                generation0,
                ImmutableArray.Create(
                    new SemanticEdit(SemanticEditKind.Update, f0, f1, GetSyntaxMapFromMarkers(source0, source1), preserveLocalVariables: true)));

            diff1.VerifySynthesizedMembers(
                "C: {<>c}",
                "C.<>c: {<>9__0_0, <>9__0_1, <>9__0_2, <>9__0_3, <F>b__0_0, <F>b__0_1, <F>b__0_2, <F>b__0_3}",
                "<>f__AnonymousType2<<Value>j__TPar, <Length>j__TPar>: {Equals, GetHashCode, ToString}",
                "<>f__AnonymousType1<<<>h__TransparentIdentifier0>j__TPar, <y>j__TPar>: {Equals, GetHashCode, ToString}",
                "<>f__AnonymousType0<<a>j__TPar, <x>j__TPar>: {Equals, GetHashCode, ToString}");

            diff1.VerifyIL("C.F", expectedIL.Replace("<<VALUE>>", "1"));

            var diff2 = compilation2.EmitDifference(
                diff1.NextGeneration,
                ImmutableArray.Create(
                    new SemanticEdit(SemanticEditKind.Update, f1, f2, GetSyntaxMapFromMarkers(source1, source2), preserveLocalVariables: true)));

            diff2.VerifySynthesizedMembers(
                "C: {<>c}",
                "C.<>c: {<>9__0_0, <>9__0_1, <>9__0_2, <>9__0_3, <F>b__0_0, <F>b__0_1, <F>b__0_2, <F>b__0_3}",
                "<>f__AnonymousType2<<Value>j__TPar, <Length>j__TPar>: {Equals, GetHashCode, ToString}",
                "<>f__AnonymousType1<<<>h__TransparentIdentifier0>j__TPar, <y>j__TPar>: {Equals, GetHashCode, ToString}",
                "<>f__AnonymousType0<<a>j__TPar, <x>j__TPar>: {Equals, GetHashCode, ToString}");

            diff2.VerifyIL("C.F", expectedIL.Replace("<<VALUE>>", "2"));
        }

        [Fact]
        public void AnonymousTypes_Nested2()
        {
            var template = @"
using System;
using System.Linq;

class C
{
    static void F(string[] args)
    {
        var <N:0>result =
            from a in args
            <N:1>let x = a.Reverse()</N:1>
            <N:2>let y = x.Reverse()</N:2>
            <N:3>where x.SequenceEqual(y)</N:3>
            <N:4>select new { Value = a, Length = a.Length }</N:4></N:0>;

        Console.WriteLine(<<VALUE>>);
    }
}";
            var source0 = MarkedSource(template.Replace("<<VALUE>>", "0"));
            var source1 = MarkedSource(template.Replace("<<VALUE>>", "1"));
            var source2 = MarkedSource(template.Replace("<<VALUE>>", "2"));

            var compilation0 = CreateCompilationWithMscorlib45(new[] { source0.Tree }, new[] { SystemCoreRef }, options: ComSafeDebugDll);
            var compilation1 = compilation0.WithSource(source1.Tree);
            var compilation2 = compilation0.WithSource(source2.Tree);

            var v0 = CompileAndVerify(compilation0);
            var md0 = ModuleMetadata.CreateFromImage(v0.EmittedAssemblyData);

            var f0 = compilation0.GetMember<MethodSymbol>("C.F");
            var f1 = compilation1.GetMember<MethodSymbol>("C.F");
            var f2 = compilation2.GetMember<MethodSymbol>("C.F");

            var generation0 = EmitBaseline.CreateInitialBaseline(md0, v0.CreateSymReader().GetEncMethodDebugInfo);

            var expectedIL = @"
{
  // Code size      155 (0x9b)
  .maxstack  3
  .locals init (System.Collections.Generic.IEnumerable<<anonymous type: string Value, int Length>> V_0) //result
  IL_0000:  nop
  IL_0001:  ldarg.0
  IL_0002:  ldsfld     ""System.Func<string, <anonymous type: string a, System.Collections.Generic.IEnumerable<char> x>> C.<>c.<>9__0_0""
  IL_0007:  dup
  IL_0008:  brtrue.s   IL_0021
  IL_000a:  pop
  IL_000b:  ldsfld     ""C.<>c C.<>c.<>9""
  IL_0010:  ldftn      ""<anonymous type: string a, System.Collections.Generic.IEnumerable<char> x> C.<>c.<F>b__0_0(string)""
  IL_0016:  newobj     ""System.Func<string, <anonymous type: string a, System.Collections.Generic.IEnumerable<char> x>>..ctor(object, System.IntPtr)""
  IL_001b:  dup
  IL_001c:  stsfld     ""System.Func<string, <anonymous type: string a, System.Collections.Generic.IEnumerable<char> x>> C.<>c.<>9__0_0""
  IL_0021:  call       ""System.Collections.Generic.IEnumerable<<anonymous type: string a, System.Collections.Generic.IEnumerable<char> x>> System.Linq.Enumerable.Select<string, <anonymous type: string a, System.Collections.Generic.IEnumerable<char> x>>(System.Collections.Generic.IEnumerable<string>, System.Func<string, <anonymous type: string a, System.Collections.Generic.IEnumerable<char> x>>)""
  IL_0026:  ldsfld     ""System.Func<<anonymous type: string a, System.Collections.Generic.IEnumerable<char> x>, <anonymous type: <anonymous type: string a, System.Collections.Generic.IEnumerable<char> x> <>h__TransparentIdentifier0, System.Collections.Generic.IEnumerable<char> y>> C.<>c.<>9__0_1""
  IL_002b:  dup
  IL_002c:  brtrue.s   IL_0045
  IL_002e:  pop
  IL_002f:  ldsfld     ""C.<>c C.<>c.<>9""
  IL_0034:  ldftn      ""<anonymous type: <anonymous type: string a, System.Collections.Generic.IEnumerable<char> x> <>h__TransparentIdentifier0, System.Collections.Generic.IEnumerable<char> y> C.<>c.<F>b__0_1(<anonymous type: string a, System.Collections.Generic.IEnumerable<char> x>)""
  IL_003a:  newobj     ""System.Func<<anonymous type: string a, System.Collections.Generic.IEnumerable<char> x>, <anonymous type: <anonymous type: string a, System.Collections.Generic.IEnumerable<char> x> <>h__TransparentIdentifier0, System.Collections.Generic.IEnumerable<char> y>>..ctor(object, System.IntPtr)""
  IL_003f:  dup
  IL_0040:  stsfld     ""System.Func<<anonymous type: string a, System.Collections.Generic.IEnumerable<char> x>, <anonymous type: <anonymous type: string a, System.Collections.Generic.IEnumerable<char> x> <>h__TransparentIdentifier0, System.Collections.Generic.IEnumerable<char> y>> C.<>c.<>9__0_1""
  IL_0045:  call       ""System.Collections.Generic.IEnumerable<<anonymous type: <anonymous type: string a, System.Collections.Generic.IEnumerable<char> x> <>h__TransparentIdentifier0, System.Collections.Generic.IEnumerable<char> y>> System.Linq.Enumerable.Select<<anonymous type: string a, System.Collections.Generic.IEnumerable<char> x>, <anonymous type: <anonymous type: string a, System.Collections.Generic.IEnumerable<char> x> <>h__TransparentIdentifier0, System.Collections.Generic.IEnumerable<char> y>>(System.Collections.Generic.IEnumerable<<anonymous type: string a, System.Collections.Generic.IEnumerable<char> x>>, System.Func<<anonymous type: string a, System.Collections.Generic.IEnumerable<char> x>, <anonymous type: <anonymous type: string a, System.Collections.Generic.IEnumerable<char> x> <>h__TransparentIdentifier0, System.Collections.Generic.IEnumerable<char> y>>)""
  IL_004a:  ldsfld     ""System.Func<<anonymous type: <anonymous type: string a, System.Collections.Generic.IEnumerable<char> x> <>h__TransparentIdentifier0, System.Collections.Generic.IEnumerable<char> y>, bool> C.<>c.<>9__0_2""
  IL_004f:  dup
  IL_0050:  brtrue.s   IL_0069
  IL_0052:  pop
  IL_0053:  ldsfld     ""C.<>c C.<>c.<>9""
  IL_0058:  ldftn      ""bool C.<>c.<F>b__0_2(<anonymous type: <anonymous type: string a, System.Collections.Generic.IEnumerable<char> x> <>h__TransparentIdentifier0, System.Collections.Generic.IEnumerable<char> y>)""
  IL_005e:  newobj     ""System.Func<<anonymous type: <anonymous type: string a, System.Collections.Generic.IEnumerable<char> x> <>h__TransparentIdentifier0, System.Collections.Generic.IEnumerable<char> y>, bool>..ctor(object, System.IntPtr)""
  IL_0063:  dup
  IL_0064:  stsfld     ""System.Func<<anonymous type: <anonymous type: string a, System.Collections.Generic.IEnumerable<char> x> <>h__TransparentIdentifier0, System.Collections.Generic.IEnumerable<char> y>, bool> C.<>c.<>9__0_2""
  IL_0069:  call       ""System.Collections.Generic.IEnumerable<<anonymous type: <anonymous type: string a, System.Collections.Generic.IEnumerable<char> x> <>h__TransparentIdentifier0, System.Collections.Generic.IEnumerable<char> y>> System.Linq.Enumerable.Where<<anonymous type: <anonymous type: string a, System.Collections.Generic.IEnumerable<char> x> <>h__TransparentIdentifier0, System.Collections.Generic.IEnumerable<char> y>>(System.Collections.Generic.IEnumerable<<anonymous type: <anonymous type: string a, System.Collections.Generic.IEnumerable<char> x> <>h__TransparentIdentifier0, System.Collections.Generic.IEnumerable<char> y>>, System.Func<<anonymous type: <anonymous type: string a, System.Collections.Generic.IEnumerable<char> x> <>h__TransparentIdentifier0, System.Collections.Generic.IEnumerable<char> y>, bool>)""
  IL_006e:  ldsfld     ""System.Func<<anonymous type: <anonymous type: string a, System.Collections.Generic.IEnumerable<char> x> <>h__TransparentIdentifier0, System.Collections.Generic.IEnumerable<char> y>, <anonymous type: string Value, int Length>> C.<>c.<>9__0_3""
  IL_0073:  dup
  IL_0074:  brtrue.s   IL_008d
  IL_0076:  pop
  IL_0077:  ldsfld     ""C.<>c C.<>c.<>9""
  IL_007c:  ldftn      ""<anonymous type: string Value, int Length> C.<>c.<F>b__0_3(<anonymous type: <anonymous type: string a, System.Collections.Generic.IEnumerable<char> x> <>h__TransparentIdentifier0, System.Collections.Generic.IEnumerable<char> y>)""
  IL_0082:  newobj     ""System.Func<<anonymous type: <anonymous type: string a, System.Collections.Generic.IEnumerable<char> x> <>h__TransparentIdentifier0, System.Collections.Generic.IEnumerable<char> y>, <anonymous type: string Value, int Length>>..ctor(object, System.IntPtr)""
  IL_0087:  dup
  IL_0088:  stsfld     ""System.Func<<anonymous type: <anonymous type: string a, System.Collections.Generic.IEnumerable<char> x> <>h__TransparentIdentifier0, System.Collections.Generic.IEnumerable<char> y>, <anonymous type: string Value, int Length>> C.<>c.<>9__0_3""
  IL_008d:  call       ""System.Collections.Generic.IEnumerable<<anonymous type: string Value, int Length>> System.Linq.Enumerable.Select<<anonymous type: <anonymous type: string a, System.Collections.Generic.IEnumerable<char> x> <>h__TransparentIdentifier0, System.Collections.Generic.IEnumerable<char> y>, <anonymous type: string Value, int Length>>(System.Collections.Generic.IEnumerable<<anonymous type: <anonymous type: string a, System.Collections.Generic.IEnumerable<char> x> <>h__TransparentIdentifier0, System.Collections.Generic.IEnumerable<char> y>>, System.Func<<anonymous type: <anonymous type: string a, System.Collections.Generic.IEnumerable<char> x> <>h__TransparentIdentifier0, System.Collections.Generic.IEnumerable<char> y>, <anonymous type: string Value, int Length>>)""
  IL_0092:  stloc.0
  IL_0093:  ldc.i4.<<VALUE>>
  IL_0094:  call       ""void System.Console.WriteLine(int)""
  IL_0099:  nop
  IL_009a:  ret
}
";
            v0.VerifyIL("C.F", expectedIL.Replace("<<VALUE>>", "0"));

            var diff1 = compilation1.EmitDifference(
                generation0,
                ImmutableArray.Create(
                    new SemanticEdit(SemanticEditKind.Update, f0, f1, GetSyntaxMapFromMarkers(source0, source1), preserveLocalVariables: true)));

            diff1.VerifySynthesizedMembers(
                "C: {<>c}",
                "C.<>c: {<>9__0_0, <>9__0_1, <>9__0_2, <>9__0_3, <F>b__0_0, <F>b__0_1, <F>b__0_2, <F>b__0_3}",
                "<>f__AnonymousType2<<Value>j__TPar, <Length>j__TPar>: {Equals, GetHashCode, ToString}",
                "<>f__AnonymousType1<<<>h__TransparentIdentifier0>j__TPar, <y>j__TPar>: {Equals, GetHashCode, ToString}",
                "<>f__AnonymousType0<<a>j__TPar, <x>j__TPar>: {Equals, GetHashCode, ToString}");

            diff1.VerifyIL("C.F", expectedIL.Replace("<<VALUE>>", "1"));

            var diff2 = compilation2.EmitDifference(
                diff1.NextGeneration,
                ImmutableArray.Create(
                    new SemanticEdit(SemanticEditKind.Update, f1, f2, GetSyntaxMapFromMarkers(source1, source2), preserveLocalVariables: true)));

            diff2.VerifySynthesizedMembers(
                "C: {<>c}",
                "C.<>c: {<>9__0_0, <>9__0_1, <>9__0_2, <>9__0_3, <F>b__0_0, <F>b__0_1, <F>b__0_2, <F>b__0_3}",
                "<>f__AnonymousType2<<Value>j__TPar, <Length>j__TPar>: {Equals, GetHashCode, ToString}",
                "<>f__AnonymousType1<<<>h__TransparentIdentifier0>j__TPar, <y>j__TPar>: {Equals, GetHashCode, ToString}",
                "<>f__AnonymousType0<<a>j__TPar, <x>j__TPar>: {Equals, GetHashCode, ToString}");

            diff2.VerifyIL("C.F", expectedIL.Replace("<<VALUE>>", "2"));
        }

        [Fact]
        public void AnonymousTypes_Query1()
        {
            var source0 = MarkedSource(@"
using System.Linq;

class C
{
    static void F(string[] args)
    {
        args = new[] { ""a"", ""bB"", ""Cc"", ""DD"" };
        var <N:4>result =
            from a in args
            <N:0>let x = a.Reverse()</N:0>
            <N:1>let y = x.Reverse()</N:1>
            <N:2>where x.SequenceEqual(y)</N:2>
            <N:3>select new { Value = a, Length = a.Length }</N:3></N:4>;

        var <N:8>newArgs =
            from a in result
            <N:5>let value = a.Value</N:5>
            <N:6>let length = a.Length</N:6>
            <N:7>where value.Length == length</N:7>
            select value</N:8>;

        args = args.Concat(newArgs).ToArray();
        System.Diagnostics.Debugger.Break();
        result.ToString();
    }
}
");
            var source1 = MarkedSource(@"
using System.Linq;

class C
{
    static void F(string[] args)
    {
        args = new[] { ""a"", ""bB"", ""Cc"", ""DD"" };
        var list = false ? null : new { Head = (dynamic)null, Tail = (dynamic)null };
        for (int i = 0; i < 10; i++)
        {
            var <N:4>result =
                from a in args
                <N:0>let x = a.Reverse()</N:0>
                <N:1>let y = x.Reverse()</N:1>
                <N:2>where x.SequenceEqual(y)</N:2>
                orderby a.Length ascending, a descending
                <N:3>select new { Value = a, Length = x.Count() }</N:3></N:4>;

            var linked = result.Aggregate(
                false ? new { Head = (string)null, Tail = (dynamic)null } : null,
                (total, curr) => new { Head = curr.Value, Tail = (dynamic)total });

            var str = linked?.Tail?.Head;

            var <N:8>newArgs =
                from a in result
                <N:5>let value = a.Value</N:5>
                <N:6>let length = a.Length</N:6>
                <N:7>where value.Length == length</N:7>
                select value + value</N:8>;

            args = args.Concat(newArgs).ToArray();
            list = new { Head = (dynamic)i, Tail = (dynamic)list };
            System.Diagnostics.Debugger.Break();
        }
        System.Diagnostics.Debugger.Break();
    }
}
");
            var compilation0 = CreateCompilationWithMscorlib45(new[] { source0.Tree }, new[] { SystemCoreRef, CSharpRef }, options: ComSafeDebugDll);
            var compilation1 = compilation0.WithSource(source1.Tree);

            var v0 = CompileAndVerify(compilation0);
            v0.VerifyDiagnostics();
            var md0 = ModuleMetadata.CreateFromImage(v0.EmittedAssemblyData);

            var f0 = compilation0.GetMember<MethodSymbol>("C.F");
            var f1 = compilation1.GetMember<MethodSymbol>("C.F");

            var generation0 = EmitBaseline.CreateInitialBaseline(md0, v0.CreateSymReader().GetEncMethodDebugInfo);

            v0.VerifyLocalSignature("C.F", @"
.locals init (System.Collections.Generic.IEnumerable<<anonymous type: string Value, int Length>> V_0, //result
              System.Collections.Generic.IEnumerable<string> V_1) //newArgs
");

            var diff1 = compilation1.EmitDifference(
                 generation0,
                 ImmutableArray.Create(
                     new SemanticEdit(SemanticEditKind.Update, f0, f1, GetSyntaxMapFromMarkers(source0, source1), preserveLocalVariables: true)));

            diff1.VerifySynthesizedMembers(
                "C.<>o__0#1: {<>p__0}",
                "C: {<>o__0#1, <>c}",
                "C.<>c: {<>9__0_0, <>9__0_1, <>9__0_2, <>9__0_3#1, <>9__0_4#1, <>9__0_3, <>9__0_6#1, <>9__0_4, <>9__0_5, <>9__0_6, <>9__0_10#1, <F>b__0_0, <F>b__0_1, <F>b__0_2, <F>b__0_3#1, <F>b__0_4#1, <F>b__0_3, <F>b__0_6#1, <F>b__0_4, <F>b__0_5, <F>b__0_6, <F>b__0_10#1}",
                "<>f__AnonymousType4<<<>h__TransparentIdentifier0>j__TPar, <length>j__TPar>: {Equals, GetHashCode, ToString}",
                "<>f__AnonymousType2<<Value>j__TPar, <Length>j__TPar>: {Equals, GetHashCode, ToString}",
                "<>f__AnonymousType5<<Head>j__TPar, <Tail>j__TPar>: {Equals, GetHashCode, ToString}",
                "<>f__AnonymousType3<<a>j__TPar, <value>j__TPar>: {Equals, GetHashCode, ToString}",
                "<>f__AnonymousType0<<a>j__TPar, <x>j__TPar>: {Equals, GetHashCode, ToString}",
                "<>f__AnonymousType1<<<>h__TransparentIdentifier0>j__TPar, <y>j__TPar>: {Equals, GetHashCode, ToString}");

            diff1.VerifyLocalSignature("C.F", @"
  .locals init (System.Collections.Generic.IEnumerable<<anonymous type: string Value, int Length>> V_0, //result
                System.Collections.Generic.IEnumerable<string> V_1, //newArgs
                <>f__AnonymousType5<dynamic, dynamic> V_2, //list
                int V_3, //i
                <>f__AnonymousType5<string, dynamic> V_4, //linked
                object V_5, //str
                <>f__AnonymousType5<string, dynamic> V_6,
                object V_7,
                bool V_8)
");
        }

        [Fact]
        public void AnonymousTypes_Dynamic1()
        {
            var template = @"
using System;

class C
{
    public void F()
    {
        var <N:0>x = new { A = (dynamic)null, B = 1 }</N:0>;
        Console.WriteLine(x.B + <<VALUE>>);
    }
}
";
            var source0 = MarkedSource(template.Replace("<<VALUE>>", "0"));
            var source1 = MarkedSource(template.Replace("<<VALUE>>", "1"));
            var source2 = MarkedSource(template.Replace("<<VALUE>>", "2"));

            var compilation0 = CreateCompilationWithMscorlib45(new[] { source0.Tree }, options: ComSafeDebugDll);
            var compilation1 = compilation0.WithSource(source1.Tree);
            var compilation2 = compilation1.WithSource(source2.Tree);

            var v0 = CompileAndVerify(compilation0);
            v0.VerifyDiagnostics();
            var md0 = ModuleMetadata.CreateFromImage(v0.EmittedAssemblyData);

            var f0 = compilation0.GetMember<MethodSymbol>("C.F");
            var f1 = compilation1.GetMember<MethodSymbol>("C.F");
            var f2 = compilation2.GetMember<MethodSymbol>("C.F");

            var generation0 = EmitBaseline.CreateInitialBaseline(md0, v0.CreateSymReader().GetEncMethodDebugInfo);

            var baselineIL0 = @"
{
  // Code size       22 (0x16)
  .maxstack  2
  .locals init (<>f__AnonymousType0<dynamic, int> V_0) //x
  IL_0000:  nop
  IL_0001:  ldnull
  IL_0002:  ldc.i4.1
  IL_0003:  newobj     ""<>f__AnonymousType0<dynamic, int>..ctor(dynamic, int)""
  IL_0008:  stloc.0
  IL_0009:  ldloc.0
  IL_000a:  callvirt   ""int <>f__AnonymousType0<dynamic, int>.B.get""
  IL_000f:  call       ""void System.Console.WriteLine(int)""
  IL_0014:  nop
  IL_0015:  ret
}
";
            v0.VerifyIL("C.F", baselineIL0);

            var diff1 = compilation1.EmitDifference(
                generation0,
                ImmutableArray.Create(
                    new SemanticEdit(SemanticEditKind.Update, f0, f1, GetSyntaxMapFromMarkers(source0, source1), preserveLocalVariables: true)));

            diff1.VerifySynthesizedMembers(
                "<>f__AnonymousType0<<A>j__TPar, <B>j__TPar>: {Equals, GetHashCode, ToString}");


            var baselineIL = @"
{
  // Code size       24 (0x18)
  .maxstack  2
  .locals init (<>f__AnonymousType0<dynamic, int> V_0) //x
  IL_0000:  nop
  IL_0001:  ldnull
  IL_0002:  ldc.i4.1
  IL_0003:  newobj     ""<>f__AnonymousType0<dynamic, int>..ctor(dynamic, int)""
  IL_0008:  stloc.0
  IL_0009:  ldloc.0
  IL_000a:  callvirt   ""int <>f__AnonymousType0<dynamic, int>.B.get""
  IL_000f:  ldc.i4.<<VALUE>>
  IL_0010:  add
  IL_0011:  call       ""void System.Console.WriteLine(int)""
  IL_0016:  nop
  IL_0017:  ret
}
";

            diff1.VerifyIL("C.F", baselineIL.Replace("<<VALUE>>", "1"));

            var diff2 = compilation2.EmitDifference(
                diff1.NextGeneration,
                ImmutableArray.Create(
                    new SemanticEdit(SemanticEditKind.Update, f1, f2, GetSyntaxMapFromMarkers(source1, source2), preserveLocalVariables: true)));

            diff2.VerifySynthesizedMembers(
                "<>f__AnonymousType0<<A>j__TPar, <B>j__TPar>: {Equals, GetHashCode, ToString}");

            diff2.VerifyIL("C.F", baselineIL.Replace("<<VALUE>>", "2"));
        }

        /// <summary>
        /// Should not re-use locals if the method metadata
        /// signature is unsupported.
        /// </summary>
        [WorkItem(9849, "https://github.com/dotnet/roslyn/issues/9849")]
        [Fact(Skip = "https://github.com/dotnet/roslyn/issues/9849")]
        public void LocalType_UnsupportedSignatureContent()
        {
            // Equivalent to C#, but with extra local and required modifier on
            // expected local. Used to generate initial (unsupported) metadata.
            var ilSource =
@".assembly extern mscorlib { .ver 4:0:0:0 .publickeytoken = (B7 7A 5C 56 19 34 E0 89) }
.assembly '<<GeneratedFileName>>' { }
.class C
{
  .method public specialname rtspecialname instance void .ctor()
  {
    ret
  }
  .method private static object F()
  {
    ldnull
    ret
  }
  .method private static void M1()
  {
    .locals init ([0] object other, [1] object modreq(int32) o)
    call object C::F()
    stloc.1
    ldloc.1
    call void C::M2(object)
    ret
  }
  .method private static void M2(object o)
  {
    ret
  }
}";
            var source =
@"class C
{
    static object F()
    {
        return null;
    }
    static void M1()
    {
        object o = F();
        M2(o);
    }
    static void M2(object o)
    {
    }
}";
            ImmutableArray<byte> assemblyBytes;
            ImmutableArray<byte> pdbBytes;
            EmitILToArray(ilSource, appendDefaultHeader: false, includePdb: false, assemblyBytes: out assemblyBytes, pdbBytes: out pdbBytes);
            var md0 = ModuleMetadata.CreateFromImage(assemblyBytes);
            // Still need a compilation with source for the initial
            // generation - to get a MethodSymbol and syntax map.
            var compilation0 = CreateCompilation(source, options: TestOptions.DebugDll);
            var compilation1 = compilation0.WithSource(source);

            var method0 = compilation0.GetMember<MethodSymbol>("C.M1");
            var generation0 = EmitBaseline.CreateInitialBaseline(md0, m => default);

            var method1 = compilation1.GetMember<MethodSymbol>("C.M1");
            var diff1 = compilation1.EmitDifference(
                generation0,
                ImmutableArray.Create(new SemanticEdit(SemanticEditKind.Update, method0, method1, GetEquivalentNodesMap(method1, method0), preserveLocalVariables: true)));

            diff1.VerifyIL("C.M1",
@"{
  // Code size       15 (0xf)
  .maxstack  1
  .locals init (object V_0) //o
  IL_0000:  nop
  IL_0001:  call       ""object C.F()""
  IL_0006:  stloc.0
  IL_0007:  ldloc.0
  IL_0008:  call       ""void C.M2(object)""
  IL_000d:  nop
  IL_000e:  ret
}");
        }

        /// <summary>
        /// Should not re-use locals with custom modifiers.
        /// </summary>
        [WorkItem(9848, "https://github.com/dotnet/roslyn/issues/9848")]
        [Fact(Skip = "https://github.com/dotnet/roslyn/issues/9848")]
        public void LocalType_CustomModifiers()
        {
            // Equivalent method signature to C#, but
            // with optional modifier on locals.
            var ilSource =
@".assembly extern mscorlib { .ver 4:0:0:0 .publickeytoken = (B7 7A 5C 56 19 34 E0 89) }
.assembly '<<GeneratedFileName>>' { }
.class public C
{
  .method public specialname rtspecialname instance void .ctor()
  {
    ret
  }
  .method public static object F(class [mscorlib]System.IDisposable d)
  {
    .locals init ([0] class C modopt(int32) c,
                  [1] class [mscorlib]System.IDisposable modopt(object),
                  [2] bool V_2,
                  [3] object V_3)
    ldnull
    ret
  }
}";
            var source =
@"class C
{
    static object F(System.IDisposable d)
    {
        C c;
        using (d)
        {
            c = (C)d;
        }
        return c;
    }
}";
            var metadata0 = (MetadataImageReference)CompileIL(ilSource, prependDefaultHeader: false);
            // Still need a compilation with source for the initial
            // generation - to get a MethodSymbol and syntax map.
            var compilation0 = CreateCompilation(source, options: TestOptions.DebugDll);
            var compilation1 = compilation0.WithSource(source);

            var moduleMetadata0 = ((AssemblyMetadata)metadata0.GetMetadataNoCopy()).GetModules()[0];
            var method0 = compilation0.GetMember<MethodSymbol>("C.F");
            var generation0 = EmitBaseline.CreateInitialBaseline(
                moduleMetadata0,
                m => default);

            var method1 = compilation1.GetMember<MethodSymbol>("C.F");
            var diff1 = compilation1.EmitDifference(
                generation0,
                ImmutableArray.Create(new SemanticEdit(SemanticEditKind.Update, method0, method1, GetEquivalentNodesMap(method1, method0), preserveLocalVariables: true)));

            diff1.VerifyIL("C.F", @"
{
  // Code size       38 (0x26)
  .maxstack  1
  .locals init ([unchanged] V_0,
                [unchanged] V_1,
                [bool] V_2,
                [object] V_3,
                C V_4, //c
                System.IDisposable V_5,
                object V_6)
 -IL_0000:  nop
 -IL_0001:  ldarg.0
  IL_0002:  stloc.s    V_5
  .try
  {
   -IL_0004:  nop
   -IL_0005:  ldarg.0
    IL_0006:  castclass  ""C""
    IL_000b:  stloc.s    V_4
   -IL_000d:  nop
    IL_000e:  leave.s    IL_001d
  }
  finally
  {
   ~IL_0010:  ldloc.s    V_5
    IL_0012:  brfalse.s  IL_001c
    IL_0014:  ldloc.s    V_5
    IL_0016:  callvirt   ""void System.IDisposable.Dispose()""
    IL_001b:  nop
    IL_001c:  endfinally
  }
 -IL_001d:  ldloc.s    V_4
  IL_001f:  stloc.s    V_6
  IL_0021:  br.s       IL_0023
 -IL_0023:  ldloc.s    V_6
  IL_0025:  ret
}", methodToken: diff1.UpdatedMethods.Single());
        }

        /// <summary>
        /// Temporaries for locals used within a single
        /// statement should not be preserved.
        /// </summary>
        [Fact]
        public void TemporaryLocals_Other()
        {
            // Use increment as an example of a compiler generated
            // temporary that does not span multiple statements.
            var source =
@"class C
{
    int P { get; set; }
    static int M()
    {
        var c = new C();
        return c.P++;
    }
}";
            var compilation0 = CreateCompilation(source, options: TestOptions.DebugDll);
            var compilation1 = compilation0.WithSource(source);

            var testData0 = new CompilationTestData();
            var bytes0 = compilation0.EmitToArray(testData: testData0);
            var methodData0 = testData0.GetMethodData("C.M");
            var method0 = compilation0.GetMember<MethodSymbol>("C.M");
            var generation0 = EmitBaseline.CreateInitialBaseline(
                ModuleMetadata.CreateFromImage(bytes0),
                methodData0.EncDebugInfoProvider());

            var method1 = compilation1.GetMember<MethodSymbol>("C.M");
            var diff1 = compilation1.EmitDifference(
                generation0,
                ImmutableArray.Create(new SemanticEdit(SemanticEditKind.Update, method0, method1, GetEquivalentNodesMap(method1, method0), preserveLocalVariables: true)));

            diff1.VerifyIL("C.M", @"
{
  // Code size       32 (0x20)
  .maxstack  3
  .locals init (C V_0, //c
                [int] V_1,
                [int] V_2,
                int V_3,
                int V_4)
  IL_0000:  nop
  IL_0001:  newobj     ""C..ctor()""
  IL_0006:  stloc.0
  IL_0007:  ldloc.0
  IL_0008:  dup
  IL_0009:  callvirt   ""int C.P.get""
  IL_000e:  stloc.3
  IL_000f:  ldloc.3
  IL_0010:  ldc.i4.1
  IL_0011:  add
  IL_0012:  callvirt   ""void C.P.set""
  IL_0017:  nop
  IL_0018:  ldloc.3
  IL_0019:  stloc.s    V_4
  IL_001b:  br.s       IL_001d
  IL_001d:  ldloc.s    V_4
  IL_001f:  ret
}");
        }

        /// <summary>
        /// Local names array (from PDB) may have fewer slots than method
        /// signature (from metadata) when the trailing slots are unnamed.
        /// </summary>
        [WorkItem(782270, "http://vstfdevdiv:8080/DevDiv2/DevDiv/_workitems/edit/782270")]
        [Fact]
        public void Bug782270()
        {
            var source =
@"class C
{
    static System.IDisposable F()
    {
        return null;
    }
    static void M()
    {
        using (var o = F())
        {
        }
    }
}";
            var compilation0 = CreateCompilation(source, options: TestOptions.DebugDll);
            var compilation1 = compilation0.WithSource(source);

            var testData0 = new CompilationTestData();
            var bytes0 = compilation0.EmitToArray(testData: testData0);
            var methodData0 = testData0.GetMethodData("C.M");
            var method0 = compilation0.GetMember<MethodSymbol>("C.M");
            var generation0 = EmitBaseline.CreateInitialBaseline(
                ModuleMetadata.CreateFromImage(bytes0),
                testData0.GetMethodData("C.M").EncDebugInfoProvider());

            testData0.GetMethodData("C.M").VerifyIL(@"
{
  // Code size       23 (0x17)
  .maxstack  1
  .locals init (System.IDisposable V_0) //o
  IL_0000:  nop       
  IL_0001:  call       ""System.IDisposable C.F()""
  IL_0006:  stloc.0   
  .try
  {
    IL_0007:  nop       
    IL_0008:  nop       
    IL_0009:  leave.s    IL_0016
  }
  finally
  {
    IL_000b:  ldloc.0   
    IL_000c:  brfalse.s  IL_0015
    IL_000e:  ldloc.0   
    IL_000f:  callvirt   ""void System.IDisposable.Dispose()""
    IL_0014:  nop       
    IL_0015:  endfinally
  }
  IL_0016:  ret       
}");

            var method1 = compilation1.GetMember<MethodSymbol>("C.M");
            var diff1 = compilation1.EmitDifference(
                generation0,
                ImmutableArray.Create(new SemanticEdit(SemanticEditKind.Update, method0, method1, GetEquivalentNodesMap(method1, method0), preserveLocalVariables: true)));

            diff1.VerifyIL("C.M", @"
{
  // Code size       23 (0x17)
  .maxstack  1
  .locals init (System.IDisposable V_0) //o
  IL_0000:  nop       
  IL_0001:  call       ""System.IDisposable C.F()""
  IL_0006:  stloc.0   
  .try
  {
    IL_0007:  nop       
    IL_0008:  nop       
    IL_0009:  leave.s    IL_0016
  }
  finally
  {
    IL_000b:  ldloc.0   
    IL_000c:  brfalse.s  IL_0015
    IL_000e:  ldloc.0   
    IL_000f:  callvirt   ""void System.IDisposable.Dispose()""
    IL_0014:  nop       
    IL_0015:  endfinally
  }
  IL_0016:  ret       
}");
        }

        /// <summary>
        /// Similar to above test but with no named locals in original.
        /// </summary>
        [WorkItem(782270, "http://vstfdevdiv:8080/DevDiv2/DevDiv/_workitems/edit/782270")]
        [Fact]
        public void Bug782270_NoNamedLocals()
        {
            // Equivalent to C#, but with unnamed locals.
            // Used to generate initial metadata.
            var ilSource =
@".assembly extern netstandard { .ver 2:0:0:0 .publickeytoken = (cc 7b 13 ff cd 2d dd 51) }
.assembly '<<GeneratedFileName>>' { }
.class C extends object
{
  .method private static class [netstandard]System.IDisposable F()
  {
    ldnull
    ret
  }
  .method private static void M()
  {
    .locals init ([0] object, [1] object)
    ret
  }
}";
            var source0 =
@"class C
{
    static System.IDisposable F()
    {
        return null;
    }
    static void M()
    {
    }
}";
            var source1 =
@"class C
{
    static System.IDisposable F()
    {
        return null;
    }
    static void M()
    {
        using (var o = F())
        {
        }
    }
}";

            EmitILToArray(ilSource, appendDefaultHeader: false, includePdb: false, assemblyBytes: out var assemblyBytes, pdbBytes: out var pdbBytes);
            var md0 = ModuleMetadata.CreateFromImage(assemblyBytes);
            // Still need a compilation with source for the initial
            // generation - to get a MethodSymbol and syntax map.
            var compilation0 = CreateCompilation(source0, options: TestOptions.DebugDll, targetFramework: TargetFramework.NetStandard20);
            var compilation1 = compilation0.WithSource(source1);

            var method0 = compilation0.GetMember<MethodSymbol>("C.M");
            var generation0 = EmitBaseline.CreateInitialBaseline(md0, EmptyLocalsProvider);

            var method1 = compilation1.GetMember<MethodSymbol>("C.M");
            var diff1 = compilation1.EmitDifference(
                generation0,
                ImmutableArray.Create(new SemanticEdit(SemanticEditKind.Update, method0, method1, GetEquivalentNodesMap(method1, method0), preserveLocalVariables: true)));

            diff1.VerifyIL("C.M", @"
{
  // Code size       23 (0x17)
  .maxstack  1
  .locals init ([object] V_0,
                [object] V_1,
                System.IDisposable V_2) //o
  IL_0000:  nop
  IL_0001:  call       ""System.IDisposable C.F()""
  IL_0006:  stloc.2
  .try
  {
    IL_0007:  nop
    IL_0008:  nop
    IL_0009:  leave.s    IL_0016
  }
  finally
  {
    IL_000b:  ldloc.2
    IL_000c:  brfalse.s  IL_0015
    IL_000e:  ldloc.2
    IL_000f:  callvirt   ""void System.IDisposable.Dispose()""
    IL_0014:  nop
    IL_0015:  endfinally
  }
  IL_0016:  ret
}
");
        }

        [Fact]
        public void TemporaryLocals_ReferencedType()
        {
            var source =
@"class C
{
    static object F()
    {
        return null;
    }
    static void M()
    {
        var x = new System.Collections.Generic.HashSet<int>();
        x.Add(1);
    }
}";
            var compilation0 = CreateCompilation(source, new[] { CSharpRef }, options: TestOptions.DebugDll);
            var compilation1 = compilation0.WithSource(source);

            var testData0 = new CompilationTestData();
            var bytes0 = compilation0.EmitToArray(testData: testData0);
            var methodData0 = testData0.GetMethodData("C.M");
            var method0 = compilation0.GetMember<MethodSymbol>("C.M");

            var modMeta = ModuleMetadata.CreateFromImage(bytes0);
            var generation0 = EmitBaseline.CreateInitialBaseline(
                modMeta,
                methodData0.EncDebugInfoProvider());

            var method1 = compilation1.GetMember<MethodSymbol>("C.M");
            var diff1 = compilation1.EmitDifference(
                generation0,
                ImmutableArray.Create(new SemanticEdit(SemanticEditKind.Update, method0, method1, GetEquivalentNodesMap(method1, method0), preserveLocalVariables: true)));

            diff1.VerifyIL("C.M",
@"
{
  // Code size       16 (0x10)
  .maxstack  2
  .locals init (System.Collections.Generic.HashSet<int> V_0) //x
  IL_0000:  nop
  IL_0001:  newobj     ""System.Collections.Generic.HashSet<int>..ctor()""
  IL_0006:  stloc.0
  IL_0007:  ldloc.0
  IL_0008:  ldc.i4.1
  IL_0009:  callvirt   ""bool System.Collections.Generic.HashSet<int>.Add(int)""
  IL_000e:  pop
  IL_000f:  ret
}
");
        }

        [WorkItem(770502, "http://vstfdevdiv:8080/DevDiv2/DevDiv/_workitems/edit/770502")]
        [WorkItem(839565, "http://vstfdevdiv:8080/DevDiv2/DevDiv/_workitems/edit/839565")]
        [Fact]
        public void DynamicOperations()
        {
            var source =
@"class A
{
    static object F = null;
    object x = ((dynamic)F) + 1;
    static A()
    {
        ((dynamic)F).F();
    }
    A() { }
    static void M(object o)
    {
        ((dynamic)o).x = 1;
    }
    static void N(A o)
    {
        o.x = 1;
    }
}
class B
{
    static object F = null;
    static object G = ((dynamic)F).F();
    object x = ((dynamic)F) + 1;
}";
            var compilation0 = CreateCompilation(source, options: TestOptions.DebugDll, references: new[] { CSharpRef });
            var compilation1 = compilation0.WithSource(source);

            var testData0 = new CompilationTestData();
            var bytes0 = compilation0.EmitToArray(testData: testData0);
            using var md0 = ModuleMetadata.CreateFromImage(bytes0);
            // Source method with dynamic operations.
            var methodData0 = testData0.GetMethodData("A.M");
            var generation0 = EmitBaseline.CreateInitialBaseline(md0, methodData0.EncDebugInfoProvider());
            var method0 = compilation0.GetMember<MethodSymbol>("A.M");
            var method1 = compilation1.GetMember<MethodSymbol>("A.M");
            var diff1 = compilation1.EmitDifference(
                generation0,
                ImmutableArray.Create(new SemanticEdit(SemanticEditKind.Update, method0, method1, GetEquivalentNodesMap(method1, method0), preserveLocalVariables: true)));
            diff1.EmitResult.Diagnostics.Verify();

            // Source method with no dynamic operations.
            methodData0 = testData0.GetMethodData("A.N");
            generation0 = EmitBaseline.CreateInitialBaseline(md0, methodData0.EncDebugInfoProvider());
            method0 = compilation0.GetMember<MethodSymbol>("A.N");
            method1 = compilation1.GetMember<MethodSymbol>("A.N");
            diff1 = compilation1.EmitDifference(
                generation0,
                ImmutableArray.Create(new SemanticEdit(SemanticEditKind.Update, method0, method1, GetEquivalentNodesMap(method1, method0), preserveLocalVariables: true)));
            diff1.EmitResult.Diagnostics.Verify();

            // Explicit .ctor with dynamic operations.
            methodData0 = testData0.GetMethodData("A..ctor");
            generation0 = EmitBaseline.CreateInitialBaseline(md0, methodData0.EncDebugInfoProvider());
            method0 = compilation0.GetMember<MethodSymbol>("A..ctor");
            method1 = compilation1.GetMember<MethodSymbol>("A..ctor");
            diff1 = compilation1.EmitDifference(
                generation0,
                ImmutableArray.Create(new SemanticEdit(SemanticEditKind.Update, method0, method1, GetEquivalentNodesMap(method1, method0), preserveLocalVariables: true)));
            diff1.EmitResult.Diagnostics.Verify();

            // Explicit .cctor with dynamic operations.
            methodData0 = testData0.GetMethodData("A..cctor");
            generation0 = EmitBaseline.CreateInitialBaseline(md0, methodData0.EncDebugInfoProvider());
            method0 = compilation0.GetMember<MethodSymbol>("A..cctor");
            method1 = compilation1.GetMember<MethodSymbol>("A..cctor");
            diff1 = compilation1.EmitDifference(
                generation0,
                ImmutableArray.Create(new SemanticEdit(SemanticEditKind.Update, method0, method1, GetEquivalentNodesMap(method1, method0), preserveLocalVariables: true)));
            diff1.EmitResult.Diagnostics.Verify();

            // Implicit .ctor with dynamic operations.
            methodData0 = testData0.GetMethodData("B..ctor");
            generation0 = EmitBaseline.CreateInitialBaseline(md0, methodData0.EncDebugInfoProvider());
            method0 = compilation0.GetMember<MethodSymbol>("B..ctor");
            method1 = compilation1.GetMember<MethodSymbol>("B..ctor");
            diff1 = compilation1.EmitDifference(
                generation0,
                ImmutableArray.Create(new SemanticEdit(SemanticEditKind.Update, method0, method1, GetEquivalentNodesMap(method1, method0), preserveLocalVariables: true)));
            diff1.EmitResult.Diagnostics.Verify();

            // Implicit .cctor with dynamic operations.
            methodData0 = testData0.GetMethodData("B..cctor");
            generation0 = EmitBaseline.CreateInitialBaseline(md0, methodData0.EncDebugInfoProvider());
            method0 = compilation0.GetMember<MethodSymbol>("B..cctor");
            method1 = compilation1.GetMember<MethodSymbol>("B..cctor");
            diff1 = compilation1.EmitDifference(
                generation0,
                ImmutableArray.Create(new SemanticEdit(SemanticEditKind.Update, method0, method1, GetEquivalentNodesMap(method1, method0), preserveLocalVariables: true)));
            diff1.EmitResult.Diagnostics.Verify();
        }

        [Fact]
        public void DynamicLocals()
        {
            var template = @"
using System;

class C
{
    public void F()
    {
        dynamic <N:0>x = 1</N:0>;
        Console.WriteLine((int)x + <<VALUE>>);
    }
}
";
            var source0 = MarkedSource(template.Replace("<<VALUE>>", "0"));
            var source1 = MarkedSource(template.Replace("<<VALUE>>", "1"));
            var source2 = MarkedSource(template.Replace("<<VALUE>>", "2"));
            var compilation0 = CreateCompilationWithMscorlib45(new[] { source0.Tree }, new[] { SystemCoreRef, CSharpRef }, options: ComSafeDebugDll);

            var compilation1 = compilation0.WithSource(source1.Tree);
            var compilation2 = compilation1.WithSource(source2.Tree);

            var v0 = CompileAndVerify(compilation0);
            v0.VerifyDiagnostics();
            var md0 = ModuleMetadata.CreateFromImage(v0.EmittedAssemblyData);

            var f0 = compilation0.GetMember<MethodSymbol>("C.F");
            var f1 = compilation1.GetMember<MethodSymbol>("C.F");
            var f2 = compilation2.GetMember<MethodSymbol>("C.F");

            var generation0 = EmitBaseline.CreateInitialBaseline(md0, v0.CreateSymReader().GetEncMethodDebugInfo);

            v0.VerifyIL("C.F", @"
{
  // Code size       82 (0x52)
  .maxstack  3
  .locals init (object V_0) //x
  IL_0000:  nop
  IL_0001:  ldc.i4.1
  IL_0002:  box        ""int""
  IL_0007:  stloc.0
  IL_0008:  ldsfld     ""System.Runtime.CompilerServices.CallSite<System.Func<System.Runtime.CompilerServices.CallSite, dynamic, int>> C.<>o__0.<>p__0""
  IL_000d:  brfalse.s  IL_0011
  IL_000f:  br.s       IL_0036
  IL_0011:  ldc.i4.s   16
  IL_0013:  ldtoken    ""int""
  IL_0018:  call       ""System.Type System.Type.GetTypeFromHandle(System.RuntimeTypeHandle)""
  IL_001d:  ldtoken    ""C""
  IL_0022:  call       ""System.Type System.Type.GetTypeFromHandle(System.RuntimeTypeHandle)""
  IL_0027:  call       ""System.Runtime.CompilerServices.CallSiteBinder Microsoft.CSharp.RuntimeBinder.Binder.Convert(Microsoft.CSharp.RuntimeBinder.CSharpBinderFlags, System.Type, System.Type)""
  IL_002c:  call       ""System.Runtime.CompilerServices.CallSite<System.Func<System.Runtime.CompilerServices.CallSite, dynamic, int>> System.Runtime.CompilerServices.CallSite<System.Func<System.Runtime.CompilerServices.CallSite, dynamic, int>>.Create(System.Runtime.CompilerServices.CallSiteBinder)""
  IL_0031:  stsfld     ""System.Runtime.CompilerServices.CallSite<System.Func<System.Runtime.CompilerServices.CallSite, dynamic, int>> C.<>o__0.<>p__0""
  IL_0036:  ldsfld     ""System.Runtime.CompilerServices.CallSite<System.Func<System.Runtime.CompilerServices.CallSite, dynamic, int>> C.<>o__0.<>p__0""
  IL_003b:  ldfld      ""System.Func<System.Runtime.CompilerServices.CallSite, dynamic, int> System.Runtime.CompilerServices.CallSite<System.Func<System.Runtime.CompilerServices.CallSite, dynamic, int>>.Target""
  IL_0040:  ldsfld     ""System.Runtime.CompilerServices.CallSite<System.Func<System.Runtime.CompilerServices.CallSite, dynamic, int>> C.<>o__0.<>p__0""
  IL_0045:  ldloc.0
  IL_0046:  callvirt   ""int System.Func<System.Runtime.CompilerServices.CallSite, dynamic, int>.Invoke(System.Runtime.CompilerServices.CallSite, dynamic)""
  IL_004b:  call       ""void System.Console.WriteLine(int)""
  IL_0050:  nop
  IL_0051:  ret
}
");

            var diff1 = compilation1.EmitDifference(
                generation0,
                ImmutableArray.Create(
                    new SemanticEdit(SemanticEditKind.Update, f0, f1, GetSyntaxMapFromMarkers(source0, source1), preserveLocalVariables: true)));

            diff1.VerifySynthesizedMembers(
                "C: {<>o__0#1}",
                "C.<>o__0#1: {<>p__0}");

            diff1.VerifyIL("C.F", @"
{
  // Code size       84 (0x54)
  .maxstack  3
  .locals init (object V_0) //x
  IL_0000:  nop
  IL_0001:  ldc.i4.1
  IL_0002:  box        ""int""
  IL_0007:  stloc.0
  IL_0008:  ldsfld     ""System.Runtime.CompilerServices.CallSite<System.Func<System.Runtime.CompilerServices.CallSite, dynamic, int>> C.<>o__0#1.<>p__0""
  IL_000d:  brfalse.s  IL_0011
  IL_000f:  br.s       IL_0036
  IL_0011:  ldc.i4.s   16
  IL_0013:  ldtoken    ""int""
  IL_0018:  call       ""System.Type System.Type.GetTypeFromHandle(System.RuntimeTypeHandle)""
  IL_001d:  ldtoken    ""C""
  IL_0022:  call       ""System.Type System.Type.GetTypeFromHandle(System.RuntimeTypeHandle)""
  IL_0027:  call       ""System.Runtime.CompilerServices.CallSiteBinder Microsoft.CSharp.RuntimeBinder.Binder.Convert(Microsoft.CSharp.RuntimeBinder.CSharpBinderFlags, System.Type, System.Type)""
  IL_002c:  call       ""System.Runtime.CompilerServices.CallSite<System.Func<System.Runtime.CompilerServices.CallSite, dynamic, int>> System.Runtime.CompilerServices.CallSite<System.Func<System.Runtime.CompilerServices.CallSite, dynamic, int>>.Create(System.Runtime.CompilerServices.CallSiteBinder)""
  IL_0031:  stsfld     ""System.Runtime.CompilerServices.CallSite<System.Func<System.Runtime.CompilerServices.CallSite, dynamic, int>> C.<>o__0#1.<>p__0""
  IL_0036:  ldsfld     ""System.Runtime.CompilerServices.CallSite<System.Func<System.Runtime.CompilerServices.CallSite, dynamic, int>> C.<>o__0#1.<>p__0""
  IL_003b:  ldfld      ""System.Func<System.Runtime.CompilerServices.CallSite, dynamic, int> System.Runtime.CompilerServices.CallSite<System.Func<System.Runtime.CompilerServices.CallSite, dynamic, int>>.Target""
  IL_0040:  ldsfld     ""System.Runtime.CompilerServices.CallSite<System.Func<System.Runtime.CompilerServices.CallSite, dynamic, int>> C.<>o__0#1.<>p__0""
  IL_0045:  ldloc.0
  IL_0046:  callvirt   ""int System.Func<System.Runtime.CompilerServices.CallSite, dynamic, int>.Invoke(System.Runtime.CompilerServices.CallSite, dynamic)""
  IL_004b:  ldc.i4.1
  IL_004c:  add
  IL_004d:  call       ""void System.Console.WriteLine(int)""
  IL_0052:  nop
  IL_0053:  ret
}
");
            var diff2 = compilation2.EmitDifference(
                diff1.NextGeneration,
                ImmutableArray.Create(
                    new SemanticEdit(SemanticEditKind.Update, f1, f2, GetSyntaxMapFromMarkers(source1, source2), preserveLocalVariables: true)));

            diff2.VerifySynthesizedMembers(
                "C: {<>o__0#2, <>o__0#1}",
                "C.<>o__0#1: {<>p__0}",
                "C.<>o__0#2: {<>p__0}");

            diff2.VerifyIL("C.F", @"
{
  // Code size       84 (0x54)
  .maxstack  3
  .locals init (object V_0) //x
  IL_0000:  nop
  IL_0001:  ldc.i4.1
  IL_0002:  box        ""int""
  IL_0007:  stloc.0
  IL_0008:  ldsfld     ""System.Runtime.CompilerServices.CallSite<System.Func<System.Runtime.CompilerServices.CallSite, dynamic, int>> C.<>o__0#2.<>p__0""
  IL_000d:  brfalse.s  IL_0011
  IL_000f:  br.s       IL_0036
  IL_0011:  ldc.i4.s   16
  IL_0013:  ldtoken    ""int""
  IL_0018:  call       ""System.Type System.Type.GetTypeFromHandle(System.RuntimeTypeHandle)""
  IL_001d:  ldtoken    ""C""
  IL_0022:  call       ""System.Type System.Type.GetTypeFromHandle(System.RuntimeTypeHandle)""
  IL_0027:  call       ""System.Runtime.CompilerServices.CallSiteBinder Microsoft.CSharp.RuntimeBinder.Binder.Convert(Microsoft.CSharp.RuntimeBinder.CSharpBinderFlags, System.Type, System.Type)""
  IL_002c:  call       ""System.Runtime.CompilerServices.CallSite<System.Func<System.Runtime.CompilerServices.CallSite, dynamic, int>> System.Runtime.CompilerServices.CallSite<System.Func<System.Runtime.CompilerServices.CallSite, dynamic, int>>.Create(System.Runtime.CompilerServices.CallSiteBinder)""
  IL_0031:  stsfld     ""System.Runtime.CompilerServices.CallSite<System.Func<System.Runtime.CompilerServices.CallSite, dynamic, int>> C.<>o__0#2.<>p__0""
  IL_0036:  ldsfld     ""System.Runtime.CompilerServices.CallSite<System.Func<System.Runtime.CompilerServices.CallSite, dynamic, int>> C.<>o__0#2.<>p__0""
  IL_003b:  ldfld      ""System.Func<System.Runtime.CompilerServices.CallSite, dynamic, int> System.Runtime.CompilerServices.CallSite<System.Func<System.Runtime.CompilerServices.CallSite, dynamic, int>>.Target""
  IL_0040:  ldsfld     ""System.Runtime.CompilerServices.CallSite<System.Func<System.Runtime.CompilerServices.CallSite, dynamic, int>> C.<>o__0#2.<>p__0""
  IL_0045:  ldloc.0
  IL_0046:  callvirt   ""int System.Func<System.Runtime.CompilerServices.CallSite, dynamic, int>.Invoke(System.Runtime.CompilerServices.CallSite, dynamic)""
  IL_004b:  ldc.i4.2
  IL_004c:  add
  IL_004d:  call       ""void System.Console.WriteLine(int)""
  IL_0052:  nop
  IL_0053:  ret
}
");
        }

        [Fact]
        public void ExceptionFilters()
        {
            var source0 = MarkedSource(@"
using System;
using System.IO;

class C
{
    static bool G(Exception e) => true;

    static void F()
    {
        try
        {
            throw new InvalidOperationException();
        }
        catch <N:0>(IOException e)</N:0> <N:1>when (G(e))</N:1>
        {
            Console.WriteLine();
        }
        catch <N:2>(Exception e)</N:2> <N:3>when (G(e))</N:3>
        {
            Console.WriteLine();
        }
    }
}
");
            var source1 = MarkedSource(@"
using System;
using System.IO;

class C
{
    static bool G(Exception e) => true;

    static void F()
    {
        try
        {
            throw new InvalidOperationException();
        }
        catch <N:0>(IOException e)</N:0> <N:1>when (G(e))</N:1>
        {
            Console.WriteLine();
        }
        catch <N:2>(Exception e)</N:2> <N:3>when (G(e))</N:3>
        {
            Console.WriteLine();
        }

        Console.WriteLine(1);
    }
}");
            var compilation0 = CreateCompilation(source0.Tree, options: ComSafeDebugDll);
            var compilation1 = compilation0.WithSource(source1.Tree);
            var v0 = CompileAndVerify(compilation0);
            var md0 = ModuleMetadata.CreateFromImage(v0.EmittedAssemblyData);

            var f0 = compilation0.GetMember<MethodSymbol>("C.F");
            var f1 = compilation1.GetMember<MethodSymbol>("C.F");

            var generation0 = EmitBaseline.CreateInitialBaseline(md0, v0.CreateSymReader().GetEncMethodDebugInfo);

            var diff1 = compilation1.EmitDifference(
                generation0,
                ImmutableArray.Create(new SemanticEdit(SemanticEditKind.Update, f0, f1, GetSyntaxMapFromMarkers(source0, source1), preserveLocalVariables: true)));

            diff1.VerifyIL("C.F", @"
{
  // Code size       90 (0x5a)
  .maxstack  2
  .locals init (System.IO.IOException V_0, //e
                bool V_1,
                System.Exception V_2, //e
                bool V_3)
  IL_0000:  nop
  .try
  {
    IL_0001:  nop
    IL_0002:  newobj     ""System.InvalidOperationException..ctor()""
    IL_0007:  throw
  }
  filter
  {
    IL_0008:  isinst     ""System.IO.IOException""
    IL_000d:  dup
    IL_000e:  brtrue.s   IL_0014
    IL_0010:  pop
    IL_0011:  ldc.i4.0
    IL_0012:  br.s       IL_0020
    IL_0014:  stloc.0
    IL_0015:  ldloc.0
    IL_0016:  call       ""bool C.G(System.Exception)""
    IL_001b:  stloc.1
    IL_001c:  ldloc.1
    IL_001d:  ldc.i4.0
    IL_001e:  cgt.un
    IL_0020:  endfilter
  }  // end filter
  {  // handler
    IL_0022:  pop
    IL_0023:  nop
    IL_0024:  call       ""void System.Console.WriteLine()""
    IL_0029:  nop
    IL_002a:  nop
    IL_002b:  leave.s    IL_0052
  }
  filter
  {
    IL_002d:  isinst     ""System.Exception""
    IL_0032:  dup
    IL_0033:  brtrue.s   IL_0039
    IL_0035:  pop
    IL_0036:  ldc.i4.0
    IL_0037:  br.s       IL_0045
    IL_0039:  stloc.2
    IL_003a:  ldloc.2
    IL_003b:  call       ""bool C.G(System.Exception)""
    IL_0040:  stloc.3
    IL_0041:  ldloc.3
    IL_0042:  ldc.i4.0
    IL_0043:  cgt.un
    IL_0045:  endfilter
  }  // end filter
  {  // handler
    IL_0047:  pop
    IL_0048:  nop
    IL_0049:  call       ""void System.Console.WriteLine()""
    IL_004e:  nop
    IL_004f:  nop
    IL_0050:  leave.s    IL_0052
  }
  IL_0052:  ldc.i4.1
  IL_0053:  call       ""void System.Console.WriteLine(int)""
  IL_0058:  nop
  IL_0059:  ret
}
");
        }

        [ConditionalFact(typeof(WindowsDesktopOnly), Reason = ConditionalSkipReason.NoPiaNeedsDesktop)]
        public void MethodSignatureWithNoPIAType()
        {
            var sourcePIA = @"
using System;
using System.Runtime.InteropServices;
[assembly: ImportedFromTypeLib(""_.dll"")]
[assembly: Guid(""35DB1A6B-D635-4320-A062-28D42920E2A3"")]
[ComImport()]
[Guid(""35DB1A6B-D635-4320-A062-28D42920E2A4"")]
public interface I
{
}";
            var source0 = MarkedSource(@"
class C
{
    static void M(I x)
    {
        System.Console.WriteLine(1);
    }
}");
            var source1 = MarkedSource(@"
class C
{
    static void M(I x)
    {
        System.Console.WriteLine(2);
    }
}");
            var compilationPIA = CreateCompilation(sourcePIA, options: TestOptions.DebugDll);
            var referencePIA = compilationPIA.EmitToImageReference(embedInteropTypes: true);
            var compilation0 = CreateCompilation(source0.Tree, options: ComSafeDebugDll, references: new MetadataReference[] { referencePIA });
            var compilation1 = compilation0.WithSource(source1.Tree);

            var method0 = compilation0.GetMember<MethodSymbol>("C.M");
            var method1 = compilation1.GetMember<MethodSymbol>("C.M");

            var v0 = CompileAndVerify(compilation0);
            var md0 = ModuleMetadata.CreateFromImage(v0.EmittedAssemblyData);
            var generation0 = EmitBaseline.CreateInitialBaseline(md0, v0.CreateSymReader().GetEncMethodDebugInfo);

            var diff1 = compilation1.EmitDifference(
                generation0,
                ImmutableArray.Create(new SemanticEdit(SemanticEditKind.Update, method0, method1, GetSyntaxMapFromMarkers(source0, source1), preserveLocalVariables: true)));

            diff1.EmitResult.Diagnostics.Verify(
                // error CS7096: Cannot continue since the edit includes a reference to an embedded type: 'I'.
                Diagnostic(ErrorCode.ERR_EncNoPIAReference).WithArguments("I"));
        }

        [WorkItem(844472, "http://vstfdevdiv:8080/DevDiv2/DevDiv/_workitems/edit/844472")]
        [ConditionalFact(typeof(WindowsDesktopOnly), Reason = ConditionalSkipReason.NoPiaNeedsDesktop)]
        public void LocalSignatureWithNoPIAType()
        {
            var sourcePIA = @"
using System;
using System.Runtime.InteropServices;
[assembly: ImportedFromTypeLib(""_.dll"")]
[assembly: Guid(""35DB1A6B-D635-4320-A062-28D42920E2A3"")]
[ComImport()]
[Guid(""35DB1A6B-D635-4320-A062-28D42920E2A4"")]
public interface I
{
}";
            var source0 = MarkedSource(@"
class C
{
    static void M(I x)
    {
        I <N:0>y = null</N:0>;
        M(null);
    }
}");
            var source1 = MarkedSource(@"
class C
{
    static void M(I x)
    {
        I <N:0>y = null</N:0>;
        M(x);
    }
}");
            var compilationPIA = CreateCompilation(sourcePIA, options: TestOptions.DebugDll);
            var referencePIA = compilationPIA.EmitToImageReference(embedInteropTypes: true);
            var compilation0 = CreateCompilation(source0.Tree, options: ComSafeDebugDll, references: new MetadataReference[] { referencePIA });
            var compilation1 = compilation0.WithSource(source1.Tree);

            var method0 = compilation0.GetMember<MethodSymbol>("C.M");
            var method1 = compilation1.GetMember<MethodSymbol>("C.M");

            var v0 = CompileAndVerify(compilation0);
            var md0 = ModuleMetadata.CreateFromImage(v0.EmittedAssemblyData);
            var generation0 = EmitBaseline.CreateInitialBaseline(md0, v0.CreateSymReader().GetEncMethodDebugInfo);

            var diff1 = compilation1.EmitDifference(
                generation0,
                ImmutableArray.Create(new SemanticEdit(SemanticEditKind.Update, method0, method1, GetSyntaxMapFromMarkers(source0, source1), preserveLocalVariables: true)));

            diff1.EmitResult.Diagnostics.Verify(
                // (6,16): warning CS0219: The variable 'y' is assigned but its value is never used
                Diagnostic(ErrorCode.WRN_UnreferencedVarAssg, "y").WithArguments("y"),
                // error CS7096: Cannot continue since the edit includes a reference to an embedded type: 'I'.
                Diagnostic(ErrorCode.ERR_EncNoPIAReference).WithArguments("I"));
        }

        /// <summary>
        /// Disallow edits that require NoPIA references.
        /// </summary>
        [ConditionalFact(typeof(WindowsDesktopOnly), Reason = ConditionalSkipReason.NoPiaNeedsDesktop)]
        public void NoPIAReferences()
        {
            var sourcePIA =
@"using System;
using System.Runtime.InteropServices;
[assembly: ImportedFromTypeLib(""_.dll"")]
[assembly: Guid(""35DB1A6B-D635-4320-A062-28D42921E2B3"")]
[ComImport()]
[Guid(""35DB1A6B-D635-4320-A062-28D42921E2B4"")]
public interface IA
{
    void M();
    int P { get; }
    event Action E;
}
[ComImport()]
[Guid(""35DB1A6B-D635-4320-A062-28D42921E2B5"")]
public interface IB
{
}
[ComImport()]
[Guid(""35DB1A6B-D635-4320-A062-28D42921E2B6"")]
public interface IC
{
}
public struct S
{
    public object F;
}";
            var source0 =
@"class C<T>
{
    static object F = typeof(IC);
    static void M1()
    {
        var o = default(IA);
        o.M();
        M2(o.P);
        o.E += M1;
        M2(C<IA>.F);
        M2(new S());
    }
    static void M2(object o)
    {
    }
}";
            var source1A = source0;
            var source1B =
@"class C<T>
{
    static object F = typeof(IC);
    static void M1()
    {
        M2(null);
    }
    static void M2(object o)
    {
    }
}";
            var compilationPIA = CreateCompilation(sourcePIA, options: TestOptions.DebugDll);
            var referencePIA = compilationPIA.EmitToImageReference(embedInteropTypes: true);
            var compilation0 = CreateCompilation(source0, options: TestOptions.DebugDll, references: new MetadataReference[] { referencePIA, CSharpRef });
            var compilation1A = compilation0.WithSource(source1A);
            var compilation1B = compilation0.WithSource(source1B);

            var method0 = compilation0.GetMember<MethodSymbol>("C.M1");
            var method1B = compilation1B.GetMember<MethodSymbol>("C.M1");
            var method1A = compilation1A.GetMember<MethodSymbol>("C.M1");

            var testData0 = new CompilationTestData();
            var bytes0 = compilation0.EmitToArray(testData: testData0);
            var methodData0 = testData0.GetMethodData("C<T>.M1");
            using var md0 = ModuleMetadata.CreateFromImage(bytes0);
            var reader0 = md0.MetadataReader;

            CheckNames(reader0, reader0.GetTypeDefNames(), "<Module>", "C`1", "IA", "IC", "S");

            var generation0 = EmitBaseline.CreateInitialBaseline(md0, methodData0.EncDebugInfoProvider());

            // Disallow edits that require NoPIA references.
            var diff1A = compilation1A.EmitDifference(
                generation0,
                ImmutableArray.Create(new SemanticEdit(SemanticEditKind.Update, method0, method1A, GetEquivalentNodesMap(method1A, method0), preserveLocalVariables: true)));

            diff1A.EmitResult.Diagnostics.Verify(
                // error CS7094: Cannot continue since the edit includes a reference to an embedded type: 'S'.
                Diagnostic(ErrorCode.ERR_EncNoPIAReference).WithArguments("S"),
                // error CS7094: Cannot continue since the edit includes a reference to an embedded type: 'IA'.
                Diagnostic(ErrorCode.ERR_EncNoPIAReference).WithArguments("IA"));

            // Allow edits that do not require NoPIA references,
            // even if the previous code included references.
            var diff1B = compilation1B.EmitDifference(
                generation0,
                ImmutableArray.Create(new SemanticEdit(SemanticEditKind.Update, method0, method1B, GetEquivalentNodesMap(method1B, method0), preserveLocalVariables: true)));

            diff1B.VerifyIL("C<T>.M1",
@"{
  // Code size        9 (0x9)
  .maxstack  1
  .locals init ([unchanged] V_0,
  [unchanged] V_1)
  IL_0000:  nop
  IL_0001:  ldnull
  IL_0002:  call       ""void C<T>.M2(object)""
  IL_0007:  nop
  IL_0008:  ret
}");

            using var md1 = diff1B.GetMetadata();
            var reader1 = md1.Reader;
            var readers = new[] { reader0, reader1 };
            CheckNames(readers, reader1.GetTypeDefNames());
        }

        [WorkItem(844536, "http://vstfdevdiv:8080/DevDiv2/DevDiv/_workitems/edit/844536")]
        [ConditionalFact(typeof(WindowsDesktopOnly), Reason = ConditionalSkipReason.NoPiaNeedsDesktop)]
        public void NoPIATypeInNamespace()
        {
            var sourcePIA =
@"using System;
using System.Runtime.InteropServices;
[assembly: ImportedFromTypeLib(""_.dll"")]
[assembly: Guid(""35DB1A6B-D635-4320-A062-28D42920E2A5"")]
namespace N
{
    [ComImport()]
    [Guid(""35DB1A6B-D635-4320-A062-28D42920E2A6"")]
    public interface IA
    {
    }
}
[ComImport()]
[Guid(""35DB1A6B-D635-4320-A062-28D42920E2A7"")]
public interface IB
{
}";
            var source =
@"class C<T>
{
    static void M(object o)
    {
        M(C<N.IA>.E.X);
        M(C<IB>.E.X);
    }
    enum E { X }
}";
            var compilationPIA = CreateCompilation(sourcePIA, options: TestOptions.DebugDll);
            var referencePIA = compilationPIA.EmitToImageReference(embedInteropTypes: true);
            var compilation0 = CreateCompilation(source, options: TestOptions.DebugDll, references: new MetadataReference[] { referencePIA, CSharpRef });
            var compilation1 = compilation0.WithSource(source);

            var bytes0 = compilation0.EmitToArray();
            using var md0 = ModuleMetadata.CreateFromImage(bytes0);
            var generation0 = EmitBaseline.CreateInitialBaseline(md0, m => default);
            var method0 = compilation0.GetMember<MethodSymbol>("C.M");
            var method1 = compilation1.GetMember<MethodSymbol>("C.M");

            var diff1 = compilation1.EmitDifference(
                generation0,
                ImmutableArray.Create(new SemanticEdit(SemanticEditKind.Update, method0, method1)));

            diff1.EmitResult.Diagnostics.Verify(
                // error CS7094: Cannot continue since the edit includes a reference to an embedded type: 'N.IA'.
                Diagnostic(ErrorCode.ERR_EncNoPIAReference).WithArguments("N.IA"),
                // error CS7094: Cannot continue since the edit includes a reference to an embedded type: 'IB'.
                Diagnostic(ErrorCode.ERR_EncNoPIAReference).WithArguments("IB"));

            diff1.VerifyIL("C<T>.M",
@"{
  // Code size       26 (0x1a)
  .maxstack  1
  IL_0000:  nop
  IL_0001:  ldc.i4.0
  IL_0002:  box        ""C<N.IA>.E""
  IL_0007:  call       ""void C<T>.M(object)""
  IL_000c:  nop
  IL_000d:  ldc.i4.0
  IL_000e:  box        ""C<IB>.E""
  IL_0013:  call       ""void C<T>.M(object)""
  IL_0018:  nop
  IL_0019:  ret
}");
        }

        /// <summary>
        /// Should use TypeDef rather than TypeRef for unrecognized
        /// local of a type defined in the original assembly.
        /// </summary>
        [WorkItem(910777, "http://vstfdevdiv:8080/DevDiv2/DevDiv/_workitems/edit/910777")]
        [Fact]
        public void UnrecognizedLocalOfTypeFromAssembly()
        {
            var source =
@"class E : System.Exception
{
}
class C
{
    static void M()
    {
        try
        {
        }
        catch (E e)
        {
        }
    }
}";
            var compilation0 = CreateCompilation(source, options: TestOptions.DebugDll, targetFramework: TargetFramework.NetStandard20);
            var compilation1 = compilation0.WithSource(source);
            var testData0 = new CompilationTestData();
            var bytes0 = compilation0.EmitToArray(testData: testData0);
            var methodData0 = testData0.GetMethodData("C.M");

            using var md0 = ModuleMetadata.CreateFromImage(bytes0);
            var reader0 = md0.MetadataReader;
            CheckNames(reader0, reader0.GetAssemblyRefNames(), "netstandard");
            var method0 = compilation0.GetMember<MethodSymbol>("C.M");
            var method1 = compilation1.GetMember<MethodSymbol>("C.M");

            var generation0 = EmitBaseline.CreateInitialBaseline(md0, methodData0.EncDebugInfoProvider());

            var diff1 = compilation1.EmitDifference(
                generation0,
                ImmutableArray.Create(new SemanticEdit(SemanticEditKind.Update, method0, method1, GetEquivalentNodesMap(method1, method0), preserveLocalVariables: true)));

            using var md1 = diff1.GetMetadata();
            var reader1 = md1.Reader;
            var readers = new[] { reader0, reader1 };

            CheckNames(readers, reader1.GetAssemblyRefNames(), "netstandard");
            CheckNames(readers, reader1.GetTypeRefNames(), "Object");

            CheckEncLog(reader1,
                Row(2, TableIndex.AssemblyRef, EditAndContinueOperation.Default),
                Row(7, TableIndex.TypeRef, EditAndContinueOperation.Default),
                Row(2, TableIndex.StandAloneSig, EditAndContinueOperation.Default),
                Row(2, TableIndex.MethodDef, EditAndContinueOperation.Default));

            CheckEncMap(reader1,
                Handle(7, TableIndex.TypeRef),
                Handle(2, TableIndex.MethodDef),
                Handle(2, TableIndex.StandAloneSig),
                Handle(2, TableIndex.AssemblyRef));

            diff1.VerifyIL("C.M", @"
{
  // Code size       11 (0xb)
  .maxstack  1
  .locals init (E V_0) //e
  IL_0000:  nop
  .try
  {
    IL_0001:  nop
    IL_0002:  nop
    IL_0003:  leave.s    IL_000a
  }
  catch E
  {
    IL_0005:  stloc.0
    IL_0006:  nop
    IL_0007:  nop
    IL_0008:  leave.s    IL_000a
  }
  IL_000a:  ret
}");
        }

        /// <summary>
        /// Similar to above test but with anonymous type
        /// added in subsequent generation.
        /// </summary>
        [WorkItem(910777, "http://vstfdevdiv:8080/DevDiv2/DevDiv/_workitems/edit/910777")]
        [Fact]
        public void UnrecognizedLocalOfAnonymousTypeFromAssembly()
        {
            var source0 =
@"class C
{
    static string F()
    {
        return null;
    }
    static string G()
    {
        var o = new { Y = 1 };
        return o.ToString();
    }
}";
            var source1 =
@"class C
{
    static string F()
    {
        var o = new { X = 1 };
        return o.ToString();
    }
    static string G()
    {
        var o = new { Y = 1 };
        return o.ToString();
    }
}";
            var source2 =
@"class C
{
    static string F()
    {
        return null;
    }
    static string G()
    {
        return null;
    }
}";
            var compilation0 = CreateCompilation(source0, options: TestOptions.DebugDll, targetFramework: TargetFramework.NetStandard20);
            var compilation1 = compilation0.WithSource(source1);
            var compilation2 = compilation1.WithSource(source2);

            var method0F = compilation0.GetMember<MethodSymbol>("C.F");
            var method1F = compilation1.GetMember<MethodSymbol>("C.F");
            var method1G = compilation1.GetMember<MethodSymbol>("C.G");
            var method2F = compilation2.GetMember<MethodSymbol>("C.F");
            var method2G = compilation2.GetMember<MethodSymbol>("C.G");

            var bytes0 = compilation0.EmitToArray();
            using var md0 = ModuleMetadata.CreateFromImage(bytes0);
            var reader0 = md0.MetadataReader;
            CheckNames(reader0, reader0.GetAssemblyRefNames(), "netstandard");

            // Use empty LocalVariableNameProvider for original locals and
            // use preserveLocalVariables: true for the edit so that existing
            // locals are retained even though all are unrecognized.
            var generation0 = EmitBaseline.CreateInitialBaseline(
                md0,
                EmptyLocalsProvider);

            var diff1 = compilation1.EmitDifference(
                generation0,
                ImmutableArray.Create(new SemanticEdit(SemanticEditKind.Update, method0F, method1F, syntaxMap: s => null, preserveLocalVariables: true)));

            using var md1 = diff1.GetMetadata();
            var reader1 = md1.Reader;
            var readers = new List<MetadataReader> { reader0, reader1 };

            CheckNames(readers, reader1.GetAssemblyRefNames(), "netstandard");
            CheckNames(readers, reader1.GetTypeDefNames(), "<>f__AnonymousType1`1");
            CheckNames(readers, reader1.GetTypeRefNames(), "CompilerGeneratedAttribute", "DebuggerDisplayAttribute", "Object", "DebuggerBrowsableState", "DebuggerBrowsableAttribute", "DebuggerHiddenAttribute", "EqualityComparer`1", "String", "IFormatProvider");

            // Change method updated in generation 1.
            var diff2F = compilation2.EmitDifference(
                diff1.NextGeneration,
                ImmutableArray.Create(new SemanticEdit(SemanticEditKind.Update, method1F, method2F, syntaxMap: s => null, preserveLocalVariables: true)));

            using var md2 = diff2F.GetMetadata();
            var reader2 = md2.Reader;
            readers.Add(reader2);
            CheckNames(readers, reader2.GetAssemblyRefNames(), "netstandard");
            CheckNames(readers, reader2.GetTypeDefNames());
            CheckNames(readers, reader2.GetTypeRefNames(), "Object");

            // Change method unchanged since generation 0.
            var diff2G = compilation2.EmitDifference(
                diff1.NextGeneration,
                ImmutableArray.Create(new SemanticEdit(SemanticEditKind.Update, method1G, method2G, syntaxMap: s => null, preserveLocalVariables: true)));
        }

        [Fact]
        public void BrokenOutputStreams()
        {
            var source0 =
@"class C
{
    static string F()
    {
        return null;
    }
}";
            var source1 =
@"class C
{
    static string F()
    {
        var o = new { X = 1 };
        return o.ToString();
    }
}";
            var compilation0 = CreateCompilation(source0, options: TestOptions.DebugDll);
            var compilation1 = compilation0.WithSource(source1);
            var bytes0 = compilation0.EmitToArray();
            using (new EnsureEnglishUICulture())
            using (var md0 = ModuleMetadata.CreateFromImage(bytes0))
            {
                var method0F = compilation0.GetMember<MethodSymbol>("C.F");
                var generation0 = EmitBaseline.CreateInitialBaseline(
                    md0,
                    EmptyLocalsProvider);
                var method1F = compilation1.GetMember<MethodSymbol>("C.F");

                using MemoryStream mdStream = new MemoryStream(), ilStream = new MemoryStream(), pdbStream = new MemoryStream();
                var updatedMethods = new List<MethodDefinitionHandle>();
                var isAddedSymbol = new Func<ISymbol, bool>(s => false);

                var badStream = new BrokenStream();
                badStream.BreakHow = BrokenStream.BreakHowType.ThrowOnWrite;

                var result = compilation1.EmitDifference(
                    generation0,
                    ImmutableArray.Create(new SemanticEdit(SemanticEditKind.Update, method0F, method1F, syntaxMap: s => null, preserveLocalVariables: true)),
                    isAddedSymbol,
                    badStream,
                    ilStream,
                    pdbStream,
                    updatedMethods,
                    new CompilationTestData(),
                    default);
                Assert.False(result.Success);
                result.Diagnostics.Verify(
                    // error CS8104: An error occurred while writing the output file: System.IO.IOException: I/O error occurred.
                    Diagnostic(ErrorCode.ERR_PeWritingFailure).WithArguments(badStream.ThrownException.ToString()).WithLocation(1, 1)
                    );

                result = compilation1.EmitDifference(
                    generation0,
                    ImmutableArray.Create(new SemanticEdit(SemanticEditKind.Update, method0F, method1F, syntaxMap: s => null, preserveLocalVariables: true)),
                    isAddedSymbol,
                    mdStream,
                    badStream,
                    pdbStream,
                    updatedMethods,
                    new CompilationTestData(),
                    default);
                Assert.False(result.Success);
                result.Diagnostics.Verify(
                    // error CS8104: An error occurred while writing the output file: System.IO.IOException: I/O error occurred.
                    Diagnostic(ErrorCode.ERR_PeWritingFailure).WithArguments(badStream.ThrownException.ToString()).WithLocation(1, 1)
                    );

                result = compilation1.EmitDifference(
                    generation0,
                    ImmutableArray.Create(new SemanticEdit(SemanticEditKind.Update, method0F, method1F, syntaxMap: s => null, preserveLocalVariables: true)),
                    isAddedSymbol,
                    mdStream,
                    ilStream,
                    badStream,
                    updatedMethods,
                    new CompilationTestData(),
                    default);
                Assert.False(result.Success);
                result.Diagnostics.Verify(
                    // error CS0041: Unexpected error writing debug information -- 'I/O error occurred.'
                    Diagnostic(ErrorCode.FTL_DebugEmitFailure).WithArguments("I/O error occurred.").WithLocation(1, 1)
                    );
            }
        }

        [Fact]
        public void BrokenPortablePdbStream()
        {
            var source0 =
@"class C
{
    static string F()
    {
        return null;
    }
}";
            var source1 =
@"class C
{
    static string F()
    {
        var o = new { X = 1 };
        return o.ToString();
    }
}";
            var compilation0 = CreateCompilation(source0, options: TestOptions.DebugDll);
            var compilation1 = compilation0.WithSource(source1);
            var bytes0 = compilation0.EmitToArray(EmitOptions.Default.WithDebugInformationFormat(DebugInformationFormat.PortablePdb));
            using (new EnsureEnglishUICulture())
            using (var md0 = ModuleMetadata.CreateFromImage(bytes0))
            {
                var method0F = compilation0.GetMember<MethodSymbol>("C.F");
                var generation0 = EmitBaseline.CreateInitialBaseline(
                    md0,
                    EmptyLocalsProvider);
                var method1F = compilation1.GetMember<MethodSymbol>("C.F");

                using MemoryStream mdStream = new MemoryStream(), ilStream = new MemoryStream(), pdbStream = new MemoryStream();
                var updatedMethods = new List<MethodDefinitionHandle>();
                var isAddedSymbol = new Func<ISymbol, bool>(s => false);

                var badStream = new BrokenStream();
                badStream.BreakHow = BrokenStream.BreakHowType.ThrowOnWrite;

                var result = compilation1.EmitDifference(
                    generation0,
                    ImmutableArray.Create(new SemanticEdit(SemanticEditKind.Update, method0F, method1F, syntaxMap: s => null, preserveLocalVariables: true)),
                    isAddedSymbol,
                    mdStream,
                    ilStream,
                    badStream,
                    updatedMethods,
                    new CompilationTestData(),
                    default);
                Assert.False(result.Success);
                result.Diagnostics.Verify(
                    // error CS0041: Unexpected error writing debug information -- 'I/O error occurred.'
                    Diagnostic(ErrorCode.FTL_DebugEmitFailure).WithArguments("I/O error occurred.").WithLocation(1, 1)
                    );
            }
        }

        [WorkItem(923492, "http://vstfdevdiv:8080/DevDiv2/DevDiv/_workitems/edit/923492")]
        [ConditionalFact(typeof(WindowsDesktopOnly), Reason = ConditionalSkipReason.NativePdbRequiresDesktop)]
        public void SymWriterErrors()
        {
            var source0 =
@"class C
{
}";
            var source1 =
@"class C
{
    static void Main() { }
}";
            var compilation0 = CreateCompilation(source0, options: TestOptions.DebugDll);
            var compilation1 = compilation0.WithSource(source1);

            // Verify full metadata contains expected rows.
            var bytes0 = compilation0.EmitToArray();
            using var md0 = ModuleMetadata.CreateFromImage(bytes0);
            var diff1 = compilation1.EmitDifference(
EmitBaseline.CreateInitialBaseline(md0, EmptyLocalsProvider),
ImmutableArray.Create(new SemanticEdit(SemanticEditKind.Insert, null, compilation1.GetMember<MethodSymbol>("C.Main"))),
testData: new CompilationTestData { SymWriterFactory = _ => new MockSymUnmanagedWriter() });

            diff1.EmitResult.Diagnostics.Verify(
                // error CS0041: Unexpected error writing debug information -- 'MockSymUnmanagedWriter error message'
                Diagnostic(ErrorCode.FTL_DebugEmitFailure).WithArguments("MockSymUnmanagedWriter error message"));

            Assert.False(diff1.EmitResult.Success);
        }

        [WorkItem(1058058, "http://vstfdevdiv:8080/DevDiv2/DevDiv/_workitems/edit/1058058")]
        [Fact]
        public void BlobContainsInvalidValues()
        {
            var source0 =
@"class C
{
    static void F()
    {
        string goo = ""abc"";
    }
}";
            var source1 =
@"class C
{
    static void F()
    {
        float goo = 10;
    }
}";
            var source2 =
@"class C
{
    static void F()
    {
        bool goo = true;
    }
}";
            var compilation0 = CreateCompilation(source0, options: TestOptions.DebugDll, targetFramework: TargetFramework.NetStandard20);
            var compilation1 = compilation0.WithSource(source1);
            var compilation2 = compilation1.WithSource(source2);
            var bytes0 = compilation0.EmitToArray();

            using var md0 = ModuleMetadata.CreateFromImage(bytes0);
            var reader0 = md0.MetadataReader;
            CheckNames(reader0, reader0.GetAssemblyRefNames(), "netstandard");
            var method0F = compilation0.GetMember<MethodSymbol>("C.F");
            var generation0 = EmitBaseline.CreateInitialBaseline(md0, EmptyLocalsProvider);
            var method1F = compilation1.GetMember<MethodSymbol>("C.F");
            var diff1 = compilation1.EmitDifference(
                generation0,
                ImmutableArray.Create(new SemanticEdit(SemanticEditKind.Update, method0F, method1F, syntaxMap: s => null, preserveLocalVariables: true)));


            var handle = MetadataTokens.BlobHandle(1);
            byte[] value0 = reader0.GetBlobBytes(handle);
            Assert.Equal("20-01-01-08", BitConverter.ToString(value0));

            using var md1 = diff1.GetMetadata();
            var reader1 = md1.Reader;
            var method2F = compilation2.GetMember<MethodSymbol>("C.F");
            var diff2F = compilation2.EmitDifference(
                diff1.NextGeneration,
                ImmutableArray.Create(new SemanticEdit(SemanticEditKind.Update, method1F, method2F, syntaxMap: s => null, preserveLocalVariables: true)));

            byte[] value1 = reader1.GetBlobBytes(handle);
            Assert.Equal("07-02-0E-0C", BitConverter.ToString(value1));

            using var md2 = diff2F.GetMetadata();
            var reader2 = md2.Reader;
            byte[] value2 = reader2.GetBlobBytes(handle);
            Assert.Equal("07-03-0E-0C-02", BitConverter.ToString(value2));
        }

        [Fact]
        public void ReferenceToMemberAddedToAnotherAssembly1()
        {
            var sourceA0 = @"
public class A
{
}
";
            var sourceA1 = @"
public class A
{
    public void M() { System.Console.WriteLine(1);}
}

public class X {} 
";
            var sourceB0 = @"
public class B
{
    public static void F() { }
}";
            var sourceB1 = @"
public class B
{
    public static void F() { new A().M(); }
}

public class Y : X { }
";

            var compilationA0 = CreateCompilation(sourceA0, options: TestOptions.DebugDll, assemblyName: "LibA");
            var compilationA1 = compilationA0.WithSource(sourceA1);
            var compilationB0 = CreateCompilation(sourceB0, new[] { compilationA0.ToMetadataReference() }, options: TestOptions.DebugDll, assemblyName: "LibB");
            var compilationB1 = CreateCompilation(sourceB1, new[] { compilationA1.ToMetadataReference() }, options: TestOptions.DebugDll, assemblyName: "LibB");

            var bytesA0 = compilationA0.EmitToArray();
            var bytesB0 = compilationB0.EmitToArray();
            var mdA0 = ModuleMetadata.CreateFromImage(bytesA0);
            var mdB0 = ModuleMetadata.CreateFromImage(bytesB0);
            var generationA0 = EmitBaseline.CreateInitialBaseline(mdA0, EmptyLocalsProvider);
            var generationB0 = EmitBaseline.CreateInitialBaseline(mdB0, EmptyLocalsProvider);
            var mA1 = compilationA1.GetMember<MethodSymbol>("A.M");
            var mX1 = compilationA1.GetMember<TypeSymbol>("X");

            var allAddedSymbols = new ISymbol[] { mA1, mX1 };

            var diffA1 = compilationA1.EmitDifference(
                generationA0,
                ImmutableArray.Create(
                    new SemanticEdit(SemanticEditKind.Insert, null, mA1),
                    new SemanticEdit(SemanticEditKind.Insert, null, mX1)),
                allAddedSymbols);

            diffA1.EmitResult.Diagnostics.Verify();

            var diffB1 = compilationB1.EmitDifference(
                generationB0,
                ImmutableArray.Create(
                    new SemanticEdit(SemanticEditKind.Update, compilationB0.GetMember<MethodSymbol>("B.F"), compilationB1.GetMember<MethodSymbol>("B.F")),
                    new SemanticEdit(SemanticEditKind.Insert, null, compilationB1.GetMember<TypeSymbol>("Y"))),
                allAddedSymbols);

            diffB1.EmitResult.Diagnostics.Verify(
                // (7,14): error CS7101: Member 'X' added during the current debug session can only be accessed from within its declaring assembly 'LibA'.
                // public class X {} 
                Diagnostic(ErrorCode.ERR_EncReferenceToAddedMember, "X").WithArguments("X", "LibA").WithLocation(7, 14),
                // (4,17): error CS7101: Member 'M' added during the current debug session can only be accessed from within its declaring assembly 'LibA'.
                //     public void M() { System.Console.WriteLine(1);}
                Diagnostic(ErrorCode.ERR_EncReferenceToAddedMember, "M").WithArguments("M", "LibA").WithLocation(4, 17));
        }

        [Fact]
        public void ReferenceToMemberAddedToAnotherAssembly2()
        {
            var sourceA = @"
public class A
{
    public void M() { }
}";
            var sourceB0 = @"
public class B
{
    public static void F() { var a = new A(); }
}";
            var sourceB1 = @"
public class B
{
    public static void F() { var a = new A(); a.M(); }
}";
            var sourceB2 = @"
public class B
{
    public static void F() { var a = new A(); }
}";

            var compilationA = CreateCompilation(sourceA, options: TestOptions.DebugDll, assemblyName: "AssemblyA");
            var aRef = compilationA.ToMetadataReference();

            var compilationB0 = CreateCompilation(sourceB0, new[] { aRef }, options: TestOptions.DebugDll, assemblyName: "AssemblyB");
            var compilationB1 = compilationB0.WithSource(sourceB1);
            var compilationB2 = compilationB1.WithSource(sourceB2);

            var testDataB0 = new CompilationTestData();
            var bytesB0 = compilationB0.EmitToArray(testData: testDataB0);
            var mdB0 = ModuleMetadata.CreateFromImage(bytesB0);
            var generationB0 = EmitBaseline.CreateInitialBaseline(mdB0, testDataB0.GetMethodData("B.F").EncDebugInfoProvider());

            var f0 = compilationB0.GetMember<MethodSymbol>("B.F");
            var f1 = compilationB1.GetMember<MethodSymbol>("B.F");
            var f2 = compilationB2.GetMember<MethodSymbol>("B.F");

            var diffB1 = compilationB1.EmitDifference(
                generationB0,
                ImmutableArray.Create(new SemanticEdit(SemanticEditKind.Update, f0, f1, GetEquivalentNodesMap(f1, f0), preserveLocalVariables: true)));

            diffB1.VerifyIL("B.F", @"
{
  // Code size       15 (0xf)
  .maxstack  1
  .locals init (A V_0) //a
  IL_0000:  nop
  IL_0001:  newobj     ""A..ctor()""
  IL_0006:  stloc.0
  IL_0007:  ldloc.0
  IL_0008:  callvirt   ""void A.M()""
  IL_000d:  nop
  IL_000e:  ret
}
");

            var diffB2 = compilationB2.EmitDifference(
               diffB1.NextGeneration,
               ImmutableArray.Create(new SemanticEdit(SemanticEditKind.Update, f1, f2, GetEquivalentNodesMap(f2, f1), preserveLocalVariables: true)));

            diffB2.VerifyIL("B.F", @"
{
  // Code size        8 (0x8)
  .maxstack  1
  .locals init (A V_0) //a
  IL_0000:  nop
  IL_0001:  newobj     ""A..ctor()""
  IL_0006:  stloc.0
  IL_0007:  ret
}
");
        }

        [ConditionalFact(typeof(WindowsDesktopOnly), Reason = ConditionalSkipReason.TestExecutionNeedsDesktopTypes)]
        public void UniqueSynthesizedNames_DynamicSiteContainer()
        {
            var source0 = @"
public class C
{    
    public static void F(dynamic d) { d.Goo(); }
}";
            var source1 = @"
public class C
{
    public static void F(dynamic d) { d.Bar(); }
}";
            var source2 = @"
public class C
{
    public static void F(dynamic d, byte b) { d.Bar(); }
    public static void F(dynamic d) { d.Bar(); }
}";

            var compilation0 = CreateCompilation(source0, targetFramework: TargetFramework.StandardAndCSharp, 
                options: ComSafeDebugDll.WithMetadataImportOptions(MetadataImportOptions.All), assemblyName: "A");

            var compilation1 = compilation0.WithSource(source1);
            var compilation2 = compilation1.WithSource(source2);

            var f0 = compilation0.GetMember<MethodSymbol>("C.F");
            var f1 = compilation1.GetMember<MethodSymbol>("C.F");
            var f_byte2 = compilation2.GetMembers("C.F").Single(m => m.ToString() == "C.F(dynamic, byte)");

            var v0 = CompileAndVerify(compilation0);
            var md0 = ModuleMetadata.CreateFromImage(v0.EmittedAssemblyData);

            var generation0 = EmitBaseline.CreateInitialBaseline(md0, v0.CreateSymReader().GetEncMethodDebugInfo);
            var diff1 = compilation1.EmitDifference(
                generation0,
                ImmutableArray.Create(
                    new SemanticEdit(SemanticEditKind.Update, f0, f1, preserveLocalVariables: true)));

            diff1.EmitResult.Diagnostics.Verify();

            var diff2 = compilation2.EmitDifference(
                diff1.NextGeneration,
                ImmutableArray.Create(
                    new SemanticEdit(SemanticEditKind.Insert, null, f_byte2)));

            diff2.EmitResult.Diagnostics.Verify();

            var reader0 = md0.MetadataReader;
            var reader1 = diff1.GetMetadata().Reader;
            var reader2 = diff2.GetMetadata().Reader;

            CheckNames(reader0, reader0.GetTypeDefNames(), "<Module>", "C", "<>o__0");
            CheckNames(new[] { reader0, reader1 }, reader1.GetTypeDefNames(), "<>o__0#1");
            CheckNames(new[] { reader0, reader1, reader2 }, reader2.GetTypeDefNames(), "<>o__0#2");
        }

        [WorkItem(918650, "http://vstfdevdiv:8080/DevDiv2/DevDiv/_workitems/edit/918650")]
        [Fact]
        public void ManyGenerations()
        {
            var source =
@"class C
{{
    static int F() {{ return {0}; }}
}}";

            var compilation0 = CreateCompilation(String.Format(source, 1), options: TestOptions.DebugDll);

            var bytes0 = compilation0.EmitToArray();
            var md0 = ModuleMetadata.CreateFromImage(bytes0);
            var generation0 = EmitBaseline.CreateInitialBaseline(md0, EmptyLocalsProvider);
            var method0 = compilation0.GetMember<MethodSymbol>("C.F");

            for (int i = 2; i <= 50; i++)
            {
                var compilation1 = compilation0.WithSource(String.Format(source, i));
                var method1 = compilation1.GetMember<MethodSymbol>("C.F");
                var diff1 = compilation1.EmitDifference(
                    generation0,
                    ImmutableArray.Create(new SemanticEdit(SemanticEditKind.Update, method0, method1)));

                compilation0 = compilation1;
                method0 = method1;
                generation0 = diff1.NextGeneration;
            }
        }

        [WorkItem(187868, "http://vstfdevdiv:8080/DevDiv2/DevDiv/_workitems/edit/187868")]
        [Fact]
        public void PdbReadingErrors()
        {
            var source0 = MarkedSource(@"
using System;

class C
{
	static void F() 
    {
        <N:0>Console.WriteLine(1);</N:0>
    }
}");

            var source1 = MarkedSource(@"
using System;

class C
{
	static void F() 
    {
        <N:0>Console.WriteLine(2);</N:0>
    }
}");
            var compilation0 = CreateCompilation(source0.Tree, options: TestOptions.DebugDll, assemblyName: "PdbReadingErrorsAssembly");
            var compilation1 = compilation0.WithSource(source1.Tree);

            var v0 = CompileAndVerify(compilation0);
            var md0 = ModuleMetadata.CreateFromImage(v0.EmittedAssemblyData);

            var f0 = compilation0.GetMember<MethodSymbol>("C.F");
            var f1 = compilation1.GetMember<MethodSymbol>("C.F");

            var generation0 = EmitBaseline.CreateInitialBaseline(md0, methodHandle =>
            {
                throw new InvalidDataException("Bad PDB!");
            });

            var diff1 = compilation1.EmitDifference(
                generation0,
                ImmutableArray.Create(new SemanticEdit(SemanticEditKind.Update, f0, f1, GetSyntaxMapFromMarkers(source0, source1), preserveLocalVariables: true)));

            diff1.EmitResult.Diagnostics.Verify(
                // (6,14): error CS7038: Failed to emit module 'Unable to read debug information of method 'C.F()' (token 0x06000001) from assembly 'PdbReadingErrorsAssembly, Version=0.0.0.0, Culture=neutral, PublicKeyToken=null''.
                Diagnostic(ErrorCode.ERR_InvalidDebugInfo, "F").WithArguments("C.F()", "100663297", "PdbReadingErrorsAssembly, Version=0.0.0.0, Culture=neutral, PublicKeyToken=null").WithLocation(6, 14));
        }

        [Fact]
        public void PdbReadingErrors_PassThruExceptions()
        {
            var source0 = MarkedSource(@"
using System;

class C
{
	static void F() 
    {
        <N:0>Console.WriteLine(1);</N:0>
    }
}");

            var source1 = MarkedSource(@"
using System;

class C
{
	static void F() 
    {
        <N:0>Console.WriteLine(2);</N:0>
    }
}");
            var compilation0 = CreateCompilation(source0.Tree, options: TestOptions.DebugDll, assemblyName: "PdbReadingErrorsAssembly");
            var compilation1 = compilation0.WithSource(source1.Tree);

            var v0 = CompileAndVerify(compilation0);
            var md0 = ModuleMetadata.CreateFromImage(v0.EmittedAssemblyData);

            var f0 = compilation0.GetMember<MethodSymbol>("C.F");
            var f1 = compilation1.GetMember<MethodSymbol>("C.F");

            var generation0 = EmitBaseline.CreateInitialBaseline(md0, methodHandle =>
            {
                throw new ArgumentOutOfRangeException();
            });

            // the compiler should't swallow any exceptions but InvalidDataException
            Assert.Throws<ArgumentOutOfRangeException>(() =>
                compilation1.EmitDifference(
                    generation0,
                    ImmutableArray.Create(new SemanticEdit(SemanticEditKind.Update, f0, f1, GetSyntaxMapFromMarkers(source0, source1), preserveLocalVariables: true))));
        }

        [Fact]
        public void PatternVariable_TypeChange()
        {
            var source0 = MarkedSource(@"
class C
{
    static int F(object o) { if (o is int <N:0>i</N:0>) { return i; } return 0; }
}");
            var source1 = MarkedSource(@"
class C
{
    static int F(object o) { if (o is bool <N:0>i</N:0>) { return i ? 1 : 0; } return 0; }
}");

            var source2 = MarkedSource(@"
class C
{
    static int F(object o) { if (o is int <N:0>j</N:0>) { return j; } return 0; }
}");

            var compilation0 = CreateCompilation(source0.Tree, options: ComSafeDebugDll);
            var compilation1 = compilation0.WithSource(source1.Tree);
            var compilation2 = compilation1.WithSource(source2.Tree);

            var f0 = compilation0.GetMember<MethodSymbol>("C.F");
            var f1 = compilation1.GetMember<MethodSymbol>("C.F");
            var f2 = compilation2.GetMember<MethodSymbol>("C.F");

            var v0 = CompileAndVerify(compilation0);
            v0.VerifyIL("C.F", @"
{
  // Code size       35 (0x23)
  .maxstack  1
  .locals init (int V_0, //i
                bool V_1,
                int V_2)
  IL_0000:  nop
  IL_0001:  ldarg.0
  IL_0002:  isinst     ""int""
  IL_0007:  brfalse.s  IL_0013
  IL_0009:  ldarg.0
  IL_000a:  unbox.any  ""int""
  IL_000f:  stloc.0
  IL_0010:  ldc.i4.1
  IL_0011:  br.s       IL_0014
  IL_0013:  ldc.i4.0
  IL_0014:  stloc.1
  IL_0015:  ldloc.1
  IL_0016:  brfalse.s  IL_001d
  IL_0018:  nop
  IL_0019:  ldloc.0
  IL_001a:  stloc.2
  IL_001b:  br.s       IL_0021
  IL_001d:  ldc.i4.0
  IL_001e:  stloc.2
  IL_001f:  br.s       IL_0021
  IL_0021:  ldloc.2
  IL_0022:  ret
}");

            var md0 = ModuleMetadata.CreateFromImage(v0.EmittedAssemblyData);

            var generation0 = EmitBaseline.CreateInitialBaseline(md0, v0.CreateSymReader().GetEncMethodDebugInfo);
            var diff1 = compilation1.EmitDifference(
                generation0,
                ImmutableArray.Create(
                    new SemanticEdit(SemanticEditKind.Update, f0, f1, GetSyntaxMapFromMarkers(source0, source1), preserveLocalVariables: true)));

            diff1.VerifyIL("C.F", @"
{
  // Code size       46 (0x2e)
  .maxstack  1
  .locals init ([int] V_0,
                [bool] V_1,
                [int] V_2,
                bool V_3, //i
                bool V_4,
                int V_5)
  IL_0000:  nop
  IL_0001:  ldarg.0
  IL_0002:  isinst     ""bool""
  IL_0007:  brfalse.s  IL_0013
  IL_0009:  ldarg.0
  IL_000a:  unbox.any  ""bool""
  IL_000f:  stloc.3
  IL_0010:  ldc.i4.1
  IL_0011:  br.s       IL_0014
  IL_0013:  ldc.i4.0
  IL_0014:  stloc.s    V_4
  IL_0016:  ldloc.s    V_4
  IL_0018:  brfalse.s  IL_0026
  IL_001a:  nop
  IL_001b:  ldloc.3
  IL_001c:  brtrue.s   IL_0021
  IL_001e:  ldc.i4.0
  IL_001f:  br.s       IL_0022
  IL_0021:  ldc.i4.1
  IL_0022:  stloc.s    V_5
  IL_0024:  br.s       IL_002b
  IL_0026:  ldc.i4.0
  IL_0027:  stloc.s    V_5
  IL_0029:  br.s       IL_002b
  IL_002b:  ldloc.s    V_5
  IL_002d:  ret
}");

            var diff2 = compilation2.EmitDifference(
                diff1.NextGeneration,
                ImmutableArray.Create(
                    new SemanticEdit(SemanticEditKind.Update, f1, f2, GetSyntaxMapFromMarkers(source1, source2), preserveLocalVariables: true)));

            diff2.VerifyIL("C.F", @"
{
  // Code size       42 (0x2a)
  .maxstack  1
  .locals init ([int] V_0,
                [bool] V_1,
                [int] V_2,
                [bool] V_3,
                [bool] V_4,
                [int] V_5,
                int V_6, //j
                bool V_7,
                int V_8)
  IL_0000:  nop
  IL_0001:  ldarg.0
  IL_0002:  isinst     ""int""
  IL_0007:  brfalse.s  IL_0014
  IL_0009:  ldarg.0
  IL_000a:  unbox.any  ""int""
  IL_000f:  stloc.s    V_6
  IL_0011:  ldc.i4.1
  IL_0012:  br.s       IL_0015
  IL_0014:  ldc.i4.0
  IL_0015:  stloc.s    V_7
  IL_0017:  ldloc.s    V_7
  IL_0019:  brfalse.s  IL_0022
  IL_001b:  nop
  IL_001c:  ldloc.s    V_6
  IL_001e:  stloc.s    V_8
  IL_0020:  br.s       IL_0027
  IL_0022:  ldc.i4.0
  IL_0023:  stloc.s    V_8
  IL_0025:  br.s       IL_0027
  IL_0027:  ldloc.s    V_8
  IL_0029:  ret
}");
        }

        [Fact]
        public void PatternVariable_DeleteInsert()
        {
            var source0 = MarkedSource(@"
class C
{
    static int F(object o) { if (o is int <N:0>i</N:0>) { return i; } return 0; }
}");
            var source1 = MarkedSource(@"
class C
{
    static int F(object o) { if (o is int) { return 1; } return 0; }
}");

            var source2 = MarkedSource(@"
class C
{
    static int F(object o) { if (o is int <N:0>i</N:0>) { return i; } return 0; }
}");

            var compilation0 = CreateCompilation(source0.Tree, options: ComSafeDebugDll);
            var compilation1 = compilation0.WithSource(source1.Tree);
            var compilation2 = compilation1.WithSource(source2.Tree);

            var f0 = compilation0.GetMember<MethodSymbol>("C.F");
            var f1 = compilation1.GetMember<MethodSymbol>("C.F");
            var f2 = compilation2.GetMember<MethodSymbol>("C.F");

            var v0 = CompileAndVerify(compilation0);
            v0.VerifyIL("C.F", @"
{
  // Code size       35 (0x23)
  .maxstack  1
  .locals init (int V_0, //i
                bool V_1,
                int V_2)
  IL_0000:  nop
  IL_0001:  ldarg.0
  IL_0002:  isinst     ""int""
  IL_0007:  brfalse.s  IL_0013
  IL_0009:  ldarg.0
  IL_000a:  unbox.any  ""int""
  IL_000f:  stloc.0
  IL_0010:  ldc.i4.1
  IL_0011:  br.s       IL_0014
  IL_0013:  ldc.i4.0
  IL_0014:  stloc.1
  IL_0015:  ldloc.1
  IL_0016:  brfalse.s  IL_001d
  IL_0018:  nop
  IL_0019:  ldloc.0
  IL_001a:  stloc.2
  IL_001b:  br.s       IL_0021
  IL_001d:  ldc.i4.0
  IL_001e:  stloc.2
  IL_001f:  br.s       IL_0021
  IL_0021:  ldloc.2
  IL_0022:  ret
}");

            var md0 = ModuleMetadata.CreateFromImage(v0.EmittedAssemblyData);

            var generation0 = EmitBaseline.CreateInitialBaseline(md0, v0.CreateSymReader().GetEncMethodDebugInfo);
            var diff1 = compilation1.EmitDifference(
                generation0,
                ImmutableArray.Create(
                    new SemanticEdit(SemanticEditKind.Update, f0, f1, GetSyntaxMapFromMarkers(source0, source1), preserveLocalVariables: true)));

            diff1.VerifyIL("C.F", @"
{
  // Code size       28 (0x1c)
  .maxstack  2
  .locals init ([int] V_0,
                [bool] V_1,
                [int] V_2,
                bool V_3,
                int V_4)
  IL_0000:  nop
  IL_0001:  ldarg.0
  IL_0002:  isinst     ""int""
  IL_0007:  ldnull
  IL_0008:  cgt.un
  IL_000a:  stloc.3
  IL_000b:  ldloc.3
  IL_000c:  brfalse.s  IL_0014
  IL_000e:  nop
  IL_000f:  ldc.i4.1
  IL_0010:  stloc.s    V_4
  IL_0012:  br.s       IL_0019
  IL_0014:  ldc.i4.0
  IL_0015:  stloc.s    V_4
  IL_0017:  br.s       IL_0019
  IL_0019:  ldloc.s    V_4
  IL_001b:  ret
}");

            var diff2 = compilation2.EmitDifference(
                diff1.NextGeneration,
                ImmutableArray.Create(
                    new SemanticEdit(SemanticEditKind.Update, f1, f2, GetSyntaxMapFromMarkers(source1, source2), preserveLocalVariables: true)));

            diff2.VerifyIL("C.F", @"
{
  // Code size       42 (0x2a)
  .maxstack  1
  .locals init ([int] V_0,
                [bool] V_1,
                [int] V_2,
                [bool] V_3,
                [int] V_4,
                int V_5, //i
                bool V_6,
                int V_7)
  IL_0000:  nop
  IL_0001:  ldarg.0
  IL_0002:  isinst     ""int""
  IL_0007:  brfalse.s  IL_0014
  IL_0009:  ldarg.0
  IL_000a:  unbox.any  ""int""
  IL_000f:  stloc.s    V_5
  IL_0011:  ldc.i4.1
  IL_0012:  br.s       IL_0015
  IL_0014:  ldc.i4.0
  IL_0015:  stloc.s    V_6
  IL_0017:  ldloc.s    V_6
  IL_0019:  brfalse.s  IL_0022
  IL_001b:  nop
  IL_001c:  ldloc.s    V_5
  IL_001e:  stloc.s    V_7
  IL_0020:  br.s       IL_0027
  IL_0022:  ldc.i4.0
  IL_0023:  stloc.s    V_7
  IL_0025:  br.s       IL_0027
  IL_0027:  ldloc.s    V_7
  IL_0029:  ret
}");
        }

        [Fact]
        public void PatternVariable_InConstructorInitializer()
        {
            var baseClass = "public class Base { public Base(bool x) { } }";

            var source0 = MarkedSource(@"
public class C : Base
{
    public C(int a) : base(a is int <N:0>x</N:0> && x == 0 && a is int <N:1>y</N:1>) { y = 1; }
}" + baseClass);
            var source1 = MarkedSource(@"
public class C : Base
{
    public C(int a) : base(a is int <N:0>x</N:0> && x == 0) { }
}" + baseClass);

            var compilation0 = CreateCompilation(source0.Tree, options: ComSafeDebugDll);
            var compilation1 = compilation0.WithSource(source1.Tree);
            var compilation2 = compilation1.WithSource(source0.Tree);

            var ctor0 = compilation0.GetMember<MethodSymbol>("C..ctor");
            var ctor1 = compilation1.GetMember<MethodSymbol>("C..ctor");
            var ctor2 = compilation2.GetMember<MethodSymbol>("C..ctor");

            var v0 = CompileAndVerify(compilation0);
            v0.VerifyIL("C..ctor", @"
{
  // Code size       22 (0x16)
  .maxstack  2
  .locals init (int V_0, //x
                int V_1) //y
  IL_0000:  ldarg.0
  IL_0001:  ldarg.1
  IL_0002:  stloc.0
  IL_0003:  ldloc.0
  IL_0004:  brtrue.s   IL_000b
  IL_0006:  ldarg.1
  IL_0007:  stloc.1
  IL_0008:  ldc.i4.1
  IL_0009:  br.s       IL_000c
  IL_000b:  ldc.i4.0
  IL_000c:  call       ""Base..ctor(bool)""
  IL_0011:  nop
  IL_0012:  nop
  IL_0013:  ldc.i4.1
  IL_0014:  stloc.1
  IL_0015:  ret
}
");

            var md0 = ModuleMetadata.CreateFromImage(v0.EmittedAssemblyData);

            var generation0 = EmitBaseline.CreateInitialBaseline(md0, v0.CreateSymReader().GetEncMethodDebugInfo);
            var diff1 = compilation1.EmitDifference(
                generation0,
                ImmutableArray.Create(
                    new SemanticEdit(SemanticEditKind.Update, ctor0, ctor1, GetSyntaxMapFromMarkers(source0, source1), preserveLocalVariables: true)));

            diff1.VerifyIL("C..ctor", @"
{
  // Code size       15 (0xf)
  .maxstack  3
  .locals init (int V_0, //x
                [int] V_1)
  IL_0000:  ldarg.0
  IL_0001:  ldarg.1
  IL_0002:  stloc.0
  IL_0003:  ldloc.0
  IL_0004:  ldc.i4.0
  IL_0005:  ceq
  IL_0007:  call       ""Base..ctor(bool)""
  IL_000c:  nop
  IL_000d:  nop
  IL_000e:  ret
}
");

            var diff2 = compilation2.EmitDifference(
                diff1.NextGeneration,
                ImmutableArray.Create(
                    new SemanticEdit(SemanticEditKind.Update, ctor1, ctor2, GetSyntaxMapFromMarkers(source1, source0), preserveLocalVariables: true)));

            diff2.VerifyIL("C..ctor", @"
{
  // Code size       22 (0x16)
  .maxstack  2
  .locals init (int V_0, //x
                [int] V_1,
                int V_2) //y
  IL_0000:  ldarg.0
  IL_0001:  ldarg.1
  IL_0002:  stloc.0
  IL_0003:  ldloc.0
  IL_0004:  brtrue.s   IL_000b
  IL_0006:  ldarg.1
  IL_0007:  stloc.2
  IL_0008:  ldc.i4.1
  IL_0009:  br.s       IL_000c
  IL_000b:  ldc.i4.0
  IL_000c:  call       ""Base..ctor(bool)""
  IL_0011:  nop
  IL_0012:  nop
  IL_0013:  ldc.i4.1
  IL_0014:  stloc.2
  IL_0015:  ret
}
");
        }

        [Fact]
        public void PatternVariable_InFieldInitializer()
        {
            var source0 = MarkedSource(@"
public class C
{
    public static int a = 0;
    public bool field = a is int <N:0>x</N:0> && x == 0 && a is int <N:1>y</N:1>;
}");
            var source1 = MarkedSource(@"
public class C
{
    public static int a = 0;
    public bool field = a is int <N:0>x</N:0> && x == 0;
}");

            var compilation0 = CreateCompilation(source0.Tree, options: ComSafeDebugDll);
            var compilation1 = compilation0.WithSource(source1.Tree);
            var compilation2 = compilation1.WithSource(source0.Tree);

            var ctor0 = compilation0.GetMember<MethodSymbol>("C..ctor");
            var ctor1 = compilation1.GetMember<MethodSymbol>("C..ctor");
            var ctor2 = compilation2.GetMember<MethodSymbol>("C..ctor");

            var v0 = CompileAndVerify(compilation0);
            v0.VerifyIL("C..ctor", @"
{
  // Code size       33 (0x21)
  .maxstack  2
  .locals init (int V_0, //x
                int V_1) //y
  IL_0000:  ldarg.0
  IL_0001:  ldsfld     ""int C.a""
  IL_0006:  stloc.0
  IL_0007:  ldloc.0
  IL_0008:  brtrue.s   IL_0013
  IL_000a:  ldsfld     ""int C.a""
  IL_000f:  stloc.1
  IL_0010:  ldc.i4.1
  IL_0011:  br.s       IL_0014
  IL_0013:  ldc.i4.0
  IL_0014:  stfld      ""bool C.field""
  IL_0019:  ldarg.0
  IL_001a:  call       ""object..ctor()""
  IL_001f:  nop
  IL_0020:  ret
}
");

            var md0 = ModuleMetadata.CreateFromImage(v0.EmittedAssemblyData);

            var generation0 = EmitBaseline.CreateInitialBaseline(md0, v0.CreateSymReader().GetEncMethodDebugInfo);
            var diff1 = compilation1.EmitDifference(
                generation0,
                ImmutableArray.Create(
                    new SemanticEdit(SemanticEditKind.Update, ctor0, ctor1, GetSyntaxMapFromMarkers(source0, source1), preserveLocalVariables: true)));

            diff1.VerifyIL("C..ctor", @"
{
  // Code size       24 (0x18)
  .maxstack  3
  .locals init (int V_0, //x
                [int] V_1)
  IL_0000:  ldarg.0
  IL_0001:  ldsfld     ""int C.a""
  IL_0006:  stloc.0
  IL_0007:  ldloc.0
  IL_0008:  ldc.i4.0
  IL_0009:  ceq
  IL_000b:  stfld      ""bool C.field""
  IL_0010:  ldarg.0
  IL_0011:  call       ""object..ctor()""
  IL_0016:  nop
  IL_0017:  ret
}
");

            var diff2 = compilation2.EmitDifference(
                diff1.NextGeneration,
                ImmutableArray.Create(
                    new SemanticEdit(SemanticEditKind.Update, ctor1, ctor2, GetSyntaxMapFromMarkers(source1, source0), preserveLocalVariables: true)));

            diff2.VerifyIL("C..ctor", @"
{
  // Code size       33 (0x21)
  .maxstack  2
  .locals init (int V_0, //x
                [int] V_1,
                int V_2) //y
  IL_0000:  ldarg.0
  IL_0001:  ldsfld     ""int C.a""
  IL_0006:  stloc.0
  IL_0007:  ldloc.0
  IL_0008:  brtrue.s   IL_0013
  IL_000a:  ldsfld     ""int C.a""
  IL_000f:  stloc.2
  IL_0010:  ldc.i4.1
  IL_0011:  br.s       IL_0014
  IL_0013:  ldc.i4.0
  IL_0014:  stfld      ""bool C.field""
  IL_0019:  ldarg.0
  IL_001a:  call       ""object..ctor()""
  IL_001f:  nop
  IL_0020:  ret
}
");
        }

        [Fact]
        public void PatternVariable_InQuery()
        {
            var source0 = MarkedSource(@"
using System.Linq;
public class Program
{
    static void N()
    {
        var <N:0>query =
            from a in new int[] { 1, 2 }
            <N:1>select a is int <N:2>x</N:2> && x == 0 && a is int <N:3>y</N:3></N:1></N:0>;
    }
}");
            var source1 = MarkedSource(@"
using System.Linq;
public class Program
{
    static int M(int x, out int y) { y = 42; return 43; }
    static void N()
    {
        var <N:0>query =
            from a in new int[] { 1, 2 }
            <N:1>select a is int <N:2>x</N:2> && x == 0</N:1></N:0>;
    }
}");
            var compilation0 = CreateCompilation(source0.Tree, options: ComSafeDebugDll);
            var compilation1 = compilation0.WithSource(source1.Tree);
            var compilation2 = compilation1.WithSource(source0.Tree);

            var n0 = compilation0.GetMember<MethodSymbol>("Program.N");
            var n1 = compilation1.GetMember<MethodSymbol>("Program.N");
            var n2 = compilation2.GetMember<MethodSymbol>("Program.N");

            var v0 = CompileAndVerify(compilation0);
            v0.VerifyIL("Program.N()", @"
{
  // Code size       53 (0x35)
  .maxstack  4
  .locals init (System.Collections.Generic.IEnumerable<bool> V_0) //query
  IL_0000:  nop
  IL_0001:  ldc.i4.2
  IL_0002:  newarr     ""int""
  IL_0007:  dup
  IL_0008:  ldc.i4.0
  IL_0009:  ldc.i4.1
  IL_000a:  stelem.i4
  IL_000b:  dup
  IL_000c:  ldc.i4.1
  IL_000d:  ldc.i4.2
  IL_000e:  stelem.i4
  IL_000f:  ldsfld     ""System.Func<int, bool> Program.<>c.<>9__0_0""
  IL_0014:  dup
  IL_0015:  brtrue.s   IL_002e
  IL_0017:  pop
  IL_0018:  ldsfld     ""Program.<>c Program.<>c.<>9""
  IL_001d:  ldftn      ""bool Program.<>c.<N>b__0_0(int)""
  IL_0023:  newobj     ""System.Func<int, bool>..ctor(object, System.IntPtr)""
  IL_0028:  dup
  IL_0029:  stsfld     ""System.Func<int, bool> Program.<>c.<>9__0_0""
  IL_002e:  call       ""System.Collections.Generic.IEnumerable<bool> System.Linq.Enumerable.Select<int, bool>(System.Collections.Generic.IEnumerable<int>, System.Func<int, bool>)""
  IL_0033:  stloc.0
  IL_0034:  ret
}
");
            v0.VerifyIL("Program.<>c.<N>b__0_0(int)", @"
{
  // Code size       12 (0xc)
  .maxstack  1
  .locals init (int V_0, //x
                int V_1) //y
  IL_0000:  ldarg.1
  IL_0001:  stloc.0
  IL_0002:  ldloc.0
  IL_0003:  brtrue.s   IL_000a
  IL_0005:  ldarg.1
  IL_0006:  stloc.1
  IL_0007:  ldc.i4.1
  IL_0008:  br.s       IL_000b
  IL_000a:  ldc.i4.0
  IL_000b:  ret
}
");

            var md0 = ModuleMetadata.CreateFromImage(v0.EmittedAssemblyData);

            var generation0 = EmitBaseline.CreateInitialBaseline(md0, v0.CreateSymReader().GetEncMethodDebugInfo);
            var diff1 = compilation1.EmitDifference(
                generation0,
                ImmutableArray.Create(
                    new SemanticEdit(SemanticEditKind.Update, n0, n1, GetSyntaxMapFromMarkers(source0, source1), preserveLocalVariables: true)));

            diff1.VerifySynthesizedMembers("Program: {<>c}", "Program.<>c: {<>9__0_0, <N>b__0_0}");

            diff1.VerifyIL("Program.N()", @"
{
  // Code size       53 (0x35)
  .maxstack  4
  .locals init (System.Collections.Generic.IEnumerable<bool> V_0) //query
  IL_0000:  nop
  IL_0001:  ldc.i4.2
  IL_0002:  newarr     ""int""
  IL_0007:  dup
  IL_0008:  ldc.i4.0
  IL_0009:  ldc.i4.1
  IL_000a:  stelem.i4
  IL_000b:  dup
  IL_000c:  ldc.i4.1
  IL_000d:  ldc.i4.2
  IL_000e:  stelem.i4
  IL_000f:  ldsfld     ""System.Func<int, bool> Program.<>c.<>9__0_0""
  IL_0014:  dup
  IL_0015:  brtrue.s   IL_002e
  IL_0017:  pop
  IL_0018:  ldsfld     ""Program.<>c Program.<>c.<>9""
  IL_001d:  ldftn      ""bool Program.<>c.<N>b__0_0(int)""
  IL_0023:  newobj     ""System.Func<int, bool>..ctor(object, System.IntPtr)""
  IL_0028:  dup
  IL_0029:  stsfld     ""System.Func<int, bool> Program.<>c.<>9__0_0""
  IL_002e:  call       ""System.Collections.Generic.IEnumerable<bool> System.Linq.Enumerable.Select<int, bool>(System.Collections.Generic.IEnumerable<int>, System.Func<int, bool>)""
  IL_0033:  stloc.0
  IL_0034:  ret
}
");
            diff1.VerifyIL("Program.<>c.<N>b__0_0(int)", @"
{
  // Code size        7 (0x7)
  .maxstack  2
  .locals init (int V_0, //x
                [int] V_1)
  IL_0000:  ldarg.1
  IL_0001:  stloc.0
  IL_0002:  ldloc.0
  IL_0003:  ldc.i4.0
  IL_0004:  ceq
  IL_0006:  ret
}
");

            var diff2 = compilation2.EmitDifference(
                diff1.NextGeneration,
                ImmutableArray.Create(
                    new SemanticEdit(SemanticEditKind.Update, n1, n2, GetSyntaxMapFromMarkers(source1, source0), preserveLocalVariables: true)));

            diff2.VerifySynthesizedMembers("Program: {<>c}", "Program.<>c: {<>9__0_0, <N>b__0_0}");

            diff2.VerifyIL("Program.N()", @"
{
  // Code size       53 (0x35)
  .maxstack  4
  .locals init (System.Collections.Generic.IEnumerable<bool> V_0) //query
  IL_0000:  nop
  IL_0001:  ldc.i4.2
  IL_0002:  newarr     ""int""
  IL_0007:  dup
  IL_0008:  ldc.i4.0
  IL_0009:  ldc.i4.1
  IL_000a:  stelem.i4
  IL_000b:  dup
  IL_000c:  ldc.i4.1
  IL_000d:  ldc.i4.2
  IL_000e:  stelem.i4
  IL_000f:  ldsfld     ""System.Func<int, bool> Program.<>c.<>9__0_0""
  IL_0014:  dup
  IL_0015:  brtrue.s   IL_002e
  IL_0017:  pop
  IL_0018:  ldsfld     ""Program.<>c Program.<>c.<>9""
  IL_001d:  ldftn      ""bool Program.<>c.<N>b__0_0(int)""
  IL_0023:  newobj     ""System.Func<int, bool>..ctor(object, System.IntPtr)""
  IL_0028:  dup
  IL_0029:  stsfld     ""System.Func<int, bool> Program.<>c.<>9__0_0""
  IL_002e:  call       ""System.Collections.Generic.IEnumerable<bool> System.Linq.Enumerable.Select<int, bool>(System.Collections.Generic.IEnumerable<int>, System.Func<int, bool>)""
  IL_0033:  stloc.0
  IL_0034:  ret
}
");
            diff2.VerifyIL("Program.<>c.<N>b__0_0(int)", @"
{
  // Code size       12 (0xc)
  .maxstack  1
  .locals init (int V_0, //x
                [int] V_1,
                int V_2) //y
  IL_0000:  ldarg.1
  IL_0001:  stloc.0
  IL_0002:  ldloc.0
  IL_0003:  brtrue.s   IL_000a
  IL_0005:  ldarg.1
  IL_0006:  stloc.2
  IL_0007:  ldc.i4.1
  IL_0008:  br.s       IL_000b
  IL_000a:  ldc.i4.0
  IL_000b:  ret
}
");
        }

        [Fact]
        public void Tuple_Parenthesized()
        {
            var source0 = MarkedSource(@"
class C
{
    static int F() { (int, (int, int)) <N:0>x</N:0> = (1, (2, 3)); return x.Item1 + x.Item2.Item1 + x.Item2.Item2; }
}");
            var source1 = MarkedSource(@"
class C
{
    static int F() { (int, int, int) <N:0>x</N:0> = (1, 2, 3); return x.Item1 + x.Item2 + x.Item3; }
}");

            var source2 = MarkedSource(@"
class C
{
    static int F() { (int, int) <N:0>x</N:0> = (1, 3); return x.Item1 + x.Item2; }
}");

            var compilation0 = CreateCompilation(source0.Tree, options: ComSafeDebugDll);
            var compilation1 = compilation0.WithSource(source1.Tree);
            var compilation2 = compilation1.WithSource(source2.Tree);

            var f0 = compilation0.GetMember<MethodSymbol>("C.F");
            var f1 = compilation1.GetMember<MethodSymbol>("C.F");
            var f2 = compilation2.GetMember<MethodSymbol>("C.F");

            var v0 = CompileAndVerify(compilation0);
            v0.VerifyIL("C.F", @"
{
  // Code size       51 (0x33)
  .maxstack  4
  .locals init (System.ValueTuple<int, (int, int)> V_0, //x
                int V_1)
  IL_0000:  nop
  IL_0001:  ldloca.s   V_0
  IL_0003:  ldc.i4.1
  IL_0004:  ldc.i4.2
  IL_0005:  ldc.i4.3
  IL_0006:  newobj     ""System.ValueTuple<int, int>..ctor(int, int)""
  IL_000b:  call       ""System.ValueTuple<int, (int, int)>..ctor(int, (int, int))""
  IL_0010:  ldloc.0
  IL_0011:  ldfld      ""int System.ValueTuple<int, (int, int)>.Item1""
  IL_0016:  ldloc.0
  IL_0017:  ldfld      ""(int, int) System.ValueTuple<int, (int, int)>.Item2""
  IL_001c:  ldfld      ""int System.ValueTuple<int, int>.Item1""
  IL_0021:  add
  IL_0022:  ldloc.0
  IL_0023:  ldfld      ""(int, int) System.ValueTuple<int, (int, int)>.Item2""
  IL_0028:  ldfld      ""int System.ValueTuple<int, int>.Item2""
  IL_002d:  add
  IL_002e:  stloc.1
  IL_002f:  br.s       IL_0031
  IL_0031:  ldloc.1
  IL_0032:  ret
}
");

            var md0 = ModuleMetadata.CreateFromImage(v0.EmittedAssemblyData);

            var generation0 = EmitBaseline.CreateInitialBaseline(md0, v0.CreateSymReader().GetEncMethodDebugInfo);
            var diff1 = compilation1.EmitDifference(
                generation0,
                ImmutableArray.Create(
                    new SemanticEdit(SemanticEditKind.Update, f0, f1, GetSyntaxMapFromMarkers(source0, source1), preserveLocalVariables: true)));

            diff1.VerifyIL("C.F", @"
{
  // Code size       36 (0x24)
  .maxstack  4
  .locals init ([unchanged] V_0,
                [int] V_1,
                System.ValueTuple<int, int, int> V_2, //x
                int V_3)
  IL_0000:  nop
  IL_0001:  ldloca.s   V_2
  IL_0003:  ldc.i4.1
  IL_0004:  ldc.i4.2
  IL_0005:  ldc.i4.3
  IL_0006:  call       ""System.ValueTuple<int, int, int>..ctor(int, int, int)""
  IL_000b:  ldloc.2
  IL_000c:  ldfld      ""int System.ValueTuple<int, int, int>.Item1""
  IL_0011:  ldloc.2
  IL_0012:  ldfld      ""int System.ValueTuple<int, int, int>.Item2""
  IL_0017:  add
  IL_0018:  ldloc.2
  IL_0019:  ldfld      ""int System.ValueTuple<int, int, int>.Item3""
  IL_001e:  add
  IL_001f:  stloc.3
  IL_0020:  br.s       IL_0022
  IL_0022:  ldloc.3
  IL_0023:  ret
}
");

            var diff2 = compilation2.EmitDifference(
                diff1.NextGeneration,
                ImmutableArray.Create(
                    new SemanticEdit(SemanticEditKind.Update, f1, f2, GetSyntaxMapFromMarkers(source1, source2), preserveLocalVariables: true)));

            diff2.VerifyIL("C.F", @"
{
  // Code size       32 (0x20)
  .maxstack  3
  .locals init ([unchanged] V_0,
                [int] V_1,
                [unchanged] V_2,
                [int] V_3,
                System.ValueTuple<int, int> V_4, //x
                int V_5)
  IL_0000:  nop
  IL_0001:  ldloca.s   V_4
  IL_0003:  ldc.i4.1
  IL_0004:  ldc.i4.3
  IL_0005:  call       ""System.ValueTuple<int, int>..ctor(int, int)""
  IL_000a:  ldloc.s    V_4
  IL_000c:  ldfld      ""int System.ValueTuple<int, int>.Item1""
  IL_0011:  ldloc.s    V_4
  IL_0013:  ldfld      ""int System.ValueTuple<int, int>.Item2""
  IL_0018:  add
  IL_0019:  stloc.s    V_5
  IL_001b:  br.s       IL_001d
  IL_001d:  ldloc.s    V_5
  IL_001f:  ret
}
");
        }

        [Fact]
        public void Tuple_Decomposition()
        {
            var source0 = MarkedSource(@"
class C
{
    static int F() { (int <N:0>x</N:0>, int <N:1>y</N:1>, int <N:2>z</N:2>) = (1, 2, 3); return x + y + z; }
}");
            var source1 = MarkedSource(@"
class C
{
    static int F() { (int <N:0>x</N:0>, int <N:2>z</N:2>) = (1, 3); return x + z; }
}");

            var source2 = MarkedSource(@"
class C
{
    static int F() { (int <N:0>x</N:0>, int <N:1>y</N:1>, int <N:2>z</N:2>) = (1, 2, 3); return x + y + z; }
}");

            var compilation0 = CreateCompilation(source0.Tree, options: ComSafeDebugDll);
            var compilation1 = compilation0.WithSource(source1.Tree);
            var compilation2 = compilation1.WithSource(source2.Tree);

            var f0 = compilation0.GetMember<MethodSymbol>("C.F");
            var f1 = compilation1.GetMember<MethodSymbol>("C.F");
            var f2 = compilation2.GetMember<MethodSymbol>("C.F");

            var v0 = CompileAndVerify(compilation0);
            v0.VerifyIL("C.F", @"
{
  // Code size       17 (0x11)
  .maxstack  2
  .locals init (int V_0, //x
                int V_1, //y
                int V_2, //z
                int V_3)
  IL_0000:  nop
  IL_0001:  ldc.i4.1
  IL_0002:  stloc.0
  IL_0003:  ldc.i4.2
  IL_0004:  stloc.1
  IL_0005:  ldc.i4.3
  IL_0006:  stloc.2
  IL_0007:  ldloc.0
  IL_0008:  ldloc.1
  IL_0009:  add
  IL_000a:  ldloc.2
  IL_000b:  add
  IL_000c:  stloc.3
  IL_000d:  br.s       IL_000f
  IL_000f:  ldloc.3
  IL_0010:  ret
}
");

            var md0 = ModuleMetadata.CreateFromImage(v0.EmittedAssemblyData);

            var generation0 = EmitBaseline.CreateInitialBaseline(md0, v0.CreateSymReader().GetEncMethodDebugInfo);
            var diff1 = compilation1.EmitDifference(
                generation0,
                ImmutableArray.Create(
                    new SemanticEdit(SemanticEditKind.Update, f0, f1, GetSyntaxMapFromMarkers(source0, source1), preserveLocalVariables: true)));

            diff1.VerifyIL("C.F", @"
{
  // Code size       15 (0xf)
  .maxstack  2
  .locals init (int V_0, //x
                [int] V_1,
                int V_2, //z
                [int] V_3,
                int V_4)
  IL_0000:  nop
  IL_0001:  ldc.i4.1
  IL_0002:  stloc.0
  IL_0003:  ldc.i4.3
  IL_0004:  stloc.2
  IL_0005:  ldloc.0
  IL_0006:  ldloc.2
  IL_0007:  add
  IL_0008:  stloc.s    V_4
  IL_000a:  br.s       IL_000c
  IL_000c:  ldloc.s    V_4
  IL_000e:  ret
}
");

            var diff2 = compilation2.EmitDifference(
                diff1.NextGeneration,
                ImmutableArray.Create(
                    new SemanticEdit(SemanticEditKind.Update, f1, f2, GetSyntaxMapFromMarkers(source1, source2), preserveLocalVariables: true)));

            diff2.VerifyIL("C.F", @"
{
  // Code size       21 (0x15)
  .maxstack  2
  .locals init (int V_0, //x
                [int] V_1,
                int V_2, //z
                [int] V_3,
                [int] V_4,
                int V_5, //y
                int V_6)
  IL_0000:  nop
  IL_0001:  ldc.i4.1
  IL_0002:  stloc.0
  IL_0003:  ldc.i4.2
  IL_0004:  stloc.s    V_5
  IL_0006:  ldc.i4.3
  IL_0007:  stloc.2
  IL_0008:  ldloc.0
  IL_0009:  ldloc.s    V_5
  IL_000b:  add
  IL_000c:  ldloc.2
  IL_000d:  add
  IL_000e:  stloc.s    V_6
  IL_0010:  br.s       IL_0012
  IL_0012:  ldloc.s    V_6
  IL_0014:  ret
}
");
        }

        [Fact]
        public void ForeachStatement()
        {
            var source0 = MarkedSource(@"
class C
{
    public static (int, (bool, double))[] F() => new[] { (1, (true, 2.0)) };

    public static void G()
    {        
        foreach (var (<N:0>x</N:0>, (<N:1>y</N:1>, <N:2>z</N:2>)) in F())
        {
            System.Console.WriteLine(x);
        }
    }
}");
            var source1 = MarkedSource(@"
class C
{
    public static (int, (bool, double))[] F() => new[] { (1, (true, 2.0)) };

    public static void G()
    {        
        foreach (var (<N:0>x1</N:0>, (<N:1>y</N:1>, <N:2>z</N:2>)) in F())
        {
            System.Console.WriteLine(x1);
        }
    }
}");

            var source2 = MarkedSource(@"
class C
{
    public static (int, (bool, double))[] F() => new[] { (1, (true, 2.0)) };

    public static void G()
    {        
        foreach (var (<N:0>x1</N:0>, <N:1>yz</N:1>) in F())
        {
            System.Console.WriteLine(x1);
        }
    }
}");

            var compilation0 = CreateCompilation(source0.Tree, options: ComSafeDebugDll);
            var compilation1 = compilation0.WithSource(source1.Tree);
            var compilation2 = compilation1.WithSource(source2.Tree);

            var f0 = compilation0.GetMember<MethodSymbol>("C.G");
            var f1 = compilation1.GetMember<MethodSymbol>("C.G");
            var f2 = compilation2.GetMember<MethodSymbol>("C.G");

            var v0 = CompileAndVerify(compilation0);
            v0.VerifyIL("C.G", @"
{
  // Code size       70 (0x46)
  .maxstack  2
  .locals init ((int, (bool, double))[] V_0,
                int V_1,
                int V_2, //x
                bool V_3, //y
                double V_4, //z
                System.ValueTuple<bool, double> V_5)
  IL_0000:  nop
  IL_0001:  nop
  IL_0002:  call       ""(int, (bool, double))[] C.F()""
  IL_0007:  stloc.0
  IL_0008:  ldc.i4.0
  IL_0009:  stloc.1
  IL_000a:  br.s       IL_003f
  IL_000c:  ldloc.0
  IL_000d:  ldloc.1
  IL_000e:  ldelem     ""System.ValueTuple<int, (bool, double)>""
  IL_0013:  dup
  IL_0014:  ldfld      ""(bool, double) System.ValueTuple<int, (bool, double)>.Item2""
  IL_0019:  stloc.s    V_5
  IL_001b:  ldfld      ""int System.ValueTuple<int, (bool, double)>.Item1""
  IL_0020:  stloc.2
  IL_0021:  ldloc.s    V_5
  IL_0023:  ldfld      ""bool System.ValueTuple<bool, double>.Item1""
  IL_0028:  stloc.3
  IL_0029:  ldloc.s    V_5
  IL_002b:  ldfld      ""double System.ValueTuple<bool, double>.Item2""
  IL_0030:  stloc.s    V_4
  IL_0032:  nop
  IL_0033:  ldloc.2
  IL_0034:  call       ""void System.Console.WriteLine(int)""
  IL_0039:  nop
  IL_003a:  nop
  IL_003b:  ldloc.1
  IL_003c:  ldc.i4.1
  IL_003d:  add
  IL_003e:  stloc.1
  IL_003f:  ldloc.1
  IL_0040:  ldloc.0
  IL_0041:  ldlen
  IL_0042:  conv.i4
  IL_0043:  blt.s      IL_000c
  IL_0045:  ret
}
");

            var md0 = ModuleMetadata.CreateFromImage(v0.EmittedAssemblyData);

            var generation0 = EmitBaseline.CreateInitialBaseline(md0, v0.CreateSymReader().GetEncMethodDebugInfo);
            var diff1 = compilation1.EmitDifference(
                generation0,
                ImmutableArray.Create(
                    new SemanticEdit(SemanticEditKind.Update, f0, f1, GetSyntaxMapFromMarkers(source0, source1), preserveLocalVariables: true)));

            diff1.VerifyIL("C.G", @"
{
  // Code size       78 (0x4e)
  .maxstack  2
  .locals init ([unchanged] V_0,
                [int] V_1,
                int V_2, //x1
                bool V_3, //y
                double V_4, //z
                [unchanged] V_5,
                (int, (bool, double))[] V_6,
                int V_7,
                System.ValueTuple<bool, double> V_8)
  IL_0000:  nop
  IL_0001:  nop
  IL_0002:  call       ""(int, (bool, double))[] C.F()""
  IL_0007:  stloc.s    V_6
  IL_0009:  ldc.i4.0
  IL_000a:  stloc.s    V_7
  IL_000c:  br.s       IL_0045
  IL_000e:  ldloc.s    V_6
  IL_0010:  ldloc.s    V_7
  IL_0012:  ldelem     ""System.ValueTuple<int, (bool, double)>""
  IL_0017:  dup
  IL_0018:  ldfld      ""(bool, double) System.ValueTuple<int, (bool, double)>.Item2""
  IL_001d:  stloc.s    V_8
  IL_001f:  ldfld      ""int System.ValueTuple<int, (bool, double)>.Item1""
  IL_0024:  stloc.2
  IL_0025:  ldloc.s    V_8
  IL_0027:  ldfld      ""bool System.ValueTuple<bool, double>.Item1""
  IL_002c:  stloc.3
  IL_002d:  ldloc.s    V_8
  IL_002f:  ldfld      ""double System.ValueTuple<bool, double>.Item2""
  IL_0034:  stloc.s    V_4
  IL_0036:  nop
  IL_0037:  ldloc.2
  IL_0038:  call       ""void System.Console.WriteLine(int)""
  IL_003d:  nop
  IL_003e:  nop
  IL_003f:  ldloc.s    V_7
  IL_0041:  ldc.i4.1
  IL_0042:  add
  IL_0043:  stloc.s    V_7
  IL_0045:  ldloc.s    V_7
  IL_0047:  ldloc.s    V_6
  IL_0049:  ldlen
  IL_004a:  conv.i4
  IL_004b:  blt.s      IL_000e
  IL_004d:  ret
}
");

            var diff2 = compilation2.EmitDifference(
                diff1.NextGeneration,
                ImmutableArray.Create(
                    new SemanticEdit(SemanticEditKind.Update, f1, f2, GetSyntaxMapFromMarkers(source1, source2), preserveLocalVariables: true)));

            diff2.VerifyIL("C.G", @"
{
  // Code size       61 (0x3d)
  .maxstack  2
  .locals init ([unchanged] V_0,
                [int] V_1,
                int V_2, //x1
                [bool] V_3,
                [unchanged] V_4,
                [unchanged] V_5,
                [unchanged] V_6,
                [int] V_7,
                [unchanged] V_8,
                (int, (bool, double))[] V_9,
                int V_10,
                System.ValueTuple<bool, double> V_11) //yz
  IL_0000:  nop
  IL_0001:  nop
  IL_0002:  call       ""(int, (bool, double))[] C.F()""
  IL_0007:  stloc.s    V_9
  IL_0009:  ldc.i4.0
  IL_000a:  stloc.s    V_10
  IL_000c:  br.s       IL_0034
  IL_000e:  ldloc.s    V_9
  IL_0010:  ldloc.s    V_10
  IL_0012:  ldelem     ""System.ValueTuple<int, (bool, double)>""
  IL_0017:  dup
  IL_0018:  ldfld      ""int System.ValueTuple<int, (bool, double)>.Item1""
  IL_001d:  stloc.2
  IL_001e:  ldfld      ""(bool, double) System.ValueTuple<int, (bool, double)>.Item2""
  IL_0023:  stloc.s    V_11
  IL_0025:  nop
  IL_0026:  ldloc.2
  IL_0027:  call       ""void System.Console.WriteLine(int)""
  IL_002c:  nop
  IL_002d:  nop
  IL_002e:  ldloc.s    V_10
  IL_0030:  ldc.i4.1
  IL_0031:  add
  IL_0032:  stloc.s    V_10
  IL_0034:  ldloc.s    V_10
  IL_0036:  ldloc.s    V_9
  IL_0038:  ldlen
  IL_0039:  conv.i4
  IL_003a:  blt.s      IL_000e
  IL_003c:  ret
}
");
        }

        [Fact]
        public void OutVar()
        {
            var source0 = MarkedSource(@"
class C
{
    static void F(out int x, out int y) { x = 1; y = 2; }
    static int G() { F(out int <N:0>x</N:0>, out var <N:1>y</N:1>); return x + y; }
}");
            var source1 = MarkedSource(@"
class C
{
    static void F(out int x, out int y) { x = 1; y = 2; }
    static int G() { F(out int <N:0>x</N:0>, out var <N:1>z</N:1>); return x + z; }
}");

            var source2 = MarkedSource(@"
class C
{
    static void F(out int x, out int y) { x = 1; y = 2; }
    static int G() { F(out int <N:0>x</N:0>, out int <N:1>y</N:1>); return x + y; }
}");

            var compilation0 = CreateCompilation(source0.Tree, options: ComSafeDebugDll);
            var compilation1 = compilation0.WithSource(source1.Tree);
            var compilation2 = compilation1.WithSource(source2.Tree);

            var f0 = compilation0.GetMember<MethodSymbol>("C.G");
            var f1 = compilation1.GetMember<MethodSymbol>("C.G");
            var f2 = compilation2.GetMember<MethodSymbol>("C.G");

            var v0 = CompileAndVerify(compilation0);
            v0.VerifyIL("C.G", @"
{
  // Code size       19 (0x13)
  .maxstack  2
  .locals init (int V_0, //x
                int V_1, //y
                int V_2)
  IL_0000:  nop
  IL_0001:  ldloca.s   V_0
  IL_0003:  ldloca.s   V_1
  IL_0005:  call       ""void C.F(out int, out int)""
  IL_000a:  nop
  IL_000b:  ldloc.0
  IL_000c:  ldloc.1
  IL_000d:  add
  IL_000e:  stloc.2
  IL_000f:  br.s       IL_0011
  IL_0011:  ldloc.2
  IL_0012:  ret
}
");

            var md0 = ModuleMetadata.CreateFromImage(v0.EmittedAssemblyData);
            var generation0 = EmitBaseline.CreateInitialBaseline(md0, v0.CreateSymReader().GetEncMethodDebugInfo);
            var diff1 = compilation1.EmitDifference(
                generation0,
                ImmutableArray.Create(
                    new SemanticEdit(SemanticEditKind.Update, f0, f1, GetSyntaxMapFromMarkers(source0, source1), preserveLocalVariables: true)));

            diff1.VerifyIL("C.G", @"
{
  // Code size       19 (0x13)
  .maxstack  2
  .locals init (int V_0, //x
                int V_1, //z
                [int] V_2,
                int V_3)
  IL_0000:  nop
  IL_0001:  ldloca.s   V_0
  IL_0003:  ldloca.s   V_1
  IL_0005:  call       ""void C.F(out int, out int)""
  IL_000a:  nop
  IL_000b:  ldloc.0
  IL_000c:  ldloc.1
  IL_000d:  add
  IL_000e:  stloc.3
  IL_000f:  br.s       IL_0011
  IL_0011:  ldloc.3
  IL_0012:  ret
}
");

            var diff2 = compilation2.EmitDifference(
                diff1.NextGeneration,
                ImmutableArray.Create(
                    new SemanticEdit(SemanticEditKind.Update, f1, f2, GetSyntaxMapFromMarkers(source1, source2), preserveLocalVariables: true)));

            diff2.VerifyIL("C.G", @"
{
  // Code size       21 (0x15)
  .maxstack  2
  .locals init (int V_0, //x
                int V_1, //y
                [int] V_2,
                [int] V_3,
                int V_4)
  IL_0000:  nop
  IL_0001:  ldloca.s   V_0
  IL_0003:  ldloca.s   V_1
  IL_0005:  call       ""void C.F(out int, out int)""
  IL_000a:  nop
  IL_000b:  ldloc.0
  IL_000c:  ldloc.1
  IL_000d:  add
  IL_000e:  stloc.s    V_4
  IL_0010:  br.s       IL_0012
  IL_0012:  ldloc.s    V_4
  IL_0014:  ret
}
");
        }

        [Fact]
        public void OutVar_InConstructorInitializer()
        {
            var baseClass = "public class Base { public Base(int x) { } }";

            var source0 = MarkedSource(@"
public class C : Base
{
    public C() : base(M(out int <N:0>x</N:0>) + x + M(out int <N:1>y</N:1>)) { System.Console.Write(y); }
    static int M(out int x) => throw null;
}" + baseClass);
            var source1 = MarkedSource(@"
public class C : Base
{
    public C() : base(M(out int <N:0>x</N:0>) + x) { }
    static int M(out int x) => throw null;
}" + baseClass);

            var compilation0 = CreateCompilation(source0.Tree, options: ComSafeDebugDll);
            var compilation1 = compilation0.WithSource(source1.Tree);
            var compilation2 = compilation1.WithSource(source0.Tree);

            var ctor0 = compilation0.GetMember<MethodSymbol>("C..ctor");
            var ctor1 = compilation1.GetMember<MethodSymbol>("C..ctor");
            var ctor2 = compilation2.GetMember<MethodSymbol>("C..ctor");

            var v0 = CompileAndVerify(compilation0);
            v0.VerifyIL("C..ctor", @"
{
  // Code size       33 (0x21)
  .maxstack  3
  .locals init (int V_0, //x
                int V_1) //y
  IL_0000:  ldarg.0
  IL_0001:  ldloca.s   V_0
  IL_0003:  call       ""int C.M(out int)""
  IL_0008:  ldloc.0
  IL_0009:  add
  IL_000a:  ldloca.s   V_1
  IL_000c:  call       ""int C.M(out int)""
  IL_0011:  add
  IL_0012:  call       ""Base..ctor(int)""
  IL_0017:  nop
  IL_0018:  nop
  IL_0019:  ldloc.1
  IL_001a:  call       ""void System.Console.Write(int)""
  IL_001f:  nop
  IL_0020:  ret
}
");

            var md0 = ModuleMetadata.CreateFromImage(v0.EmittedAssemblyData);

            var generation0 = EmitBaseline.CreateInitialBaseline(md0, v0.CreateSymReader().GetEncMethodDebugInfo);
            var diff1 = compilation1.EmitDifference(
                generation0,
                ImmutableArray.Create(
                    new SemanticEdit(SemanticEditKind.Update, ctor0, ctor1, GetSyntaxMapFromMarkers(source0, source1), preserveLocalVariables: true)));

            diff1.VerifyIL("C..ctor", @"
{
  // Code size       18 (0x12)
  .maxstack  3
  .locals init (int V_0, //x
                [int] V_1)
  IL_0000:  ldarg.0
  IL_0001:  ldloca.s   V_0
  IL_0003:  call       ""int C.M(out int)""
  IL_0008:  ldloc.0
  IL_0009:  add
  IL_000a:  call       ""Base..ctor(int)""
  IL_000f:  nop
  IL_0010:  nop
  IL_0011:  ret
}
");

            var diff2 = compilation2.EmitDifference(
                diff1.NextGeneration,
                ImmutableArray.Create(
                    new SemanticEdit(SemanticEditKind.Update, ctor1, ctor2, GetSyntaxMapFromMarkers(source1, source0), preserveLocalVariables: true)));

            diff2.VerifyIL("C..ctor", @"
{
  // Code size       33 (0x21)
  .maxstack  3
  .locals init (int V_0, //x
                [int] V_1,
                int V_2) //y
  IL_0000:  ldarg.0
  IL_0001:  ldloca.s   V_0
  IL_0003:  call       ""int C.M(out int)""
  IL_0008:  ldloc.0
  IL_0009:  add
  IL_000a:  ldloca.s   V_2
  IL_000c:  call       ""int C.M(out int)""
  IL_0011:  add
  IL_0012:  call       ""Base..ctor(int)""
  IL_0017:  nop
  IL_0018:  nop
  IL_0019:  ldloc.2
  IL_001a:  call       ""void System.Console.Write(int)""
  IL_001f:  nop
  IL_0020:  ret
}
");
        }

        [Fact]
        public void OutVar_InConstructorInitializer_WithLambda()
        {
            var baseClass = "public class Base { public Base(int x) { } }";

            var source0 = MarkedSource(@"
public class C : Base
{
    <N:0>public C() : base(M(out int <N:1>x</N:1>) + M2(<N:2>() => x + 1</N:2>)) { }</N:0>
    static int M(out int x) => throw null;
    static int M2(System.Func<int> x) => throw null;
}" + baseClass);
            var source1 = MarkedSource(@"
public class C : Base
{
    <N:0>public C() : base(M(out int <N:1>x</N:1>) + M2(<N:2>() => x - 1</N:2>)) { }</N:0>
    static int M(out int x) => throw null;
    static int M2(System.Func<int> x) => throw null;
}" + baseClass);

            var compilation0 = CreateCompilation(source0.Tree, options: ComSafeDebugDll);
            var compilation1 = compilation0.WithSource(source1.Tree);
            var compilation2 = compilation1.WithSource(source0.Tree);

            var ctor0 = compilation0.GetMember<MethodSymbol>("C..ctor");
            var ctor1 = compilation1.GetMember<MethodSymbol>("C..ctor");
            var ctor2 = compilation2.GetMember<MethodSymbol>("C..ctor");

            var v0 = CompileAndVerify(compilation0);
            v0.VerifyIL("C..ctor", @"
{
  // Code size       44 (0x2c)
  .maxstack  4
  .locals init (C.<>c__DisplayClass0_0 V_0) //CS$<>8__locals0
  IL_0000:  newobj     ""C.<>c__DisplayClass0_0..ctor()""
  IL_0005:  stloc.0
  IL_0006:  ldarg.0
  IL_0007:  ldloc.0
  IL_0008:  ldflda     ""int C.<>c__DisplayClass0_0.x""
  IL_000d:  call       ""int C.M(out int)""
  IL_0012:  ldloc.0
  IL_0013:  ldftn      ""int C.<>c__DisplayClass0_0.<.ctor>b__0()""
  IL_0019:  newobj     ""System.Func<int>..ctor(object, System.IntPtr)""
  IL_001e:  call       ""int C.M2(System.Func<int>)""
  IL_0023:  add
  IL_0024:  call       ""Base..ctor(int)""
  IL_0029:  nop
  IL_002a:  nop
  IL_002b:  ret
}
");
            v0.VerifyIL("C.<>c__DisplayClass0_0.<.ctor>b__0()", @"
{
  // Code size        9 (0x9)
  .maxstack  2
  IL_0000:  ldarg.0
  IL_0001:  ldfld      ""int C.<>c__DisplayClass0_0.x""
  IL_0006:  ldc.i4.1
  IL_0007:  add
  IL_0008:  ret
}
");

            var md0 = ModuleMetadata.CreateFromImage(v0.EmittedAssemblyData);

            var generation0 = EmitBaseline.CreateInitialBaseline(md0, v0.CreateSymReader().GetEncMethodDebugInfo);
            var diff1 = compilation1.EmitDifference(
                generation0,
                ImmutableArray.Create(
                    new SemanticEdit(SemanticEditKind.Update, ctor0, ctor1, GetSyntaxMapFromMarkers(source0, source1), preserveLocalVariables: true)));

            diff1.VerifySynthesizedMembers(
                "C: {<>c__DisplayClass0_0}",
                "C.<>c__DisplayClass0_0: {x, <.ctor>b__0}");

            diff1.VerifyIL("C..ctor", @"
{
  // Code size       44 (0x2c)
  .maxstack  4
  .locals init (C.<>c__DisplayClass0_0 V_0) //CS$<>8__locals0
  IL_0000:  newobj     ""C.<>c__DisplayClass0_0..ctor()""
  IL_0005:  stloc.0
  IL_0006:  ldarg.0
  IL_0007:  ldloc.0
  IL_0008:  ldflda     ""int C.<>c__DisplayClass0_0.x""
  IL_000d:  call       ""int C.M(out int)""
  IL_0012:  ldloc.0
  IL_0013:  ldftn      ""int C.<>c__DisplayClass0_0.<.ctor>b__0()""
  IL_0019:  newobj     ""System.Func<int>..ctor(object, System.IntPtr)""
  IL_001e:  call       ""int C.M2(System.Func<int>)""
  IL_0023:  add
  IL_0024:  call       ""Base..ctor(int)""
  IL_0029:  nop
  IL_002a:  nop
  IL_002b:  ret
}
");
            diff1.VerifyIL("C.<>c__DisplayClass0_0.<.ctor>b__0()", @"
{
  // Code size        9 (0x9)
  .maxstack  2
  IL_0000:  ldarg.0
  IL_0001:  ldfld      ""int C.<>c__DisplayClass0_0.x""
  IL_0006:  ldc.i4.1
  IL_0007:  sub
  IL_0008:  ret
}
");

            var diff2 = compilation2.EmitDifference(
                diff1.NextGeneration,
                ImmutableArray.Create(
                    new SemanticEdit(SemanticEditKind.Update, ctor1, ctor2, GetSyntaxMapFromMarkers(source1, source0), preserveLocalVariables: true)));

            diff2.VerifySynthesizedMembers(
                "C: {<>c__DisplayClass0_0}",
                "C.<>c__DisplayClass0_0: {x, <.ctor>b__0}");

            diff2.VerifyIL("C..ctor", @"
{
  // Code size       44 (0x2c)
  .maxstack  4
  .locals init (C.<>c__DisplayClass0_0 V_0) //CS$<>8__locals0
  IL_0000:  newobj     ""C.<>c__DisplayClass0_0..ctor()""
  IL_0005:  stloc.0
  IL_0006:  ldarg.0
  IL_0007:  ldloc.0
  IL_0008:  ldflda     ""int C.<>c__DisplayClass0_0.x""
  IL_000d:  call       ""int C.M(out int)""
  IL_0012:  ldloc.0
  IL_0013:  ldftn      ""int C.<>c__DisplayClass0_0.<.ctor>b__0()""
  IL_0019:  newobj     ""System.Func<int>..ctor(object, System.IntPtr)""
  IL_001e:  call       ""int C.M2(System.Func<int>)""
  IL_0023:  add
  IL_0024:  call       ""Base..ctor(int)""
  IL_0029:  nop
  IL_002a:  nop
  IL_002b:  ret
}
");
            diff2.VerifyIL("C.<>c__DisplayClass0_0.<.ctor>b__0()", @"
{
  // Code size        9 (0x9)
  .maxstack  2
  IL_0000:  ldarg.0
  IL_0001:  ldfld      ""int C.<>c__DisplayClass0_0.x""
  IL_0006:  ldc.i4.1
  IL_0007:  add
  IL_0008:  ret
}
");
        }

        [Fact]
        public void OutVar_InMethodBody_WithLambda()
        {
            var source0 = MarkedSource(@"
public class C
{
    public void Method() <N:0>{ int _ = M(out int <N:1>x</N:1>) + M2(<N:2>() => x + 1</N:2>); }</N:0>
    static int M(out int x) => throw null;
    static int M2(System.Func<int> x) => throw null;
}");
            var source1 = MarkedSource(@"
public class C
{
    public void Method() <N:0>{ int _ = M(out int <N:1>x</N:1>) + M2(<N:2>() => x - 1</N:2>); }</N:0>
    static int M(out int x) => throw null;
    static int M2(System.Func<int> x) => throw null;
}");

            var compilation0 = CreateCompilation(source0.Tree, options: ComSafeDebugDll);
            var compilation1 = compilation0.WithSource(source1.Tree);
            var compilation2 = compilation1.WithSource(source0.Tree);

            var ctor0 = compilation0.GetMember<MethodSymbol>("C.Method");
            var ctor1 = compilation1.GetMember<MethodSymbol>("C.Method");
            var ctor2 = compilation2.GetMember<MethodSymbol>("C.Method");

            var v0 = CompileAndVerify(compilation0);
            v0.VerifyIL("C.Method", @"
{
  // Code size       38 (0x26)
  .maxstack  3
  .locals init (C.<>c__DisplayClass0_0 V_0, //CS$<>8__locals0
                int V_1) //_
  IL_0000:  newobj     ""C.<>c__DisplayClass0_0..ctor()""
  IL_0005:  stloc.0
  IL_0006:  nop
  IL_0007:  ldloc.0
  IL_0008:  ldflda     ""int C.<>c__DisplayClass0_0.x""
  IL_000d:  call       ""int C.M(out int)""
  IL_0012:  ldloc.0
  IL_0013:  ldftn      ""int C.<>c__DisplayClass0_0.<Method>b__0()""
  IL_0019:  newobj     ""System.Func<int>..ctor(object, System.IntPtr)""
  IL_001e:  call       ""int C.M2(System.Func<int>)""
  IL_0023:  add
  IL_0024:  stloc.1
  IL_0025:  ret
}
");
            v0.VerifyIL("C.<>c__DisplayClass0_0.<Method>b__0()", @"
{
  // Code size        9 (0x9)
  .maxstack  2
  IL_0000:  ldarg.0
  IL_0001:  ldfld      ""int C.<>c__DisplayClass0_0.x""
  IL_0006:  ldc.i4.1
  IL_0007:  add
  IL_0008:  ret
}
");

            var md0 = ModuleMetadata.CreateFromImage(v0.EmittedAssemblyData);

            var generation0 = EmitBaseline.CreateInitialBaseline(md0, v0.CreateSymReader().GetEncMethodDebugInfo);
            var diff1 = compilation1.EmitDifference(
                generation0,
                ImmutableArray.Create(
                    new SemanticEdit(SemanticEditKind.Update, ctor0, ctor1, GetSyntaxMapFromMarkers(source0, source1), preserveLocalVariables: true)));

            diff1.VerifySynthesizedMembers("C: {<>c__DisplayClass0_0}", "C.<>c__DisplayClass0_0: {x, <Method>b__0}");

            diff1.VerifyIL("C.Method", @"
{
  // Code size       38 (0x26)
  .maxstack  3
  .locals init (C.<>c__DisplayClass0_0 V_0, //CS$<>8__locals0
                [int] V_1,
                int V_2) //_
  IL_0000:  newobj     ""C.<>c__DisplayClass0_0..ctor()""
  IL_0005:  stloc.0
  IL_0006:  nop
  IL_0007:  ldloc.0
  IL_0008:  ldflda     ""int C.<>c__DisplayClass0_0.x""
  IL_000d:  call       ""int C.M(out int)""
  IL_0012:  ldloc.0
  IL_0013:  ldftn      ""int C.<>c__DisplayClass0_0.<Method>b__0()""
  IL_0019:  newobj     ""System.Func<int>..ctor(object, System.IntPtr)""
  IL_001e:  call       ""int C.M2(System.Func<int>)""
  IL_0023:  add
  IL_0024:  stloc.2
  IL_0025:  ret
}
");
            diff1.VerifyIL("C.<>c__DisplayClass0_0.<Method>b__0()", @"
{
  // Code size        9 (0x9)
  .maxstack  2
  IL_0000:  ldarg.0
  IL_0001:  ldfld      ""int C.<>c__DisplayClass0_0.x""
  IL_0006:  ldc.i4.1
  IL_0007:  sub
  IL_0008:  ret
}
");

            var diff2 = compilation2.EmitDifference(
                diff1.NextGeneration,
                ImmutableArray.Create(
                    new SemanticEdit(SemanticEditKind.Update, ctor1, ctor2, GetSyntaxMapFromMarkers(source1, source0), preserveLocalVariables: true)));

            diff2.VerifySynthesizedMembers("C: {<>c__DisplayClass0_0}", "C.<>c__DisplayClass0_0: {x, <Method>b__0}");

            diff2.VerifyIL("C.Method", @"
{
  // Code size       38 (0x26)
  .maxstack  3
  .locals init (C.<>c__DisplayClass0_0 V_0, //CS$<>8__locals0
                [int] V_1,
                [int] V_2,
                int V_3) //_
  IL_0000:  newobj     ""C.<>c__DisplayClass0_0..ctor()""
  IL_0005:  stloc.0
  IL_0006:  nop
  IL_0007:  ldloc.0
  IL_0008:  ldflda     ""int C.<>c__DisplayClass0_0.x""
  IL_000d:  call       ""int C.M(out int)""
  IL_0012:  ldloc.0
  IL_0013:  ldftn      ""int C.<>c__DisplayClass0_0.<Method>b__0()""
  IL_0019:  newobj     ""System.Func<int>..ctor(object, System.IntPtr)""
  IL_001e:  call       ""int C.M2(System.Func<int>)""
  IL_0023:  add
  IL_0024:  stloc.3
  IL_0025:  ret
}
");
            diff2.VerifyIL("C.<>c__DisplayClass0_0.<Method>b__0()", @"
{
  // Code size        9 (0x9)
  .maxstack  2
  IL_0000:  ldarg.0
  IL_0001:  ldfld      ""int C.<>c__DisplayClass0_0.x""
  IL_0006:  ldc.i4.1
  IL_0007:  add
  IL_0008:  ret
}
");
        }

        [Fact]
        public void OutVar_InFieldInitializer()
        {
            var source0 = MarkedSource(@"
public class C
{
    public int field = M(out int <N:0>x</N:0>) + x + M(out int <N:1>y</N:1>);
    static int M(out int x) => throw null;
}");
            var source1 = MarkedSource(@"
public class C
{
    public int field = M(out int <N:0>x</N:0>) + x;
    static int M(out int x) => throw null;
}");

            var compilation0 = CreateCompilation(source0.Tree, options: ComSafeDebugDll);
            var compilation1 = compilation0.WithSource(source1.Tree);
            var compilation2 = compilation1.WithSource(source0.Tree);

            var ctor0 = compilation0.GetMember<MethodSymbol>("C..ctor");
            var ctor1 = compilation1.GetMember<MethodSymbol>("C..ctor");
            var ctor2 = compilation2.GetMember<MethodSymbol>("C..ctor");

            var v0 = CompileAndVerify(compilation0);
            v0.VerifyIL("C..ctor", @"
{
  // Code size       31 (0x1f)
  .maxstack  3
  .locals init (int V_0, //x
                int V_1) //y
  IL_0000:  ldarg.0
  IL_0001:  ldloca.s   V_0
  IL_0003:  call       ""int C.M(out int)""
  IL_0008:  ldloc.0
  IL_0009:  add
  IL_000a:  ldloca.s   V_1
  IL_000c:  call       ""int C.M(out int)""
  IL_0011:  add
  IL_0012:  stfld      ""int C.field""
  IL_0017:  ldarg.0
  IL_0018:  call       ""object..ctor()""
  IL_001d:  nop
  IL_001e:  ret
}
");

            var md0 = ModuleMetadata.CreateFromImage(v0.EmittedAssemblyData);

            var generation0 = EmitBaseline.CreateInitialBaseline(md0, v0.CreateSymReader().GetEncMethodDebugInfo);
            var diff1 = compilation1.EmitDifference(
                generation0,
                ImmutableArray.Create(
                    new SemanticEdit(SemanticEditKind.Update, ctor0, ctor1, GetSyntaxMapFromMarkers(source0, source1), preserveLocalVariables: true)));

            diff1.VerifyIL("C..ctor", @"
{
  // Code size       23 (0x17)
  .maxstack  3
  .locals init (int V_0, //x
                [int] V_1)
  IL_0000:  ldarg.0
  IL_0001:  ldloca.s   V_0
  IL_0003:  call       ""int C.M(out int)""
  IL_0008:  ldloc.0
  IL_0009:  add
  IL_000a:  stfld      ""int C.field""
  IL_000f:  ldarg.0
  IL_0010:  call       ""object..ctor()""
  IL_0015:  nop
  IL_0016:  ret
}
");

            var diff2 = compilation2.EmitDifference(
                diff1.NextGeneration,
                ImmutableArray.Create(
                    new SemanticEdit(SemanticEditKind.Update, ctor1, ctor2, GetSyntaxMapFromMarkers(source1, source0), preserveLocalVariables: true)));

            diff2.VerifyIL("C..ctor", @"
{
  // Code size       31 (0x1f)
  .maxstack  3
  .locals init (int V_0, //x
                [int] V_1,
                int V_2) //y
  IL_0000:  ldarg.0
  IL_0001:  ldloca.s   V_0
  IL_0003:  call       ""int C.M(out int)""
  IL_0008:  ldloc.0
  IL_0009:  add
  IL_000a:  ldloca.s   V_2
  IL_000c:  call       ""int C.M(out int)""
  IL_0011:  add
  IL_0012:  stfld      ""int C.field""
  IL_0017:  ldarg.0
  IL_0018:  call       ""object..ctor()""
  IL_001d:  nop
  IL_001e:  ret
}
");
        }

        [Fact]
        public void OutVar_InFieldInitializer_WithLambda()
        {
            var source0 = MarkedSource(@"
public class C
{
    int field = <N:0>M(out int <N:1>x</N:1>) + M2(<N:2>() => x + 1</N:2>)</N:0>;
    static int M(out int x) => throw null;
    static int M2(System.Func<int> x) => throw null;
}");
            var source1 = MarkedSource(@"
public class C
{
    int field = <N:0>M(out int <N:1>x</N:1>) + M2(<N:2>() => x - 1</N:2>)</N:0>;
    static int M(out int x) => throw null;
    static int M2(System.Func<int> x) => throw null;
}");

            var compilation0 = CreateCompilation(source0.Tree, options: ComSafeDebugDll);
            var compilation1 = compilation0.WithSource(source1.Tree);
            var compilation2 = compilation1.WithSource(source0.Tree);

            var ctor0 = compilation0.GetMember<MethodSymbol>("C..ctor");
            var ctor1 = compilation1.GetMember<MethodSymbol>("C..ctor");
            var ctor2 = compilation2.GetMember<MethodSymbol>("C..ctor");

            var v0 = CompileAndVerify(compilation0);
            v0.VerifyIL("C..ctor", @"
{
  // Code size       49 (0x31)
  .maxstack  4
  .locals init (C.<>c__DisplayClass3_0 V_0) //CS$<>8__locals0
  IL_0000:  newobj     ""C.<>c__DisplayClass3_0..ctor()""
  IL_0005:  stloc.0
  IL_0006:  ldarg.0
  IL_0007:  ldloc.0
  IL_0008:  ldflda     ""int C.<>c__DisplayClass3_0.x""
  IL_000d:  call       ""int C.M(out int)""
  IL_0012:  ldloc.0
  IL_0013:  ldftn      ""int C.<>c__DisplayClass3_0.<.ctor>b__0()""
  IL_0019:  newobj     ""System.Func<int>..ctor(object, System.IntPtr)""
  IL_001e:  call       ""int C.M2(System.Func<int>)""
  IL_0023:  add
  IL_0024:  stfld      ""int C.field""
  IL_0029:  ldarg.0
  IL_002a:  call       ""object..ctor()""
  IL_002f:  nop
  IL_0030:  ret
}
");
            v0.VerifyIL("C.<>c__DisplayClass3_0.<.ctor>b__0()", @"
{
  // Code size        9 (0x9)
  .maxstack  2
  IL_0000:  ldarg.0
  IL_0001:  ldfld      ""int C.<>c__DisplayClass3_0.x""
  IL_0006:  ldc.i4.1
  IL_0007:  add
  IL_0008:  ret
}
");

            var md0 = ModuleMetadata.CreateFromImage(v0.EmittedAssemblyData);

            var generation0 = EmitBaseline.CreateInitialBaseline(md0, v0.CreateSymReader().GetEncMethodDebugInfo);
            var diff1 = compilation1.EmitDifference(
                generation0,
                ImmutableArray.Create(
                    new SemanticEdit(SemanticEditKind.Update, ctor0, ctor1, GetSyntaxMapFromMarkers(source0, source1), preserveLocalVariables: true)));

            diff1.VerifySynthesizedMembers(
                "C.<>c__DisplayClass3_0: {x, <.ctor>b__0}",
                "C: {<>c__DisplayClass3_0}");

            diff1.VerifyIL("C..ctor", @"
{
  // Code size       49 (0x31)
  .maxstack  4
  .locals init (C.<>c__DisplayClass3_0 V_0) //CS$<>8__locals0
  IL_0000:  newobj     ""C.<>c__DisplayClass3_0..ctor()""
  IL_0005:  stloc.0
  IL_0006:  ldarg.0
  IL_0007:  ldloc.0
  IL_0008:  ldflda     ""int C.<>c__DisplayClass3_0.x""
  IL_000d:  call       ""int C.M(out int)""
  IL_0012:  ldloc.0
  IL_0013:  ldftn      ""int C.<>c__DisplayClass3_0.<.ctor>b__0()""
  IL_0019:  newobj     ""System.Func<int>..ctor(object, System.IntPtr)""
  IL_001e:  call       ""int C.M2(System.Func<int>)""
  IL_0023:  add
  IL_0024:  stfld      ""int C.field""
  IL_0029:  ldarg.0
  IL_002a:  call       ""object..ctor()""
  IL_002f:  nop
  IL_0030:  ret
}
");
            diff1.VerifyIL("C.<>c__DisplayClass3_0.<.ctor>b__0()", @"
{
  // Code size        9 (0x9)
  .maxstack  2
  IL_0000:  ldarg.0
  IL_0001:  ldfld      ""int C.<>c__DisplayClass3_0.x""
  IL_0006:  ldc.i4.1
  IL_0007:  sub
  IL_0008:  ret
}
");

            var diff2 = compilation2.EmitDifference(
                diff1.NextGeneration,
                ImmutableArray.Create(
                    new SemanticEdit(SemanticEditKind.Update, ctor1, ctor2, GetSyntaxMapFromMarkers(source1, source0), preserveLocalVariables: true)));

            diff2.VerifySynthesizedMembers(
                "C.<>c__DisplayClass3_0: {x, <.ctor>b__0}",
                "C: {<>c__DisplayClass3_0}");

            diff2.VerifyIL("C..ctor", @"
{
  // Code size       49 (0x31)
  .maxstack  4
  .locals init (C.<>c__DisplayClass3_0 V_0) //CS$<>8__locals0
  IL_0000:  newobj     ""C.<>c__DisplayClass3_0..ctor()""
  IL_0005:  stloc.0
  IL_0006:  ldarg.0
  IL_0007:  ldloc.0
  IL_0008:  ldflda     ""int C.<>c__DisplayClass3_0.x""
  IL_000d:  call       ""int C.M(out int)""
  IL_0012:  ldloc.0
  IL_0013:  ldftn      ""int C.<>c__DisplayClass3_0.<.ctor>b__0()""
  IL_0019:  newobj     ""System.Func<int>..ctor(object, System.IntPtr)""
  IL_001e:  call       ""int C.M2(System.Func<int>)""
  IL_0023:  add
  IL_0024:  stfld      ""int C.field""
  IL_0029:  ldarg.0
  IL_002a:  call       ""object..ctor()""
  IL_002f:  nop
  IL_0030:  ret
}
");
            diff2.VerifyIL("C.<>c__DisplayClass3_0.<.ctor>b__0()", @"
{
  // Code size        9 (0x9)
  .maxstack  2
  IL_0000:  ldarg.0
  IL_0001:  ldfld      ""int C.<>c__DisplayClass3_0.x""
  IL_0006:  ldc.i4.1
  IL_0007:  add
  IL_0008:  ret
}
");
        }

        [Fact]
        public void OutVar_InQuery()
        {
            var source0 = MarkedSource(@"
using System.Linq;
public class Program
{
    static int M(int x, out int y) { y = 42; return 43; }
    static void N()
    {
        var <N:0>query =
            from a in new int[] { 1, 2 }
            <N:1>select M(a, out int <N:2>x</N:2>) + x + M(a, out int <N:3>y</N:3></N:1>)</N:0>;
    }
}");
            var source1 = MarkedSource(@"
using System.Linq;
public class Program
{
    static int M(int x, out int y) { y = 42; return 43; }
    static void N()
    {
        var <N:0>query =
            from a in new int[] { 1, 2 }
            <N:1>select M(a, out int <N:2>x</N:2>) + x</N:1></N:0>;
    }
}");
            var compilation0 = CreateCompilation(source0.Tree, options: ComSafeDebugDll);
            var compilation1 = compilation0.WithSource(source1.Tree);
            var compilation2 = compilation1.WithSource(source0.Tree);

            var n0 = compilation0.GetMember<MethodSymbol>("Program.N");
            var n1 = compilation1.GetMember<MethodSymbol>("Program.N");
            var n2 = compilation2.GetMember<MethodSymbol>("Program.N");

            var v0 = CompileAndVerify(compilation0);
            v0.VerifyIL("Program.N()", @"
{
  // Code size       53 (0x35)
  .maxstack  4
  .locals init (System.Collections.Generic.IEnumerable<int> V_0) //query
  IL_0000:  nop
  IL_0001:  ldc.i4.2
  IL_0002:  newarr     ""int""
  IL_0007:  dup
  IL_0008:  ldc.i4.0
  IL_0009:  ldc.i4.1
  IL_000a:  stelem.i4
  IL_000b:  dup
  IL_000c:  ldc.i4.1
  IL_000d:  ldc.i4.2
  IL_000e:  stelem.i4
  IL_000f:  ldsfld     ""System.Func<int, int> Program.<>c.<>9__1_0""
  IL_0014:  dup
  IL_0015:  brtrue.s   IL_002e
  IL_0017:  pop
  IL_0018:  ldsfld     ""Program.<>c Program.<>c.<>9""
  IL_001d:  ldftn      ""int Program.<>c.<N>b__1_0(int)""
  IL_0023:  newobj     ""System.Func<int, int>..ctor(object, System.IntPtr)""
  IL_0028:  dup
  IL_0029:  stsfld     ""System.Func<int, int> Program.<>c.<>9__1_0""
  IL_002e:  call       ""System.Collections.Generic.IEnumerable<int> System.Linq.Enumerable.Select<int, int>(System.Collections.Generic.IEnumerable<int>, System.Func<int, int>)""
  IL_0033:  stloc.0
  IL_0034:  ret
}
");
            v0.VerifyIL("Program.<>c.<N>b__1_0(int)", @"
{
  // Code size       20 (0x14)
  .maxstack  3
  .locals init (int V_0, //x
                int V_1) //y
  IL_0000:  ldarg.1
  IL_0001:  ldloca.s   V_0
  IL_0003:  call       ""int Program.M(int, out int)""
  IL_0008:  ldloc.0
  IL_0009:  add
  IL_000a:  ldarg.1
  IL_000b:  ldloca.s   V_1
  IL_000d:  call       ""int Program.M(int, out int)""
  IL_0012:  add
  IL_0013:  ret
}
");

            var md0 = ModuleMetadata.CreateFromImage(v0.EmittedAssemblyData);

            var generation0 = EmitBaseline.CreateInitialBaseline(md0, v0.CreateSymReader().GetEncMethodDebugInfo);
            var diff1 = compilation1.EmitDifference(
                generation0,
                ImmutableArray.Create(
                    new SemanticEdit(SemanticEditKind.Update, n0, n1, GetSyntaxMapFromMarkers(source0, source1), preserveLocalVariables: true)));

            diff1.VerifySynthesizedMembers(
                "Program: {<>c}",
                "Program.<>c: {<>9__1_0, <N>b__1_0}");

            diff1.VerifyIL("Program.N()", @"
{
  // Code size       53 (0x35)
  .maxstack  4
  .locals init (System.Collections.Generic.IEnumerable<int> V_0) //query
  IL_0000:  nop
  IL_0001:  ldc.i4.2
  IL_0002:  newarr     ""int""
  IL_0007:  dup
  IL_0008:  ldc.i4.0
  IL_0009:  ldc.i4.1
  IL_000a:  stelem.i4
  IL_000b:  dup
  IL_000c:  ldc.i4.1
  IL_000d:  ldc.i4.2
  IL_000e:  stelem.i4
  IL_000f:  ldsfld     ""System.Func<int, int> Program.<>c.<>9__1_0""
  IL_0014:  dup
  IL_0015:  brtrue.s   IL_002e
  IL_0017:  pop
  IL_0018:  ldsfld     ""Program.<>c Program.<>c.<>9""
  IL_001d:  ldftn      ""int Program.<>c.<N>b__1_0(int)""
  IL_0023:  newobj     ""System.Func<int, int>..ctor(object, System.IntPtr)""
  IL_0028:  dup
  IL_0029:  stsfld     ""System.Func<int, int> Program.<>c.<>9__1_0""
  IL_002e:  call       ""System.Collections.Generic.IEnumerable<int> System.Linq.Enumerable.Select<int, int>(System.Collections.Generic.IEnumerable<int>, System.Func<int, int>)""
  IL_0033:  stloc.0
  IL_0034:  ret
}
");
            diff1.VerifyIL("Program.<>c.<N>b__1_0(int)", @"
{
  // Code size       11 (0xb)
  .maxstack  2
  .locals init (int V_0, //x
                [int] V_1)
  IL_0000:  ldarg.1
  IL_0001:  ldloca.s   V_0
  IL_0003:  call       ""int Program.M(int, out int)""
  IL_0008:  ldloc.0
  IL_0009:  add
  IL_000a:  ret
}
");

            var diff2 = compilation2.EmitDifference(
                diff1.NextGeneration,
                ImmutableArray.Create(
                    new SemanticEdit(SemanticEditKind.Update, n1, n2, GetSyntaxMapFromMarkers(source1, source0), preserveLocalVariables: true)));

            diff2.VerifySynthesizedMembers(
                "Program: {<>c}",
                "Program.<>c: {<>9__1_0, <N>b__1_0}");

            diff2.VerifyIL("Program.N()", @"
{
  // Code size       53 (0x35)
  .maxstack  4
  .locals init (System.Collections.Generic.IEnumerable<int> V_0) //query
  IL_0000:  nop
  IL_0001:  ldc.i4.2
  IL_0002:  newarr     ""int""
  IL_0007:  dup
  IL_0008:  ldc.i4.0
  IL_0009:  ldc.i4.1
  IL_000a:  stelem.i4
  IL_000b:  dup
  IL_000c:  ldc.i4.1
  IL_000d:  ldc.i4.2
  IL_000e:  stelem.i4
  IL_000f:  ldsfld     ""System.Func<int, int> Program.<>c.<>9__1_0""
  IL_0014:  dup
  IL_0015:  brtrue.s   IL_002e
  IL_0017:  pop
  IL_0018:  ldsfld     ""Program.<>c Program.<>c.<>9""
  IL_001d:  ldftn      ""int Program.<>c.<N>b__1_0(int)""
  IL_0023:  newobj     ""System.Func<int, int>..ctor(object, System.IntPtr)""
  IL_0028:  dup
  IL_0029:  stsfld     ""System.Func<int, int> Program.<>c.<>9__1_0""
  IL_002e:  call       ""System.Collections.Generic.IEnumerable<int> System.Linq.Enumerable.Select<int, int>(System.Collections.Generic.IEnumerable<int>, System.Func<int, int>)""
  IL_0033:  stloc.0
  IL_0034:  ret
}
");
            diff2.VerifyIL("Program.<>c.<N>b__1_0(int)", @"
{
  // Code size       20 (0x14)
  .maxstack  3
  .locals init (int V_0, //x
                [int] V_1,
                int V_2) //y
  IL_0000:  ldarg.1
  IL_0001:  ldloca.s   V_0
  IL_0003:  call       ""int Program.M(int, out int)""
  IL_0008:  ldloc.0
  IL_0009:  add
  IL_000a:  ldarg.1
  IL_000b:  ldloca.s   V_2
  IL_000d:  call       ""int Program.M(int, out int)""
  IL_0012:  add
  IL_0013:  ret
}
");
        }

        [Fact]
        public void OutVar_InQuery_WithLambda()
        {
            var source0 = MarkedSource(@"
using System.Linq;
public class Program
{
    static int M(int x, out int y) { y = 42; return 43; }
    static int M2(System.Func<int> x) => throw null;
    static void N()
    {
        var <N:0>query =
            from a in new int[] { 1, 2 }
            <N:1>select <N:2>M(a, out int <N:3>x</N:3>) + M2(<N:4>() => x + 1</N:4>)</N:2></N:1></N:0>;
    }
}");
            var source1 = MarkedSource(@"
using System.Linq;
public class Program
{
    static int M(int x, out int y) { y = 42; return 43; }
    static int M2(System.Func<int> x) => throw null;
    static void N()
    {
        var <N:0>query =
            from a in new int[] { 1, 2 }
            <N:1>select <N:2>M(a, out int <N:3>x</N:3>) + M2(<N:4>() => x - 1</N:4>)</N:2></N:1></N:0>;
    }
}");
            var compilation0 = CreateCompilation(source0.Tree, options: ComSafeDebugDll);
            var compilation1 = compilation0.WithSource(source1.Tree);
            var compilation2 = compilation1.WithSource(source0.Tree);

            var n0 = compilation0.GetMember<MethodSymbol>("Program.N");
            var n1 = compilation1.GetMember<MethodSymbol>("Program.N");
            var n2 = compilation2.GetMember<MethodSymbol>("Program.N");

            var v0 = CompileAndVerify(compilation0);
            v0.VerifyIL("Program.N()", @"
{
  // Code size       53 (0x35)
  .maxstack  4
  .locals init (System.Collections.Generic.IEnumerable<int> V_0) //query
  IL_0000:  nop
  IL_0001:  ldc.i4.2
  IL_0002:  newarr     ""int""
  IL_0007:  dup
  IL_0008:  ldc.i4.0
  IL_0009:  ldc.i4.1
  IL_000a:  stelem.i4
  IL_000b:  dup
  IL_000c:  ldc.i4.1
  IL_000d:  ldc.i4.2
  IL_000e:  stelem.i4
  IL_000f:  ldsfld     ""System.Func<int, int> Program.<>c.<>9__2_0""
  IL_0014:  dup
  IL_0015:  brtrue.s   IL_002e
  IL_0017:  pop
  IL_0018:  ldsfld     ""Program.<>c Program.<>c.<>9""
  IL_001d:  ldftn      ""int Program.<>c.<N>b__2_0(int)""
  IL_0023:  newobj     ""System.Func<int, int>..ctor(object, System.IntPtr)""
  IL_0028:  dup
  IL_0029:  stsfld     ""System.Func<int, int> Program.<>c.<>9__2_0""
  IL_002e:  call       ""System.Collections.Generic.IEnumerable<int> System.Linq.Enumerable.Select<int, int>(System.Collections.Generic.IEnumerable<int>, System.Func<int, int>)""
  IL_0033:  stloc.0
  IL_0034:  ret
}
");
            v0.VerifyIL("Program.<>c.<N>b__2_0(int)", @"
{
  // Code size       37 (0x25)
  .maxstack  3
  .locals init (Program.<>c__DisplayClass2_0 V_0) //CS$<>8__locals0
  IL_0000:  newobj     ""Program.<>c__DisplayClass2_0..ctor()""
  IL_0005:  stloc.0
  IL_0006:  ldarg.1
  IL_0007:  ldloc.0
  IL_0008:  ldflda     ""int Program.<>c__DisplayClass2_0.x""
  IL_000d:  call       ""int Program.M(int, out int)""
  IL_0012:  ldloc.0
  IL_0013:  ldftn      ""int Program.<>c__DisplayClass2_0.<N>b__1()""
  IL_0019:  newobj     ""System.Func<int>..ctor(object, System.IntPtr)""
  IL_001e:  call       ""int Program.M2(System.Func<int>)""
  IL_0023:  add
  IL_0024:  ret
}
");
            v0.VerifyIL("Program.<>c__DisplayClass2_0.<N>b__1()", @"
{
  // Code size        9 (0x9)
  .maxstack  2
  IL_0000:  ldarg.0
  IL_0001:  ldfld      ""int Program.<>c__DisplayClass2_0.x""
  IL_0006:  ldc.i4.1
  IL_0007:  add
  IL_0008:  ret
}
");

            var md0 = ModuleMetadata.CreateFromImage(v0.EmittedAssemblyData);

            var generation0 = EmitBaseline.CreateInitialBaseline(md0, v0.CreateSymReader().GetEncMethodDebugInfo);
            var diff1 = compilation1.EmitDifference(
                generation0,
                ImmutableArray.Create(
                    new SemanticEdit(SemanticEditKind.Update, n0, n1, GetSyntaxMapFromMarkers(source0, source1), preserveLocalVariables: true)));

            diff1.VerifySynthesizedMembers(
                "Program: {<>c__DisplayClass2_0, <>c}",
                "Program.<>c__DisplayClass2_0: {x, <N>b__1}",
                "Program.<>c: {<>9__2_0, <N>b__2_0}");

            diff1.VerifyIL("Program.N()", @"
{
  // Code size       53 (0x35)
  .maxstack  4
  .locals init (System.Collections.Generic.IEnumerable<int> V_0) //query
  IL_0000:  nop
  IL_0001:  ldc.i4.2
  IL_0002:  newarr     ""int""
  IL_0007:  dup
  IL_0008:  ldc.i4.0
  IL_0009:  ldc.i4.1
  IL_000a:  stelem.i4
  IL_000b:  dup
  IL_000c:  ldc.i4.1
  IL_000d:  ldc.i4.2
  IL_000e:  stelem.i4
  IL_000f:  ldsfld     ""System.Func<int, int> Program.<>c.<>9__2_0""
  IL_0014:  dup
  IL_0015:  brtrue.s   IL_002e
  IL_0017:  pop
  IL_0018:  ldsfld     ""Program.<>c Program.<>c.<>9""
  IL_001d:  ldftn      ""int Program.<>c.<N>b__2_0(int)""
  IL_0023:  newobj     ""System.Func<int, int>..ctor(object, System.IntPtr)""
  IL_0028:  dup
  IL_0029:  stsfld     ""System.Func<int, int> Program.<>c.<>9__2_0""
  IL_002e:  call       ""System.Collections.Generic.IEnumerable<int> System.Linq.Enumerable.Select<int, int>(System.Collections.Generic.IEnumerable<int>, System.Func<int, int>)""
  IL_0033:  stloc.0
  IL_0034:  ret
}
");
            diff1.VerifyIL("Program.<>c.<N>b__2_0(int)", @"
{
  // Code size       37 (0x25)
  .maxstack  3
  .locals init (Program.<>c__DisplayClass2_0 V_0) //CS$<>8__locals0
  IL_0000:  newobj     ""Program.<>c__DisplayClass2_0..ctor()""
  IL_0005:  stloc.0
  IL_0006:  ldarg.1
  IL_0007:  ldloc.0
  IL_0008:  ldflda     ""int Program.<>c__DisplayClass2_0.x""
  IL_000d:  call       ""int Program.M(int, out int)""
  IL_0012:  ldloc.0
  IL_0013:  ldftn      ""int Program.<>c__DisplayClass2_0.<N>b__1()""
  IL_0019:  newobj     ""System.Func<int>..ctor(object, System.IntPtr)""
  IL_001e:  call       ""int Program.M2(System.Func<int>)""
  IL_0023:  add
  IL_0024:  ret
}
");
            diff1.VerifyIL("Program.<>c__DisplayClass2_0.<N>b__1()", @"
{
  // Code size        9 (0x9)
  .maxstack  2
  IL_0000:  ldarg.0
  IL_0001:  ldfld      ""int Program.<>c__DisplayClass2_0.x""
  IL_0006:  ldc.i4.1
  IL_0007:  sub
  IL_0008:  ret
}
");

            var diff2 = compilation2.EmitDifference(
                diff1.NextGeneration,
                ImmutableArray.Create(
                    new SemanticEdit(SemanticEditKind.Update, n1, n2, GetSyntaxMapFromMarkers(source1, source0), preserveLocalVariables: true)));

            diff2.VerifySynthesizedMembers(
                "Program.<>c__DisplayClass2_0: {x, <N>b__1}",
                "Program: {<>c__DisplayClass2_0, <>c}",
                "Program.<>c: {<>9__2_0, <N>b__2_0}");

            diff2.VerifyIL("Program.N()", @"
{
  // Code size       53 (0x35)
  .maxstack  4
  .locals init (System.Collections.Generic.IEnumerable<int> V_0) //query
  IL_0000:  nop
  IL_0001:  ldc.i4.2
  IL_0002:  newarr     ""int""
  IL_0007:  dup
  IL_0008:  ldc.i4.0
  IL_0009:  ldc.i4.1
  IL_000a:  stelem.i4
  IL_000b:  dup
  IL_000c:  ldc.i4.1
  IL_000d:  ldc.i4.2
  IL_000e:  stelem.i4
  IL_000f:  ldsfld     ""System.Func<int, int> Program.<>c.<>9__2_0""
  IL_0014:  dup
  IL_0015:  brtrue.s   IL_002e
  IL_0017:  pop
  IL_0018:  ldsfld     ""Program.<>c Program.<>c.<>9""
  IL_001d:  ldftn      ""int Program.<>c.<N>b__2_0(int)""
  IL_0023:  newobj     ""System.Func<int, int>..ctor(object, System.IntPtr)""
  IL_0028:  dup
  IL_0029:  stsfld     ""System.Func<int, int> Program.<>c.<>9__2_0""
  IL_002e:  call       ""System.Collections.Generic.IEnumerable<int> System.Linq.Enumerable.Select<int, int>(System.Collections.Generic.IEnumerable<int>, System.Func<int, int>)""
  IL_0033:  stloc.0
  IL_0034:  ret
}
");
            diff2.VerifyIL("Program.<>c.<N>b__2_0(int)", @"
{
  // Code size       37 (0x25)
  .maxstack  3
  .locals init (Program.<>c__DisplayClass2_0 V_0) //CS$<>8__locals0
  IL_0000:  newobj     ""Program.<>c__DisplayClass2_0..ctor()""
  IL_0005:  stloc.0
  IL_0006:  ldarg.1
  IL_0007:  ldloc.0
  IL_0008:  ldflda     ""int Program.<>c__DisplayClass2_0.x""
  IL_000d:  call       ""int Program.M(int, out int)""
  IL_0012:  ldloc.0
  IL_0013:  ldftn      ""int Program.<>c__DisplayClass2_0.<N>b__1()""
  IL_0019:  newobj     ""System.Func<int>..ctor(object, System.IntPtr)""
  IL_001e:  call       ""int Program.M2(System.Func<int>)""
  IL_0023:  add
  IL_0024:  ret
}
");
            diff2.VerifyIL("Program.<>c__DisplayClass2_0.<N>b__1()", @"
{
  // Code size        9 (0x9)
  .maxstack  2
  IL_0000:  ldarg.0
  IL_0001:  ldfld      ""int Program.<>c__DisplayClass2_0.x""
  IL_0006:  ldc.i4.1
  IL_0007:  add
  IL_0008:  ret
}
");
        }

<<<<<<< HEAD
        [Fact(Skip = "https://github.com/dotnet/roslyn/issues/37047")]
=======
        [Fact]
>>>>>>> 51eae37c
        public void OutVar_InSwitchExpression()
        {
            var source0 = MarkedSource(@"
public class Program
{
    static object G(int i)
    {
        return i switch 
        {
            0 => 0,
            _ => 1
        };
    }

    static object N(out int x) { x = 1; return null; }
}");

            var source1 = MarkedSource(@"
public class Program
{
    static object G(int i)
    {
        return i + N(out var x) switch 
        {
            0 => 0,
            _ => 1
        };
    }

    static int N(out int x) { x = 1; return 0; }
}");
            var compilation0 = CreateCompilation(source0.Tree, options: ComSafeDebugDll);
            var compilation1 = compilation0.WithSource(source1.Tree);
            var compilation2 = compilation1.WithSource(source0.Tree);

            var n0 = compilation0.GetMember<MethodSymbol>("Program.G");
            var n1 = compilation1.GetMember<MethodSymbol>("Program.G");
            var n2 = compilation2.GetMember<MethodSymbol>("Program.G");

            var v0 = CompileAndVerify(compilation0);
            v0.VerifyIL("Program.G(int)", @"
{
  // Code size       25 (0x19)
  .maxstack  1
  .locals init (int V_0,
                object V_1)
  IL_0000:  nop
  IL_0001:  ldarg.0
  IL_0002:  brfalse.s  IL_0006
  IL_0004:  br.s       IL_000a
  IL_0006:  ldc.i4.0
  IL_0007:  stloc.0
  IL_0008:  br.s       IL_000e
  IL_000a:  ldc.i4.1
  IL_000b:  stloc.0
  IL_000c:  br.s       IL_000e
  IL_000e:  ldloc.0
  IL_000f:  box        ""int""
  IL_0014:  stloc.1
  IL_0015:  br.s       IL_0017
  IL_0017:  ldloc.1
  IL_0018:  ret
}");
            v0.VerifyIL("Program.N(out int)", @"
{
  // Code size       10 (0xa)
  .maxstack  2
  .locals init (object V_0)
  IL_0000:  nop
  IL_0001:  ldarg.0
  IL_0002:  ldc.i4.1
  IL_0003:  stind.i4
  IL_0004:  ldnull
  IL_0005:  stloc.0
  IL_0006:  br.s       IL_0008
  IL_0008:  ldloc.0
  IL_0009:  ret
}
");

            var md0 = ModuleMetadata.CreateFromImage(v0.EmittedAssemblyData);

            var generation0 = EmitBaseline.CreateInitialBaseline(md0, v0.CreateSymReader().GetEncMethodDebugInfo);
            var diff1 = compilation1.EmitDifference(
                generation0,
                ImmutableArray.Create(
                    new SemanticEdit(SemanticEditKind.Update, n0, n1, GetSyntaxMapFromMarkers(source0, source1), preserveLocalVariables: true)));

            diff1.VerifySynthesizedMembers();

            diff1.VerifyIL("Program.G(int)", @"
{
  // Code size       44 (0x2c)
  .maxstack  2
  .locals init ([int] V_0,
                [object] V_1,
                int V_2, //x
                int V_3,
                int V_4,
                int V_5,
                object V_6)
  IL_0000:  nop
  IL_0001:  ldarg.0
  IL_0002:  stloc.3
  IL_0003:  ldloca.s   V_2
  IL_0005:  call       ""int Program.N(out int)""
  IL_000a:  stloc.s    V_5
  IL_000c:  ldloc.s    V_5
  IL_000e:  brfalse.s  IL_0012
  IL_0010:  br.s       IL_0017
  IL_0012:  ldc.i4.0
  IL_0013:  stloc.s    V_4
  IL_0015:  br.s       IL_001c
  IL_0017:  ldc.i4.1
  IL_0018:  stloc.s    V_4
  IL_001a:  br.s       IL_001c
  IL_001c:  ldloc.3
  IL_001d:  ldloc.s    V_4
  IL_001f:  add
  IL_0020:  box        ""int""
  IL_0025:  stloc.s    V_6
  IL_0027:  br.s       IL_0029
  IL_0029:  ldloc.s    V_6
  IL_002b:  ret
}");

            var diff2 = compilation2.EmitDifference(
                diff1.NextGeneration,
                ImmutableArray.Create(
                    new SemanticEdit(SemanticEditKind.Update, n1, n2, GetSyntaxMapFromMarkers(source1, source0), preserveLocalVariables: true)));

            diff2.VerifySynthesizedMembers();

            diff2.VerifyIL("Program.G(int)", @"
{
  // Code size       30 (0x1e)
  .maxstack  1
  .locals init ([int] V_0,
                [object] V_1,
                [int] V_2,
                [int] V_3,
                [int] V_4,
                [int] V_5,
                [object] V_6,
                int V_7,
                object V_8)
  IL_0000:  nop
  IL_0001:  ldarg.0
  IL_0002:  brfalse.s  IL_0006
  IL_0004:  br.s       IL_000b
  IL_0006:  ldc.i4.0
  IL_0007:  stloc.s    V_7
  IL_0009:  br.s       IL_0010
  IL_000b:  ldc.i4.1
  IL_000c:  stloc.s    V_7
  IL_000e:  br.s       IL_0010
  IL_0010:  ldloc.s    V_7
  IL_0012:  box        ""int""
  IL_0017:  stloc.s    V_8
  IL_0019:  br.s       IL_001b
  IL_001b:  ldloc.s    V_8
  IL_001d:  ret
}");
        }
    }
}<|MERGE_RESOLUTION|>--- conflicted
+++ resolved
@@ -10310,11 +10310,7 @@
 ");
         }
 
-<<<<<<< HEAD
-        [Fact(Skip = "https://github.com/dotnet/roslyn/issues/37047")]
-=======
         [Fact]
->>>>>>> 51eae37c
         public void OutVar_InSwitchExpression()
         {
             var source0 = MarkedSource(@"
