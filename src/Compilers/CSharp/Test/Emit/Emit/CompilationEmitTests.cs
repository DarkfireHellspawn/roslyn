﻿// Copyright (c) Microsoft.  All Rights Reserved.  Licensed under the Apache License, Version 2.0.  See License.txt in the project root for license information.

using System;
using System.IO;
using System.Linq;
using System.Reflection;
using System.Reflection.Metadata;
using System.Reflection.Metadata.Ecma335;
using System.Reflection.PortableExecutable;
using System.Threading;
using Microsoft.CodeAnalysis.CSharp.Emit;
using Microsoft.CodeAnalysis.CSharp.Symbols;
using Microsoft.CodeAnalysis.CSharp.Test.Utilities;
using Microsoft.CodeAnalysis.Emit;
using Microsoft.CodeAnalysis.Test.Utilities;
using Roslyn.Test.Utilities;
using Roslyn.Utilities;
using Xunit;

namespace Microsoft.CodeAnalysis.CSharp.UnitTests.Emit
{
    public partial class CompilationEmitTests : EmitMetadataTestBase
    {
        [Fact]
        public void CompilationEmitDiagnostics()
        {
            // Check that Compilation.Emit actually produces compilation errors.

            string source = @"
class X
{
    public void Main()
    {
        const int x = 5;
        x = x; // error; assigning to const.
    }
}";
            var compilation = CreateCompilationWithMscorlib(source);

            EmitResult emitResult;
            using (var output = new MemoryStream())
            {
                emitResult = compilation.Emit(output, null, null, null);
            }

            emitResult.Diagnostics.Verify(
                // (7,9): error CS0131: The left-hand side of an assignment must be a variable, property or indexer
                Diagnostic(ErrorCode.ERR_AssgLvalueExpected, "x"));
        }


        [Fact]
        public void CompilationEmitWithQuotedMainType()
        {
            // Check that compilation with quoted main switch argument produce diagnostic.
            // MSBuild can return quoted main argument value which is removed from the command line arguments or by parsing
            // command line arguments, but we DO NOT unquote arguments which are provided by 
            // the WithMainTypeName function - (was originally exposed through using 
            // a Cyrillic Namespace And building Using MSBuild.)

            string source = @"
namespace abc
{
public class X
{
    public static void Main()
    {
  
    }
}
}";
            var compilation = CreateCompilationWithMscorlib(source, options: TestOptions.ReleaseExe.WithMainTypeName("abc.X"));
            compilation.VerifyDiagnostics();

            compilation = CreateCompilationWithMscorlib(source, options: TestOptions.ReleaseExe.WithMainTypeName("\"abc.X\""));
            compilation.VerifyDiagnostics(// error CS1555: Could not find '"abc.X"' specified for Main method
                                          Diagnostic(ErrorCode.ERR_MainClassNotFound).WithArguments("\"abc.X\""));



            // Verify use of Cyrillic namespace results in same behavior
            source = @"
namespace решения
{
public class X
{
    public static void Main()
    {
  
    }
}
}";
            compilation = CreateCompilationWithMscorlib(source, options: TestOptions.ReleaseExe.WithMainTypeName("решения.X"));
            compilation.VerifyDiagnostics();

            compilation = CreateCompilationWithMscorlib(source, options: TestOptions.ReleaseExe.WithMainTypeName("\"решения.X\""));
            compilation.VerifyDiagnostics(Diagnostic(ErrorCode.ERR_MainClassNotFound).WithArguments("\"решения.X\""));
        }

        [Fact]
        public void CompilationGetDiagnostics()
        {
            // Check that Compilation.GetDiagnostics and Compilation.GetDeclarationDiagnostics work as expected.

            string source = @"
class X
{
    private Blah q;
    public void Main()
    {
        const int x = 5;
        x = x; // error; assigning to const.
    }
}";

            var compilation = CreateCompilationWithMscorlib(source);
            compilation.VerifyDiagnostics(
                // (4,13): error CS0246: The type or namespace name 'Blah' could not be found (are you missing a using directive or an assembly reference?)
                //     private Blah q;
                Diagnostic(ErrorCode.ERR_SingleTypeNameNotFound, "Blah").WithArguments("Blah"),
                // (8,9): error CS0131: The left-hand side of an assignment must be a variable, property or indexer
                //         x = x; // error; assigning to const.
                Diagnostic(ErrorCode.ERR_AssgLvalueExpected, "x"),
                // (4,18): warning CS0169: The field 'X.q' is never used
                //     private Blah q;
                Diagnostic(ErrorCode.WRN_UnreferencedField, "q").WithArguments("X.q"));
        }

        // Check that Emit produces syntax, declaration, and method body errors.
        [Fact]
        public void EmitDiagnostics()
        {
            CSharpCompilation comp = CreateCompilationWithMscorlib(@"
namespace N {
     class X {
        public Blah field;
        private static readonly int ro;
        public static void Main()
        {
            ro = 4;
        }
    }
}

namespace N.Foo;
");

            EmitResult emitResult;
            using (var output = new MemoryStream())
            {
                emitResult = comp.Emit(output, null, null, null);
            }

            Assert.False(emitResult.Success);

            emitResult.Diagnostics.Verify(
                // (13,16): error CS1514: { expected
                Diagnostic(ErrorCode.ERR_LbraceExpected, ";"),
                // (13,17): error CS1513: } expected
                Diagnostic(ErrorCode.ERR_RbraceExpected, ""),
                // (4,16): error CS0246: The type or namespace name 'Blah' could not be found (are you missing a using directive or an assembly reference?)
                Diagnostic(ErrorCode.ERR_SingleTypeNameNotFound, "Blah").WithArguments("Blah"),
                // (8,13): error CS0198: A static readonly field cannot be assigned to (except in a static constructor or a variable initializer)
                Diagnostic(ErrorCode.ERR_AssgReadonlyStatic, "ro"),
                // (4,21): warning CS0649: Field 'N.X.field' is never assigned to, and will always have its default value null
                Diagnostic(ErrorCode.WRN_UnassignedInternalField, "field").WithArguments("N.X.field", "null"),
                // (5,37): warning CS0414: The field 'N.X.ro' is assigned but its value is never used
                Diagnostic(ErrorCode.WRN_UnreferencedFieldAssg, "ro").WithArguments("N.X.ro"));
        }

        // Check that EmitMetadataOnly works
        [Fact]
        public void EmitMetadataOnly()
        {
            CSharpCompilation comp = CreateCompilationWithMscorlib(@"
namespace Foo.Bar
{
    public class Test1
    {
        public static void SayHello()
        {
            Console.WriteLine(""hello"");
        }
                                   
        public int x;
        private int y;
         
        public Test1()
        {
            x = 17;
        }

        public string foo(int a)
        {
            return a.ToString();
        }
    }  
}     
");

            EmitResult emitResult;
            byte[] mdOnlyImage;

            using (var output = new MemoryStream())
            {
                emitResult = comp.Emit(output, options: new EmitOptions(metadataOnly: true));
                mdOnlyImage = output.ToArray();
            }

            Assert.True(emitResult.Success);
            emitResult.Diagnostics.Verify();
            Assert.True(mdOnlyImage.Length > 0, "no metadata emitted");

            var srcUsing = @"
using System;
using Foo.Bar;

class Test2
{
    public static void Main()
    {
        Test1.SayHello();
        Console.WriteLine(new Test1().x);
    }
}  
";
            CSharpCompilation compUsing = CreateCompilationWithMscorlib(srcUsing, new[] { MetadataReference.CreateFromImage(mdOnlyImage.AsImmutableOrNull()) });

            using (var output = new MemoryStream())
            {
                emitResult = compUsing.Emit(output);

                Assert.True(emitResult.Success);
                emitResult.Diagnostics.Verify();
                Assert.True(output.ToArray().Length > 0, "no metadata emitted");
            }
        }

        /// <summary>
        /// Check that when we emit metadata only, we include metadata for
        /// compiler generate methods (e.g. the ones for implicit interface
        /// implementation).
        /// </summary>
        [Fact]
        public void EmitMetadataOnly_SynthesizedExplicitImplementations()
        {
            var ilAssemblyReference = TestReferences.SymbolsTests.CustomModifiers.CppCli.dll;

            var libAssemblyName = "SynthesizedMethodMetadata";
            var exeAssemblyName = "CallSynthesizedMethod";

            // Setup: CppBase2 has methods that implement CppInterface1, but it doesn't declare
            // that it implements the interface.  Class1 does declare that it implements the
            // interface, but it's empty so it counts on CppBase2 to provide the implementations.
            // Since CppBase2 is not in the current source module, bridge methods are inserted
            // into Class1 to implement the interface methods by delegating to CppBase2.
            var libText = @"
public class Class1 : CppCli.CppBase2, CppCli.CppInterface1
{
}
";

            var libComp = CreateCompilationWithMscorlib(
                text: libText,
                references: new MetadataReference[] { ilAssemblyReference },
                options: TestOptions.ReleaseDll,
                assemblyName: libAssemblyName);

            Assert.False(libComp.GetDiagnostics().Any());

            EmitResult emitResult;
            byte[] dllImage;
            using (var output = new MemoryStream())
            {
                emitResult = libComp.Emit(output, options: new EmitOptions(metadataOnly: true));
                dllImage = output.ToArray();
            }

            Assert.True(emitResult.Success);
            emitResult.Diagnostics.Verify();
            Assert.True(dllImage.Length > 0, "no metadata emitted");

            // NOTE: this DLL won't PEVerify because there are no method bodies.

            var class1 = libComp.GlobalNamespace.GetMember<SourceNamedTypeSymbol>("Class1");

            // We would prefer to check that the module used by Compiler.Emit does the right thing,
            // but we don't have access to that object, so we'll create our own and manipulate it
            // in the same way.
            var module = new PEAssemblyBuilder((SourceAssemblySymbol)class1.ContainingAssembly, EmitOptions.Default,
                OutputKind.DynamicallyLinkedLibrary, GetDefaultModulePropertiesForSerialization(), SpecializedCollections.EmptyEnumerable<ResourceDescription>());
            SynthesizedMetadataCompiler.ProcessSynthesizedMembers(libComp, module, default(CancellationToken));

            var class1TypeDef = (Cci.ITypeDefinition)class1;

            var symbolSynthesized = class1.GetSynthesizedExplicitImplementations(CancellationToken.None);
            var context = new EmitContext(module, null, new DiagnosticBag());
            var cciExplicit = class1TypeDef.GetExplicitImplementationOverrides(context);
            var cciMethods = class1TypeDef.GetMethods(context).Where(m => ((MethodSymbol)m).MethodKind != MethodKind.Constructor);

            context.Diagnostics.Verify();
            var symbolsSynthesizedCount = symbolSynthesized.Length;
            Assert.True(symbolsSynthesizedCount > 0, "Expected more than 0 synthesized method symbols.");
            Assert.Equal(symbolsSynthesizedCount, cciExplicit.Count());
            Assert.Equal(symbolsSynthesizedCount, cciMethods.Count());

            var libAssemblyReference = MetadataReference.CreateFromImage(dllImage.AsImmutableOrNull());

            var exeText = @"
class Class2
{
    public static void Main()
    {
        CppCli.CppInterface1 c = new Class1();
        c.Method1(1);
        c.Method2(2);
    }
}  
";

            var exeComp = CreateCompilationWithMscorlib(
                text: exeText,
                references: new MetadataReference[] { ilAssemblyReference, libAssemblyReference },
                assemblyName: exeAssemblyName);

            Assert.False(exeComp.GetDiagnostics().Any());

            using (var output = new MemoryStream())
            {
                emitResult = exeComp.Emit(output);

                Assert.True(emitResult.Success);
                emitResult.Diagnostics.Verify();
                output.Flush();
                Assert.True(output.Length > 0, "no metadata emitted");
            }

            // NOTE: there's no point in trying to run the EXE since it depends on a DLL with no method bodies.
        }

        [WorkItem(539982, "http://vstfdevdiv:8080/DevDiv2/DevDiv/_workitems/edit/539982")]
        [Fact]
        public void EmitNestedLambdaWithAddPlusOperator()
        {
            CompileAndVerify(@"
public class C
{
    delegate int D(int i);
    delegate D E(int i);

    public static void Main()
    {
        D y = x => x + 1;
        E e = x => (y += (z => z + 1));
    }
}
");
        }

        [Fact, WorkItem(539983, "http://vstfdevdiv:8080/DevDiv2/DevDiv/_workitems/edit/539983")]
        public void EmitAlwaysFalseExpression()
        {
            CompileAndVerify(@"
class C
{
    static bool Foo(int i)
    {
        int y = 10;
        bool x = (y == null); // NYI: Implicit null conversion
        return x;
    }
}
");
        }

        [WorkItem(540146, "http://vstfdevdiv:8080/DevDiv2/DevDiv/_workitems/edit/540146")]
        [Fact]
        public void EmitLambdaInConstructorInitializer()
        {
            string source = @"
using System;
public class A
{
    public A(string x):this(()=>x) {}    
    public A(Func<string> x)
    {
        Console.WriteLine(x());
    }
    
    static void Main()
    {
        A a = new A(""Hello"");
    }
}";
            CompileAndVerify(source, expectedOutput: "Hello");
        }

        [WorkItem(540146, "http://vstfdevdiv:8080/DevDiv2/DevDiv/_workitems/edit/540146")]
        [Fact]
        public void EmitLambdaInConstructorBody()
        {
            string source = @"
using System;
public class A
{
    public string y = ""!"";

    public A(string x) {func(()=>x+y); }
    public A(Func<string> x)
    {
        Console.WriteLine(x());
    }
 
public void func(Func<string> x)
    {
        Console.WriteLine(x());
    }
    static void Main()
    {
        A a = new A(""Hello"");
    }
}";
            CompileAndVerify(source, expectedOutput: "Hello!");
        }

        [WorkItem(540146, "http://vstfdevdiv:8080/DevDiv2/DevDiv/_workitems/edit/540146")]
        [Fact]
        public void EmitLambdaInConstructorInitializerAndBody()
        {
            string source = @"
using System;
public class A
{
    public string y = ""!"";
    
    public A(string x):this(()=>x){func(()=>x+y);}    
    public A(Func<string> x)
    {
        Console.WriteLine(x());
    }
    public void func (Func<string> x)
    {
        Console.WriteLine(x());
    }
    static void Main()
    {
        A a = new A(""Hello"");
    }
}";
            CompileAndVerify(source, expectedOutput: @"
Hello
Hello!
");
        }

        [WorkItem(541786, "http://vstfdevdiv:8080/DevDiv2/DevDiv/_workitems/edit/541786")]
        [Fact]
        public void EmitInvocationExprInIfStatementNestedInsideCatch()
        {
            string source = @"
static class Test
{
    static public void Main()
    {
        int i1 = 45;

        try
        {
        }
        catch
        {
            if (i1.ToString() == null)
            {
            }
        }
        System.Console.WriteLine(i1);
    }
}";
            CompileAndVerify(source, expectedOutput: "45");
        }

        [WorkItem(541822, "http://vstfdevdiv:8080/DevDiv2/DevDiv/_workitems/edit/541822")]
        [Fact]
        public void EmitSwitchOnByteType()
        {
            string source = @"
using System;
public class Test
{
    public static object TestSwitch(byte val)
    {
        switch (val)
        {
            case (byte)0: return 0;
            case (byte)1: return 1;
            case (byte)0x7F: return (byte)0x7F;
            case (byte)0xFE: return (byte)0xFE;
            case (byte)0xFF: return (byte)0xFF;
            default: return null;
        }
    }
    public static void Main()
    {
        Console.WriteLine(TestSwitch(0));
    }
}
";
            CompileAndVerify(source, expectedOutput: "0");
        }

        [WorkItem(541823, "http://vstfdevdiv:8080/DevDiv2/DevDiv/_workitems/edit/541823")]
        [Fact]
        public void EmitSwitchOnIntTypeBoundary()
        {
            string source = @"
public class Test
{
    public static object TestSwitch(int val)
    {
        switch (val)
        {
            case (int)int.MinValue: 
            case (int)int.MinValue + 1: 
            case (int)short.MinValue: 
            case (int)short.MinValue + 1: 
            case (int)sbyte.MinValue: return 0;
            case (int)-1: return -1;
            case (int)0: return 0;
            case (int)1: return 0;
            case (int)0x7F: return 0;
            case (int)0xFE: return 0;
            case (int)0xFF: return 0;
            case (int)0x7FFE: return 0;
            case (int)0xFFFE: 
            case (int)0x7FFFFFFF: return 0;
            default: return null;
        }
    }
    public static void Main()
    {
        System.Console.WriteLine(TestSwitch(-1));
    }
}
";
            CompileAndVerify(source, expectedOutput: "-1");
        }

        [WorkItem(541824, "http://vstfdevdiv:8080/DevDiv2/DevDiv/_workitems/edit/541824")]
        [Fact]
        public void EmitSwitchOnLongTypeBoundary()
        {
            string source = @"
public class Test
{
    public static object TestSwitch(long val)
    {
        switch (val)
        {
            case (long)long.MinValue: return (long)long.MinValue;
            case (long)long.MinValue + 1: return (long)long.MinValue + 1;
            case (long)int.MinValue: return (long)int.MinValue;
            case (long)int.MinValue + 1: return (long)int.MinValue + 1;
            case (long)short.MinValue: return (long)short.MinValue;
            case (long)short.MinValue + 1: return (long)short.MinValue + 1;
            case (long)sbyte.MinValue: return (long)sbyte.MinValue;
            case (long)-1: return (long)-1;
            case (long)0: return (long)0;
            case (long)1: return (long)1;
            case (long)0x7F: return (long)0x7F;
            case (long)0xFE: return (long)0xFE;
            case (long)0xFF: return (long)0xFF;
            case (long)0x7FFE: return (long)0x7FFE;
            case (long)0x7FFF: return (long)0x7FFF;
            case (long)0xFFFE: return (long)0xFFFE;
            case (long)0xFFFF: return (long)0xFFFF;
            case (long)0x7FFFFFFE: return (long)0x7FFFFFFE;
            case (long)0x7FFFFFFF: return (long)0x7FFFFFFF;
            case (long)0xFFFFFFFE: return (long)0xFFFFFFFE;
            case (long)0xFFFFFFFF: return (long)0xFFFFFFFF;
            case (long)0x7FFFFFFFFFFFFFFE: return (long)0x7FFFFFFFFFFFFFFE;
            case (long)0x7FFFFFFFFFFFFFFF: return (long)0x7FFFFFFFFFFFFFFF;
            default: return null;
        }
    }
    public static void Main()
    {
        System.Console.WriteLine(TestSwitch(0));
    }
}
";
            CompileAndVerify(source, expectedOutput: "0");
        }

        [WorkItem(541840, "http://vstfdevdiv:8080/DevDiv2/DevDiv/_workitems/edit/541840")]
        [Fact]
        public void EmitSwitchOnLongTypeBoundary2()
        {
            string source = @"
public class Test
{
    private static int DoLong()
    {
        int ret = 2;
        long l = 0x7fffffffffffffffL;

        switch (l)
        {
            case 1L:
            case 9223372036854775807L:
                ret--;
                break;
            case -1L:
                break;
            default:
                break;
        }

        switch (l)
        {
            case 1L:
            case -1L:
                break;
            default:
                ret--;
                break;
        }
        return (ret);
    }

    public static void Main(string[] args)
    {
        System.Console.WriteLine(DoLong());
    }
}
";
            CompileAndVerify(source, expectedOutput: "0");
        }

        [WorkItem(541840, "http://vstfdevdiv:8080/DevDiv2/DevDiv/_workitems/edit/541840")]
        [Fact]
        public void EmitSwitchOnLongTypeBoundary3()
        {
            string source = @"
public class Test
{
    public static object TestSwitch(long val)
    {
        switch (val)
        {
            case (long)long.MinValue: return (long)long.MinValue;
            case (long)long.MinValue + 1: return (long)long.MinValue + 1;
            case (long)int.MinValue: return (long)int.MinValue;
            case (long)int.MinValue + 1: return (long)int.MinValue + 1;
            case (long)short.MinValue: return (long)short.MinValue;
            case (long)short.MinValue + 1: return (long)short.MinValue + 1;
            case (long)sbyte.MinValue: return (long)sbyte.MinValue;
            case (long)-1: return (long)-1;
            case (long)0: return (long)0;
            case (long)1: return (long)1;
            case (long)0x7F: return (long)0x7F;
            case (long)0xFE: return (long)0xFE;
            case (long)0xFF: return (long)0xFF;
            case (long)0x7FFE: return (long)0x7FFE;
            case (long)0x7FFF: return (long)0x7FFF;
            case (long)0xFFFE: return (long)0xFFFE;
            case (long)0xFFFF: return (long)0xFFFF;
            case (long)0x7FFFFFFE: return (long)0x7FFFFFFE;
            case (long)0x7FFFFFFF: return (long)0x7FFFFFFF;
            case (long)0xFFFFFFFE: return (long)0xFFFFFFFE;
            case (long)0xFFFFFFFF: return (long)0xFFFFFFFF;
            case (long)0x7FFFFFFFFFFFFFFE: return (long)0x7FFFFFFFFFFFFFFE;
            case (long)0x7FFFFFFFFFFFFFFF: return (long)0x7FFFFFFFFFFFFFFF;
            default: return null;
        }
    }
    public static void Main()
    {
        bool b1 = true;

        b1 = b1 && (((long)long.MinValue).Equals(TestSwitch(long.MinValue)));
        b1 = b1 && (((long)long.MinValue + 1).Equals(TestSwitch(long.MinValue + 1)));
        b1 = b1 && (((long)int.MinValue).Equals(TestSwitch(int.MinValue)));
        b1 = b1 && (((long)int.MinValue + 1).Equals(TestSwitch(int.MinValue + 1)));
        b1 = b1 && (((long)short.MinValue).Equals(TestSwitch(short.MinValue)));
        b1 = b1 && (((long)short.MinValue + 1).Equals(TestSwitch(short.MinValue + 1)));
        b1 = b1 && (((long)sbyte.MinValue).Equals(TestSwitch(sbyte.MinValue)));
        b1 = b1 && (((long)-1).Equals(TestSwitch(-1)));
        b1 = b1 && (((long)0).Equals(TestSwitch(0)));
        b1 = b1 && (((long)1).Equals(TestSwitch(1)));
        b1 = b1 && (((long)0x7F).Equals(TestSwitch(0x7F)));
        b1 = b1 && (((long)0xFE).Equals(TestSwitch(0xFE)));
        b1 = b1 && (((long)0xFF).Equals(TestSwitch(0xFF)));
        b1 = b1 && (((long)0x7FFE).Equals(TestSwitch(0x7FFE)));
        b1 = b1 && (((long)0x7FFF).Equals(TestSwitch(0x7FFF)));
        b1 = b1 && (((long)0xFFFE).Equals(TestSwitch(0xFFFE)));
        b1 = b1 && (((long)0xFFFF).Equals(TestSwitch(0xFFFF)));
        b1 = b1 && (((long)0x7FFFFFFE).Equals(TestSwitch(0x7FFFFFFE)));
        b1 = b1 && (((long)0x7FFFFFFF).Equals(TestSwitch(0x7FFFFFFF)));
        b1 = b1 && (((long)0xFFFFFFFE).Equals(TestSwitch(0xFFFFFFFE)));
        b1 = b1 && (((long)0xFFFFFFFF).Equals(TestSwitch(0xFFFFFFFF)));
        b1 = b1 && (((long)0x7FFFFFFFFFFFFFFE).Equals(TestSwitch(0x7FFFFFFFFFFFFFFE)));
        b1 = b1 && (((long)0x7FFFFFFFFFFFFFFF).Equals(TestSwitch(0x7FFFFFFFFFFFFFFF)));

        System.Console.Write(b1);
    }
}
";
            CompileAndVerify(source, expectedOutput: "True");
        }


        [WorkItem(541840, "http://vstfdevdiv:8080/DevDiv2/DevDiv/_workitems/edit/541840")]
        [Fact]
        public void EmitSwitchOnCharTypeBoundary()
        {
            string source = @"
public class Test
{
    public static object TestSwitch(char val)
    {
        switch (val)
        {
            case (char)0: return (char)0;
            case (char)1: return (char)1;
            case (char)0x7F: return (char)0x7F;
            case (char)0xFE: return (char)0xFE;
            case (char)0xFF: return (char)0xFF;
            case (char)0x7FFE: return (char)0x7FFE;
            case (char)0x7FFF: return (char)0x7FFF;
            case (char)0xFFFE: return (char)0xFFFE;
            case (char)0xFFFF: return (char)0xFFFF;
            default: return null;
        }
    }
    public static void Main()
    {
        bool b1 = true;

        b1 = b1 && (((char)0).Equals(TestSwitch((char)0)));
        b1 = b1 && (((char)1).Equals(TestSwitch((char)1)));
        b1 = b1 && (((char)0x7F).Equals(TestSwitch((char)0x7F)));
        b1 = b1 && (((char)0xFE).Equals(TestSwitch((char)0xFE)));
        b1 = b1 && (((char)0xFF).Equals(TestSwitch((char)0xFF)));
        b1 = b1 && (((char)0x7FFE).Equals(TestSwitch((char)0x7FFE)));
        b1 = b1 && (((char)0x7FFF).Equals(TestSwitch((char)0x7FFF)));
        b1 = b1 && (((char)0xFFFE).Equals(TestSwitch((char)0xFFFE)));
        b1 = b1 && (((char)0xFFFF).Equals(TestSwitch((char)0xFFFF)));

        System.Console.Write(b1);
    }
}
";
            CompileAndVerify(source, expectedOutput: "True");
        }

        [WorkItem(541840, "http://vstfdevdiv:8080/DevDiv2/DevDiv/_workitems/edit/541840")]
        [Fact]
        public void EmitSwitchOnUIntTypeBoundary()
        {
            string source = @"
public class Test
{
    public static object TestSwitch(uint val)
    {
        switch (val)
        {
            case (uint)0: return (uint)0;
            case (uint)1: return (uint)1;
            case (uint)0x7F: return (uint)0x7F;
            case (uint)0xFE: return (uint)0xFE;
            case (uint)0xFF: return (uint)0xFF;
            case (uint)0x7FFE: return (uint)0x7FFE;
            case (uint)0x7FFF: return (uint)0x7FFF;
            case (uint)0xFFFE: return (uint)0xFFFE;
            case (uint)0xFFFF: return (uint)0xFFFF;
            case (uint)0x7FFFFFFE: return (uint)0x7FFFFFFE;
            case (uint)0x7FFFFFFF: return (uint)0x7FFFFFFF;
            case (uint)0xFFFFFFFE: return (uint)0xFFFFFFFE;
            case (uint)0xFFFFFFFF: return (uint)0xFFFFFFFF;
            default: return null;
        }
    }
    public static void Main()
    {
        bool b1 = true;

        b1 = b1 && (((uint)0).Equals(TestSwitch(0)));
        b1 = b1 && (((uint)1).Equals(TestSwitch(1)));
        b1 = b1 && (((uint)0x7F).Equals(TestSwitch(0x7F)));
        b1 = b1 && (((uint)0xFE).Equals(TestSwitch(0xFE)));
        b1 = b1 && (((uint)0xFF).Equals(TestSwitch(0xFF)));
        b1 = b1 && (((uint)0x7FFE).Equals(TestSwitch(0x7FFE)));
        b1 = b1 && (((uint)0x7FFF).Equals(TestSwitch(0x7FFF)));
        b1 = b1 && (((uint)0xFFFE).Equals(TestSwitch(0xFFFE)));
        b1 = b1 && (((uint)0xFFFF).Equals(TestSwitch(0xFFFF)));
        b1 = b1 && (((uint)0x7FFFFFFE).Equals(TestSwitch(0x7FFFFFFE)));
        b1 = b1 && (((uint)0x7FFFFFFF).Equals(TestSwitch(0x7FFFFFFF)));
        b1 = b1 && (((uint)0xFFFFFFFE).Equals(TestSwitch(0xFFFFFFFE)));
        b1 = b1 && (((uint)0xFFFFFFFF).Equals(TestSwitch(0xFFFFFFFF)));

        System.Console.Write(b1);
    }
}

";
            CompileAndVerify(source, expectedOutput: "True");
        }

        [WorkItem(541824, "http://vstfdevdiv:8080/DevDiv2/DevDiv/_workitems/edit/541824")]
        [Fact]
        public void EmitSwitchOnUnsignedLongTypeBoundary()
        {
            string source = @"
public class Test
{
    public static object TestSwitch(ulong val)
    {
        switch (val)
        {
            case ulong.MinValue: return 0;
            case ulong.MaxValue: return 1;
            default: return 1;
        }
    }
    public static void Main()
    {
        System.Console.WriteLine(TestSwitch(0));
    }
}
";
            CompileAndVerify(source, expectedOutput: "0");
        }

        [WorkItem(541847, "http://vstfdevdiv:8080/DevDiv2/DevDiv/_workitems/edit/541847")]
        [Fact]
        public void EmitSwitchOnUnsignedLongTypeBoundary2()
        {
            string source = @"
public class Test
{
    public static object TestSwitch(ulong val)
    {
        switch (val)
        {
            case (ulong)0: return (ulong)0;
            case (ulong)1: return (ulong)1;
            case (ulong)0x7F: return (ulong)0x7F;
            case (ulong)0xFE: return (ulong)0xFE;
            case (ulong)0xFF: return (ulong)0xFF;
            case (ulong)0x7FFE: return (ulong)0x7FFE;
            case (ulong)0x7FFF: return (ulong)0x7FFF;
            case (ulong)0xFFFE: return (ulong)0xFFFE;
            case (ulong)0xFFFF: return (ulong)0xFFFF;
            case (ulong)0x7FFFFFFE: return (ulong)0x7FFFFFFE;
            case (ulong)0x7FFFFFFF: return (ulong)0x7FFFFFFF;
            case (ulong)0xFFFFFFFE: return (ulong)0xFFFFFFFE;
            case (ulong)0xFFFFFFFF: return (ulong)0xFFFFFFFF;
            case (ulong)0x7FFFFFFFFFFFFFFE: return (ulong)0x7FFFFFFFFFFFFFFE;
            case (ulong)0x7FFFFFFFFFFFFFFF: return (ulong)0x7FFFFFFFFFFFFFFF;
            case (ulong)0xFFFFFFFFFFFFFFFE: return (ulong)0xFFFFFFFFFFFFFFFE;
            case (ulong)0xFFFFFFFFFFFFFFFF: return (ulong)0xFFFFFFFFFFFFFFFF;
            default: return null;
        }
    }
    public static void Main()
    {
        bool b1 = true;
        b1 = b1 && (((ulong)0).Equals(TestSwitch(0)));
        b1 = b1 && (((ulong)1).Equals(TestSwitch(1)));
        b1 = b1 && (((ulong)0x7F).Equals(TestSwitch(0x7F)));
        b1 = b1 && (((ulong)0xFE).Equals(TestSwitch(0xFE)));
        b1 = b1 && (((ulong)0xFF).Equals(TestSwitch(0xFF)));
        b1 = b1 && (((ulong)0x7FFE).Equals(TestSwitch(0x7FFE)));
        b1 = b1 && (((ulong)0x7FFF).Equals(TestSwitch(0x7FFF)));
        b1 = b1 && (((ulong)0xFFFE).Equals(TestSwitch(0xFFFE)));
        b1 = b1 && (((ulong)0xFFFF).Equals(TestSwitch(0xFFFF)));
        b1 = b1 && (((ulong)0x7FFFFFFE).Equals(TestSwitch(0x7FFFFFFE)));
        b1 = b1 && (((ulong)0x7FFFFFFF).Equals(TestSwitch(0x7FFFFFFF)));
        b1 = b1 && (((ulong)0xFFFFFFFE).Equals(TestSwitch(0xFFFFFFFE)));
        b1 = b1 && (((ulong)0xFFFFFFFF).Equals(TestSwitch(0xFFFFFFFF)));
        b1 = b1 && (((ulong)0x7FFFFFFFFFFFFFFE).Equals(TestSwitch(0x7FFFFFFFFFFFFFFE)));
        b1 = b1 && (((ulong)0x7FFFFFFFFFFFFFFF).Equals(TestSwitch(0x7FFFFFFFFFFFFFFF)));
        b1 = b1 && (((ulong)0xFFFFFFFFFFFFFFFE).Equals(TestSwitch(0xFFFFFFFFFFFFFFFE)));
        b1 = b1 && (((ulong)0xFFFFFFFFFFFFFFFF).Equals(TestSwitch(0xFFFFFFFFFFFFFFFF)));

        System.Console.Write(b1);
    }
}
";
            CompileAndVerify(source, expectedOutput: "True");
        }

        [WorkItem(541839, "http://vstfdevdiv:8080/DevDiv2/DevDiv/_workitems/edit/541839")]
        [Fact]
        public void EmitSwitchOnShortTypeBoundary()
        {
            string source = @"
public class Test
{
    public static object TestSwitch(short val)
    {
        switch (val)
        {
            case (short)short.MinValue: return (short)short.MinValue;
            case (short)short.MinValue + 1: return (short)short.MinValue + 1;
            case (short)sbyte.MinValue: return (short)sbyte.MinValue;
            case (short)-1: return (short)-1;
            case (short)0: return (short)0;
            case (short)1: return (short)1;
            case (short)0x7F: return (short)0x7F;
            case (short)0xFE: return (short)0xFE;
            case (short)0xFF: return (short)0xFF;
            case (short)0x7FFE: return (short)0x7FFE;
            case (short)0x7FFF: return (short)0x7FFF;
            default: return null;
        }
    }

    public static void Main()
    {
        System.Console.WriteLine(TestSwitch(1));
    }
}
";
            CompileAndVerify(source, expectedOutput: "1");
        }

        [WorkItem(542563, "http://vstfdevdiv:8080/DevDiv2/DevDiv/_workitems/edit/542563")]
        [Fact]
        public void IncompleteIndexerDeclWithSyntaxErrors()
        {
            string source = @"
public class Test
{
    public sealed object this";

            var compilation = CreateCompilationWithMscorlib(source);

            EmitResult emitResult;
            using (var output = new MemoryStream())
            {
                emitResult = compilation.Emit(output, null, null, null);
            }

            Assert.False(emitResult.Success);
            Assert.NotEmpty(emitResult.Diagnostics);
        }

        [WorkItem(541639, "http://vstfdevdiv:8080/DevDiv2/DevDiv/_workitems/edit/541639")]
        [Fact]
        public void VariableDeclInsideSwitchCaptureInLambdaExpr()
        {
            string source = @"
using System;

class C
{
    public static void Main()
    {
        switch (10)
        {
            default:
                int i = 10;
                Func<int> f1 = () => i;
                break;
        }
    }
}";

            var compilation = CreateCompilationWithMscorlib(source);

            EmitResult emitResult;
            using (var output = new MemoryStream())
            {
                emitResult = compilation.Emit(output, null, null, null);
            }

            Assert.True(emitResult.Success);
        }

        [WorkItem(541639, "http://vstfdevdiv:8080/DevDiv2/DevDiv/_workitems/edit/541639")]
        [Fact]
        public void MultipleVariableDeclInsideSwitchCaptureInLambdaExpr()
        {
            string source = @"
using System;

class C
{
    public static void Main()
    {
        int i = 0;
        switch (i)
        {
            case 0:
                int j = 0;
                Func<int> f1 = () => i + j;
                break;

            default:
                int k = 0;
                Func<int> f2 = () => i + k;
                break;
        }
    }
}";

            var compilation = CreateCompilationWithMscorlib(source);

            EmitResult emitResult;
            using (var output = new MemoryStream())
            {
                emitResult = compilation.Emit(output, null, null, null);
            }

            Assert.True(emitResult.Success);
        }
        #region "PE and metadata bits"

        [Fact]
        public void CheckRuntimeMDVersion()
        {
            string source = @"
class C
{
    public static void Main()
    {
    }
}";
            var compilation = CSharpCompilation.Create(
                "v2Fx.exe",
                new[] { Parse(source) },
                new[] { TestReferences.NetFx.v2_0_50727.mscorlib });

            //EDMAURER this is built with a 2.0 mscorlib. The runtimeMetadataVersion should be the same as the runtimeMetadataVersion stored in the assembly
            //that contains System.Object.
            var metadataReader = ModuleMetadata.CreateFromStream(compilation.EmitToStream()).MetadataReader;
            Assert.Equal("v2.0.50727", metadataReader.MetadataVersion);
        }

        [Fact]
        public void CheckCorflags()
        {
            string source = @"
class C
{
    public static void Main()
    {
    }
}";
            PEHeaders peHeaders;

            var compilation = CreateCompilationWithMscorlib(source, options: TestOptions.ReleaseExe.WithPlatform(Platform.AnyCpu));
            peHeaders = new PEHeaders(compilation.EmitToStream());
            Assert.Equal(CorFlags.ILOnly, peHeaders.CorHeader.Flags);

            compilation = CreateCompilationWithMscorlib(source, options: TestOptions.ReleaseExe.WithPlatform(Platform.X86));
            peHeaders = new PEHeaders(compilation.EmitToStream());
            Assert.Equal(CorFlags.ILOnly | CorFlags.Requires32Bit, peHeaders.CorHeader.Flags);

            compilation = CreateCompilationWithMscorlib(source, options: TestOptions.ReleaseExe.WithPlatform(Platform.X64));
            peHeaders = new PEHeaders(compilation.EmitToStream());
            Assert.Equal(CorFlags.ILOnly, peHeaders.CorHeader.Flags);
            Assert.True(peHeaders.Requires64Bits());
            Assert.True(peHeaders.RequiresAmdInstructionSet());

            compilation = CreateCompilationWithMscorlib(source, options: TestOptions.ReleaseExe.WithPlatform(Platform.AnyCpu32BitPreferred));
            peHeaders = new PEHeaders(compilation.EmitToStream());
            Assert.False(peHeaders.Requires64Bits());
            Assert.False(peHeaders.RequiresAmdInstructionSet());
            Assert.Equal(CorFlags.ILOnly | CorFlags.Requires32Bit | CorFlags.Prefers32Bit, peHeaders.CorHeader.Flags);

            compilation = CreateCompilationWithMscorlib(source, options: TestOptions.ReleaseExe.WithPlatform(Platform.Arm));
            peHeaders = new PEHeaders(compilation.EmitToStream());
            Assert.False(peHeaders.Requires64Bits());
            Assert.False(peHeaders.RequiresAmdInstructionSet());
            Assert.Equal(CorFlags.ILOnly, peHeaders.CorHeader.Flags);
        }

        [Fact]
        public void CheckCOFFAndPEOptionalHeaders32()
        {
            string source = @"
class C
{
    public static void Main()
    {
    }
}";
            var compilation = CreateCompilationWithMscorlib(source,
                options: new CSharpCompilationOptions(OutputKind.DynamicallyLinkedLibrary).WithPlatform(Platform.X86));

            var peHeaders = new PEHeaders(compilation.EmitToStream());

            //interesting COFF bits
            Assert.False(peHeaders.Requires64Bits());
            Assert.True(peHeaders.IsDll);
            Assert.False(peHeaders.IsExe);
            Assert.False(peHeaders.CoffHeader.Characteristics.HasFlag(Characteristics.LargeAddressAware));
            //interesting Optional PE header bits
            //We will use a range beginning with 0x30 to identify the Roslyn compiler family.
            Assert.Equal(0x30, peHeaders.PEHeader.MajorLinkerVersion);
            Assert.Equal(0, peHeaders.PEHeader.MinorLinkerVersion);
            Assert.Equal(0x10000000u, peHeaders.PEHeader.ImageBase);
            Assert.Equal(0x200, peHeaders.PEHeader.FileAlignment);
            Assert.Equal(0x8540u, (ushort)peHeaders.PEHeader.DllCharacteristics);  //DYNAMIC_BASE | NX_COMPAT | NO_SEH | TERMINAL_SERVER_AWARE
            //Verify additional items 
            Assert.Equal(0x00100000u, peHeaders.PEHeader.SizeOfStackReserve);
            Assert.Equal(0x1000u, peHeaders.PEHeader.SizeOfStackCommit);
            Assert.Equal(0x00100000u, peHeaders.PEHeader.SizeOfHeapReserve);
            Assert.Equal(0x1000u, peHeaders.PEHeader.SizeOfHeapCommit);
        }

        [Fact]
        public void CheckCOFFAndPEOptionalHeaders64()
        {
            string source = @"
class C
{
    public static void Main()
    {
    }
}";
            var compilation = CreateCompilationWithMscorlib(source,
                options: new CSharpCompilationOptions(OutputKind.DynamicallyLinkedLibrary).WithPlatform(Platform.X64));

            var peHeaders = new PEHeaders(compilation.EmitToStream());

            //interesting COFF bits
            Assert.True(peHeaders.Requires64Bits());
            Assert.True(peHeaders.IsDll);
            Assert.False(peHeaders.IsExe);
            Assert.True(peHeaders.CoffHeader.Characteristics.HasFlag(Characteristics.LargeAddressAware));
            //interesting Optional PE header bits
            //We will use a range beginning with 0x30 to identify the Roslyn compiler family.
            Assert.Equal(0x30, peHeaders.PEHeader.MajorLinkerVersion);
            Assert.Equal(0, peHeaders.PEHeader.MinorLinkerVersion);
            // the default value is the same as the 32 bit default value
            Assert.Equal(0x0000000180000000u, peHeaders.PEHeader.ImageBase);
            Assert.Equal(0x00000200, peHeaders.PEHeader.FileAlignment);      //doesn't change based on architecture.
            Assert.Equal(0x8540u, (ushort)peHeaders.PEHeader.DllCharacteristics);  //DYNAMIC_BASE | NX_COMPAT | NO_SEH | TERMINAL_SERVER_AWARE
            //Verify additional items
            Assert.Equal(0x00400000u, peHeaders.PEHeader.SizeOfStackReserve);
            Assert.Equal(0x4000u, peHeaders.PEHeader.SizeOfStackCommit);
            Assert.Equal(0x00100000u, peHeaders.PEHeader.SizeOfHeapReserve);
            Assert.Equal(0x2000u, peHeaders.PEHeader.SizeOfHeapCommit);
            Assert.Equal(0x8664, (ushort)peHeaders.CoffHeader.Machine);     //AMD64 (K8)

            //default for non-arm, non-appcontainer outputs. EDMAURER: This is an intentional change from Dev11.
            //Should we find that it is too disruptive. We will consider rolling back.
            //It turns out to be too disruptive. Rolling back to 4.0
            Assert.Equal(4, peHeaders.PEHeader.MajorSubsystemVersion);
            Assert.Equal(0, peHeaders.PEHeader.MinorSubsystemVersion);

            //The following ensure that the runtime startup stub was not emitted. It is not needed on modern operating systems.
            Assert.Equal(0, peHeaders.PEHeader.ImportAddressTableDirectory.RelativeVirtualAddress);
            Assert.Equal(0, peHeaders.PEHeader.ImportAddressTableDirectory.Size);
            Assert.Equal(0, peHeaders.PEHeader.ImportTableDirectory.RelativeVirtualAddress);
            Assert.Equal(0, peHeaders.PEHeader.ImportTableDirectory.Size);
            Assert.Equal(0, peHeaders.PEHeader.BaseRelocationTableDirectory.RelativeVirtualAddress);
            Assert.Equal(0, peHeaders.PEHeader.BaseRelocationTableDirectory.Size);
        }

        [Fact]
        public void CheckCOFFAndPEOptionalHeadersARM()
        {
            string source = @"
class C
{
    public static void Main()
    {
    }
}";
            var compilation = CreateCompilationWithMscorlib(source,
                options: new CSharpCompilationOptions(OutputKind.DynamicallyLinkedLibrary).WithPlatform(Platform.Arm));

            var peHeaders = new PEHeaders(compilation.EmitToStream());

            //interesting COFF bits
            Assert.False(peHeaders.Requires64Bits());
            Assert.True(peHeaders.IsDll);
            Assert.False(peHeaders.IsExe);
            Assert.True(peHeaders.CoffHeader.Characteristics.HasFlag(Characteristics.LargeAddressAware));
            //interesting Optional PE header bits
            //We will use a range beginning with 0x30 to identify the Roslyn compiler family.
            Assert.Equal(0x30, peHeaders.PEHeader.MajorLinkerVersion);
            Assert.Equal(0, peHeaders.PEHeader.MinorLinkerVersion);
            // the default value is the same as the 32 bit default value
            Assert.Equal(0x10000000u, peHeaders.PEHeader.ImageBase);
            Assert.Equal(0x200, peHeaders.PEHeader.FileAlignment);
            Assert.Equal(0x8540u, (ushort)peHeaders.PEHeader.DllCharacteristics);  //DYNAMIC_BASE | NX_COMPAT | NO_SEH | TERMINAL_SERVER_AWARE
            Assert.Equal(0x01c4, (ushort)peHeaders.CoffHeader.Machine);
            Assert.Equal(6, peHeaders.PEHeader.MajorSubsystemVersion);    //Arm targets only run on 6.2 and above
            Assert.Equal(2, peHeaders.PEHeader.MinorSubsystemVersion);
            //The following ensure that the runtime startup stub was not emitted. It is not needed on modern operating systems.
            Assert.Equal(0, peHeaders.PEHeader.ImportAddressTableDirectory.RelativeVirtualAddress);
            Assert.Equal(0, peHeaders.PEHeader.ImportAddressTableDirectory.Size);
            Assert.Equal(0, peHeaders.PEHeader.ImportTableDirectory.RelativeVirtualAddress);
            Assert.Equal(0, peHeaders.PEHeader.ImportTableDirectory.Size);
            Assert.Equal(0, peHeaders.PEHeader.BaseRelocationTableDirectory.RelativeVirtualAddress);
            Assert.Equal(0, peHeaders.PEHeader.BaseRelocationTableDirectory.Size);
        }

        [Fact]
        public void CheckCOFFAndPEOptionalHeadersAnyCPUExe()
        {
            string source = @"
class C
{
    public static void Main()
    {
    }
}";
            var compilation = CreateCompilationWithMscorlib(source,
                options: TestOptions.ReleaseExe.WithPlatform(Platform.AnyCpu));

            var peHeaders = new PEHeaders(compilation.EmitToStream());

            //interesting COFF bits
            Assert.False(peHeaders.Requires64Bits());
            Assert.True(peHeaders.IsExe);
            Assert.False(peHeaders.IsDll);
            Assert.True(peHeaders.CoffHeader.Characteristics.HasFlag(Characteristics.LargeAddressAware));
            //interesting Optional PE header bits
            //We will use a range beginning with 0x30 to identify the Roslyn compiler family.
            Assert.Equal(0x30, peHeaders.PEHeader.MajorLinkerVersion);
            Assert.Equal(0, peHeaders.PEHeader.MinorLinkerVersion);
            Assert.Equal(0x00400000ul, peHeaders.PEHeader.ImageBase);
            Assert.Equal(0x00000200, peHeaders.PEHeader.FileAlignment);
            Assert.True(peHeaders.IsConsoleApplication); //should change if this is a windows app.
            Assert.Equal(0x8540u, (ushort)peHeaders.PEHeader.DllCharacteristics);  //DYNAMIC_BASE | NX_COMPAT | NO_SEH | TERMINAL_SERVER_AWARE
            Assert.Equal(0x00100000u, peHeaders.PEHeader.SizeOfStackReserve);
            Assert.Equal(0x1000u, peHeaders.PEHeader.SizeOfStackCommit);
            Assert.Equal(0x00100000u, peHeaders.PEHeader.SizeOfHeapReserve);
            Assert.Equal(0x1000u, peHeaders.PEHeader.SizeOfHeapCommit);

            //The following ensure that the runtime startup stub was emitted. It is not needed on modern operating systems.
            Assert.NotEqual(0, peHeaders.PEHeader.ImportAddressTableDirectory.RelativeVirtualAddress);
            Assert.NotEqual(0, peHeaders.PEHeader.ImportAddressTableDirectory.Size);
            Assert.NotEqual(0, peHeaders.PEHeader.ImportTableDirectory.RelativeVirtualAddress);
            Assert.NotEqual(0, peHeaders.PEHeader.ImportTableDirectory.Size);
            Assert.NotEqual(0, peHeaders.PEHeader.BaseRelocationTableDirectory.RelativeVirtualAddress);
            Assert.NotEqual(0, peHeaders.PEHeader.BaseRelocationTableDirectory.Size);
        }

        [Fact]
        public void CheckCOFFAndPEOptionalHeaders64Exe()
        {
            string source = @"
class C
{
    public static void Main()
    {
    }
}";
            var compilation = CreateCompilationWithMscorlib(source, options: TestOptions.ReleaseExe.WithPlatform(Platform.X64));
            var peHeaders = new PEHeaders(compilation.EmitToStream());

            //interesting COFF bits
            Assert.True(peHeaders.Requires64Bits());
            Assert.True(peHeaders.IsExe);
            Assert.False(peHeaders.IsDll);
            Assert.True(peHeaders.CoffHeader.Characteristics.HasFlag(Characteristics.LargeAddressAware));
            //interesting Optional PE header bits
            //We will use a range beginning with 0x30 to identify the Roslyn compiler family.
            Assert.Equal(0x30, peHeaders.PEHeader.MajorLinkerVersion);
            Assert.Equal(0, peHeaders.PEHeader.MinorLinkerVersion);
            Assert.Equal(0x0000000140000000ul, peHeaders.PEHeader.ImageBase);
            Assert.Equal(0x200, peHeaders.PEHeader.FileAlignment);  //doesn't change based on architecture
            Assert.True(peHeaders.IsConsoleApplication); //should change if this is a windows app.
            Assert.Equal(0x8540u, (ushort)peHeaders.PEHeader.DllCharacteristics);  //DYNAMIC_BASE | NX_COMPAT | NO_SEH | TERMINAL_SERVER_AWARE
            Assert.Equal(0x00400000u, peHeaders.PEHeader.SizeOfStackReserve);
            Assert.Equal(0x4000u, peHeaders.PEHeader.SizeOfStackCommit);
            Assert.Equal(0x00100000u, peHeaders.PEHeader.SizeOfHeapReserve); //no sure why we don't bump this up relative to 32bit as well.
            Assert.Equal(0x2000u, peHeaders.PEHeader.SizeOfHeapCommit);
        }

        [Fact]
        public void CheckDllCharacteristicsHighEntropyVA()
        {
            string source = @"
class C
{
    public static void Main()
    {
    }
}";
            var compilation = CreateCompilationWithMscorlib(source);
            var peHeaders = new PEHeaders(compilation.EmitToStream(options: new EmitOptions(highEntropyVirtualAddressSpace: true)));

            //interesting COFF bits
            Assert.Equal(0x8560u, (ushort)peHeaders.PEHeader.DllCharacteristics);  //DYNAMIC_BASE | NX_COMPAT | NO_SEH | TERMINAL_SERVER_AWARE | HIGH_ENTROPY_VA (0x20)
        }

        [WorkItem(764418, "http://vstfdevdiv:8080/DevDiv2/DevDiv/_workitems/edit/764418")]
        [Fact]
        public void CheckDllCharacteristicsWinRtApp()
        {
            string source = @"
class C
{
    public static void Main()
    {
    }
}";
            var compilation = CreateCompilationWithMscorlib(source, options: new CSharpCompilationOptions(OutputKind.WindowsRuntimeApplication));
            var peHeaders = new PEHeaders(compilation.EmitToStream());

            //interesting COFF bits
            Assert.Equal(0x9540u, (ushort)peHeaders.PEHeader.DllCharacteristics);  //DYNAMIC_BASE | NX_COMPAT | NO_SEH | TERMINAL_SERVER_AWARE | IMAGE_DLLCHARACTERISTICS_APPCONTAINER (0x1000)
        }

        [Fact]
        public void CheckBaseAddress()
        {
            string source = @"
class C
{
    public static void Main()
    {
    }
}";
            // last four hex digits get zero'ed
            var compilation = CreateCompilationWithMscorlib(source, options: TestOptions.ReleaseExe);
            var peHeaders = new PEHeaders(compilation.EmitToStream(options: new EmitOptions(baseAddress: 0x0000000010111111)));
            Assert.Equal(0x10110000ul, peHeaders.PEHeader.ImageBase);

            // test rounding up of values
            compilation = CreateCompilationWithMscorlib(source, options: TestOptions.ReleaseExe);
            peHeaders = new PEHeaders(compilation.EmitToStream(options: new EmitOptions(baseAddress: 0x8000)));
            Assert.Equal(0x10000ul, peHeaders.PEHeader.ImageBase);

            // values less than 0x8000 get default baseaddress
            compilation = CreateCompilationWithMscorlib(source, options: TestOptions.ReleaseExe);
            peHeaders = new PEHeaders(compilation.EmitToStream(options: new EmitOptions(baseAddress: 0x7fff)));
            Assert.Equal(0x00400000u, peHeaders.PEHeader.ImageBase);

            // default for 32bit
            compilation = CreateCompilationWithMscorlib(source, options: TestOptions.ReleaseExe.WithPlatform(Platform.X86));
            peHeaders = new PEHeaders(compilation.EmitToStream(options: EmitOptions.Default));
            Assert.Equal(0x00400000u, peHeaders.PEHeader.ImageBase);

            // max for 32bit
            compilation = CreateCompilationWithMscorlib(source, options: TestOptions.ReleaseExe.WithPlatform(Platform.X86));
            peHeaders = new PEHeaders(compilation.EmitToStream(options: new EmitOptions(baseAddress: 0xffff7fff)));
            Assert.Equal(0xffff0000ul, peHeaders.PEHeader.ImageBase);

            // max+1 for 32bit
            compilation = CreateCompilationWithMscorlib(source, options: TestOptions.ReleaseExe.WithPlatform(Platform.X86));
            peHeaders = new PEHeaders(compilation.EmitToStream(options: new EmitOptions(baseAddress: 0xffff8000)));
            Assert.Equal(0x00400000u, peHeaders.PEHeader.ImageBase);

            compilation = CreateCompilationWithMscorlib(source, options: TestOptions.ReleaseExe.WithPlatform(Platform.X64));
            peHeaders = new PEHeaders(compilation.EmitToStream(options: EmitOptions.Default));
            Assert.Equal(0x0000000140000000u, peHeaders.PEHeader.ImageBase);

            // max for 64bit
            compilation = CreateCompilationWithMscorlib(source, options: TestOptions.ReleaseExe.WithPlatform(Platform.X64));
            peHeaders = new PEHeaders(compilation.EmitToStream(options: new EmitOptions(baseAddress: 0xffffffffffff7fff)));
            Assert.Equal(0xffffffffffff0000ul, peHeaders.PEHeader.ImageBase);

            // max+1 for 64bit
            compilation = CreateCompilationWithMscorlib(source, options: TestOptions.ReleaseExe.WithPlatform(Platform.X64));
            peHeaders = new PEHeaders(compilation.EmitToStream(options: new EmitOptions(baseAddress: 0xffffffffffff8000)));
            Assert.Equal(0x0000000140000000u, peHeaders.PEHeader.ImageBase);
        }

        [Fact]
        public void CheckFileAlignment()
        {
            string source = @"
class C
{
    public static void Main()
    {
    }
}";
            var compilation = CreateCompilationWithMscorlib(source, options: TestOptions.ReleaseExe);
            var peHeaders = new PEHeaders(compilation.EmitToStream(options: new EmitOptions(fileAlignment: 1024)));
            Assert.Equal(1024, peHeaders.PEHeader.FileAlignment);
        }

        #endregion

        [Fact]
        public void Bug10273()
        {
            string source = @"
using System;

    public struct C1
    {
        public int C;
        public static int B = 12;

        public void F(){}

        public int A;
    }

    public delegate void B();

    public class A1
    {
        public int C;
        public static int  B = 12;

        public void F(){}

        public int A;

        public int I {get; set;}

        public void E(){}

        public int H {get; set;}
        public int G {get; set;}

        public event Action L;
        public void D(){}

        public event Action K;
        public event Action J;

        public partial class O { }
        public partial class N { }
        public partial class M { }

        public partial class N{}
        public partial class M{}
        public partial class O{}

        public void F(int x){}
        public void E(int x){}
        public void D(int x){}
    }

    namespace F{}

    public class G {}

    namespace E{}
    namespace D{}
";

            CompileAndVerify(source,
                             sourceSymbolValidator: delegate (ModuleSymbol m)
                             {
                                 string[] expectedGlobalMembers = { "C1", "B", "A1", "F", "G", "E", "D" };
                                 var actualGlobalMembers = m.GlobalNamespace.GetMembers().ToArray();
                                 for (int i = 0; i < System.Math.Max(expectedGlobalMembers.Length, actualGlobalMembers.Length); i++)
                                 {
                                     Assert.Equal(expectedGlobalMembers[i], actualGlobalMembers[i].Name);
                                 }

                                 string[] expectedAMembers = {
                                                        "C", "B", "F", "A",
                                                        "<I>k__BackingField", "I", "get_I", "set_I",
                                                        "E",
                                                        "<H>k__BackingField", "H", "get_H", "set_H",
                                                        "<G>k__BackingField", "G", "get_G", "set_G",
                                                        "add_L", "remove_L", "L",
                                                        "D",
                                                        "add_K", "remove_K", "K",
                                                        "add_J", "remove_J", "J",
                                                        "O", "N", "M",
                                                        "F", "E", "D",
                                                        ".ctor", ".cctor"
                                                };

                                 var actualAMembers = ((SourceModuleSymbol)m).GlobalNamespace.GetTypeMembers("A1").Single().GetMembers().ToArray();

                                 for (int i = 0; i < System.Math.Max(expectedAMembers.Length, actualAMembers.Length); i++)
                                 {
                                     Assert.Equal(expectedAMembers[i], actualAMembers[i].Name);
                                 }

                                 string[] expectedBMembers = { ".ctor", "Invoke", "BeginInvoke", "EndInvoke" };
                                 var actualBMembers = ((SourceModuleSymbol)m).GlobalNamespace.GetTypeMembers("B").Single().GetMembers().ToArray();

                                 for (int i = 0; i < System.Math.Max(expectedBMembers.Length, actualBMembers.Length); i++)
                                 {
                                     Assert.Equal(expectedBMembers[i], actualBMembers[i].Name);
                                 }

                                 string[] expectedCMembers = {".cctor",
                                                            "C", "B", "F", "A",
                                                            ".ctor"};
                                 var actualCMembers = ((SourceModuleSymbol)m).GlobalNamespace.GetTypeMembers("C1").Single().GetMembers().ToArray();

                                 AssertEx.SetEqual(expectedCMembers, actualCMembers.Select(s => s.Name));
                             },
                             symbolValidator: delegate (ModuleSymbol m)
                             {
                                 string[] expectedAMembers = {"C", "B", "A",
                                                        "F",
                                                        "get_I", "set_I",
                                                        "E",
                                                        "get_H", "set_H",
                                                        "get_G", "set_G",
                                                        "add_L", "remove_L",
                                                        "D",
                                                        "add_K", "remove_K",
                                                        "add_J", "remove_J",
                                                        "F", "E", "D",
                                                        ".ctor",
                                                        "I", "H", "G",
                                                        "L", "K", "J",
                                                        "O", "N", "M",
                                                        };

                                 var actualAMembers = m.GlobalNamespace.GetTypeMembers("A1").Single().GetMembers().ToArray();

                                 AssertEx.SetEqual(expectedAMembers, actualAMembers.Select(s => s.Name));

                                 string[] expectedBMembers = { ".ctor", "BeginInvoke", "EndInvoke", "Invoke" };
                                 var actualBMembers = m.GlobalNamespace.GetTypeMembers("B").Single().GetMembers().ToArray();

                                 AssertEx.SetEqual(expectedBMembers, actualBMembers.Select(s => s.Name));

                                 string[] expectedCMembers = { "C", "B", "A", ".ctor", "F" };
                                 var actualCMembers = m.GlobalNamespace.GetTypeMembers("C1").Single().GetMembers().ToArray();

                                 AssertEx.SetEqual(expectedCMembers, actualCMembers.Select(s => s.Name));
                             }
                            );
        }

        [WorkItem(543763, "http://vstfdevdiv:8080/DevDiv2/DevDiv/_workitems/edit/543763")]
        [Fact()]
        public void OptionalParamTypeAsDecimal()
        {
            string source = @"
public class Test
{
    public static decimal Foo(decimal d = 0)
    {
        return d;
    }

    public static void Main()
    {
        System.Console.WriteLine(Foo());
    }
}
";
            CompileAndVerify(source, expectedOutput: "0");
        }

        [WorkItem(543932, "http://vstfdevdiv:8080/DevDiv2/DevDiv/_workitems/edit/543932")]
        [Fact]
        public void BranchCodeGenOnConditionDebug()
        {
            string source = @"
public class Test
{
    public static void Main()
    {
        int a_int = 0;
        if ((a_int != 0) || (false))
        {
            System.Console.WriteLine(""CheckPoint-1"");
        }

        System.Console.WriteLine(""CheckPoint-2"");
    }
}";

            var compilation = CreateCompilationWithMscorlib(source);

            CompileAndVerify(source, expectedOutput: "CheckPoint-2");
        }

        [Fact]
        public void EmitAssemblyWithGivenName()
        {
            var name = "a";
            var extension = ".dll";
            var nameWithExtension = name + extension;

            var compilation = CreateCompilationWithMscorlib("class A { }", options: TestOptions.ReleaseDll, assemblyName: name);
            compilation.VerifyDiagnostics();

            var assembly = compilation.Assembly;
            Assert.Equal(name, assembly.Name);

            var module = assembly.Modules.Single();
            Assert.Equal(nameWithExtension, module.Name);

            var stream = new MemoryStream();
            Assert.True(compilation.Emit(stream, options: new EmitOptions(outputNameOverride: nameWithExtension)).Success);

            using (ModuleMetadata metadata = ModuleMetadata.CreateFromImage(stream.ToImmutable()))
            {
                var peReader = metadata.Module.GetMetadataReader();

                Assert.True(peReader.IsAssembly);

                Assert.Equal(name, peReader.GetString(peReader.GetAssemblyDefinition().Name));
                Assert.Equal(nameWithExtension, peReader.GetString(peReader.GetModuleDefinition().Name));
            }
        }

        // a.netmodule to b.netmodule
        [Fact]
        public void EmitModuleWithDifferentName()
        {
            var name = "a";
            var extension = ".netmodule";
            var outputName = "b";

            var compilation = CreateCompilationWithMscorlib("class A { }", options: TestOptions.ReleaseModule.WithModuleName(name + extension), assemblyName: null);
            compilation.VerifyDiagnostics();

            var assembly = compilation.Assembly;
            Assert.Equal("?", assembly.Name);

            var module = assembly.Modules.Single();
            Assert.Equal(name + extension, module.Name);

            var stream = new MemoryStream();
            Assert.True(compilation.Emit(stream, options: new EmitOptions(outputNameOverride: outputName + extension)).Success);

            using (ModuleMetadata metadata = ModuleMetadata.CreateFromImage(stream.ToImmutable()))
            {
                var peReader = metadata.Module.GetMetadataReader();

                Assert.False(peReader.IsAssembly);

                Assert.Equal(module.Name, peReader.GetString(peReader.GetModuleDefinition().Name));
            }
        }

        // a.dll to b.dll - expected use case
        [Fact]
        public void EmitAssemblyWithDifferentName1()
        {
            var name = "a";
            var extension = ".dll";
            var nameOverride = "b";

            var compilation = CreateCompilationWithMscorlib("class A { }", options: TestOptions.ReleaseDll, assemblyName: name);
            compilation.VerifyDiagnostics();

            var assembly = compilation.Assembly;
            Assert.Equal(name, assembly.Name);

            var module = assembly.Modules.Single();
            Assert.Equal(name + extension, module.Name);

            var stream = new MemoryStream();
            Assert.True(compilation.Emit(stream, options: new EmitOptions(outputNameOverride: nameOverride + extension)).Success);

            using (ModuleMetadata metadata = ModuleMetadata.CreateFromImage(stream.ToImmutable()))
            {
                var peReader = metadata.Module.GetMetadataReader();

                Assert.True(peReader.IsAssembly);

                Assert.Equal(nameOverride, peReader.GetString(peReader.GetAssemblyDefinition().Name));
                Assert.Equal(module.Name, peReader.GetString(peReader.GetModuleDefinition().Name));
            }
        }

        // a.dll to b - odd, but allowable
        [Fact]
        public void EmitAssemblyWithDifferentName2()
        {
            var name = "a";
            var extension = ".dll";
            var nameOverride = "b";

            var compilation = CreateCompilationWithMscorlib("class A { }", options: TestOptions.ReleaseDll, assemblyName: name);
            compilation.VerifyDiagnostics();

            var assembly = compilation.Assembly;
            Assert.Equal(name, assembly.Name);

            var module = assembly.Modules.Single();
            Assert.Equal(name + extension, module.Name);

            var stream = new MemoryStream();
            Assert.True(compilation.Emit(stream, options: new EmitOptions(outputNameOverride: nameOverride)).Success);

            using (ModuleMetadata metadata = ModuleMetadata.CreateFromImage(stream.ToImmutable()))
            {
                var peReader = metadata.Module.GetMetadataReader();

                Assert.True(peReader.IsAssembly);

                Assert.Equal(nameOverride, peReader.GetString(peReader.GetAssemblyDefinition().Name));
                Assert.Equal(module.Name, peReader.GetString(peReader.GetModuleDefinition().Name));
            }
        }

        // a to b.dll - odd, but allowable
        [Fact]
        public void EmitAssemblyWithDifferentName3()
        {
            var name = "a";
            var extension = ".dll";
            var nameOverride = "b";

            var compilation = CreateCompilationWithMscorlib("class A { }", options: TestOptions.ReleaseDll, assemblyName: name);
            compilation.VerifyDiagnostics();

            var assembly = compilation.Assembly;
            Assert.Equal(name, assembly.Name);

            var module = assembly.Modules.Single();
            Assert.Equal(name + extension, module.Name);

            var stream = new MemoryStream();
            Assert.True(compilation.Emit(stream, options: new EmitOptions(outputNameOverride: nameOverride + extension)).Success);

            using (ModuleMetadata metadata = ModuleMetadata.CreateFromImage(stream.ToImmutable()))
            {
                var peReader = metadata.Module.GetMetadataReader();

                Assert.True(peReader.IsAssembly);

                Assert.Equal(nameOverride, peReader.GetString(peReader.GetAssemblyDefinition().Name));
                Assert.Equal(module.Name, peReader.GetString(peReader.GetModuleDefinition().Name));
            }
        }

        // a to b - odd, but allowable
        [Fact]
        public void EmitAssemblyWithDifferentName4()
        {
            var name = "a";
            var extension = ".dll";
            var nameOverride = "b";

            var compilation = CreateCompilationWithMscorlib("class A { }", options: TestOptions.ReleaseDll, assemblyName: name);
            compilation.VerifyDiagnostics();

            var assembly = compilation.Assembly;
            Assert.Equal(name, assembly.Name);

            var module = assembly.Modules.Single();
            Assert.Equal(name + extension, module.Name);

            var stream = new MemoryStream();
            Assert.True(compilation.Emit(stream, options: new EmitOptions(outputNameOverride: nameOverride)).Success);

            using (ModuleMetadata metadata = ModuleMetadata.CreateFromImage(stream.ToImmutable()))
            {
                var peReader = metadata.Module.GetMetadataReader();

                Assert.True(peReader.IsAssembly);

                Assert.Equal(nameOverride, peReader.GetString(peReader.GetAssemblyDefinition().Name));
                Assert.Equal(module.Name, peReader.GetString(peReader.GetModuleDefinition().Name));
            }
        }

        [WorkItem(570975, "http://vstfdevdiv:8080/DevDiv2/DevDiv/_workitems/edit/570975")]
        [Fact]
        public void Bug570975()
        {
            var source = @"
public sealed class ContentType
{       
	public void M(System.Collections.Generic.Dictionary<object, object> p)
	{   
		foreach (object parameterKey in p.Keys)
		{
		}
	}
}";

            var compilation = CreateCompilationWithMscorlib(source, options: TestOptions.ReleaseModule, assemblyName: "ContentType");
            compilation.VerifyDiagnostics();

            using (ModuleMetadata block = ModuleMetadata.CreateFromStream(compilation.EmitToStream()))
            {
                var reader = block.MetadataReader;
                foreach (var typeRef in reader.TypeReferences)
                {
                    EntityHandle scope = reader.GetTypeReference(typeRef).ResolutionScope;
                    if (scope.Kind == HandleKind.TypeReference)
                    {
                        Assert.InRange(reader.GetRowNumber(scope), 1, reader.GetRowNumber(typeRef) - 1);
                    }
                }
            }
        }

        [Fact]
        public void IllegalNameOverride()
        {
            var compilation = CreateCompilationWithMscorlib("class A { }", options: TestOptions.ReleaseDll);
            compilation.VerifyDiagnostics();

            var result = compilation.Emit(new MemoryStream(), options: new EmitOptions(outputNameOverride: "x\0x"));
            result.Diagnostics.Verify(
                // error CS2041: Invalid output name: Name contains invalid characters.
                Diagnostic(ErrorCode.ERR_InvalidOutputName).WithArguments(CodeAnalysisResources.NameContainsInvalidCharacter));

            Assert.False(result.Success);
        }

        // Verify via MetadataReader - comp option
        [Fact]
        public void CheckUnsafeAttributes3()
        {
            string source = @"
class C
{
    public static void Main()
    {
    }
}";
            // Setting the CompilationOption.AllowUnsafe causes an entry to be inserted into the DeclSecurity table
            var compilation = CreateCompilationWithMscorlib(source, options: TestOptions.UnsafeReleaseDll);
            compilation.VerifyDiagnostics();
            ValidateDeclSecurity(compilation,
                new DeclSecurityEntry
                {
                    ActionFlags = DeclarativeSecurityAction.RequestMinimum,
                    ParentKind = SymbolKind.Assembly,
                    PermissionSet =
                        "." + // always start with a dot
                        "\u0001" + // number of attributes (small enough to fit in 1 byte)
                        "\u0080\u0084" + // length of UTF-8 string (0x80 indicates a 2-byte encoding)
                        "System.Security.Permissions.SecurityPermissionAttribute, mscorlib, Version=4.0.0.0, Culture=neutral, PublicKeyToken=b77a5c561934e089" + // attr type name
                        "\u0015" + // number of bytes in the encoding of the named arguments
                        "\u0001" + // number of named arguments
                        "\u0054" + // property (vs field)
                        "\u0002" + // type bool
                        "\u0010" + // length of UTF-8 string (small enough to fit in 1 byte)
                        "SkipVerification" + // property name
                        "\u0001", // argument value (true)
                });
        }

        // Verify via MetadataReader - comp option, module case
        [Fact]
        public void CheckUnsafeAttributes4()
        {
            string source = @"
class C
{
    public static void Main()
    {
    }
}";
            // Setting the CompilationOption.AllowUnsafe causes an entry to be inserted into the DeclSecurity table
            var compilation = CreateCompilationWithMscorlib(source, options: TestOptions.ReleaseDll.WithOutputKind(OutputKind.NetModule));
            compilation.VerifyDiagnostics();
            ValidateDeclSecurity(compilation); //no assembly => no decl security row
        }

        // Verify via MetadataReader - attr in source
        [Fact]
        public void CheckUnsafeAttributes5()
        {
            // Writing the attributes in the source should have the same effect as the compilation option.
            string source = @"
using System.Security;
using System.Security.Permissions;

[assembly: SecurityPermission(SecurityAction.RequestMinimum, SkipVerification = true)]
[module: UnverifiableCode]

class C
{
    public static void Main()
    {
    }
}";

            var compilation = CreateCompilationWithMscorlib(source, options: TestOptions.ReleaseDll);
            compilation.VerifyDiagnostics(
                // (5,31): warning CS0618: 'System.Security.Permissions.SecurityAction.RequestMinimum' is obsolete: 'Assembly level declarative security is obsolete and is no longer enforced by the CLR by default. See http://go.microsoft.com/fwlink/?LinkID=155570 for more information.'
                // [assembly: SecurityPermission(SecurityAction.RequestMinimum, SkipVerification = true)]
                Diagnostic(ErrorCode.WRN_DeprecatedSymbolStr, "SecurityAction.RequestMinimum").WithArguments("System.Security.Permissions.SecurityAction.RequestMinimum", "Assembly level declarative security is obsolete and is no longer enforced by the CLR by default. See http://go.microsoft.com/fwlink/?LinkID=155570 for more information."));

            ValidateDeclSecurity(compilation,
                new DeclSecurityEntry
                {
                    ActionFlags = DeclarativeSecurityAction.RequestMinimum,
                    ParentKind = SymbolKind.Assembly,
                    PermissionSet =
                        "." + // always start with a dot
                        "\u0001" + // number of attributes (small enough to fit in 1 byte)
                        "\u0080\u0084" + // length of UTF-8 string (0x80 indicates a 2-byte encoding)
                        "System.Security.Permissions.SecurityPermissionAttribute, mscorlib, Version=4.0.0.0, Culture=neutral, PublicKeyToken=b77a5c561934e089" + // attr type name
                        "\u0015" + // number of bytes in the encoding of the named arguments
                        "\u0001" + // number of named arguments
                        "\u0054" + // property (vs field)
                        "\u0002" + // type bool
                        "\u0010" + // length of UTF-8 string (small enough to fit in 1 byte)
                        "SkipVerification" + // property name
                        "\u0001", // argument value (true)
                });
        }

        // Verify via MetadataReader - two attrs in source, same action
        [Fact]
        public void CheckUnsafeAttributes6()
        {
            string source = @"
using System.Security;
using System.Security.Permissions;

[assembly: SecurityPermission(SecurityAction.RequestMinimum, RemotingConfiguration = true)]
[assembly: SecurityPermission(SecurityAction.RequestMinimum, UnmanagedCode = true)]
[module: UnverifiableCode]

class C
{
    public static void Main()
    {
    }
}";
            // The attributes have the SecurityAction, so they should be merged into a single permission set.
            var compilation = CreateCompilationWithMscorlib(source, options: TestOptions.ReleaseDll);
            compilation.VerifyDiagnostics(
                // (5,31): warning CS0618: 'System.Security.Permissions.SecurityAction.RequestMinimum' is obsolete: 'Assembly level declarative security is obsolete and is no longer enforced by the CLR by default. See http://go.microsoft.com/fwlink/?LinkID=155570 for more information.'
                // [assembly: SecurityPermission(SecurityAction.RequestMinimum, RemotingConfiguration = true)]
                Diagnostic(ErrorCode.WRN_DeprecatedSymbolStr, "SecurityAction.RequestMinimum").WithArguments("System.Security.Permissions.SecurityAction.RequestMinimum", "Assembly level declarative security is obsolete and is no longer enforced by the CLR by default. See http://go.microsoft.com/fwlink/?LinkID=155570 for more information."),
                // (6,31): warning CS0618: 'System.Security.Permissions.SecurityAction.RequestMinimum' is obsolete: 'Assembly level declarative security is obsolete and is no longer enforced by the CLR by default. See http://go.microsoft.com/fwlink/?LinkID=155570 for more information.'
                // [assembly: SecurityPermission(SecurityAction.RequestMinimum, UnmanagedCode = true)]
                Diagnostic(ErrorCode.WRN_DeprecatedSymbolStr, "SecurityAction.RequestMinimum").WithArguments("System.Security.Permissions.SecurityAction.RequestMinimum", "Assembly level declarative security is obsolete and is no longer enforced by the CLR by default. See http://go.microsoft.com/fwlink/?LinkID=155570 for more information."));

            ValidateDeclSecurity(compilation,
                new DeclSecurityEntry
                {
                    ActionFlags = DeclarativeSecurityAction.RequestMinimum,
                    ParentKind = SymbolKind.Assembly,
                    PermissionSet =
                        "." + // always start with a dot
                        "\u0002" + // number of attributes (small enough to fit in 1 byte)

                        "\u0080\u0084" + // length of UTF-8 string (0x80 indicates a 2-byte encoding)
                        "System.Security.Permissions.SecurityPermissionAttribute, mscorlib, Version=4.0.0.0, Culture=neutral, PublicKeyToken=b77a5c561934e089" + // attr type name
                        "\u001a" + // number of bytes in the encoding of the named arguments
                        "\u0001" + // number of named arguments
                        "\u0054" + // property (vs field)
                        "\u0002" + // type bool
                        "\u0015" + // length of UTF-8 string (small enough to fit in 1 byte)
                        "RemotingConfiguration" + // property name
                        "\u0001" + // argument value (true)

                        "\u0080\u0084" + // length of UTF-8 string (0x80 indicates a 2-byte encoding)
                        "System.Security.Permissions.SecurityPermissionAttribute, mscorlib, Version=4.0.0.0, Culture=neutral, PublicKeyToken=b77a5c561934e089" + // attr type name
                        "\u0012" + // number of bytes in the encoding of the named arguments
                        "\u0001" + // number of named arguments
                        "\u0054" + // property (vs field)
                        "\u0002" + // type bool
                        "\u000d" + // length of UTF-8 string (small enough to fit in 1 byte)
                        "UnmanagedCode" + // property name
                        "\u0001", // argument value (true)
                });
        }

        // Verify via MetadataReader - two attrs in source, different actions
        [Fact]
        public void CheckUnsafeAttributes7()
        {
            string source = @"
using System.Security;
using System.Security.Permissions;

[assembly: SecurityPermission(SecurityAction.RequestOptional, RemotingConfiguration = true)]
[assembly: SecurityPermission(SecurityAction.RequestMinimum, UnmanagedCode = true)]
[module: UnverifiableCode]

class C
{
    public static void Main()
    {
    }
}";
            // The attributes have different SecurityActions, so they should not be merged into a single permission set.
            var compilation = CreateCompilationWithMscorlib(source, options: TestOptions.ReleaseDll);
            compilation.VerifyDiagnostics(
                // (5,31): warning CS0618: 'System.Security.Permissions.SecurityAction.RequestOptional' is obsolete: 'Assembly level declarative security is obsolete and is no longer enforced by the CLR by default. See http://go.microsoft.com/fwlink/?LinkID=155570 for more information.'
                // [assembly: SecurityPermission(SecurityAction.RequestOptional, RemotingConfiguration = true)]
                Diagnostic(ErrorCode.WRN_DeprecatedSymbolStr, "SecurityAction.RequestOptional").WithArguments("System.Security.Permissions.SecurityAction.RequestOptional", "Assembly level declarative security is obsolete and is no longer enforced by the CLR by default. See http://go.microsoft.com/fwlink/?LinkID=155570 for more information."),
                // (6,31): warning CS0618: 'System.Security.Permissions.SecurityAction.RequestMinimum' is obsolete: 'Assembly level declarative security is obsolete and is no longer enforced by the CLR by default. See http://go.microsoft.com/fwlink/?LinkID=155570 for more information.'
                // [assembly: SecurityPermission(SecurityAction.RequestMinimum, UnmanagedCode = true)]
                Diagnostic(ErrorCode.WRN_DeprecatedSymbolStr, "SecurityAction.RequestMinimum").WithArguments("System.Security.Permissions.SecurityAction.RequestMinimum", "Assembly level declarative security is obsolete and is no longer enforced by the CLR by default. See http://go.microsoft.com/fwlink/?LinkID=155570 for more information."));

            ValidateDeclSecurity(compilation,
                new DeclSecurityEntry
                {
                    ActionFlags = DeclarativeSecurityAction.RequestOptional,
                    ParentKind = SymbolKind.Assembly,
                    PermissionSet =
                        "." + // always start with a dot
                        "\u0001" + // number of attributes (small enough to fit in 1 byte)
                        "\u0080\u0084" + // length of UTF-8 string (0x80 indicates a 2-byte encoding)
                        "System.Security.Permissions.SecurityPermissionAttribute, mscorlib, Version=4.0.0.0, Culture=neutral, PublicKeyToken=b77a5c561934e089" + // attr type name
                        "\u001a" + // number of bytes in the encoding of the named arguments
                        "\u0001" + // number of named arguments
                        "\u0054" + // property (vs field)
                        "\u0002" + // type bool
                        "\u0015" + // length of UTF-8 string (small enough to fit in 1 byte)
                        "RemotingConfiguration" + // property name
                        "\u0001", // argument value (true)
                },
                new DeclSecurityEntry
                {
                    ActionFlags = DeclarativeSecurityAction.RequestMinimum,
                    ParentKind = SymbolKind.Assembly,
                    PermissionSet =
                        "." + // always start with a dot
                        "\u0001" + // number of attributes (small enough to fit in 1 byte)
                        "\u0080\u0084" + // length of UTF-8 string (0x80 indicates a 2-byte encoding)
                        "System.Security.Permissions.SecurityPermissionAttribute, mscorlib, Version=4.0.0.0, Culture=neutral, PublicKeyToken=b77a5c561934e089" + // attr type name
                        "\u0012" + // number of bytes in the encoding of the named arguments
                        "\u0001" + // number of named arguments
                        "\u0054" + // property (vs field)
                        "\u0002" + // type bool
                        "\u000d" + // length of UTF-8 string (small enough to fit in 1 byte)
                        "UnmanagedCode" + // property name
                        "\u0001", // argument value (true)
                });
        }

        // Verify via MetadataReader - one attr in source, one synthesized, same action
        [Fact]
        public void CheckUnsafeAttributes8()
        {
            string source = @"
using System.Security;
using System.Security.Permissions;

[assembly: SecurityPermission(SecurityAction.RequestMinimum, RemotingConfiguration = true)]
[module: UnverifiableCode]

class C
{
    public static void Main()
    {
    }
}";
            // The attributes have the SecurityAction, so they should be merged into a single permission set.
            var compilation = CreateCompilationWithMscorlib(source, options: TestOptions.UnsafeReleaseDll);
            compilation.VerifyDiagnostics(
                // (5,31): warning CS0618: 'System.Security.Permissions.SecurityAction.RequestMinimum' is obsolete: 'Assembly level declarative security is obsolete and is no longer enforced by the CLR by default. See http://go.microsoft.com/fwlink/?LinkID=155570 for more information.'
                // [assembly: SecurityPermission(SecurityAction.RequestMinimum, RemotingConfiguration = true)]
                Diagnostic(ErrorCode.WRN_DeprecatedSymbolStr, "SecurityAction.RequestMinimum").WithArguments("System.Security.Permissions.SecurityAction.RequestMinimum", "Assembly level declarative security is obsolete and is no longer enforced by the CLR by default. See http://go.microsoft.com/fwlink/?LinkID=155570 for more information."));

            ValidateDeclSecurity(compilation,
                new DeclSecurityEntry
                {
                    ActionFlags = DeclarativeSecurityAction.RequestMinimum,
                    ParentKind = SymbolKind.Assembly,
                    PermissionSet =
                        "." + // always start with a dot
                        "\u0002" + // number of attributes (small enough to fit in 1 byte)

                        "\u0080\u0084" + // length of UTF-8 string (0x80 indicates a 2-byte encoding)
                        "System.Security.Permissions.SecurityPermissionAttribute, mscorlib, Version=4.0.0.0, Culture=neutral, PublicKeyToken=b77a5c561934e089" + // attr type name
                        "\u001a" + // number of bytes in the encoding of the named arguments
                        "\u0001" + // number of named arguments
                        "\u0054" + // property (vs field)
                        "\u0002" + // type bool
                        "\u0015" + // length of UTF-8 string (small enough to fit in 1 byte)
                        "RemotingConfiguration" + // property name
                        "\u0001" + // argument value (true)

                        "\u0080\u0084" + // length of UTF-8 string (0x80 indicates a 2-byte encoding)
                        "System.Security.Permissions.SecurityPermissionAttribute, mscorlib, Version=4.0.0.0, Culture=neutral, PublicKeyToken=b77a5c561934e089" + // attr type name
                        "\u0015" + // number of bytes in the encoding of the named arguments
                        "\u0001" + // number of named arguments
                        "\u0054" + // property (vs field)
                        "\u0002" + // type bool
                        "\u0010" + // length of UTF-8 string (small enough to fit in 1 byte)
                        "SkipVerification" + // property name
                        "\u0001", // argument value (true)
                });
        }

        // Verify via MetadataReader - one attr in source, one synthesized, different actions
        [Fact]
        public void CheckUnsafeAttributes9()
        {
            string source = @"
using System.Security;
using System.Security.Permissions;

[assembly: SecurityPermission(SecurityAction.RequestOptional, RemotingConfiguration = true)]
[module: UnverifiableCode]

class C
{
    public static void Main()
    {
    }
}";
            // The attributes have different SecurityActions, so they should not be merged into a single permission set.
            var compilation = CreateCompilationWithMscorlib(source, options: TestOptions.UnsafeReleaseDll);
            compilation.VerifyDiagnostics(
                // (5,31): warning CS0618: 'System.Security.Permissions.SecurityAction.RequestOptional' is obsolete: 'Assembly level declarative security is obsolete and is no longer enforced by the CLR by default. See http://go.microsoft.com/fwlink/?LinkID=155570 for more information.'
                // [assembly: SecurityPermission(SecurityAction.RequestOptional, RemotingConfiguration = true)]
                Diagnostic(ErrorCode.WRN_DeprecatedSymbolStr, "SecurityAction.RequestOptional").WithArguments("System.Security.Permissions.SecurityAction.RequestOptional", "Assembly level declarative security is obsolete and is no longer enforced by the CLR by default. See http://go.microsoft.com/fwlink/?LinkID=155570 for more information."));

            ValidateDeclSecurity(compilation,
                new DeclSecurityEntry
                {
                    ActionFlags = DeclarativeSecurityAction.RequestOptional,
                    ParentKind = SymbolKind.Assembly,
                    PermissionSet =
                        "." + // always start with a dot
                        "\u0001" + // number of attributes (small enough to fit in 1 byte)
                        "\u0080\u0084" + // length of UTF-8 string (0x80 indicates a 2-byte encoding)
                        "System.Security.Permissions.SecurityPermissionAttribute, mscorlib, Version=4.0.0.0, Culture=neutral, PublicKeyToken=b77a5c561934e089" + // attr type name
                        "\u001a" + // number of bytes in the encoding of the named arguments
                        "\u0001" + // number of named arguments
                        "\u0054" + // property (vs field)
                        "\u0002" + // type bool
                        "\u0015" + // length of UTF-8 string (small enough to fit in 1 byte)
                        "RemotingConfiguration" + // property name
                        "\u0001", // argument value (true)
                },
                new DeclSecurityEntry
                {
                    ActionFlags = DeclarativeSecurityAction.RequestMinimum,
                    ParentKind = SymbolKind.Assembly,
                    PermissionSet =
                        "." + // always start with a dot
                        "\u0001" + // number of attributes (small enough to fit in 1 byte)
                        "\u0080\u0084" + // length of UTF-8 string (0x80 indicates a 2-byte encoding)
                        "System.Security.Permissions.SecurityPermissionAttribute, mscorlib, Version=4.0.0.0, Culture=neutral, PublicKeyToken=b77a5c561934e089" + // attr type name
                        "\u0015" + // number of bytes in the encoding of the named arguments
                        "\u0001" + // number of named arguments
                        "\u0054" + // property (vs field)
                        "\u0002" + // type bool
                        "\u0010" + // length of UTF-8 string (small enough to fit in 1 byte)
                        "SkipVerification" + // property name
                        "\u0001", // argument value (true)
                });
        }
        [Fact]
        [WorkItem(545651, "http://vstfdevdiv:8080/DevDiv2/DevDiv/_workitems/edit/545651")]

        private void TestReferenceToNestedGenericType()
        {
            string p1 = @"public class Foo<T> { }";
            string p2 = @"using System;

public class Test
{
    public class C<T> {}
    public class J<T> : C<Foo<T>> { }
    
    public static void Main()
    {
        Console.WriteLine(typeof(J<int>).BaseType.Equals(typeof(C<Foo<int>>)) ? 0 : 1);
    }
}";
            var c1 = CreateCompilationWithMscorlib(p1, options: TestOptions.ReleaseDll, assemblyName: Guid.NewGuid().ToString());
            CompileAndVerify(p2, new[] { MetadataReference.CreateFromStream(c1.EmitToStream()) }, expectedOutput: "0");
        }

        [WorkItem(546450, "http://vstfdevdiv:8080/DevDiv2/DevDiv/_workitems/edit/546450")]
        [Fact]
        public void EmitNetModuleWithReferencedNetModule()
        {
            string source1 = @"public class A {}";
            string source2 = @"public class B: A {}";
            var comp = CreateCompilationWithMscorlib(source1, options: TestOptions.ReleaseModule);
            var metadataRef = ModuleMetadata.CreateFromStream(comp.EmitToStream()).GetReference();
            CompileAndVerify(source2, additionalRefs: new[] { metadataRef }, options: TestOptions.ReleaseModule, verify: false);
        }

        [Fact]
        [WorkItem(530879, "http://vstfdevdiv:8080/DevDiv2/DevDiv/_workitems/edit/530879")]
        public void TestCompilationEmitUsesDifferentStreamsForBinaryAndPdb()
        {
            string p1 = @"public class C1 { }";

            var c1 = CreateCompilationWithMscorlib(p1);
            var tmpDir = Temp.CreateDirectory();

            var dllPath = Path.Combine(tmpDir.Path, "assemblyname.dll");
            var pdbPath = Path.Combine(tmpDir.Path, "assemblyname.pdb");

            var result = c1.Emit(dllPath, pdbPath);

            Assert.True(result.Success);
            Assert.Empty(result.Diagnostics);

            Assert.True(File.Exists(dllPath));
            Assert.True(File.Exists(pdbPath));
        }

        [Fact, WorkItem(540777, "http://vstfdevdiv:8080/DevDiv2/DevDiv/_workitems/edit/540777"), WorkItem(546354, "http://vstfdevdiv:8080/DevDiv2/DevDiv/_workitems/edit/546354")]
        public void CS0219WRN_UnreferencedVarAssg_ConditionalOperator()
        {
            var text = @"
class Program
{
    static void Main(string[] args)
    {
        bool b;
        int s = (b = false) ? 5 : 100; // Warning
    }
}
";
            var comp = CreateCompilationWithMscorlib(text, options: TestOptions.ReleaseExe).VerifyDiagnostics(
                // (7,18): warning CS0665: Assignment in conditional expression is always constant; did you mean to use == instead of = ?
                //         int s = (b = false) ? 5 : 100; 		// Warning
                Diagnostic(ErrorCode.WRN_IncorrectBooleanAssg, "b = false"),
                // (6,14): warning CS0219: The variable 'b' is assigned but its value is never used
                //         bool b;
                Diagnostic(ErrorCode.WRN_UnreferencedVarAssg, "b").WithArguments("b"));
        }

        [Fact]
        public void PlatformMismatch_01()
        {
            var emitOptions = new EmitOptions(runtimeMetadataVersion: "v1234");

            string refSource = @"
public interface ITestPlatform
{}
";
            var refCompilation = CreateCompilation(refSource, options: TestOptions.ReleaseDll.WithPlatform(Platform.Itanium), assemblyName: "PlatformMismatch");

            refCompilation.VerifyEmitDiagnostics(emitOptions);
            var compRef = new CSharpCompilationReference(refCompilation);
            var imageRef = refCompilation.EmitToImageReference();

            string useSource = @"
public interface IUsePlatform
{
    ITestPlatform M();
}
";
            var useCompilation = CreateCompilation(useSource,
                new MetadataReference[] { compRef },
                options: TestOptions.ReleaseDll.WithPlatform(Platform.AnyCpu));

            useCompilation.VerifyEmitDiagnostics(emitOptions);

            useCompilation = CreateCompilation(useSource,
                new MetadataReference[] { imageRef },
                options: TestOptions.ReleaseDll.WithPlatform(Platform.AnyCpu));

            useCompilation.VerifyEmitDiagnostics(emitOptions);

            useCompilation = CreateCompilation(useSource,
                new MetadataReference[] { compRef },
                options: TestOptions.ReleaseModule.WithPlatform(Platform.AnyCpu));

            useCompilation.VerifyEmitDiagnostics(emitOptions);

            useCompilation = CreateCompilation(useSource,
                new MetadataReference[] { imageRef },
                options: TestOptions.ReleaseModule.WithPlatform(Platform.AnyCpu));

            useCompilation.VerifyEmitDiagnostics(emitOptions);

            useCompilation = CreateCompilation(useSource,
                new MetadataReference[] { compRef },
                options: TestOptions.ReleaseDll.WithPlatform(Platform.X86));

            useCompilation.VerifyEmitDiagnostics(emitOptions,
                // warning CS8012: Referenced assembly 'PlatformMismatch, Version=0.0.0.0, Culture=neutral, PublicKeyToken=null' targets a different processor.
                Diagnostic(ErrorCode.WRN_ConflictingMachineAssembly).WithArguments("PlatformMismatch, Version=0.0.0.0, Culture=neutral, PublicKeyToken=null"));

            useCompilation = CreateCompilation(useSource,
                new MetadataReference[] { imageRef },
                options: TestOptions.ReleaseDll.WithPlatform(Platform.X86));

            useCompilation.VerifyEmitDiagnostics(emitOptions,
                // warning CS8012: Referenced assembly 'PlatformMismatch, Version=0.0.0.0, Culture=neutral, PublicKeyToken=null' targets a different processor.
                Diagnostic(ErrorCode.WRN_ConflictingMachineAssembly).WithArguments("PlatformMismatch, Version=0.0.0.0, Culture=neutral, PublicKeyToken=null"));

            useCompilation = CreateCompilation(useSource,
                new MetadataReference[] { compRef },
                options: TestOptions.ReleaseModule.WithPlatform(Platform.X86));

            useCompilation.VerifyEmitDiagnostics(emitOptions,
                // warning CS8012: Referenced assembly 'PlatformMismatch, Version=0.0.0.0, Culture=neutral, PublicKeyToken=null' targets a different processor.
                Diagnostic(ErrorCode.WRN_ConflictingMachineAssembly).WithArguments("PlatformMismatch, Version=0.0.0.0, Culture=neutral, PublicKeyToken=null"));

            useCompilation = CreateCompilation(useSource,
                new MetadataReference[] { imageRef },
                options: TestOptions.ReleaseModule.WithPlatform(Platform.X86));

            useCompilation.VerifyEmitDiagnostics(emitOptions,
                // warning CS8012: Referenced assembly 'PlatformMismatch, Version=0.0.0.0, Culture=neutral, PublicKeyToken=null' targets a different processor.
                Diagnostic(ErrorCode.WRN_ConflictingMachineAssembly).WithArguments("PlatformMismatch, Version=0.0.0.0, Culture=neutral, PublicKeyToken=null"));

            // Confirm that suppressing the old alink warning 1607 shuts off WRN_ConflictingMachineAssembly
            var warnings = new System.Collections.Generic.Dictionary<string, ReportDiagnostic>();
            warnings.Add(MessageProvider.Instance.GetIdForErrorCode((int)ErrorCode.WRN_ALinkWarn), ReportDiagnostic.Suppress);
            useCompilation = useCompilation.WithOptions(useCompilation.Options.WithSpecificDiagnosticOptions(warnings));
            useCompilation.VerifyEmitDiagnostics(emitOptions);
        }

        [Fact]
        public void PlatformMismatch_02()
        {
            var emitOptions = new EmitOptions(runtimeMetadataVersion: "v1234");

            string refSource = @"
public interface ITestPlatform
{}
";
            var refCompilation = CreateCompilation(refSource, options: TestOptions.ReleaseModule.WithPlatform(Platform.Itanium), assemblyName: "PlatformMismatch");

            refCompilation.VerifyEmitDiagnostics(emitOptions);
            var imageRef = refCompilation.EmitToImageReference();

            string useSource = @"
public interface IUsePlatform
{
    ITestPlatform M();
}
";
            var useCompilation = CreateCompilation(useSource,
                new MetadataReference[] { imageRef },
                options: TestOptions.ReleaseDll.WithPlatform(Platform.AnyCpu));

            useCompilation.VerifyEmitDiagnostics(emitOptions,
                // error CS8010: Agnostic assembly cannot have a processor specific module 'PlatformMismatch.netmodule'.
                Diagnostic(ErrorCode.ERR_AgnosticToMachineModule).WithArguments("PlatformMismatch.netmodule"));

            useCompilation = CreateCompilation(useSource,
                new MetadataReference[] { imageRef },
                options: TestOptions.ReleaseDll.WithPlatform(Platform.X86));

            useCompilation.VerifyEmitDiagnostics(emitOptions,
                // error CS8011: Assembly and module 'PlatformMismatch.netmodule' cannot target different processors.
                Diagnostic(ErrorCode.ERR_ConflictingMachineModule).WithArguments("PlatformMismatch.netmodule"));

            useCompilation = CreateCompilation(useSource,
                new MetadataReference[] { imageRef },
                options: TestOptions.ReleaseModule.WithPlatform(Platform.AnyCpu));

            // no CS8010 when building a module and adding a module that has a conflict.
            useCompilation.VerifyEmitDiagnostics(emitOptions);
        }

        [Fact]
        public void PlatformMismatch_03()
        {
            var emitOptions = new EmitOptions(runtimeMetadataVersion: "v1234");

            string refSource = @"
public interface ITestPlatform
{}
";
            var refCompilation = CreateCompilation(refSource, options: TestOptions.ReleaseDll.WithPlatform(Platform.X86), assemblyName: "PlatformMismatch");

            refCompilation.VerifyEmitDiagnostics(emitOptions);
            var compRef = new CSharpCompilationReference(refCompilation);
            var imageRef = refCompilation.EmitToImageReference();

            string useSource = @"
public interface IUsePlatform
{
    ITestPlatform M();
}
";

            var useCompilation = CreateCompilation(useSource,
                new MetadataReference[] { compRef },
                options: TestOptions.ReleaseDll.WithPlatform(Platform.Itanium));

            useCompilation.VerifyEmitDiagnostics(emitOptions,
                // warning CS8012: Referenced assembly 'PlatformMismatch, Version=0.0.0.0, Culture=neutral, PublicKeyToken=null' targets a different processor.
                Diagnostic(ErrorCode.WRN_ConflictingMachineAssembly).WithArguments("PlatformMismatch, Version=0.0.0.0, Culture=neutral, PublicKeyToken=null"));

            useCompilation = CreateCompilation(useSource,
                new MetadataReference[] { imageRef },
                options: TestOptions.ReleaseDll.WithPlatform(Platform.Itanium));

            useCompilation.VerifyEmitDiagnostics(emitOptions,
                // warning CS8012: Referenced assembly 'PlatformMismatch, Version=0.0.0.0, Culture=neutral, PublicKeyToken=null' targets a different processor.
                Diagnostic(ErrorCode.WRN_ConflictingMachineAssembly).WithArguments("PlatformMismatch, Version=0.0.0.0, Culture=neutral, PublicKeyToken=null"));

            useCompilation = CreateCompilation(useSource,
                new MetadataReference[] { compRef },
                options: TestOptions.ReleaseModule.WithPlatform(Platform.Itanium));

            useCompilation.VerifyEmitDiagnostics(emitOptions,
                // warning CS8012: Referenced assembly 'PlatformMismatch, Version=0.0.0.0, Culture=neutral, PublicKeyToken=null' targets a different processor.
                Diagnostic(ErrorCode.WRN_ConflictingMachineAssembly).WithArguments("PlatformMismatch, Version=0.0.0.0, Culture=neutral, PublicKeyToken=null"));

            useCompilation = CreateCompilation(useSource,
                new MetadataReference[] { imageRef },
                options: TestOptions.ReleaseModule.WithPlatform(Platform.Itanium));

            useCompilation.VerifyEmitDiagnostics(emitOptions,
                // warning CS8012: Referenced assembly 'PlatformMismatch, Version=0.0.0.0, Culture=neutral, PublicKeyToken=null' targets a different processor.
                Diagnostic(ErrorCode.WRN_ConflictingMachineAssembly).WithArguments("PlatformMismatch, Version=0.0.0.0, Culture=neutral, PublicKeyToken=null"));
        }

        [Fact]
        public void PlatformMismatch_04()
        {
            var emitOptions = new EmitOptions(runtimeMetadataVersion: "v1234");

            string refSource = @"
public interface ITestPlatform
{}
";
            var refCompilation = CreateCompilation(refSource, options: TestOptions.ReleaseModule.WithPlatform(Platform.X86), assemblyName: "PlatformMismatch");

            refCompilation.VerifyEmitDiagnostics(emitOptions);
            var imageRef = refCompilation.EmitToImageReference();

            string useSource = @"
public interface IUsePlatform
{
    ITestPlatform M();
}
";

            var useCompilation = CreateCompilation(useSource,
                new MetadataReference[] { imageRef },
                options: TestOptions.ReleaseDll.WithPlatform(Platform.Itanium));

            useCompilation.VerifyEmitDiagnostics(emitOptions,
                // error CS8011: Assembly and module 'PlatformMismatch.netmodule' cannot target different processors.
                Diagnostic(ErrorCode.ERR_ConflictingMachineModule).WithArguments("PlatformMismatch.netmodule"));
        }

        [Fact]
        public void PlatformMismatch_05()
        {
            var emitOptions = new EmitOptions(runtimeMetadataVersion: "v1234");

            string refSource = @"
public interface ITestPlatform
{}
";
            var refCompilation = CreateCompilation(refSource, options: TestOptions.ReleaseDll.WithPlatform(Platform.AnyCpu), assemblyName: "PlatformMismatch");

            refCompilation.VerifyEmitDiagnostics(emitOptions);
            var compRef = new CSharpCompilationReference(refCompilation);
            var imageRef = refCompilation.EmitToImageReference();

            string useSource = @"
public interface IUsePlatform
{
    ITestPlatform M();
}
";

            var useCompilation = CreateCompilation(useSource,
                new MetadataReference[] { compRef },
                options: TestOptions.ReleaseDll.WithPlatform(Platform.Itanium));

            useCompilation.VerifyEmitDiagnostics(emitOptions);

            useCompilation = CreateCompilation(useSource,
                new MetadataReference[] { imageRef },
                options: TestOptions.ReleaseDll.WithPlatform(Platform.Itanium));

            useCompilation.VerifyEmitDiagnostics(emitOptions);

            useCompilation = CreateCompilation(useSource,
                new MetadataReference[] { compRef },
                options: TestOptions.ReleaseModule.WithPlatform(Platform.Itanium));

            useCompilation.VerifyEmitDiagnostics(emitOptions);

            useCompilation = CreateCompilation(useSource,
                new MetadataReference[] { imageRef },
                options: TestOptions.ReleaseModule.WithPlatform(Platform.Itanium));

            useCompilation.VerifyEmitDiagnostics(emitOptions);
        }

        [Fact]
        public void PlatformMismatch_06()
        {
            var emitOptions = new EmitOptions(runtimeMetadataVersion: "v1234");

            string refSource = @"
public interface ITestPlatform
{}
";
            var refCompilation = CreateCompilation(refSource, options: TestOptions.ReleaseModule.WithPlatform(Platform.AnyCpu), assemblyName: "PlatformMismatch");

            refCompilation.VerifyEmitDiagnostics(emitOptions);
            var imageRef = refCompilation.EmitToImageReference();

            string useSource = @"
public interface IUsePlatform
{
    ITestPlatform M();
}
";

            var useCompilation = CreateCompilation(useSource,
                new MetadataReference[] { imageRef },
                options: TestOptions.ReleaseDll.WithPlatform(Platform.Itanium));

            useCompilation.VerifyEmitDiagnostics(emitOptions);
        }

        [Fact]
        public void PlatformMismatch_07()
        {
            var emitOptions = new EmitOptions(runtimeMetadataVersion: "v1234");

            string refSource = @"
public interface ITestPlatform
{}
";
            var refCompilation = CreateCompilation(refSource, options: TestOptions.ReleaseDll.WithPlatform(Platform.Itanium), assemblyName: "PlatformMismatch");

            refCompilation.VerifyEmitDiagnostics(emitOptions);
            var compRef = new CSharpCompilationReference(refCompilation);
            var imageRef = refCompilation.EmitToImageReference();

            string useSource = @"
public interface IUsePlatform
{
    ITestPlatform M();
}
";

            var useCompilation = CreateCompilation(useSource,
                new MetadataReference[] { compRef },
                options: TestOptions.ReleaseDll.WithPlatform(Platform.Itanium));

            useCompilation.VerifyEmitDiagnostics(emitOptions);

            useCompilation = CreateCompilation(useSource,
                new MetadataReference[] { imageRef },
                options: TestOptions.ReleaseDll.WithPlatform(Platform.Itanium));

            useCompilation.VerifyEmitDiagnostics(emitOptions);

            useCompilation = CreateCompilation(useSource,
                new MetadataReference[] { compRef },
                options: TestOptions.ReleaseModule.WithPlatform(Platform.Itanium));

            useCompilation.VerifyEmitDiagnostics(emitOptions);

            useCompilation = CreateCompilation(useSource,
                new MetadataReference[] { imageRef },
                options: TestOptions.ReleaseModule.WithPlatform(Platform.Itanium));

            useCompilation.VerifyEmitDiagnostics(emitOptions);
        }

        [Fact]
        public void PlatformMismatch_08()
        {
            var emitOptions = new EmitOptions(runtimeMetadataVersion: "v1234");

            string refSource = @"
public interface ITestPlatform
{}
";
            var refCompilation = CreateCompilation(refSource, options: TestOptions.ReleaseModule.WithPlatform(Platform.Itanium), assemblyName: "PlatformMismatch");

            refCompilation.VerifyEmitDiagnostics(emitOptions);
            var imageRef = refCompilation.EmitToImageReference();

            string useSource = @"
public interface IUsePlatform
{
    ITestPlatform M();
}
";

            var useCompilation = CreateCompilation(useSource,
                new MetadataReference[] { imageRef },
                options: TestOptions.ReleaseDll.WithPlatform(Platform.Itanium));

            useCompilation.VerifyEmitDiagnostics(emitOptions);
        }

        [Fact, WorkItem(769741, "http://vstfdevdiv:8080/DevDiv2/DevDiv/_workitems/edit/769741")]
        public void Bug769741()
        {
            var comp = CreateCompilation("", new[] { TestReferences.SymbolsTests.netModule.x64COFF }, options: TestOptions.DebugDll);
            // modules not supported in ref emit
            CompileAndVerify(comp, verify: false);
            Assert.NotSame(comp.Assembly.CorLibrary, comp.Assembly);
            comp.GetSpecialType(SpecialType.System_Int32);
        }

        [Fact]
        public void FoldMethods()
        {
            string source = @"
class Viewable
{
    static void Main()
    {
        var v = new Viewable();
        var x = v.P1;
        var y = x && v.P2;
    }

    bool P1 { get { return true; } } 
    bool P2 { get { return true; } }
}
";
            var compilation = CreateCompilationWithMscorlib(source, null, TestOptions.ReleaseDll);
            var peReader = ModuleMetadata.CreateFromStream(compilation.EmitToStream()).Module.GetMetadataReader();

            int P1RVA = 0;
            int P2RVA = 0;

            foreach (var handle in peReader.TypeDefinitions)
            {
                var typeDef = peReader.GetTypeDefinition(handle);

                if (peReader.StringComparer.Equals(typeDef.Name, "Viewable"))
                {
                    foreach (var m in typeDef.GetMethods())
                    {
                        var method = peReader.GetMethodDefinition(m);
                        if (peReader.StringComparer.Equals(method.Name, "get_P1"))
                        {
                            P1RVA = method.RelativeVirtualAddress;
                        }
                        if (peReader.StringComparer.Equals(method.Name, "get_P2"))
                        {
                            P2RVA = method.RelativeVirtualAddress;
                        }
                    }
                }
            }

            Assert.NotEqual(0, P1RVA);
            Assert.Equal(P2RVA, P1RVA);
        }

        private static bool SequenceMatches(byte[] buffer, int startIndex, byte[] pattern)
        {
            for (int i = 0; i < pattern.Length; i++)
            {
                if (buffer[startIndex + i] != pattern[i])
                {
                    return false;
                }
            }

            return true;
        }

        private static int IndexOfPattern(byte[] buffer, int startIndex, byte[] pattern)
        {
            // Naive linear search for target within buffer
            int end = buffer.Length - pattern.Length;
            for (int i = startIndex; i < end; i++)
            {
                if (SequenceMatches(buffer, i, pattern))
                {
                    return i;
                }
            }

            return -1;
        }

        [Fact, WorkItem(1669, "https://github.com/dotnet/roslyn/issues/1669")]
        public void FoldMethods2()
        {
            // Verifies that IL folding eliminates duplicate copies of small method bodies by
            // examining the emitted binary.
            string source = @"
class C
{
    ulong M() => 0x8675309ABCDE4225UL; 
    long P => -8758040459200282075L;
}
";

            var compilation = CreateCompilationWithMscorlib(source, null, TestOptions.ReleaseDll);
            using (var stream = compilation.EmitToStream())
            {
                var bytes = new byte[stream.Length];
                Assert.Equal(bytes.Length, stream.Read(bytes, 0, bytes.Length));

                // The constant should appear exactly once
                byte[] pattern = new byte[] { 0x25, 0x42, 0xDE, 0xBC, 0x9A, 0x30, 0x75, 0x86 };
                int firstMatch = IndexOfPattern(bytes, 0, pattern);
                Assert.True(firstMatch >= 0, "Couldn't find the expected byte pattern in the output.");
                int secondMatch = IndexOfPattern(bytes, firstMatch + 1, pattern);
                Assert.True(secondMatch < 0, "Expected to find just one occurrence of the pattern in the output.");
            }
        }

        [Fact]
        public void BrokenOutStream()
        {
            //These tests ensure that users supplying a broken stream implementation via the emit API 
            //get exceptions enabling them to attribute the failure to their code and to debug.
            string source = @"class Foo {}";
            var compilation = CreateCompilationWithMscorlib(source);

            var output = new BrokenStream();
            var result = compilation.Emit(output);
            result.Diagnostics.Verify(
                // error CS8104: An error occurred while writing the Portable Executable file.
<<<<<<< HEAD
                Diagnostic(ErrorCode.ERR_PeWritingFailure).WithArguments(output.ThrownException.ToString()).WithLocation(1, 1));

            output.BreakHow = BrokenStream.BreakHowType.ThrowOnSetPosition;
            result = compilation.Emit(output);
            result.Diagnostics.Verify(    
                // error CS8104: An error occurred while writing the Portable Executable file.
                Diagnostic(ErrorCode.ERR_PeWritingFailure).WithArguments(output.ThrownException.ToString()).WithLocation(1, 1));
=======
                Diagnostic(ErrorCode.ERR_PeWritingFailure).WithArguments("I/O error occurred.").WithLocation(1, 1));

            output.BreakHow = 1;
            result = compilation.Emit(output);
            result.Diagnostics.Verify(    
                // error CS8104: An error occurred while writing the Portable Executable file.
                Diagnostic(ErrorCode.ERR_PeWritingFailure).WithArguments("Specified method is not supported.").WithLocation(1, 1));
>>>>>>> 3a88e9f3

            // disposed stream is not writable
            var outReal = new MemoryStream();
            outReal.Dispose();
            Assert.Throws<ArgumentException>(() => compilation.Emit(outReal));
        }

        [Fact]
        public void BrokenPDBStream()
        {
            string source = @"class Foo {}";
            var compilation = CreateCompilationWithMscorlib(source, null, TestOptions.DebugDll);

            var output = new MemoryStream();
            var pdb = new BrokenStream();
            pdb.BreakHow = BrokenStream.BreakHowType.ThrowOnSetLength;
            var result = compilation.Emit(output, pdb);

            // error CS0041: Unexpected error writing debug information -- 'Exception from HRESULT: 0x806D0004'
            var err = result.Diagnostics.Single();

            Assert.Equal((int)ErrorCode.FTL_DebugEmitFailure, err.Code);
            Assert.Equal(1, err.Arguments.Count);
            var ioExceptionMessage = new IOException().Message;
            Assert.Equal(ioExceptionMessage, (string)err.Arguments[0]);

            pdb.Dispose();
            result = compilation.Emit(output, pdb);

            // error CS0041: Unexpected error writing debug information -- 'Exception from HRESULT: 0x806D0004'
            err = result.Diagnostics.Single();

            Assert.Equal((int)ErrorCode.FTL_DebugEmitFailure, err.Code);
            Assert.Equal(1, err.Arguments.Count);
            Assert.Equal(ioExceptionMessage, (string)err.Arguments[0]);
        }

        [Fact]
        public void MultipleNetmodulesWithPrivateImplementationDetails()
        {
            var s1 = @"
public class A
{
    private static char[] contents = { 'H', 'e', 'l', 'l', 'o', ',', ' ' };
    public static string M1()
    {
        return new string(contents);
    }
}";
            var s2 = @"
public class B : A
{
    private static char[] contents = { 'w', 'o', 'r', 'l', 'd', '!' };
    public static string M2()
    {
        return new string(contents);
    }
}";
            var s3 = @"
public class Program
{
    public static void Main(string[] args)
    {
        System.Console.Write(A.M1());
        System.Console.WriteLine(B.M2());
    }
}";
            var comp1 = CreateCompilationWithMscorlib(s1, options: TestOptions.ReleaseModule);
            comp1.VerifyDiagnostics();
            var ref1 = comp1.EmitToImageReference();

            var comp2 = CreateCompilationWithMscorlib(s2, options: TestOptions.ReleaseModule, references: new[] { ref1 });
            comp2.VerifyDiagnostics();
            var ref2 = comp2.EmitToImageReference();

            var comp3 = CreateCompilationWithMscorlib(s3, options: TestOptions.ReleaseExe, references: new[] { ref1, ref2 });
            // Before the bug was fixed, the PrivateImplementationDetails classes clashed, resulting in the commented-out error below.
            comp3.VerifyDiagnostics(
                ////// error CS0101: The namespace '<global namespace>' already contains a definition for '<PrivateImplementationDetails>'
                ////Diagnostic(ErrorCode.ERR_DuplicateNameInNS).WithArguments("<PrivateImplementationDetails>", "<global namespace>").WithLocation(1, 1)
                );
            CompileAndVerify(comp3, expectedOutput: "Hello, world!");
        }

        [Fact]
        public void MultipleNetmodulesWithAnonymousTypes()
        {
            var s1 = @"
public class A
{
    internal object o1 = new { hello = 1, world = 2 };
    public static string M1()
    {
        return ""Hello, "";
    }
}";
            var s2 = @"
public class B : A
{
    internal object o2 = new { hello = 1, world = 2 };
    public static string M2()
    {
        return ""world!"";
    }
}";
            var s3 = @"
public class Program
{
    public static void Main(string[] args)
    {
        System.Console.Write(A.M1());
        System.Console.WriteLine(B.M2());
    }
}";
            var comp1 = CreateCompilationWithMscorlib(s1, options: TestOptions.ReleaseModule.WithModuleName("A"));
            comp1.VerifyDiagnostics();
            var ref1 = comp1.EmitToImageReference();

            var comp2 = CreateCompilationWithMscorlib(s2, options: TestOptions.ReleaseModule.WithModuleName("B"), references: new[] { ref1 });
            comp2.VerifyDiagnostics();
            var ref2 = comp2.EmitToImageReference();

            var comp3 = CreateCompilationWithMscorlib(s3, options: TestOptions.ReleaseExe.WithModuleName("C"), references: new[] { ref1, ref2 });
            comp3.VerifyDiagnostics();
            CompileAndVerify(comp3, expectedOutput: "Hello, world!");
        }

        /// <summary>
        /// Ordering of anonymous type definitions
        /// in metadata should be deterministic.
        /// </summary>
        [Fact]
        public void AnonymousTypeMetadataOrder()
        {
            var source =
@"class C1
{
    object F = new { A = 1, B = 2 };
}
class C2
{
    object F = new { a = 3, b = 4 };
}
class C3
{
    object F = new { AB = 3 };
}
class C4
{
    object F = new { a = 1, B = 2 };
}
class C5
{
    object F = new { a = 1, B = 2 };
}
class C6
{
    object F = new { Ab = 5 };
}";
            var compilation = CreateCompilationWithMscorlib(source, options: TestOptions.ReleaseDll);
            var bytes = compilation.EmitToArray();
            using (var metadata = ModuleMetadata.CreateFromImage(bytes))
            {
                var reader = metadata.MetadataReader;
                var actualNames = reader.GetTypeDefNames().Select(h => reader.GetString(h));
                var expectedNames = new[]
                    {
                        "<Module>",
                        "<>f__AnonymousType0`2",
                        "<>f__AnonymousType1`2",
                        "<>f__AnonymousType2`1",
                        "<>f__AnonymousType3`2",
                        "<>f__AnonymousType4`1",
                        "C1",
                        "C2",
                        "C3",
                        "C4",
                        "C5",
                        "C6",
                    };
                AssertEx.Equal(expectedNames, actualNames);
            }
        }

        /// <summary>
        /// Ordering of synthesized delegates in
        /// metadata should be deterministic.
        /// </summary>
        [WorkItem(1440, "https://github.com/dotnet/roslyn/issues/1440")]
        [Fact]
        public void SynthesizedDelegateMetadataOrder()
        {
            var source =
@"class C1
{
    static void M(dynamic d, object x, int y)
    {
        d(1, ref x, out y);
    }
}
class C2
{
    static object M(dynamic d, object o)
    {
        return d(o, ref o);
    }
}
class C3
{
    static void M(dynamic d, object o)
    {
        d(ref o);
    }
}
class C4
{
    static int M(dynamic d, object o)
    {
        return d(ref o, 2);
    }
}";
            var compilation = CreateCompilationWithMscorlib(source, options: TestOptions.ReleaseDll, references: new[] { SystemCoreRef, CSharpRef });
            var bytes = compilation.EmitToArray();
            using (var metadata = ModuleMetadata.CreateFromImage(bytes))
            {
                var reader = metadata.MetadataReader;
                var actualNames = reader.GetTypeDefNames().Select(h => reader.GetString(h));
                var expectedNames = new[]
                    {
                        "<Module>",
                        "<>A{00000004}`3",
                        "<>A{00000018}`5",
                        "<>F{00000004}`5",
                        "<>F{00000008}`5",
                        "C1",
                        "C2",
                        "C3",
                        "C4",
                        "<>o__0",
                        "<>o__0",
                        "<>o__0",
                        "<>o__0",
                    };
                AssertEx.Equal(expectedNames, actualNames);
            }
        }

        [Fact]
        [WorkItem(3240, "https://github.com/dotnet/roslyn/pull/8227")]
        public void FailingEmitter()
        {
            string source = @"
public class X
{
    public static void Main()
    {
  
    }
}";
            var compilation = CreateCompilationWithMscorlib(source);
            var broken = new BrokenStream();
<<<<<<< HEAD
            broken.BreakHow = BrokenStream.BreakHowType.ThrowOnWrite;
=======
            broken.BreakHow = 0;
>>>>>>> 3a88e9f3
            var result = compilation.Emit(broken);
            Assert.False(result.Success);
            result.Diagnostics.Verify(
                // error CS8104: An error occurred while writing the Portable Executable file.
<<<<<<< HEAD
                Diagnostic(ErrorCode.ERR_PeWritingFailure).WithArguments(broken.ThrownException.ToString()).WithLocation(1, 1));
=======
                Diagnostic(ErrorCode.ERR_PeWritingFailure).WithArguments("I/O error occurred.").WithLocation(1, 1));
        }

        [Fact]
        [WorkItem(9308, "https://github.com/dotnet/roslyn/issues/9308")]
        public void FailingEmitterAllowsCancelationExceptionsThrough()
        {
            string source = @"
public class X
{
    public static void Main()
    {
  
    }
}";
            var compilation = CreateCompilationWithMscorlib(source);
            var broken = new BrokenStream();
            broken.BreakHow = 3;

            Assert.Throws<OperationCanceledException>(() => compilation.Emit(broken));
>>>>>>> 3a88e9f3
        }
    }
}<|MERGE_RESOLUTION|>--- conflicted
+++ resolved
@@ -2701,7 +2701,6 @@
             var result = compilation.Emit(output);
             result.Diagnostics.Verify(
                 // error CS8104: An error occurred while writing the Portable Executable file.
-<<<<<<< HEAD
                 Diagnostic(ErrorCode.ERR_PeWritingFailure).WithArguments(output.ThrownException.ToString()).WithLocation(1, 1));
 
             output.BreakHow = BrokenStream.BreakHowType.ThrowOnSetPosition;
@@ -2709,15 +2708,6 @@
             result.Diagnostics.Verify(    
                 // error CS8104: An error occurred while writing the Portable Executable file.
                 Diagnostic(ErrorCode.ERR_PeWritingFailure).WithArguments(output.ThrownException.ToString()).WithLocation(1, 1));
-=======
-                Diagnostic(ErrorCode.ERR_PeWritingFailure).WithArguments("I/O error occurred.").WithLocation(1, 1));
-
-            output.BreakHow = 1;
-            result = compilation.Emit(output);
-            result.Diagnostics.Verify(    
-                // error CS8104: An error occurred while writing the Portable Executable file.
-                Diagnostic(ErrorCode.ERR_PeWritingFailure).WithArguments("Specified method is not supported.").WithLocation(1, 1));
->>>>>>> 3a88e9f3
 
             // disposed stream is not writable
             var outReal = new MemoryStream();
@@ -2979,19 +2969,12 @@
 }";
             var compilation = CreateCompilationWithMscorlib(source);
             var broken = new BrokenStream();
-<<<<<<< HEAD
             broken.BreakHow = BrokenStream.BreakHowType.ThrowOnWrite;
-=======
-            broken.BreakHow = 0;
->>>>>>> 3a88e9f3
             var result = compilation.Emit(broken);
             Assert.False(result.Success);
             result.Diagnostics.Verify(
                 // error CS8104: An error occurred while writing the Portable Executable file.
-<<<<<<< HEAD
                 Diagnostic(ErrorCode.ERR_PeWritingFailure).WithArguments(broken.ThrownException.ToString()).WithLocation(1, 1));
-=======
-                Diagnostic(ErrorCode.ERR_PeWritingFailure).WithArguments("I/O error occurred.").WithLocation(1, 1));
         }
 
         [Fact]
@@ -3008,10 +2991,9 @@
 }";
             var compilation = CreateCompilationWithMscorlib(source);
             var broken = new BrokenStream();
-            broken.BreakHow = 3;
+            broken.BreakHow = BrokenStream.BreakHowType.ThrowOnCancellation;
 
             Assert.Throws<OperationCanceledException>(() => compilation.Emit(broken));
->>>>>>> 3a88e9f3
         }
     }
 }