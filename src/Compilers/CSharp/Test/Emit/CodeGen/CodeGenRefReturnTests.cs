// Copyright (c) Microsoft.  All Rights Reserved.  Licensed under the Apache License, Version 2.0.  See License.txt in the project root for license information.

using System;
using System.Collections.Generic;
using System.Linq;
using Microsoft.CodeAnalysis.CSharp.Symbols;
using Microsoft.CodeAnalysis.CSharp.Syntax;
using Microsoft.CodeAnalysis.CSharp.Test.Utilities;
using Microsoft.CodeAnalysis.Test.Utilities;
using Roslyn.Test.Utilities;
using Xunit;

namespace Microsoft.CodeAnalysis.CSharp.UnitTests
{
    public class RefReturnTests : CompilingTestBase
    {
        private CompilationVerifier CompileAndVerifyRef(
            string source,
            string expectedOutput = null,
            CSharpCompilationOptions options = null,
            bool verify = true)
        {
            return CompileAndVerify(
                source,
                expectedOutput: expectedOutput,
                options: options,
                verify: verify);
        }

        [Fact]
        public void RefReturnArrayAccess()
        {
            var text = @"
class Program
{
    static ref int M()
    {
        return ref (new int[1])[0];
    }
}
";

            CompileAndVerifyRef(text).VerifyIL("Program.M()", @"
{
  // Code size       13 (0xd)
  .maxstack  2
  IL_0000:  ldc.i4.1
  IL_0001:  newarr     ""int""
  IL_0006:  ldc.i4.0
  IL_0007:  ldelema    ""int""
  IL_000c:  ret
}");
        }

        [Fact]
        public void RefReturnRefParameter()
        {
            var text = @"
class Program
{
    static ref int M(ref int i)
    {
        return ref i;
    }
}
";

            CompileAndVerifyRef(text, verify: false).VerifyIL("Program.M(ref int)", @"
{
  // Code size        2 (0x2)
  .maxstack  1
  IL_0000:  ldarg.0
  IL_0001:  ret
}");
        }

        [Fact]
        public void RefReturnOutParameter()
        {
            var text = @"
class Program
{
    static ref int M(out int i)
    {
        i = 0;
        return ref i;
    }
}
";

            CompileAndVerifyRef(text, verify: false).VerifyIL("Program.M(out int)", @"
{
  // Code size        5 (0x5)
  .maxstack  2
  IL_0000:  ldarg.0
  IL_0001:  ldc.i4.0
  IL_0002:  stind.i4
  IL_0003:  ldarg.0
  IL_0004:  ret
}");
        }

        [Fact]
        public void RefReturnRefLocal()
        {
            var text = @"
class Program
{
    static ref int M(ref int i)
    {
        ref int local = ref i;
        local = 0;
        return ref local;
    }
}
";

            CompileAndVerifyRef(text, verify: false).VerifyIL("Program.M(ref int)", @"
{
  // Code size        5 (0x5)
  .maxstack  3
  IL_0000:  ldarg.0
  IL_0001:  dup
  IL_0002:  ldc.i4.0
  IL_0003:  stind.i4
  IL_0004:  ret
}");
        }

        [Fact]
        public void RefReturnStaticProperty()
        {
            var text = @"
class Program
{
    static int field = 0;
    static ref int P { get { return ref field; } }

    static ref int M()
    {
        return ref P;
    }

    public static void Main()
    {
        var local = 42;   // must be real local
        P = local;
        P = local;  // assign again, should not use stack local
        System.Console.WriteLine(P);
    }
}
";

            var v = CompileAndVerifyRef(text, expectedOutput: "42");

            v.VerifyIL("Program.M()", @"
{
  // Code size        6 (0x6)
  .maxstack  1
  IL_0000:  call       ""ref int Program.P.get""
  IL_0005:  ret
}");

            v.VerifyIL("Program.Main()", @"
{
  // Code size       29 (0x1d)
  .maxstack  2
  .locals init (int V_0) //local
  IL_0000:  ldc.i4.s   42
  IL_0002:  stloc.0
  IL_0003:  call       ""ref int Program.P.get""
  IL_0008:  ldloc.0
  IL_0009:  stind.i4
  IL_000a:  call       ""ref int Program.P.get""
  IL_000f:  ldloc.0
  IL_0010:  stind.i4
  IL_0011:  call       ""ref int Program.P.get""
  IL_0016:  ldind.i4
  IL_0017:  call       ""void System.Console.WriteLine(int)""
  IL_001c:  ret
}");

        }


        [Fact]
        public void RefReturnClassInstanceProperty()
        {
            var text = @"
class Program
{
    int field = 0;
    ref int P { get { return ref field; } }

    ref int M()
    {
        return ref P;
    }

    ref int M1()
    {
        return ref new Program().P;
    }
}
";

            var compilation = CompileAndVerifyRef(text);
            compilation.VerifyIL("Program.M()", @"
{
  // Code size        7 (0x7)
  .maxstack  1
  IL_0000:  ldarg.0
  IL_0001:  call       ""ref int Program.P.get""
  IL_0006:  ret
}");
            compilation.VerifyIL("Program.M1()", @"
{
  // Code size       11 (0xb)
  .maxstack  1
  IL_0000:  newobj     ""Program..ctor()""
  IL_0005:  call       ""ref int Program.P.get""
  IL_000a:  ret
}");
        }

        [Fact]
        public void RefReturnStructInstanceProperty()
        {
            var text = @"
struct Program
{
    public ref int P { get { return ref (new int[1])[0]; } }

    ref int M()
    {
        return ref P;
    }

    ref int M1(ref Program program)
    {
        return ref program.P;
    }
}

struct Program2
{
    Program program;

    Program2(Program program)
    {
        this.program = program;
    }

    ref int M()
    {
        return ref program.P;
    }
}

class Program3
{
    Program program = default(Program);

    ref int M()
    {
        return ref program.P;
    }
}
";

            var compilation = CompileAndVerifyRef(text, verify: false);
            compilation.VerifyIL("Program.M()", @"
{
  // Code size        7 (0x7)
  .maxstack  1
  IL_0000:  ldarg.0
  IL_0001:  call       ""ref int Program.P.get""
  IL_0006:  ret
}");
            compilation.VerifyIL("Program.M1(ref Program)", @"
{
  // Code size        7 (0x7)
  .maxstack  1
  IL_0000:  ldarg.1
  IL_0001:  call       ""ref int Program.P.get""
  IL_0006:  ret
}");
            compilation.VerifyIL("Program2.M()", @"
{
  // Code size       12 (0xc)
  .maxstack  1
  IL_0000:  ldarg.0
  IL_0001:  ldflda     ""Program Program2.program""
  IL_0006:  call       ""ref int Program.P.get""
  IL_000b:  ret
}");
            compilation.VerifyIL("Program3.M()", @"
{
  // Code size       12 (0xc)
  .maxstack  1
  IL_0000:  ldarg.0
  IL_0001:  ldflda     ""Program Program3.program""
  IL_0006:  call       ""ref int Program.P.get""
  IL_000b:  ret
}");
        }

        [Fact]
        public void RefReturnConstrainedInstanceProperty()
        {
            var text = @"
interface I
{
    ref int P { get; }
}

class Program<T>
    where T : I
{
    T t = default(T);

    ref int M()
    {
        return ref t.P;
    }
}

class Program2<T>
    where T : class, I
{
    ref int M(T t)
    {
        return ref t.P;
    }
}

class Program3<T>
    where T : struct, I
{
    T t = default(T);

    ref int M()
    {
        return ref t.P;
    }
}
";

            var compilation = CompileAndVerifyRef(text);
            compilation.VerifyIL("Program<T>.M()", @"
{
  // Code size       18 (0x12)
  .maxstack  1
  IL_0000:  ldarg.0
  IL_0001:  ldflda     ""T Program<T>.t""
  IL_0006:  constrained. ""T""
  IL_000c:  callvirt   ""ref int I.P.get""
  IL_0011:  ret
}");
            compilation.VerifyIL("Program2<T>.M(T)", @"
{
  // Code size       12 (0xc)
  .maxstack  1
  IL_0000:  ldarg.1
  IL_0001:  box        ""T""
  IL_0006:  callvirt   ""ref int I.P.get""
  IL_000b:  ret
}");
            compilation.VerifyIL("Program3<T>.M()", @"
{
  // Code size       18 (0x12)
  .maxstack  1
  IL_0000:  ldarg.0
  IL_0001:  ldflda     ""T Program3<T>.t""
  IL_0006:  constrained. ""T""
  IL_000c:  callvirt   ""ref int I.P.get""
  IL_0011:  ret
}");
        }

        [Fact]
        public void RefReturnClassInstanceIndexer()
        {
            var text = @"
class Program
{
    int field = 0;
    ref int this[int i] { get { return ref field; } }

    ref int M()
    {
        return ref this[0];
    }

    ref int M1()
    {
        return ref new Program()[0];
    }
}
";

            var compilation = CompileAndVerifyRef(text);
            compilation.VerifyIL("Program.M()", @"
{
  // Code size        8 (0x8)
  .maxstack  2
  IL_0000:  ldarg.0
  IL_0001:  ldc.i4.0
  IL_0002:  call       ""ref int Program.this[int].get""
  IL_0007:  ret
}");
            compilation.VerifyIL("Program.M1()", @"
{
  // Code size       12 (0xc)
  .maxstack  2
  IL_0000:  newobj     ""Program..ctor()""
  IL_0005:  ldc.i4.0
  IL_0006:  call       ""ref int Program.this[int].get""
  IL_000b:  ret
}");
        }

        [Fact]
        public void RefReturnStructInstanceIndexer()
        {
            var text = @"
struct Program
{
    public ref int this[int i] { get { return ref (new int[1])[0]; } }

    ref int M()
    {
        return ref this[0];
    }
}

struct Program2
{
    Program program;

    Program2(Program program)
    {
        this.program = program;
    }

    ref int M()
    {
        return ref program[0];
    }
}

class Program3
{
    Program program = default(Program);

    ref int M()
    {
        return ref program[0];
    }
}
";

            var compilation = CompileAndVerifyRef(text, verify: false);
            compilation.VerifyIL("Program.M()", @"
{
  // Code size        8 (0x8)
  .maxstack  2
  IL_0000:  ldarg.0
  IL_0001:  ldc.i4.0
  IL_0002:  call       ""ref int Program.this[int].get""
  IL_0007:  ret
}");
            compilation.VerifyIL("Program2.M()", @"
{
  // Code size       13 (0xd)
  .maxstack  2
  IL_0000:  ldarg.0
  IL_0001:  ldflda     ""Program Program2.program""
  IL_0006:  ldc.i4.0
  IL_0007:  call       ""ref int Program.this[int].get""
  IL_000c:  ret
}");
            compilation.VerifyIL("Program3.M()", @"
{
  // Code size       13 (0xd)
  .maxstack  2
  IL_0000:  ldarg.0
  IL_0001:  ldflda     ""Program Program3.program""
  IL_0006:  ldc.i4.0
  IL_0007:  call       ""ref int Program.this[int].get""
  IL_000c:  ret
}");
        }

        [Fact]
        public void RefReturnConstrainedInstanceIndexer()
        {
            var text = @"
interface I
{
    ref int this[int i] { get; }
}

class Program<T>
    where T : I
{
    T t = default(T);

    ref int M()
    {
        return ref t[0];
    }
}

class Program2<T>
    where T : class, I
{
    ref int M(T t)
    {
        return ref t[0];
    }
}

class Program3<T>
    where T : struct, I
{
    T t = default(T);

    ref int M()
    {
        return ref t[0];
    }
}
";

            var compilation = CompileAndVerifyRef(text);
            compilation.VerifyIL("Program<T>.M()", @"
{
  // Code size       19 (0x13)
  .maxstack  2
  IL_0000:  ldarg.0
  IL_0001:  ldflda     ""T Program<T>.t""
  IL_0006:  ldc.i4.0
  IL_0007:  constrained. ""T""
  IL_000d:  callvirt   ""ref int I.this[int].get""
  IL_0012:  ret
}");
            compilation.VerifyIL("Program2<T>.M(T)", @"
{
  // Code size       13 (0xd)
  .maxstack  2
  IL_0000:  ldarg.1
  IL_0001:  box        ""T""
  IL_0006:  ldc.i4.0
  IL_0007:  callvirt   ""ref int I.this[int].get""
  IL_000c:  ret
}");
            compilation.VerifyIL("Program3<T>.M()", @"
{
  // Code size       19 (0x13)
  .maxstack  2
  IL_0000:  ldarg.0
  IL_0001:  ldflda     ""T Program3<T>.t""
  IL_0006:  ldc.i4.0
  IL_0007:  constrained. ""T""
  IL_000d:  callvirt   ""ref int I.this[int].get""
  IL_0012:  ret
}");
        }

        [Fact]
        public void RefReturnStaticFieldLikeEvent()
        {
            var text = @"
delegate void D();

class Program
{
    static event D d;

    static ref D M()
    {
        return ref d;
    }
}
";

            CompileAndVerifyRef(text).VerifyIL("Program.M()", @"
{
  // Code size        6 (0x6)
  .maxstack  1
  IL_0000:  ldsflda    ""D Program.d""
  IL_0005:  ret
}");
        }

        [Fact]
        public void RefReturnClassInstanceFieldLikeEvent()
        {
            var text = @"
delegate void D();

class Program
{
    event D d;

    ref D M()
    {
        return ref d;
    }

    ref D M1()
    {
        return ref new Program().d;
    }
}
";

            var compilation = CompileAndVerifyRef(text);
            compilation.VerifyIL("Program.M()", @"
{
  // Code size        7 (0x7)
  .maxstack  1
  IL_0000:  ldarg.0
  IL_0001:  ldflda     ""D Program.d""
  IL_0006:  ret
}");
            compilation.VerifyIL("Program.M1()", @"
{
  // Code size       11 (0xb)
  .maxstack  1
  IL_0000:  newobj     ""Program..ctor()""
  IL_0005:  ldflda     ""D Program.d""
  IL_000a:  ret
}");
        }

        [Fact]
        public void RefReturnStaticField()
        {
            var text = @"
class Program
{
    static int i = 0;

    static ref int M()
    {
        return ref i;
    }
}
";

            CompileAndVerifyRef(text).VerifyIL("Program.M()", @"
{
  // Code size        6 (0x6)
  .maxstack  1
  IL_0000:  ldsflda    ""int Program.i""
  IL_0005:  ret
}");
        }

        [Fact]
        public void RefReturnClassInstanceField()
        {
            var text = @"
class Program
{
    int i = 0;

    ref int M()
    {
        return ref i;
    }

    ref int M1()
    {
        return ref new Program().i;
    }
}
";

            var compilation = CompileAndVerifyRef(text);
            compilation.VerifyIL("Program.M()", @"
{
  // Code size        7 (0x7)
  .maxstack  1
  IL_0000:  ldarg.0
  IL_0001:  ldflda     ""int Program.i""
  IL_0006:  ret
}");
            compilation.VerifyIL("Program.M1()", @"
{
  // Code size       11 (0xb)
  .maxstack  1
  IL_0000:  newobj     ""Program..ctor()""
  IL_0005:  ldflda     ""int Program.i""
  IL_000a:  ret
}");
        }

        [Fact]
        public void RefReturnStructInstanceField()
        {
            var text = @"
struct Program
{
    public int i;
}

class Program2
{
    Program program = default(Program);

    ref int M(ref Program program)
    {
        return ref program.i;
    }

    ref int M()
    {
        return ref program.i;
    }
}
";

            var compilation = CompileAndVerifyRef(text, verify: false);
            compilation.VerifyIL("Program2.M(ref Program)", @"
{
  // Code size        7 (0x7)
  .maxstack  1
  IL_0000:  ldarg.1
  IL_0001:  ldflda     ""int Program.i""
  IL_0006:  ret
}");
            compilation.VerifyIL("Program2.M()", @"
{
  // Code size       12 (0xc)
  .maxstack  1
  IL_0000:  ldarg.0
  IL_0001:  ldflda     ""Program Program2.program""
  IL_0006:  ldflda     ""int Program.i""
  IL_000b:  ret
}");
        }

        [Fact]
        public void RefReturnStaticCallWithoutArguments()
        {
            var text = @"
class Program
{
    static ref int M()
    {
        return ref M();
    }
}
";

            CompileAndVerifyRef(text).VerifyIL("Program.M()", @"
{
  // Code size        6 (0x6)
  .maxstack  1
  IL_0000:  call       ""ref int Program.M()""
  IL_0005:  ret
}");
        }

        [Fact]
        public void RefReturnClassInstanceCallWithoutArguments()
        {
            var text = @"
class Program
{
    ref int M()
    {
        return ref M();
    }

    ref int M1()
    {
        return ref new Program().M();
    }
}
";

            var compilation = CompileAndVerifyRef(text);
            compilation.VerifyIL("Program.M()", @"
{
  // Code size        7 (0x7)
  .maxstack  1
  IL_0000:  ldarg.0
  IL_0001:  call       ""ref int Program.M()""
  IL_0006:  ret
}");
            compilation.VerifyIL("Program.M1()", @"
{
  // Code size       11 (0xb)
  .maxstack  1
  IL_0000:  newobj     ""Program..ctor()""
  IL_0005:  call       ""ref int Program.M()""
  IL_000a:  ret
}");
        }

        [Fact]
        public void RefReturnStructInstanceCallWithoutArguments()
        {
            var text = @"
struct Program
{
    public ref int M()
    {
        return ref M();
    }
}

struct Program2
{
    Program program;

    ref int M()
    {
        return ref program.M();
    }
}

class Program3
{
    Program program;

    ref int M()
    {
        return ref program.M();
    }
}
";

            var compilation = CompileAndVerifyRef(text);
            compilation.VerifyIL("Program.M()", @"
{
  // Code size        7 (0x7)
  .maxstack  1
  IL_0000:  ldarg.0
  IL_0001:  call       ""ref int Program.M()""
  IL_0006:  ret
}");
            compilation.VerifyIL("Program2.M()", @"
{
  // Code size       12 (0xc)
  .maxstack  1
  IL_0000:  ldarg.0
  IL_0001:  ldflda     ""Program Program2.program""
  IL_0006:  call       ""ref int Program.M()""
  IL_000b:  ret
}");
            compilation.VerifyIL("Program3.M()", @"
{
  // Code size       12 (0xc)
  .maxstack  1
  IL_0000:  ldarg.0
  IL_0001:  ldflda     ""Program Program3.program""
  IL_0006:  call       ""ref int Program.M()""
  IL_000b:  ret
}");
        }

        [Fact]
        public void RefReturnConstrainedInstanceCallWithoutArguments()
        {
            var text = @"
interface I
{
    ref int M();
}

class Program<T>
    where T : I
{
    T t = default(T);

    ref int M()
    {
        return ref t.M();
    }
}

class Program2<T>
    where T : class, I
{
    ref int M(T t)
    {
        return ref t.M();
    }
}

class Program3<T>
    where T : struct, I
{
    T t = default(T);

    ref int M()
    {
        return ref t.M();
    }
}
";

            var compilation = CompileAndVerifyRef(text);
            compilation.VerifyIL("Program<T>.M()", @"
{
  // Code size       18 (0x12)
  .maxstack  1
  IL_0000:  ldarg.0
  IL_0001:  ldflda     ""T Program<T>.t""
  IL_0006:  constrained. ""T""
  IL_000c:  callvirt   ""ref int I.M()""
  IL_0011:  ret
}");
            compilation.VerifyIL("Program2<T>.M(T)", @"
{
  // Code size       12 (0xc)
  .maxstack  1
  IL_0000:  ldarg.1
  IL_0001:  box        ""T""
  IL_0006:  callvirt   ""ref int I.M()""
  IL_000b:  ret
}");
            compilation.VerifyIL("Program3<T>.M()", @"
{
  // Code size       18 (0x12)
  .maxstack  1
  IL_0000:  ldarg.0
  IL_0001:  ldflda     ""T Program3<T>.t""
  IL_0006:  constrained. ""T""
  IL_000c:  callvirt   ""ref int I.M()""
  IL_0011:  ret
}");
        }

        [Fact]
        public void RefReturnStaticCallWithArguments()
        {
            var text = @"
class Program
{
    static ref int M(ref int i, ref int j, object o)
    {
        return ref M(ref i, ref j, o);
    }
}
";

            CompileAndVerifyRef(text).VerifyIL("Program.M(ref int, ref int, object)", @"
{
  // Code size        9 (0x9)
  .maxstack  3
  IL_0000:  ldarg.0
  IL_0001:  ldarg.1
  IL_0002:  ldarg.2
  IL_0003:  call       ""ref int Program.M(ref int, ref int, object)""
  IL_0008:  ret
}");
        }

        [Fact]
        public void RefReturnClassInstanceCallWithArguments()
        {
            var text = @"
class Program
{
    ref int M(ref int i, ref int j, object o)
    {
        return ref M(ref i, ref j, o);
    }

    ref int M1(ref int i, ref int j, object o)
    {
        return ref new Program().M(ref i, ref j, o);
    }
}
";

            var compilation = CompileAndVerifyRef(text);
            compilation.VerifyIL("Program.M(ref int, ref int, object)", @"
{
  // Code size       10 (0xa)
  .maxstack  4
  IL_0000:  ldarg.0
  IL_0001:  ldarg.1
  IL_0002:  ldarg.2
  IL_0003:  ldarg.3
  IL_0004:  call       ""ref int Program.M(ref int, ref int, object)""
  IL_0009:  ret
}");
            compilation.VerifyIL("Program.M1(ref int, ref int, object)", @"
{
  // Code size       14 (0xe)
  .maxstack  4
  IL_0000:  newobj     ""Program..ctor()""
  IL_0005:  ldarg.1
  IL_0006:  ldarg.2
  IL_0007:  ldarg.3
  IL_0008:  call       ""ref int Program.M(ref int, ref int, object)""
  IL_000d:  ret
}");
        }

        [Fact]
        public void RefReturnStructInstanceCallWithArguments()
        {
            var text = @"
struct Program
{
    public ref int M(ref int i, ref int j, object o)
    {
        return ref M(ref i, ref j, o);
    }
}

struct Program2
{
    Program program;

    ref int M(ref int i, ref int j, object o)
    {
        return ref program.M(ref i, ref j, o);
    }
}

class Program3
{
    Program program;

    ref int M(ref int i, ref int j, object o)
    {
        return ref program.M(ref i, ref j, o);
    }
}
";

            var compilation = CompileAndVerifyRef(text);
            compilation.VerifyIL("Program.M(ref int, ref int, object)", @"
{
  // Code size       10 (0xa)
  .maxstack  4
  IL_0000:  ldarg.0
  IL_0001:  ldarg.1
  IL_0002:  ldarg.2
  IL_0003:  ldarg.3
  IL_0004:  call       ""ref int Program.M(ref int, ref int, object)""
  IL_0009:  ret
}");
            compilation.VerifyIL("Program2.M(ref int, ref int, object)", @"
{
  // Code size       15 (0xf)
  .maxstack  4
  IL_0000:  ldarg.0
  IL_0001:  ldflda     ""Program Program2.program""
  IL_0006:  ldarg.1
  IL_0007:  ldarg.2
  IL_0008:  ldarg.3
  IL_0009:  call       ""ref int Program.M(ref int, ref int, object)""
  IL_000e:  ret
}");
            compilation.VerifyIL("Program3.M(ref int, ref int, object)", @"
{
  // Code size       15 (0xf)
  .maxstack  4
  IL_0000:  ldarg.0
  IL_0001:  ldflda     ""Program Program3.program""
  IL_0006:  ldarg.1
  IL_0007:  ldarg.2
  IL_0008:  ldarg.3
  IL_0009:  call       ""ref int Program.M(ref int, ref int, object)""
  IL_000e:  ret
}");
        }

        [Fact]
        public void RefReturnConstrainedInstanceCallWithArguments()
        {
            var text = @"
interface I
{
    ref int M(ref int i, ref int j, object o);
}

class Program<T>
    where T : I
{
    T t = default(T);

    ref int M(ref int i, ref int j, object o)
    {
        return ref t.M(ref i, ref j, o);
    }
}

class Program2<T>
    where T : class, I
{
    ref int M(T t, ref int i, ref int j, object o)
    {
        return ref t.M(ref i, ref j, o);
    }
}

class Program3<T>
    where T : struct, I
{
    T t = default(T);

    ref int M(ref int i, ref int j, object o)
    {
        return ref t.M(ref i, ref j, o);
    }
}
";

            var compilation = CompileAndVerifyRef(text);
            compilation.VerifyIL("Program<T>.M(ref int, ref int, object)", @"
{
  // Code size       21 (0x15)
  .maxstack  4
  IL_0000:  ldarg.0
  IL_0001:  ldflda     ""T Program<T>.t""
  IL_0006:  ldarg.1
  IL_0007:  ldarg.2
  IL_0008:  ldarg.3
  IL_0009:  constrained. ""T""
  IL_000f:  callvirt   ""ref int I.M(ref int, ref int, object)""
  IL_0014:  ret
}");
            compilation.VerifyIL("Program2<T>.M(T, ref int, ref int, object)", @"
{
  // Code size       16 (0x10)
  .maxstack  4
  IL_0000:  ldarg.1
  IL_0001:  box        ""T""
  IL_0006:  ldarg.2
  IL_0007:  ldarg.3
  IL_0008:  ldarg.s    V_4
  IL_000a:  callvirt   ""ref int I.M(ref int, ref int, object)""
  IL_000f:  ret
}");
            compilation.VerifyIL("Program3<T>.M(ref int, ref int, object)", @"
{
  // Code size       21 (0x15)
  .maxstack  4
  IL_0000:  ldarg.0
  IL_0001:  ldflda     ""T Program3<T>.t""
  IL_0006:  ldarg.1
  IL_0007:  ldarg.2
  IL_0008:  ldarg.3
  IL_0009:  constrained. ""T""
  IL_000f:  callvirt   ""ref int I.M(ref int, ref int, object)""
  IL_0014:  ret
}");
        }

        [Fact]
        public void RefReturnDelegateInvocationWithNoArguments()
        {
            var text = @"
delegate ref int D();

class Program
{
    static ref int M(D d)
    {
        return ref d();
    }
}
";

            CompileAndVerifyRef(text).VerifyIL("Program.M(D)", @"
{
  // Code size        7 (0x7)
  .maxstack  1
  IL_0000:  ldarg.0
  IL_0001:  callvirt   ""ref int D.Invoke()""
  IL_0006:  ret
}");
        }

        [Fact]
        public void RefReturnDelegateInvocationWithArguments()
        {
            var text = @"
delegate ref int D(ref int i, ref int j, object o);

class Program
{
    static ref int M(D d, ref int i, ref int j, object o)
    {
        return ref d(ref i, ref j, o);
    }
}
";

            CompileAndVerifyRef(text).VerifyIL("Program.M(D, ref int, ref int, object)", @"
{
  // Code size       10 (0xa)
  .maxstack  4
  IL_0000:  ldarg.0
  IL_0001:  ldarg.1
  IL_0002:  ldarg.2
  IL_0003:  ldarg.3
  IL_0004:  callvirt   ""ref int D.Invoke(ref int, ref int, object)""
  IL_0009:  ret
}");
        }

        [Fact]
        public void RefReturnsAreVariables()
        {
            var text = @"
class Program
{
    int field = 0;

    ref int P { get { return ref field; } }

    ref int this[int i] { get { return ref field; } }

    ref int M(ref int i)
    {
        return ref i;
    }

    void N(out int i)
    {
        i = 0;
    }

    static unsafe void Main()
    {
        var program = new Program();
        program.P = 0;
        program.P += 1;
        program.P++;
        program.M(ref program.P);
        program.N(out program.P);
        fixed (int* i = &program.P) { }
        var tr = __makeref(program.P);
        program[0] = 0;
        program[0] += 1;
        program[0]++;
        program.M(ref program[0]);
        program.N(out program[0]);
        fixed (int* i = &program[0]) { }
        tr = __makeref(program[0]);
        program.M(ref program.field) = 0;
        program.M(ref program.field) += 1;
        program.M(ref program.field)++;
        program.M(ref program.M(ref program.field));
        program.N(out program.M(ref program.field));
        fixed (int* i = &program.M(ref program.field)) { }
        tr = __makeref(program.M(ref program.field));
    }
}
";

            CompileAndVerifyRef(text, options: TestOptions.UnsafeReleaseDll).VerifyIL("Program.Main()", @"
{
  // Code size      285 (0x11d)
  .maxstack  4
  .locals init (pinned int& V_0, //i
                pinned int& V_1, //i
                pinned int& V_2) //i
  IL_0000:  newobj     ""Program..ctor()""
  IL_0005:  dup
  IL_0006:  callvirt   ""ref int Program.P.get""
  IL_000b:  ldc.i4.0
  IL_000c:  stind.i4
  IL_000d:  dup
  IL_000e:  callvirt   ""ref int Program.P.get""
  IL_0013:  dup
  IL_0014:  ldind.i4
  IL_0015:  ldc.i4.1
  IL_0016:  add
  IL_0017:  stind.i4
  IL_0018:  dup
  IL_0019:  callvirt   ""ref int Program.P.get""
  IL_001e:  dup
  IL_001f:  ldind.i4
  IL_0020:  ldc.i4.1
  IL_0021:  add
  IL_0022:  stind.i4
  IL_0023:  dup
  IL_0024:  dup
  IL_0025:  callvirt   ""ref int Program.P.get""
  IL_002a:  callvirt   ""ref int Program.M(ref int)""
  IL_002f:  pop
  IL_0030:  dup
  IL_0031:  dup
  IL_0032:  callvirt   ""ref int Program.P.get""
  IL_0037:  callvirt   ""void Program.N(out int)""
  IL_003c:  dup
  IL_003d:  callvirt   ""ref int Program.P.get""
  IL_0042:  stloc.0
  IL_0043:  ldc.i4.0
  IL_0044:  conv.u
  IL_0045:  stloc.0
  IL_0046:  dup
  IL_0047:  callvirt   ""ref int Program.P.get""
  IL_004c:  mkrefany   ""int""
  IL_0051:  pop
  IL_0052:  dup
  IL_0053:  ldc.i4.0
  IL_0054:  callvirt   ""ref int Program.this[int].get""
  IL_0059:  ldc.i4.0
  IL_005a:  stind.i4
  IL_005b:  dup
  IL_005c:  ldc.i4.0
  IL_005d:  callvirt   ""ref int Program.this[int].get""
  IL_0062:  dup
  IL_0063:  ldind.i4
  IL_0064:  ldc.i4.1
  IL_0065:  add
  IL_0066:  stind.i4
  IL_0067:  dup
  IL_0068:  ldc.i4.0
  IL_0069:  callvirt   ""ref int Program.this[int].get""
  IL_006e:  dup
  IL_006f:  ldind.i4
  IL_0070:  ldc.i4.1
  IL_0071:  add
  IL_0072:  stind.i4
  IL_0073:  dup
  IL_0074:  dup
  IL_0075:  ldc.i4.0
  IL_0076:  callvirt   ""ref int Program.this[int].get""
  IL_007b:  callvirt   ""ref int Program.M(ref int)""
  IL_0080:  pop
  IL_0081:  dup
  IL_0082:  dup
  IL_0083:  ldc.i4.0
  IL_0084:  callvirt   ""ref int Program.this[int].get""
  IL_0089:  callvirt   ""void Program.N(out int)""
  IL_008e:  dup
  IL_008f:  ldc.i4.0
  IL_0090:  callvirt   ""ref int Program.this[int].get""
  IL_0095:  stloc.1
  IL_0096:  ldc.i4.0
  IL_0097:  conv.u
  IL_0098:  stloc.1
  IL_0099:  dup
  IL_009a:  ldc.i4.0
  IL_009b:  callvirt   ""ref int Program.this[int].get""
  IL_00a0:  mkrefany   ""int""
  IL_00a5:  pop
  IL_00a6:  dup
  IL_00a7:  dup
  IL_00a8:  ldflda     ""int Program.field""
  IL_00ad:  callvirt   ""ref int Program.M(ref int)""
  IL_00b2:  ldc.i4.0
  IL_00b3:  stind.i4
  IL_00b4:  dup
  IL_00b5:  dup
  IL_00b6:  ldflda     ""int Program.field""
  IL_00bb:  callvirt   ""ref int Program.M(ref int)""
  IL_00c0:  dup
  IL_00c1:  ldind.i4
  IL_00c2:  ldc.i4.1
  IL_00c3:  add
  IL_00c4:  stind.i4
  IL_00c5:  dup
  IL_00c6:  dup
  IL_00c7:  ldflda     ""int Program.field""
  IL_00cc:  callvirt   ""ref int Program.M(ref int)""
  IL_00d1:  dup
  IL_00d2:  ldind.i4
  IL_00d3:  ldc.i4.1
  IL_00d4:  add
  IL_00d5:  stind.i4
  IL_00d6:  dup
  IL_00d7:  dup
  IL_00d8:  dup
  IL_00d9:  ldflda     ""int Program.field""
  IL_00de:  callvirt   ""ref int Program.M(ref int)""
  IL_00e3:  callvirt   ""ref int Program.M(ref int)""
  IL_00e8:  pop
  IL_00e9:  dup
  IL_00ea:  dup
  IL_00eb:  dup
  IL_00ec:  ldflda     ""int Program.field""
  IL_00f1:  callvirt   ""ref int Program.M(ref int)""
  IL_00f6:  callvirt   ""void Program.N(out int)""
  IL_00fb:  dup
  IL_00fc:  dup
  IL_00fd:  ldflda     ""int Program.field""
  IL_0102:  callvirt   ""ref int Program.M(ref int)""
  IL_0107:  stloc.2
  IL_0108:  ldc.i4.0
  IL_0109:  conv.u
  IL_010a:  stloc.2
  IL_010b:  dup
  IL_010c:  ldflda     ""int Program.field""
  IL_0111:  callvirt   ""ref int Program.M(ref int)""
  IL_0116:  mkrefany   ""int""
  IL_011b:  pop
  IL_011c:  ret
}");
        }

        [Fact]
        private void RefReturnsAreValues()
        {
            var text = @"
class Program
{
    int field = 0;

    ref int P { get { return ref field; } }

    ref int this[int i] { get { return ref field; } }

    ref int M(ref int i)
    {
        return ref i;
    }

    void N(int i)
    {
        i = 0;
    }

    static unsafe int Main()
    {
        var program = new Program();
        var @int = program.P + 0;
        var @string = program.P.ToString();
        var @long = (long)program.P;
        program.N(program.P);
        @int += program[0] + 0;
        @string = program[0].ToString();
        @long += (long)program[0];
        program.N(program[0]);
        @int += program.M(ref program.field) + 0;
        @string = program.M(ref program.field).ToString();
        @long += (long)program.M(ref program.field);
        program.N(program.M(ref program.field));
        return unchecked((int)((long)@int + @long));
    }
}
";

            CompileAndVerifyRef(text, options: TestOptions.UnsafeReleaseDll).VerifyIL("Program.Main()", @"
{
  // Code size      168 (0xa8)
  .maxstack  4
  .locals init (Program V_0, //program
                long V_1) //long
  IL_0000:  newobj     ""Program..ctor()""
  IL_0005:  stloc.0
  IL_0006:  ldloc.0
  IL_0007:  callvirt   ""ref int Program.P.get""
  IL_000c:  ldind.i4
  IL_000d:  ldloc.0
  IL_000e:  callvirt   ""ref int Program.P.get""
  IL_0013:  call       ""string int.ToString()""
  IL_0018:  pop
  IL_0019:  ldloc.0
  IL_001a:  callvirt   ""ref int Program.P.get""
  IL_001f:  ldind.i4
  IL_0020:  conv.i8
  IL_0021:  stloc.1
  IL_0022:  ldloc.0
  IL_0023:  ldloc.0
  IL_0024:  callvirt   ""ref int Program.P.get""
  IL_0029:  ldind.i4
  IL_002a:  callvirt   ""void Program.N(int)""
  IL_002f:  ldloc.0
  IL_0030:  ldc.i4.0
  IL_0031:  callvirt   ""ref int Program.this[int].get""
  IL_0036:  ldind.i4
  IL_0037:  add
  IL_0038:  ldloc.0
  IL_0039:  ldc.i4.0
  IL_003a:  callvirt   ""ref int Program.this[int].get""
  IL_003f:  call       ""string int.ToString()""
  IL_0044:  pop
  IL_0045:  ldloc.1
  IL_0046:  ldloc.0
  IL_0047:  ldc.i4.0
  IL_0048:  callvirt   ""ref int Program.this[int].get""
  IL_004d:  ldind.i4
  IL_004e:  conv.i8
  IL_004f:  add
  IL_0050:  stloc.1
  IL_0051:  ldloc.0
  IL_0052:  ldloc.0
  IL_0053:  ldc.i4.0
  IL_0054:  callvirt   ""ref int Program.this[int].get""
  IL_0059:  ldind.i4
  IL_005a:  callvirt   ""void Program.N(int)""
  IL_005f:  ldloc.0
  IL_0060:  ldloc.0
  IL_0061:  ldflda     ""int Program.field""
  IL_0066:  callvirt   ""ref int Program.M(ref int)""
  IL_006b:  ldind.i4
  IL_006c:  add
  IL_006d:  ldloc.0
  IL_006e:  ldloc.0
  IL_006f:  ldflda     ""int Program.field""
  IL_0074:  callvirt   ""ref int Program.M(ref int)""
  IL_0079:  call       ""string int.ToString()""
  IL_007e:  pop
  IL_007f:  ldloc.1
  IL_0080:  ldloc.0
  IL_0081:  ldloc.0
  IL_0082:  ldflda     ""int Program.field""
  IL_0087:  callvirt   ""ref int Program.M(ref int)""
  IL_008c:  ldind.i4
  IL_008d:  conv.i8
  IL_008e:  add
  IL_008f:  stloc.1
  IL_0090:  ldloc.0
  IL_0091:  ldloc.0
  IL_0092:  ldloc.0
  IL_0093:  ldflda     ""int Program.field""
  IL_0098:  callvirt   ""ref int Program.M(ref int)""
  IL_009d:  ldind.i4
  IL_009e:  callvirt   ""void Program.N(int)""
  IL_00a3:  conv.i8
  IL_00a4:  ldloc.1
  IL_00a5:  add
  IL_00a6:  conv.i4
  IL_00a7:  ret
}");
        }

        [Fact]
        public void RefReturnArrayAccessNested()
        {
            var text = @"
class Program
{
    static ref int M()
    {
        ref int N()
        {
            return ref (new int[1])[0];
        }

        return ref N();
    }
}
";

            CompileAndVerify(text, parseOptions: TestOptions.Regular).VerifyIL("Program.M()", @"
{
  // Code size        6 (0x6)
  .maxstack  1
  IL_0000:  call       ""ref int Program.<M>g__N0_0()""
  IL_0005:  ret
}").VerifyIL("Program.<M>g__N0_0", @"
{
  // Code size       13 (0xd)
  .maxstack  2
  IL_0000:  ldc.i4.1
  IL_0001:  newarr     ""int""
  IL_0006:  ldc.i4.0
  IL_0007:  ldelema    ""int""
  IL_000c:  ret
}");
        }

        [Fact]
        public void RefReturnArrayAccessNested1()
        {
            var text = @"
class Program
{
    static ref int M()
    {
        var arr = new int[1]{40};

        ref int N()
        {
            ref int NN(ref int arg) => ref arg;

            ref var r = ref NN(ref arr[0]); 
            r += 2;

            return ref r;
        }

        return ref N();
    }

    static void Main()
    {
        System.Console.WriteLine(M());
    }
}
";

            CompileAndVerify(text, parseOptions: TestOptions.Regular, expectedOutput: "42", verify: false).VerifyIL("Program.M()", @"
{
  // Code size       34 (0x22)
  .maxstack  5
  .locals init (Program.<>c__DisplayClass0_0 V_0) //CS$<>8__locals0
  IL_0000:  ldloca.s   V_0
  IL_0002:  initobj    ""Program.<>c__DisplayClass0_0""
  IL_0008:  ldloca.s   V_0
  IL_000a:  ldc.i4.1
  IL_000b:  newarr     ""int""
  IL_0010:  dup
  IL_0011:  ldc.i4.0
  IL_0012:  ldc.i4.s   40
  IL_0014:  stelem.i4
  IL_0015:  stfld      ""int[] Program.<>c__DisplayClass0_0.arr""
  IL_001a:  ldloca.s   V_0
  IL_001c:  call       ""ref int Program.<M>g__N0_0(ref Program.<>c__DisplayClass0_0)""
  IL_0021:  ret
}").VerifyIL("Program.<M>g__N0_0", @"
{
  // Code size       24 (0x18)
  .maxstack  4
  IL_0000:  ldarg.0
  IL_0001:  ldfld      ""int[] Program.<>c__DisplayClass0_0.arr""
  IL_0006:  ldc.i4.0
  IL_0007:  ldelema    ""int""
  IL_000c:  call       ""ref int Program.<M>g__NN0_1(ref int)""
  IL_0011:  dup
  IL_0012:  dup
  IL_0013:  ldind.i4
  IL_0014:  ldc.i4.2
  IL_0015:  add
  IL_0016:  stind.i4
  IL_0017:  ret
}").VerifyIL("Program.<M>g__NN0_1", @"
{
  // Code size        2 (0x2)
  .maxstack  1
  IL_0000:  ldarg.0
  IL_0001:  ret
}");
        }

        [Fact]
        public void RefReturnArrayAccessNested2()
        {
            var text = @"
class Program
{
    delegate ref int D();    

    static D M()
    {
        var arr = new int[1]{40};

        ref int N()
        {
            ref int NN(ref int arg) => ref arg;

            ref var r = ref NN(ref arr[0]); 
            r += 2;

            return ref r;
        }

        return N;
    }

    static void Main()
    {
        System.Console.WriteLine(M()());
    }
}
";

            CompileAndVerify(text, parseOptions: TestOptions.Regular, expectedOutput: "42", verify: false).VerifyIL("Program.M()", @"
{
  // Code size       36 (0x24)
  .maxstack  5
  .locals init (Program.<>c__DisplayClass1_0 V_0) //CS$<>8__locals0
  IL_0000:  newobj     ""Program.<>c__DisplayClass1_0..ctor()""
  IL_0005:  stloc.0
  IL_0006:  ldloc.0
  IL_0007:  ldc.i4.1
  IL_0008:  newarr     ""int""
  IL_000d:  dup
  IL_000e:  ldc.i4.0
  IL_000f:  ldc.i4.s   40
  IL_0011:  stelem.i4
  IL_0012:  stfld      ""int[] Program.<>c__DisplayClass1_0.arr""
  IL_0017:  ldloc.0
  IL_0018:  ldftn      ""ref int Program.<>c__DisplayClass1_0.<M>g__N0()""
  IL_001e:  newobj     ""Program.D..ctor(object, System.IntPtr)""
  IL_0023:  ret
}").VerifyIL("Program.<>c__DisplayClass1_0.<M>g__N0()", @"
{
  // Code size       24 (0x18)
  .maxstack  4
  IL_0000:  ldarg.0
  IL_0001:  ldfld      ""int[] Program.<>c__DisplayClass1_0.arr""
  IL_0006:  ldc.i4.0
  IL_0007:  ldelema    ""int""
  IL_000c:  call       ""ref int Program.<M>g__NN1_1(ref int)""
  IL_0011:  dup
  IL_0012:  dup
  IL_0013:  ldind.i4
  IL_0014:  ldc.i4.2
  IL_0015:  add
  IL_0016:  stind.i4
  IL_0017:  ret
}").VerifyIL("Program.<M>g__NN1_1(ref int)", @"
{
  // Code size        2 (0x2)
  .maxstack  1
  IL_0000:  ldarg.0
  IL_0001:  ret
}");
        }

        [Fact]
        public void RefReturnConditionalAccess01()
        {
            var text = @"
    using System;
 
    class Program
    {
        class C1<T> where T : IDisposable
        {
            T inst = default(T);

            public ref T GetDisposable()
            {
                return ref inst;
            }

            public void Test()
            {
                GetDisposable().Dispose();
                System.Console.Write(inst.ToString());

                GetDisposable()?.Dispose();
                System.Console.Write(inst.ToString());
            }
        }

        static void Main(string[] args)
        {
            var v = new C1<Mutable>();
            v.Test();
        }
    }

    struct Mutable : IDisposable
    {
        public int disposed;
         
        public void Dispose()
        {
            disposed += 1;
        }

        public override string ToString()
        {
            return disposed.ToString();
        }
    }
";

            CompileAndVerifyRef(text, expectedOutput: "12")
                .VerifyIL("Program.C1<T>.Test()", @"
{
  // Code size      114 (0x72)
  .maxstack  2
  .locals init (T V_0)
  IL_0000:  ldarg.0
  IL_0001:  call       ""ref T Program.C1<T>.GetDisposable()""
  IL_0006:  constrained. ""T""
  IL_000c:  callvirt   ""void System.IDisposable.Dispose()""
  IL_0011:  ldarg.0
  IL_0012:  ldflda     ""T Program.C1<T>.inst""
  IL_0017:  constrained. ""T""
  IL_001d:  callvirt   ""string object.ToString()""
  IL_0022:  call       ""void System.Console.Write(string)""
  IL_0027:  ldarg.0
  IL_0028:  call       ""ref T Program.C1<T>.GetDisposable()""
  IL_002d:  ldloca.s   V_0
  IL_002f:  initobj    ""T""
  IL_0035:  ldloc.0
  IL_0036:  box        ""T""
  IL_003b:  brtrue.s   IL_0050
  IL_003d:  ldobj      ""T""
  IL_0042:  stloc.0
  IL_0043:  ldloca.s   V_0
  IL_0045:  ldloc.0
  IL_0046:  box        ""T""
  IL_004b:  brtrue.s   IL_0050
  IL_004d:  pop
  IL_004e:  br.s       IL_005b
  IL_0050:  constrained. ""T""
  IL_0056:  callvirt   ""void System.IDisposable.Dispose()""
  IL_005b:  ldarg.0
  IL_005c:  ldflda     ""T Program.C1<T>.inst""
  IL_0061:  constrained. ""T""
  IL_0067:  callvirt   ""string object.ToString()""
  IL_006c:  call       ""void System.Console.Write(string)""
  IL_0071:  ret
}");
        }

        [Fact]
        public void RefReturnConditionalAccess02()
        {
            var text = @"
using System;

class Program
{
    class C1<T> where T : IDisposable
    {
        T inst = default(T);

        public ref T GetDisposable(ref T arg)
        {
            return ref arg;
        }

        public void Test()
        {
            ref T temp = ref GetDisposable(ref inst);
            temp.Dispose();
            System.Console.Write(inst.ToString());

            temp?.Dispose();
            System.Console.Write(inst.ToString());
        }
    }

    static void Main(string[] args)
    {
        var v = new C1<Mutable>();
        v.Test();
    }
}

struct Mutable : IDisposable
{
    public int disposed;

    public void Dispose()
    {
        disposed += 1;
    }

    public override string ToString()
    {
        return disposed.ToString();
    }
}
";

            CompileAndVerifyRef(text, expectedOutput: "12", verify: false)
                .VerifyIL("Program.C1<T>.Test()", @"
{
  // Code size      115 (0x73)
  .maxstack  2
  .locals init (T V_0)
  IL_0000:  ldarg.0
  IL_0001:  ldarg.0
  IL_0002:  ldflda     ""T Program.C1<T>.inst""
  IL_0007:  call       ""ref T Program.C1<T>.GetDisposable(ref T)""
  IL_000c:  dup
  IL_000d:  constrained. ""T""
  IL_0013:  callvirt   ""void System.IDisposable.Dispose()""
  IL_0018:  ldarg.0
  IL_0019:  ldflda     ""T Program.C1<T>.inst""
  IL_001e:  constrained. ""T""
  IL_0024:  callvirt   ""string object.ToString()""
  IL_0029:  call       ""void System.Console.Write(string)""
  IL_002e:  ldloca.s   V_0
  IL_0030:  initobj    ""T""
  IL_0036:  ldloc.0
  IL_0037:  box        ""T""
  IL_003c:  brtrue.s   IL_0051
  IL_003e:  ldobj      ""T""
  IL_0043:  stloc.0
  IL_0044:  ldloca.s   V_0
  IL_0046:  ldloc.0
  IL_0047:  box        ""T""
  IL_004c:  brtrue.s   IL_0051
  IL_004e:  pop
  IL_004f:  br.s       IL_005c
  IL_0051:  constrained. ""T""
  IL_0057:  callvirt   ""void System.IDisposable.Dispose()""
  IL_005c:  ldarg.0
  IL_005d:  ldflda     ""T Program.C1<T>.inst""
  IL_0062:  constrained. ""T""
  IL_0068:  callvirt   ""string object.ToString()""
  IL_006d:  call       ""void System.Console.Write(string)""
  IL_0072:  ret
}");
        }

        [Fact]
        public void RefReturnConditionalAccess03()
        {
            var text = @"
using System;

class Program
{
    class C1<T> where T : IDisposable
    {
        T inst = default(T);

        public ref T GetDisposable(ref T arg)
        {
            return ref arg;
        }

        public void Test()
        {
            ref T temp = ref GetDisposable(ref inst);

            // prevent eliding of temp 
            for(int i = 0; i < 2; i++)
            {
                temp.Dispose();
                System.Console.Write(inst.ToString());

                temp?.Dispose();
                System.Console.Write(inst.ToString());
            }
        }
    }

    static void Main(string[] args)
    {
        var v = new C1<Mutable>();
        v.Test();
    }
}

struct Mutable : IDisposable
{
    public int disposed;

    public void Dispose()
    {
        disposed += 1;
    }

    public override string ToString()
    {
        return disposed.ToString();
    }
}
";

            CompileAndVerifyRef(text, expectedOutput: "1234", verify: false)
                .VerifyIL("Program.C1<T>.Test()", @"
{
  // Code size      129 (0x81)
  .maxstack  2
  .locals init (T& V_0, //temp
                int V_1, //i
                T V_2)
  IL_0000:  ldarg.0
  IL_0001:  ldarg.0
  IL_0002:  ldflda     ""T Program.C1<T>.inst""
  IL_0007:  call       ""ref T Program.C1<T>.GetDisposable(ref T)""
  IL_000c:  stloc.0
  IL_000d:  ldc.i4.0
  IL_000e:  stloc.1
  IL_000f:  br.s       IL_007c
  IL_0011:  ldloc.0
  IL_0012:  constrained. ""T""
  IL_0018:  callvirt   ""void System.IDisposable.Dispose()""
  IL_001d:  ldarg.0
  IL_001e:  ldflda     ""T Program.C1<T>.inst""
  IL_0023:  constrained. ""T""
  IL_0029:  callvirt   ""string object.ToString()""
  IL_002e:  call       ""void System.Console.Write(string)""
  IL_0033:  ldloc.0
  IL_0034:  ldloca.s   V_2
  IL_0036:  initobj    ""T""
  IL_003c:  ldloc.2
  IL_003d:  box        ""T""
  IL_0042:  brtrue.s   IL_0057
  IL_0044:  ldobj      ""T""
  IL_0049:  stloc.2
  IL_004a:  ldloca.s   V_2
  IL_004c:  ldloc.2
  IL_004d:  box        ""T""
  IL_0052:  brtrue.s   IL_0057
  IL_0054:  pop
  IL_0055:  br.s       IL_0062
  IL_0057:  constrained. ""T""
  IL_005d:  callvirt   ""void System.IDisposable.Dispose()""
  IL_0062:  ldarg.0
  IL_0063:  ldflda     ""T Program.C1<T>.inst""
  IL_0068:  constrained. ""T""
  IL_006e:  callvirt   ""string object.ToString()""
  IL_0073:  call       ""void System.Console.Write(string)""
  IL_0078:  ldloc.1
  IL_0079:  ldc.i4.1
  IL_007a:  add
  IL_007b:  stloc.1
  IL_007c:  ldloc.1
  IL_007d:  ldc.i4.2
  IL_007e:  blt.s      IL_0011
  IL_0080:  ret
}");
        }

        [Fact]
        public void RefReturnConditionalAccess04()
        {
            var text = @"
using System;

class Program
{
    class C1<T> where T : IFoo<T>, new()
    {
        T inst = new T();

        public ref T GetDisposable(ref T arg)
        {
            return ref arg;
        }

        public void Test()
        {
            GetDisposable(ref inst)?.Blah(ref inst);
            System.Console.Write(inst == null);
        }
    }

    static void Main(string[] args)
    {
        var v = new C1<Foo>();
        v.Test();
    }
}

interface IFoo<T>
{
    void Blah(ref T arg);
}

class Foo : IFoo<Foo>
{
    public int disposed;

    public void Blah(ref Foo arg)
    {
        arg = null;
        disposed++;
        System.Console.Write(disposed);
    }
}
";

            CompileAndVerifyRef(text, expectedOutput: "1True", verify: false)
                .VerifyIL("Program.C1<T>.Test()", @"
{
  // Code size       84 (0x54)
  .maxstack  2
  .locals init (T V_0)
  IL_0000:  ldarg.0
  IL_0001:  ldarg.0
  IL_0002:  ldflda     ""T Program.C1<T>.inst""
  IL_0007:  call       ""ref T Program.C1<T>.GetDisposable(ref T)""
  IL_000c:  ldloca.s   V_0
  IL_000e:  initobj    ""T""
  IL_0014:  ldloc.0
  IL_0015:  box        ""T""
  IL_001a:  brtrue.s   IL_002f
  IL_001c:  ldobj      ""T""
  IL_0021:  stloc.0
  IL_0022:  ldloca.s   V_0
  IL_0024:  ldloc.0
  IL_0025:  box        ""T""
  IL_002a:  brtrue.s   IL_002f
  IL_002c:  pop
  IL_002d:  br.s       IL_0040
  IL_002f:  ldarg.0
  IL_0030:  ldflda     ""T Program.C1<T>.inst""
  IL_0035:  constrained. ""T""
  IL_003b:  callvirt   ""void IFoo<T>.Blah(ref T)""
  IL_0040:  ldarg.0
  IL_0041:  ldfld      ""T Program.C1<T>.inst""
  IL_0046:  box        ""T""
  IL_004b:  ldnull
  IL_004c:  ceq
  IL_004e:  call       ""void System.Console.Write(bool)""
  IL_0053:  ret
}");
        }

        [Fact]
        public void RefReturnConditionalAccess05()
        {
            var text = @"
using System;

class Program
{
    class C1<T> where T : IFoo<T>, new()
    {
        T inst = new T();

        public ref T GetDisposable(ref T arg)
        {
            return ref arg;
        }

        public void Test()
        {
            ref T temp = ref GetDisposable(ref inst);

            // prevent eliding of temp 
            for(int i = 0; i < 2; i++)
            {
                temp?.Blah(ref temp);
                System.Console.Write(temp == null);
                System.Console.Write(inst == null);

                inst = new T();
                temp?.Blah(ref temp);
                System.Console.Write(temp == null);
                System.Console.Write(inst == null);
            }
        }
    }

    static void Main(string[] args)
    {
        var v = new C1<Foo>();
        v.Test();
    }
}

interface IFoo<T>
{
    void Blah(ref T arg);
}

class Foo : IFoo<Foo>
{
    public int disposed;

    public void Blah(ref Foo arg)
    {
        arg = null;
        disposed++;
        System.Console.Write(disposed);
    }
}
";

            CompileAndVerifyRef(text, expectedOutput: "1TrueTrue1TrueTrueTrueTrue1TrueTrue", verify: false)
                .VerifyIL("Program.C1<T>.Test()", @"
{
  // Code size      215 (0xd7)
  .maxstack  2
  .locals init (T& V_0, //temp
                int V_1, //i
                T V_2)
  IL_0000:  ldarg.0
  IL_0001:  ldarg.0
  IL_0002:  ldflda     ""T Program.C1<T>.inst""
  IL_0007:  call       ""ref T Program.C1<T>.GetDisposable(ref T)""
  IL_000c:  stloc.0
  IL_000d:  ldc.i4.0
  IL_000e:  stloc.1
  IL_000f:  br         IL_00cf
  IL_0014:  ldloc.0
  IL_0015:  ldloca.s   V_2
  IL_0017:  initobj    ""T""
  IL_001d:  ldloc.2
  IL_001e:  box        ""T""
  IL_0023:  brtrue.s   IL_0038
  IL_0025:  ldobj      ""T""
  IL_002a:  stloc.2
  IL_002b:  ldloca.s   V_2
  IL_002d:  ldloc.2
  IL_002e:  box        ""T""
  IL_0033:  brtrue.s   IL_0038
  IL_0035:  pop
  IL_0036:  br.s       IL_0044
  IL_0038:  ldloc.0
  IL_0039:  constrained. ""T""
  IL_003f:  callvirt   ""void IFoo<T>.Blah(ref T)""
  IL_0044:  ldloc.0
  IL_0045:  ldobj      ""T""
  IL_004a:  box        ""T""
  IL_004f:  ldnull
  IL_0050:  ceq
  IL_0052:  call       ""void System.Console.Write(bool)""
  IL_0057:  ldarg.0
  IL_0058:  ldfld      ""T Program.C1<T>.inst""
  IL_005d:  box        ""T""
  IL_0062:  ldnull
  IL_0063:  ceq
  IL_0065:  call       ""void System.Console.Write(bool)""
  IL_006a:  ldarg.0
  IL_006b:  call       ""T System.Activator.CreateInstance<T>()""
  IL_0070:  stfld      ""T Program.C1<T>.inst""
  IL_0075:  ldloc.0
  IL_0076:  ldloca.s   V_2
  IL_0078:  initobj    ""T""
  IL_007e:  ldloc.2
  IL_007f:  box        ""T""
  IL_0084:  brtrue.s   IL_0099
  IL_0086:  ldobj      ""T""
  IL_008b:  stloc.2
  IL_008c:  ldloca.s   V_2
  IL_008e:  ldloc.2
  IL_008f:  box        ""T""
  IL_0094:  brtrue.s   IL_0099
  IL_0096:  pop
  IL_0097:  br.s       IL_00a5
  IL_0099:  ldloc.0
  IL_009a:  constrained. ""T""
  IL_00a0:  callvirt   ""void IFoo<T>.Blah(ref T)""
  IL_00a5:  ldloc.0
  IL_00a6:  ldobj      ""T""
  IL_00ab:  box        ""T""
  IL_00b0:  ldnull
  IL_00b1:  ceq
  IL_00b3:  call       ""void System.Console.Write(bool)""
  IL_00b8:  ldarg.0
  IL_00b9:  ldfld      ""T Program.C1<T>.inst""
  IL_00be:  box        ""T""
  IL_00c3:  ldnull
  IL_00c4:  ceq
  IL_00c6:  call       ""void System.Console.Write(bool)""
  IL_00cb:  ldloc.1
  IL_00cc:  ldc.i4.1
  IL_00cd:  add
  IL_00ce:  stloc.1
  IL_00cf:  ldloc.1
  IL_00d0:  ldc.i4.2
  IL_00d1:  blt        IL_0014
  IL_00d6:  ret
}");
        }

        [Fact]
        public void RefReturn_CSharp6()
        {
            var text = @"
class Program
{
    static ref int M()
    {
        return ref (new int[1])[0];
    }
}
";

            var comp = CreateCompilationWithMscorlib(text, parseOptions: TestOptions.Regular.WithLanguageVersion(LanguageVersion.CSharp6));
            comp.VerifyDiagnostics(
                // (4,12): error CS8059: Feature 'byref locals and returns' is not available in C# 6. Please use language version 7 or greater.
                //     static ref int M()
<<<<<<< HEAD
                Diagnostic(ErrorCode.ERR_FeatureNotAvailableInVersion6, "ref").WithArguments("byref locals and returns", "7").WithLocation(4, 12),
                // (6,16): error CS8059: Feature 'byref locals and returns' is not available in C# 6.  Please use language version 7 or greater.
=======
                Diagnostic(ErrorCode.ERR_FeatureNotAvailableInVersion6, "ref int").WithArguments("byref locals and returns", "7").WithLocation(4, 12),
                // (6,16): error CS8059: Feature 'byref locals and returns' is not available in C# 6. Please use language version 7 or greater.
>>>>>>> d49215ef
                //         return ref (new int[1])[0];
                Diagnostic(ErrorCode.ERR_FeatureNotAvailableInVersion6, "ref").WithArguments("byref locals and returns", "7").WithLocation(6, 16)
                );
        }

        [Fact]
        public void RefInLambda_CSharp6()
        {
            var text = @"
class Program
{
    static ref int M()
    {
        var arr = new int[1]{40};

        ref int N()
        {
            ref int NN(ref int arg) => ref arg;

            ref var r = ref NN(ref arr[0]);
            r += 2;

            return ref r;
        }

        return ref N();
    }
}
";
            var comp = CreateCompilationWithMscorlib(text, parseOptions: TestOptions.Regular.WithLanguageVersion(LanguageVersion.CSharp6));
            comp.VerifyDiagnostics(
                // (4,12): error CS8059: Feature 'byref locals and returns' is not available in C# 6. Please use language version 7 or greater.
                //     static ref int M()
<<<<<<< HEAD
                Diagnostic(ErrorCode.ERR_FeatureNotAvailableInVersion6, "ref").WithArguments("byref locals and returns", "7").WithLocation(4, 12),
                // (8,9): error CS8059: Feature 'byref locals and returns' is not available in C# 6.  Please use language version 7 or greater.
                //         ref int N()
                Diagnostic(ErrorCode.ERR_FeatureNotAvailableInVersion6, "ref").WithArguments("byref locals and returns", "7").WithLocation(8, 9),
                // (8,17): error CS8059: Feature 'local functions' is not available in C# 6.  Please use language version 7 or greater.
=======
                Diagnostic(ErrorCode.ERR_FeatureNotAvailableInVersion6, "ref int").WithArguments("byref locals and returns", "7").WithLocation(4, 12),
                // (8,9): error CS8059: Feature 'byref locals and returns' is not available in C# 6. Please use language version 7 or greater.
                //         ref int N()
                Diagnostic(ErrorCode.ERR_FeatureNotAvailableInVersion6, "ref int").WithArguments("byref locals and returns", "7").WithLocation(8, 9),
                // (8,17): error CS8059: Feature 'local functions' is not available in C# 6. Please use language version 7 or greater.
>>>>>>> d49215ef
                //         ref int N()
                Diagnostic(ErrorCode.ERR_FeatureNotAvailableInVersion6, "N").WithArguments("local functions", "7").WithLocation(8, 17),
                // (10,13): error CS8059: Feature 'byref locals and returns' is not available in C# 6. Please use language version 7 or greater.
                //             ref int NN(ref int arg) => ref arg;
<<<<<<< HEAD
                Diagnostic(ErrorCode.ERR_FeatureNotAvailableInVersion6, "ref").WithArguments("byref locals and returns", "7").WithLocation(10, 13),
                // (10,21): error CS8059: Feature 'local functions' is not available in C# 6.  Please use language version 7 or greater.
=======
                Diagnostic(ErrorCode.ERR_FeatureNotAvailableInVersion6, "ref int").WithArguments("byref locals and returns", "7").WithLocation(10, 13),
                // (10,21): error CS8059: Feature 'local functions' is not available in C# 6. Please use language version 7 or greater.
>>>>>>> d49215ef
                //             ref int NN(ref int arg) => ref arg;
                Diagnostic(ErrorCode.ERR_FeatureNotAvailableInVersion6, "NN").WithArguments("local functions", "7").WithLocation(10, 21),
                // (10,40): error CS8059: Feature 'byref locals and returns' is not available in C# 6. Please use language version 7 or greater.
                //             ref int NN(ref int arg) => ref arg;
                Diagnostic(ErrorCode.ERR_FeatureNotAvailableInVersion6, "ref").WithArguments("byref locals and returns", "7").WithLocation(10, 40),
                // (12,13): error CS8059: Feature 'byref locals and returns' is not available in C# 6. Please use language version 7 or greater.
                //             ref var r = ref NN(ref arr[0]);
<<<<<<< HEAD
                Diagnostic(ErrorCode.ERR_FeatureNotAvailableInVersion6, "ref").WithArguments("byref locals and returns", "7").WithLocation(12, 13),
                // (12,25): error CS8059: Feature 'byref locals and returns' is not available in C# 6.  Please use language version 7 or greater.
=======
                Diagnostic(ErrorCode.ERR_FeatureNotAvailableInVersion6, "ref var").WithArguments("byref locals and returns", "7").WithLocation(12, 13),
                // (12,25): error CS8059: Feature 'byref locals and returns' is not available in C# 6. Please use language version 7 or greater.
>>>>>>> d49215ef
                //             ref var r = ref NN(ref arr[0]);
                Diagnostic(ErrorCode.ERR_FeatureNotAvailableInVersion6, "ref").WithArguments("byref locals and returns", "7").WithLocation(12, 25),
                // (15,20): error CS8059: Feature 'byref locals and returns' is not available in C# 6. Please use language version 7 or greater.
                //             return ref r;
                Diagnostic(ErrorCode.ERR_FeatureNotAvailableInVersion6, "ref").WithArguments("byref locals and returns", "7").WithLocation(15, 20),
                // (18,16): error CS8059: Feature 'byref locals and returns' is not available in C# 6. Please use language version 7 or greater.
                //         return ref N();
                Diagnostic(ErrorCode.ERR_FeatureNotAvailableInVersion6, "ref").WithArguments("byref locals and returns", "7").WithLocation(18, 16)
                );
        }

        [Fact]
        public void RefDelegate_CSharp6()
        {
            var text = @"
delegate ref int D();
";

            var comp = CreateCompilationWithMscorlib(text, parseOptions: TestOptions.Regular.WithLanguageVersion(LanguageVersion.CSharp6));
            comp.VerifyDiagnostics(
                // (2,10): error CS8059: Feature 'byref locals and returns' is not available in C# 6. Please use language version 7 or greater.
                // delegate ref int D();
                Diagnostic(ErrorCode.ERR_FeatureNotAvailableInVersion6, "ref").WithArguments("byref locals and returns", "7").WithLocation(2, 10)
                );
        }

        [Fact]
        public void RefInForStatement_CSharp6()
        {
            var text = @"
class Program
{
    static int M(ref int d)
    {
        for (ref int a = ref d; ;) { }
    }
}
";

            var comp = CreateCompilationWithMscorlib(text, parseOptions: TestOptions.Regular.WithLanguageVersion(LanguageVersion.CSharp6));
            comp.VerifyDiagnostics(
                // (6,14): error CS8059: Feature 'byref locals and returns' is not available in C# 6. Please use language version 7 or greater.
                //         for (ref int a = ref d; ;) { }
<<<<<<< HEAD
                Diagnostic(ErrorCode.ERR_FeatureNotAvailableInVersion6, "ref").WithArguments("byref locals and returns", "7").WithLocation(6, 14),
                // (6,26): error CS8059: Feature 'byref locals and returns' is not available in C# 6.  Please use language version 7 or greater.
=======
                Diagnostic(ErrorCode.ERR_FeatureNotAvailableInVersion6, "ref int").WithArguments("byref locals and returns", "7").WithLocation(6, 14),
                // (6,26): error CS8059: Feature 'byref locals and returns' is not available in C# 6. Please use language version 7 or greater.
>>>>>>> d49215ef
                //         for (ref int a = ref d; ;) { }
                Diagnostic(ErrorCode.ERR_FeatureNotAvailableInVersion6, "ref").WithArguments("byref locals and returns", "7").WithLocation(6, 26)
                );
        }

        [Fact]
        public void RefLambdaInferenceMethodArgument()
        {
            var text = @"
delegate ref int D(int x);

class C
{
    static void MD(D d) { }

    static int i = 0;
    static void M()
    {
        MD((x) => ref i);
        MD(x => ref i);
    }
}
";

            var comp = CreateCompilationWithMscorlib(text, parseOptions: TestOptions.Regular.WithLanguageVersion(LanguageVersion.CSharp6));
            comp.VerifyDiagnostics(
                // (2,10): error CS8059: Feature 'byref locals and returns' is not available in C# 6. Please use language version 7 or greater.
                // delegate ref int D(int x);
<<<<<<< HEAD
                Diagnostic(ErrorCode.ERR_FeatureNotAvailableInVersion6, "ref").WithArguments("byref locals and returns", "7").WithLocation(2, 10),
                // (11,19): error CS8059: Feature 'byref locals and returns' is not available in C# 6.  Please use language version 7 or greater.
=======
                Diagnostic(ErrorCode.ERR_FeatureNotAvailableInVersion6, "ref int").WithArguments("byref locals and returns", "7").WithLocation(2, 10),
                // (11,19): error CS8059: Feature 'byref locals and returns' is not available in C# 6. Please use language version 7 or greater.
>>>>>>> d49215ef
                //         MD((x) => ref i);
                Diagnostic(ErrorCode.ERR_FeatureNotAvailableInVersion6, "ref").WithArguments("byref locals and returns", "7").WithLocation(11, 19),
                // (12,17): error CS8059: Feature 'byref locals and returns' is not available in C# 6. Please use language version 7 or greater.
                //         MD(x => ref i);
                Diagnostic(ErrorCode.ERR_FeatureNotAvailableInVersion6, "ref").WithArguments("byref locals and returns", "7").WithLocation(12, 17)
                );
        }

        [Fact]
        public void Override_Metadata()
        {
            var ilSource =
@".class public abstract A
{
  .method public hidebysig specialname rtspecialname instance void .ctor() { ret }
  .method public virtual instance object F() { ldnull throw }
  .method public virtual instance object& get_P() { ldnull throw }
  .property instance object& P()
  {
    .get instance object& A::get_P()
  }
}
.class public abstract B1 extends A
{
  .method public hidebysig specialname rtspecialname instance void .ctor() { ret }
  .method public virtual instance object F() { ldnull throw }
  .method public virtual instance object get_P() { ldnull throw }
  .property instance object P()
  {
    .get instance object B1::get_P()
  }
}
.class public abstract B2 extends A
{
  .method public hidebysig specialname rtspecialname instance void .ctor() { ret }
  .method public virtual instance object& F() { ldnull throw }
  .method public virtual instance object& get_P() { ldnull throw }
  .property instance object& P()
  {
    .get instance object& B2::get_P()
  }
}";
            var ref1 = CompileIL(ilSource);
            var compilation = CreateCompilationWithMscorlib("", options: TestOptions.DebugDll, references: new[] { ref1 });

            var method = compilation.GetMember<MethodSymbol>("B1.F");
            Assert.Equal("System.Object B1.F()", method.ToTestDisplayString());
            Assert.Equal("System.Object A.F()", method.OverriddenMethod.ToTestDisplayString());

            var property = compilation.GetMember<PropertySymbol>("B1.P");
            Assert.Equal("System.Object B1.P { get; }", property.ToTestDisplayString());
            Assert.Null(property.OverriddenProperty);

            method = compilation.GetMember<MethodSymbol>("B2.F");
            Assert.Equal("ref System.Object B2.F()", method.ToTestDisplayString());
            Assert.Null(method.OverriddenMethod);

            property = compilation.GetMember<PropertySymbol>("B2.P");
            Assert.Equal("ref System.Object B2.P { get; }", property.ToTestDisplayString());
            Assert.Equal("ref System.Object A.P { get; }", property.OverriddenProperty.ToTestDisplayString());
        }

        [WorkItem(12763, "https://github.com/dotnet/roslyn/issues/12763")]
        [Fact]
        public void RefReturnFieldUse001()
        {
            var text = @"
public class A<T>
{
    private T _f;
    public ref T F()
    {
        return ref _f;
    }

    private T _p;
    public ref T P
    {
        get { return ref _p; }
    }
}
";

            var comp = CreateCompilationWithMscorlib(text, options: TestOptions.ReleaseDll);

            comp.VerifyDiagnostics(
                 // no diagnostics expected
                );
        }

        [WorkItem(12763, "https://github.com/dotnet/roslyn/issues/12763")]
        [Fact]
        public void RefAssignFieldUse001()
        {
            var text = @"
public class A<T>
{
    private T _f;
    public ref T F()
    {
        ref var r = ref _f;
        return ref r;
    }

    private T _p;
    public ref T P
    {
        get 
        { 
            ref var r = ref _p;
            return ref r;
        }
    }
}
";

            var comp = CreateCompilationWithMscorlib(text, options: TestOptions.ReleaseDll);

            comp.VerifyDiagnostics(
                // no diagnostics expected
                );
        }

        [Fact]
        public void ThrowRefReturn()
        {
            var text = @"using System;
class Program
{
    static ref int P1 { get => throw new E(1); }
    static ref int P2 => throw new E(2);
    static ref int M() => throw new E(3);

    public static void Main()
    {
        ref int L() => throw new E(4);
        D d = () => throw new E(5);

        try { ref int x = ref P1; }  catch (E e) { Console.Write(e.Value); }
        try { ref int x = ref P2; }  catch (E e) { Console.Write(e.Value); }
        try { ref int x = ref M(); } catch (E e) { Console.Write(e.Value); }
        try { ref int x = ref L(); } catch (E e) { Console.Write(e.Value); }
        try { ref int x = ref d(); } catch (E e) { Console.Write(e.Value); }
    }
}
delegate ref int D();
class E : Exception
{
    public int Value;
    public E(int value) { this.Value = value; }
}
";
            var v = CompileAndVerify(text, expectedOutput: "12345");
        }

        [Fact]
        public void NoRefThrow()
        {
            var text = @"using System;
class Program
{
    static ref int P1 { get => ref throw new E(1); }
    static ref int P2 => ref throw new E(2);
    static ref int M() => ref throw new E(3);

    public static void Main()
    {
        ref int L() => ref throw new E(4);
        D d = () => ref throw new E(5);
        L();
        d();
    }
}
delegate ref int D();
class E : Exception
{
    public int Value;
    public E(int value) { this.Value = value; }
}
";
            CreateCompilationWithMscorlib(text).VerifyDiagnostics(
                // (4,36): error CS8115: A throw expression is not allowed in this context.
                //     static ref int P1 { get => ref throw new E(1); }
                Diagnostic(ErrorCode.ERR_ThrowMisplaced, "throw").WithLocation(4, 36),
                // (5,30): error CS8115: A throw expression is not allowed in this context.
                //     static ref int P2 => ref throw new E(2);
                Diagnostic(ErrorCode.ERR_ThrowMisplaced, "throw").WithLocation(5, 30),
                // (6,31): error CS8115: A throw expression is not allowed in this context.
                //     static ref int M() => ref throw new E(3);
                Diagnostic(ErrorCode.ERR_ThrowMisplaced, "throw").WithLocation(6, 31),
                // (10,28): error CS8115: A throw expression is not allowed in this context.
                //         ref int L() => ref throw new E(4);
                Diagnostic(ErrorCode.ERR_ThrowMisplaced, "throw").WithLocation(10, 28),
                // (11,25): error CS8115: A throw expression is not allowed in this context.
                //         D d = () => ref throw new E(5);
                Diagnostic(ErrorCode.ERR_ThrowMisplaced, "throw").WithLocation(11, 25)
                );
        }

        [Fact]
        [WorkItem(13206, "https://github.com/dotnet/roslyn/issues/13206")]
        public void Lambda_01()
        { 
            var source =
@"public delegate ref T D<T>();
public class A<T>
{
#pragma warning disable 0649
    private T _t;
    public ref T F()
    {
        return ref _t;
    }
}
public class B
{
    public static void F<T>(D<T> d, T t)
    {
        d() = t;
    }
}

class Program
{
    static void Main()
    {
        var o = new A<int>();
        B.F(() => o.F(), 2);
        System.Console.WriteLine(o.F());
    }
}";

            CreateCompilationWithMscorlib(source).VerifyDiagnostics(
                // (24,19): error CS8150: By-value returns may only be used in methods that return by value
                //         B.F(() => o.F(), 2);
                Diagnostic(ErrorCode.ERR_MustHaveRefReturn, "o.F()").WithLocation(24, 19)
                );
        }

        [Fact]
        [WorkItem(13206, "https://github.com/dotnet/roslyn/issues/13206")]
        public void Lambda_02()
        {
            var source =
@"public delegate ref T D<T>();
public class A<T>
{
#pragma warning disable 0649
    private T _t;
    public ref T F()
    {
        return ref _t;
    }
}
public class B
{
    public static void F<T>(D<T> d, T t)
    {
        d() = t;
    }
}

class Program
{
    static void Main()
    {
        var o = new A<int>();
        B.F(() => ref o.F(), 2);
        System.Console.WriteLine(o.F());
    }
}";

            var v = CompileAndVerify(source, expectedOutput: "2");
        }

        [Fact]
        [WorkItem(13206, "https://github.com/dotnet/roslyn/issues/13206")]
        public void Lambda_03()
        {
            var source =
@"public delegate T D<T>();
public class A<T>
{
#pragma warning disable 0649
    private T _t;
    public ref T F()
    {
        return ref _t;
    }
}
public class B
{
    public static void F<T>(D<T> d, T t)
    {
        d();
    }
}

class Program
{
    static void Main()
    {
        var o = new A<int>();
        B.F(() => ref o.F(), 2);
        System.Console.WriteLine(o.F());
    }
}";

            CreateCompilationWithMscorlib(source).VerifyDiagnostics(
                // (24,23): error CS8149: By-reference returns may only be used in methods that return by reference
                //         B.F(() => ref o.F(), 2);
                Diagnostic(ErrorCode.ERR_MustNotHaveRefReturn, "o.F()").WithLocation(24, 23)
                );
        }

        [Fact]
        [WorkItem(13206, "https://github.com/dotnet/roslyn/issues/13206")]
        public void Delegate_01()
        {
            var source =
@"public delegate ref T D<T>();
public class A<T>
{
#pragma warning disable 0649
    private T _t;
    public ref T F()
    {
        return ref _t;
    }
}
public class B
{
    public static void F<T>(D<T> d, T t)
    {
        d() = t;
    }
}

class Program
{
    static void Main()
    {
        var o = new A<int>();
        B.F(o.F, 2);
        System.Console.Write(o.F());
        B.F(new D<int>(o.F), 3);
        System.Console.Write(o.F());
    }
}";

            var v = CompileAndVerify(source, expectedOutput: "23");
        }

        [Fact]
        [WorkItem(13206, "https://github.com/dotnet/roslyn/issues/13206")]
        public void Delegate_02()
        {
            var source =
@"public delegate T D<T>();
public class A<T>
{
#pragma warning disable 0649
    private T _t;
    public ref T F()
    {
        return ref _t;
    }
}
public class B
{
    public static void F<T>(D<T> d, T t)
    {
        d();
    }
}

class Program
{
    static void Main()
    {
        var o = new A<int>();
        B.F(o.F, 2);
        System.Console.Write(o.F());
        B.F(new D<int>(o.F), 3);
        System.Console.Write(o.F());
    }
}";

            CreateCompilationWithMscorlib(source).VerifyDiagnostics(
                // (24,13): error CS8189: Ref mismatch between 'A<int>.F()' and delegate 'D<int>'
                //         B.F(o.F, 2);
                Diagnostic(ErrorCode.ERR_DelegateRefMismatch, "o.F").WithArguments("A<int>.F()", "D<int>").WithLocation(24, 13),
                // (26,24): error CS8189: Ref mismatch between 'A<int>.F()' and delegate 'D<int>'
                //         B.F(new D<int>(o.F), 3);
                Diagnostic(ErrorCode.ERR_DelegateRefMismatch, "o.F").WithArguments("A<int>.F()", "D<int>").WithLocation(26, 24)
                );
        }

        [Fact]
        [WorkItem(13206, "https://github.com/dotnet/roslyn/issues/13206")]
        public void Delegate_03()
        {
            var source =
@"public delegate ref T D<T>();
public class A<T>
{
    private T _t = default(T);
    public T F()
    {
        return _t;
    }
}
public class B
{
    public static void F<T>(D<T> d, T t)
    {
        d() = t;
    }
}

class Program
{
    static void Main()
    {
        var o = new A<int>();
        B.F(o.F, 2);
        System.Console.Write(o.F());
        B.F(new D<int>(o.F), 3);
        System.Console.Write(o.F());
    }
}";

            CreateCompilationWithMscorlib(source).VerifyDiagnostics(
                // (23,13): error CS8189: Ref mismatch between 'A<int>.F()' and delegate 'D<int>'
                //         B.F(o.F, 2);
                Diagnostic(ErrorCode.ERR_DelegateRefMismatch, "o.F").WithArguments("A<int>.F()", "D<int>").WithLocation(23, 13),
                // (25,24): error CS8189: Ref mismatch between 'A<int>.F()' and delegate 'D<int>'
                //         B.F(new D<int>(o.F), 3);
                Diagnostic(ErrorCode.ERR_DelegateRefMismatch, "o.F").WithArguments("A<int>.F()", "D<int>").WithLocation(25, 24)
                );
        }

        [Fact]
        [WorkItem(16947, "https://github.com/dotnet/roslyn/issues/16947")]
        public void Dynamic001()
        {
            var source =
@"

public class C 
{
    public void M() 
    {
        dynamic d = ""qq"";

        F(ref d);
    }

    public static ref dynamic F(ref dynamic d)
    {
        // this is ok
        F1(ref d.Length);

        // this is an error
        return ref d.Length;
    }

    public static void F1(ref dynamic d)
    {
    }
}

";

            CreateCompilationWithMscorlib45AndCSruntime(source).VerifyEmitDiagnostics(
                // (18,20): error CS8156: An expression cannot be used in this context because it may not be returned by reference
                //         return ref d.Length;
                Diagnostic(ErrorCode.ERR_RefReturnLvalueExpected, "d.Length").WithLocation(18, 20)
            );
        }

        [Fact]
        [WorkItem(16947, "https://github.com/dotnet/roslyn/issues/16947")]
        public void Dynamic002()
        {
            var source =
@"

public class C 
{
    public void M() 
    {
        dynamic d = ""qq"";

        F(ref d);
    }

    public static ref dynamic F(ref dynamic d)
    {
        // this is ok
        F1(ref d[0]);

        return ref d[0];
    }

    public static void F1(ref dynamic d)
    {
    }
}

";

            CreateCompilationWithMscorlib45AndCSruntime(source).VerifyEmitDiagnostics(
                // (17,20): error CS8156: An expression cannot be used in this context because it may not be returned by reference
                //         return ref d[0];
                Diagnostic(ErrorCode.ERR_RefReturnLvalueExpected, "d[0]").WithLocation(17, 20)
            );
        }

        [Fact]
        [WorkItem(16947, "https://github.com/dotnet/roslyn/issues/16947")]
        public void Dynamic003()
        {
            var source =
@"

public class C 
{
    public void M() 
    {
        dynamic d = ""qq"";

        F(ref d);
    }

    public static ref dynamic F(ref dynamic d)
    {
        return ref G(ref d.Length);
    }

    public static ref dynamic G(ref dynamic d)
    {
        return ref d;
    }
}

";

            CreateCompilationWithMscorlib45AndCSruntime(source).VerifyEmitDiagnostics(
                // (14,26): error CS8156: An expression cannot be used in this context because it may not be returned by reference
                //         return ref G(ref d.Length);
                Diagnostic(ErrorCode.ERR_RefReturnLvalueExpected, "d.Length").WithLocation(14, 26),
                // (14,20): error CS8164: Cannot return by reference a result of 'C.G(ref dynamic)' because the argument passed to parameter 'd' cannot be returned by reference
                //         return ref G(ref d.Length);
                Diagnostic(ErrorCode.ERR_RefReturnCall, "G(ref d.Length)").WithArguments("C.G(ref dynamic)", "d")
            );
        }

        [Fact]
        public void RefReturnVarianceDelegate()
        {
            var source = @"
using System;

delegate ref T RefFunc1<T>();
delegate ref T RefFunc2<in T>();
delegate ref T RefFunc3<out T>();

delegate ref Action<T> RefFunc1a<T>();
delegate ref Action<T> RefFunc2a<in T>();
delegate ref Action<T> RefFunc3a<out T>();
         
delegate ref Func<T> RefFunc1f<T>();
delegate ref Func<T> RefFunc2f<in T>();
delegate ref Func<T> RefFunc3f<out T>();

";

            CreateCompilationWithMscorlib45AndCSruntime(source).VerifyEmitDiagnostics(
                // (6,10): error CS1961: Invalid variance: The type parameter 'T' must be invariantly valid on 'RefFunc3<T>.Invoke()'. 'T' is covariant.
                // delegate ref T RefFunc3<out T>();
                Diagnostic(ErrorCode.ERR_UnexpectedVariance, "ref T").WithArguments("RefFunc3<T>.Invoke()", "T", "covariant", "invariantly").WithLocation(6, 10),
                // (5,10): error CS1961: Invalid variance: The type parameter 'T' must be invariantly valid on 'RefFunc2<T>.Invoke()'. 'T' is contravariant.
                // delegate ref T RefFunc2<in T>();
                Diagnostic(ErrorCode.ERR_UnexpectedVariance, "ref T").WithArguments("RefFunc2<T>.Invoke()", "T", "contravariant", "invariantly").WithLocation(5, 10),
                // (14,10): error CS1961: Invalid variance: The type parameter 'T' must be invariantly valid on 'RefFunc3f<T>.Invoke()'. 'T' is covariant.
                // delegate ref Func<T> RefFunc3f<out T>();
                Diagnostic(ErrorCode.ERR_UnexpectedVariance, "ref Func<T>").WithArguments("RefFunc3f<T>.Invoke()", "T", "covariant", "invariantly").WithLocation(14, 10),
                // (13,10): error CS1961: Invalid variance: The type parameter 'T' must be invariantly valid on 'RefFunc2f<T>.Invoke()'. 'T' is contravariant.
                // delegate ref Func<T> RefFunc2f<in T>();
                Diagnostic(ErrorCode.ERR_UnexpectedVariance, "ref Func<T>").WithArguments("RefFunc2f<T>.Invoke()", "T", "contravariant", "invariantly").WithLocation(13, 10),
                // (10,10): error CS1961: Invalid variance: The type parameter 'T' must be invariantly valid on 'RefFunc3a<T>.Invoke()'. 'T' is covariant.
                // delegate ref Action<T> RefFunc3a<out T>();
                Diagnostic(ErrorCode.ERR_UnexpectedVariance, "ref Action<T>").WithArguments("RefFunc3a<T>.Invoke()", "T", "covariant", "invariantly").WithLocation(10, 10),
                // (9,10): error CS1961: Invalid variance: The type parameter 'T' must be invariantly valid on 'RefFunc2a<T>.Invoke()'. 'T' is contravariant.
                // delegate ref Action<T> RefFunc2a<in T>();
                Diagnostic(ErrorCode.ERR_UnexpectedVariance, "ref Action<T>").WithArguments("RefFunc2a<T>.Invoke()", "T", "contravariant", "invariantly").WithLocation(9, 10)

            );
        }

        [Fact]
        public void RefReturnVarianceMethod()
        {
            var source = @"
using System;

interface IM1<T> { ref T RefMethod(); }
interface IM2<in T> { ref T RefMethod(); }
interface IM3<out T> { ref T RefMethod(); }

interface IM1a<T> { ref Action<T> RefMethod(); }
interface IM2a<in T> { ref Action<T> RefMethod(); }
interface IM3a<out T> { ref Action<T> RefMethod(); }

interface IM1f<T> { ref Func<T> RefMethod(); }
interface IM2f<in T> { ref Func<T> RefMethod(); }
interface IM3f<out T> { ref Func<T> RefMethod(); }

";

            CreateCompilationWithMscorlib45AndCSruntime(source).VerifyEmitDiagnostics(
                // (6,24): error CS1961: Invalid variance: The type parameter 'T' must be invariantly valid on 'IM3<T>.RefMethod()'. 'T' is covariant.
                // interface IM3<out T> { ref T RefMethod(); }
                Diagnostic(ErrorCode.ERR_UnexpectedVariance, "ref T").WithArguments("IM3<T>.RefMethod()", "T", "covariant", "invariantly").WithLocation(6, 24),
                // (10,25): error CS1961: Invalid variance: The type parameter 'T' must be invariantly valid on 'IM3a<T>.RefMethod()'. 'T' is covariant.
                // interface IM3a<out T> { ref Action<T> RefMethod(); }
                Diagnostic(ErrorCode.ERR_UnexpectedVariance, "ref Action<T>").WithArguments("IM3a<T>.RefMethod()", "T", "covariant", "invariantly").WithLocation(10, 25),
                // (9,24): error CS1961: Invalid variance: The type parameter 'T' must be invariantly valid on 'IM2a<T>.RefMethod()'. 'T' is contravariant.
                // interface IM2a<in T> { ref Action<T> RefMethod(); }
                Diagnostic(ErrorCode.ERR_UnexpectedVariance, "ref Action<T>").WithArguments("IM2a<T>.RefMethod()", "T", "contravariant", "invariantly").WithLocation(9, 24),
                // (13,24): error CS1961: Invalid variance: The type parameter 'T' must be invariantly valid on 'IM2f<T>.RefMethod()'. 'T' is contravariant.
                // interface IM2f<in T> { ref Func<T> RefMethod(); }
                Diagnostic(ErrorCode.ERR_UnexpectedVariance, "ref Func<T>").WithArguments("IM2f<T>.RefMethod()", "T", "contravariant", "invariantly").WithLocation(13, 24),
                // (14,25): error CS1961: Invalid variance: The type parameter 'T' must be invariantly valid on 'IM3f<T>.RefMethod()'. 'T' is covariant.
                // interface IM3f<out T> { ref Func<T> RefMethod(); }
                Diagnostic(ErrorCode.ERR_UnexpectedVariance, "ref Func<T>").WithArguments("IM3f<T>.RefMethod()", "T", "covariant", "invariantly").WithLocation(14, 25),
                // (5,23): error CS1961: Invalid variance: The type parameter 'T' must be invariantly valid on 'IM2<T>.RefMethod()'. 'T' is contravariant.
                // interface IM2<in T> { ref T RefMethod(); }
                Diagnostic(ErrorCode.ERR_UnexpectedVariance, "ref T").WithArguments("IM2<T>.RefMethod()", "T", "contravariant", "invariantly").WithLocation(5, 23)

            );
        }

        [Fact]
        public void RefReturnVarianceProperty()
        {
            var source = @"
using System;

interface IP1<T> { ref T RefProp{get;} }
interface IP2<in T> { ref T RefProp{get;} }
interface IP3<out T> { ref T RefProp{get;} }

interface IP1a<T> { ref Action<T> RefProp{get;} }
interface IP2a<in T> { ref Action<T> RefProp{get;} }
interface IP3a<out T> { ref Action<T> RefProp{get;} }

interface IP1f<T> { ref Func<T> RefProp{get;} }
interface IP2f<in T> { ref Func<T> RefProp{get;} }
interface IP3f<out T> { ref Func<T> RefProp{get;} }

";

            CreateCompilationWithMscorlib45AndCSruntime(source).VerifyEmitDiagnostics(
                // (5,23): error CS1961: Invalid variance: The type parameter 'T' must be invariantly valid on 'IP2<T>.RefProp'. 'T' is contravariant.
                // interface IP2<in T> { ref T RefProp{get;} }
                Diagnostic(ErrorCode.ERR_UnexpectedVariance, "ref T").WithArguments("IP2<T>.RefProp", "T", "contravariant", "invariantly").WithLocation(5, 23),
                // (13,24): error CS1961: Invalid variance: The type parameter 'T' must be invariantly valid on 'IP2f<T>.RefProp'. 'T' is contravariant.
                // interface IP2f<in T> { ref Func<T> RefProp{get;} }
                Diagnostic(ErrorCode.ERR_UnexpectedVariance, "ref Func<T>").WithArguments("IP2f<T>.RefProp", "T", "contravariant", "invariantly").WithLocation(13, 24),
                // (9,24): error CS1961: Invalid variance: The type parameter 'T' must be invariantly valid on 'IP2a<T>.RefProp'. 'T' is contravariant.
                // interface IP2a<in T> { ref Action<T> RefProp{get;} }
                Diagnostic(ErrorCode.ERR_UnexpectedVariance, "ref Action<T>").WithArguments("IP2a<T>.RefProp", "T", "contravariant", "invariantly").WithLocation(9, 24),
                // (10,25): error CS1961: Invalid variance: The type parameter 'T' must be invariantly valid on 'IP3a<T>.RefProp'. 'T' is covariant.
                // interface IP3a<out T> { ref Action<T> RefProp{get;} }
                Diagnostic(ErrorCode.ERR_UnexpectedVariance, "ref Action<T>").WithArguments("IP3a<T>.RefProp", "T", "covariant", "invariantly").WithLocation(10, 25),
                // (14,25): error CS1961: Invalid variance: The type parameter 'T' must be invariantly valid on 'IP3f<T>.RefProp'. 'T' is covariant.
                // interface IP3f<out T> { ref Func<T> RefProp{get;} }
                Diagnostic(ErrorCode.ERR_UnexpectedVariance, "ref Func<T>").WithArguments("IP3f<T>.RefProp", "T", "covariant", "invariantly").WithLocation(14, 25),
                // (6,24): error CS1961: Invalid variance: The type parameter 'T' must be invariantly valid on 'IP3<T>.RefProp'. 'T' is covariant.
                // interface IP3<out T> { ref T RefProp{get;} }
                Diagnostic(ErrorCode.ERR_UnexpectedVariance, "ref T").WithArguments("IP3<T>.RefProp", "T", "covariant", "invariantly").WithLocation(6, 24)

            );
        }

        [Fact]
        public void RefReturnVarianceIndexer()
        {
            var source = @"
using System;

interface IP1<T> { ref T this[int i]{get;} }
interface IP2<in T> { ref T this[int i]{get;} }
interface IP3<out T> { ref T this[int i]{get;} }

interface IP1a<T> { ref Action<T> this[int i]{get;} }
interface IP2a<in T> { ref Action<T> this[int i]{get;} }
interface IP3a<out T> { ref Action<T> this[int i]{get;} }

interface IP1f<T> { ref Func<T> this[int i]{get;} }
interface IP2f<in T> { ref Func<T> this[int i]{get;} }
interface IP3f<out T> { ref Func<T> this[int i]{get;} }

";

            CreateCompilationWithMscorlib45AndCSruntime(source).VerifyEmitDiagnostics(
                // (6,24): error CS1961: Invalid variance: The type parameter 'T' must be invariantly valid on 'IP3<T>.this[int]'. 'T' is covariant.
                // interface IP3<out T> { ref T this[int i]{get;} }
                Diagnostic(ErrorCode.ERR_UnexpectedVariance, "ref T").WithArguments("IP3<T>.this[int]", "T", "covariant", "invariantly").WithLocation(6, 24),
                // (5,23): error CS1961: Invalid variance: The type parameter 'T' must be invariantly valid on 'IP2<T>.this[int]'. 'T' is contravariant.
                // interface IP2<in T> { ref T this[int i]{get;} }
                Diagnostic(ErrorCode.ERR_UnexpectedVariance, "ref T").WithArguments("IP2<T>.this[int]", "T", "contravariant", "invariantly").WithLocation(5, 23),
                // (9,24): error CS1961: Invalid variance: The type parameter 'T' must be invariantly valid on 'IP2a<T>.this[int]'. 'T' is contravariant.
                // interface IP2a<in T> { ref Action<T> this[int i]{get;} }
                Diagnostic(ErrorCode.ERR_UnexpectedVariance, "ref Action<T>").WithArguments("IP2a<T>.this[int]", "T", "contravariant", "invariantly").WithLocation(9, 24),
                // (10,25): error CS1961: Invalid variance: The type parameter 'T' must be invariantly valid on 'IP3a<T>.this[int]'. 'T' is covariant.
                // interface IP3a<out T> { ref Action<T> this[int i]{get;} }
                Diagnostic(ErrorCode.ERR_UnexpectedVariance, "ref Action<T>").WithArguments("IP3a<T>.this[int]", "T", "covariant", "invariantly").WithLocation(10, 25),
                // (13,24): error CS1961: Invalid variance: The type parameter 'T' must be invariantly valid on 'IP2f<T>.this[int]'. 'T' is contravariant.
                // interface IP2f<in T> { ref Func<T> this[int i]{get;} }
                Diagnostic(ErrorCode.ERR_UnexpectedVariance, "ref Func<T>").WithArguments("IP2f<T>.this[int]", "T", "contravariant", "invariantly").WithLocation(13, 24),
                // (14,25): error CS1961: Invalid variance: The type parameter 'T' must be invariantly valid on 'IP3f<T>.this[int]'. 'T' is covariant.
                // interface IP3f<out T> { ref Func<T> this[int i]{get;} }
                Diagnostic(ErrorCode.ERR_UnexpectedVariance, "ref Func<T>").WithArguments("IP3f<T>.this[int]", "T", "covariant", "invariantly").WithLocation(14, 25)

            );
        }

        [Fact]
        public void RefMethodGroupConversionError()
        {
            var source = @"
using System;

class Program
{
    delegate ref T RefFunc1<T>();

    static void Main()
    {
        RefFunc1<object> f = M1;
        f() = 1;

        f = new RefFunc1<object>(M1);
        f() = 1;
    }

    static ref string M1() => ref new string[]{""qq""}[0];
}

";

            CreateCompilationWithMscorlib45AndCSruntime(source).VerifyEmitDiagnostics(
                // (10,30): error CS0407: 'string Program.M1()' has the wrong return type
                //         RefFunc1<object> f = M1;
                Diagnostic(ErrorCode.ERR_BadRetType, "M1").WithArguments("Program.M1()", "string"),
                // (13,34): error CS0407: 'string Program.M1()' has the wrong return type
                //         f = new RefFunc1<object>(M1);
                Diagnostic(ErrorCode.ERR_BadRetType, "M1").WithArguments("Program.M1()", "string").WithLocation(13, 34)
            );
        }

        [Fact]
        public void RefMethodGroupConversionError_WithResolution()
        {
            var source = @"
using System;

class Base
{
    public static Base Instance = new Base();
}

class Derived1: Base
{
    public static new Derived1 Instance = new Derived1();
}

class Derived2: Derived1
{
}

class Program
{
    delegate ref TResult RefFunc1<TArg, TResult>(TArg arg);

    static void Main()
    {
        RefFunc1<Derived2, Base> f = M1;
        System.Console.WriteLine(f(null));
    }

    static ref Base M1(Base arg) => ref Base.Instance;
    static ref Derived1 M1(Derived1 arg) => ref Derived1.Instance;
}

";

            CreateCompilationWithMscorlib45AndCSruntime(source).VerifyEmitDiagnostics(
                // (24,38): error CS0407: 'Derived1 Program.M1(Derived1)' has the wrong return type
                //         RefFunc1<Derived2, Base> f = M1;
                Diagnostic(ErrorCode.ERR_BadRetType, "M1").WithArguments("Program.M1(Derived1)", "Derived1").WithLocation(24, 38)
            );
        }

        [Fact]
        public void RefMethodGroupConversionNoError_WithResolution()
        {
            var source = @"
using System;

class Base
{
    public static Base Instance = new Base();
}

class Derived1 : Base
{
    public static new Derived1 Instance = new Derived1();
}

class Derived2 : Derived1
{
    public static new Derived2 Instance = new Derived2();
}

class Program
{
    delegate ref TResult RefFunc1<TArg, TResult>(TArg arg);

    static void Main()
    {
        RefFunc1<Derived2, Base> f = M1;
        System.Console.WriteLine(f(null));
    }

    static ref Base M1(Base arg) => throw null;
    static ref Base M1(Derived1 arg) => ref Base.Instance;
}
";

            CompileAndVerify(source, parseOptions: TestOptions.Regular, expectedOutput: "Base", verify: true);
        }

        [Fact]
        public void RefMethodGroupOverloadResolutionErr()
        {
            var source = @"
using System;

class Base
{
    public static Base Instance = new Base();
}

class Derived1: Base
{
    public static new Derived1 Instance = new Derived1();
}

class Derived2: Derived1
{
    public static new Derived2 Instance = new Derived2();
}

class Program
{
    delegate ref TResult RefFunc1<TArg, TResult>(TArg arg);

    static void Main()
    {
        Test(M1);
        Test(M3);
    }

    static ref Base M1(Derived1 arg) => ref Base.Instance;
    static ref Base M3(Derived2 arg) => ref Base.Instance;

    static void Test(RefFunc1<Derived2, Base> arg) => Console.WriteLine(arg);
    static void Test(RefFunc1<Derived2, Derived1> arg) => Console.WriteLine(arg);
}

";

            CreateCompilationWithMscorlib45AndCSruntime(source).VerifyEmitDiagnostics(
                // (25,9): error CS0121: The call is ambiguous between the following methods or properties: 'Program.Test(Program.RefFunc1<Derived2, Base>)' and 'Program.Test(Program.RefFunc1<Derived2, Derived1>)'
                //         Test(M1);
                Diagnostic(ErrorCode.ERR_AmbigCall, "Test").WithArguments("Program.Test(Program.RefFunc1<Derived2, Base>)", "Program.Test(Program.RefFunc1<Derived2, Derived1>)").WithLocation(25, 9),
                // (26,9): error CS0121: The call is ambiguous between the following methods or properties: 'Program.Test(Program.RefFunc1<Derived2, Base>)' and 'Program.Test(Program.RefFunc1<Derived2, Derived1>)'
                //         Test(M3);
                Diagnostic(ErrorCode.ERR_AmbigCall, "Test").WithArguments("Program.Test(Program.RefFunc1<Derived2, Base>)", "Program.Test(Program.RefFunc1<Derived2, Derived1>)").WithLocation(26, 9)
            );
        }

        [Fact]
        public void RefMethodGroupOverloadResolution()
        {
            var source = @"
using System;

class Base
{
    public static Base Instance = new Base();
}

class Derived1: Base
{
    public static new Derived1 Instance = new Derived1();
}

class Derived2: Derived1
{
    public static new Derived2 Instance = new Derived2();
}

class Program
{
    delegate ref TResult RefFunc1<TArg, TResult>(TArg arg);

    static void Main()
    {
        Test(M2);
    }

    static ref Derived1 M2(Base arg) => ref Derived1.Instance;

    static void Test(RefFunc1<Derived2, Base> arg) => Console.WriteLine(arg);
    static void Test(RefFunc1<Derived2, Derived1> arg) => Console.WriteLine(arg);
}

";

            CompileAndVerify(source, parseOptions: TestOptions.Regular, expectedOutput: "Program+RefFunc1`2[Derived2,Derived1]", verify: true);
        }

        [Fact]
        public void RefLambdaOverloadResolution()
        {
            var source = @"
using System;

class Base
{
    public static Base Instance = new Base();
}

class Derived1: Base
{
    public static new Derived1 Instance = new Derived1();
}

class Derived2: Derived1
{
    public static new Derived2 Instance = new Derived2();
}

class Program
{
    delegate ref TResult RefFunc1<TArg, TResult>(TArg arg);

    static void Main()
    {
        Test((t)=> Base.Instance);
        Test((t)=> ref Base.Instance);
    }

    static void Test(RefFunc1<Derived1, Base> arg) => Console.WriteLine(arg);
    static void Test(Func<Derived1, Base> arg) => Console.WriteLine(arg);
}

";

            CompileAndVerify(source, parseOptions: TestOptions.Regular, expectedOutput: @"System.Func`2[Derived1,Base]
Program+RefFunc1`2[Derived1,Base]", verify: true);
        }

    }
}<|MERGE_RESOLUTION|>--- conflicted
+++ resolved
@@ -2264,13 +2264,8 @@
             comp.VerifyDiagnostics(
                 // (4,12): error CS8059: Feature 'byref locals and returns' is not available in C# 6. Please use language version 7 or greater.
                 //     static ref int M()
-<<<<<<< HEAD
                 Diagnostic(ErrorCode.ERR_FeatureNotAvailableInVersion6, "ref").WithArguments("byref locals and returns", "7").WithLocation(4, 12),
                 // (6,16): error CS8059: Feature 'byref locals and returns' is not available in C# 6.  Please use language version 7 or greater.
-=======
-                Diagnostic(ErrorCode.ERR_FeatureNotAvailableInVersion6, "ref int").WithArguments("byref locals and returns", "7").WithLocation(4, 12),
-                // (6,16): error CS8059: Feature 'byref locals and returns' is not available in C# 6. Please use language version 7 or greater.
->>>>>>> d49215ef
                 //         return ref (new int[1])[0];
                 Diagnostic(ErrorCode.ERR_FeatureNotAvailableInVersion6, "ref").WithArguments("byref locals and returns", "7").WithLocation(6, 16)
                 );
@@ -2304,30 +2299,17 @@
             comp.VerifyDiagnostics(
                 // (4,12): error CS8059: Feature 'byref locals and returns' is not available in C# 6. Please use language version 7 or greater.
                 //     static ref int M()
-<<<<<<< HEAD
                 Diagnostic(ErrorCode.ERR_FeatureNotAvailableInVersion6, "ref").WithArguments("byref locals and returns", "7").WithLocation(4, 12),
                 // (8,9): error CS8059: Feature 'byref locals and returns' is not available in C# 6.  Please use language version 7 or greater.
                 //         ref int N()
                 Diagnostic(ErrorCode.ERR_FeatureNotAvailableInVersion6, "ref").WithArguments("byref locals and returns", "7").WithLocation(8, 9),
                 // (8,17): error CS8059: Feature 'local functions' is not available in C# 6.  Please use language version 7 or greater.
-=======
-                Diagnostic(ErrorCode.ERR_FeatureNotAvailableInVersion6, "ref int").WithArguments("byref locals and returns", "7").WithLocation(4, 12),
-                // (8,9): error CS8059: Feature 'byref locals and returns' is not available in C# 6. Please use language version 7 or greater.
-                //         ref int N()
-                Diagnostic(ErrorCode.ERR_FeatureNotAvailableInVersion6, "ref int").WithArguments("byref locals and returns", "7").WithLocation(8, 9),
-                // (8,17): error CS8059: Feature 'local functions' is not available in C# 6. Please use language version 7 or greater.
->>>>>>> d49215ef
                 //         ref int N()
                 Diagnostic(ErrorCode.ERR_FeatureNotAvailableInVersion6, "N").WithArguments("local functions", "7").WithLocation(8, 17),
                 // (10,13): error CS8059: Feature 'byref locals and returns' is not available in C# 6. Please use language version 7 or greater.
                 //             ref int NN(ref int arg) => ref arg;
-<<<<<<< HEAD
                 Diagnostic(ErrorCode.ERR_FeatureNotAvailableInVersion6, "ref").WithArguments("byref locals and returns", "7").WithLocation(10, 13),
                 // (10,21): error CS8059: Feature 'local functions' is not available in C# 6.  Please use language version 7 or greater.
-=======
-                Diagnostic(ErrorCode.ERR_FeatureNotAvailableInVersion6, "ref int").WithArguments("byref locals and returns", "7").WithLocation(10, 13),
-                // (10,21): error CS8059: Feature 'local functions' is not available in C# 6. Please use language version 7 or greater.
->>>>>>> d49215ef
                 //             ref int NN(ref int arg) => ref arg;
                 Diagnostic(ErrorCode.ERR_FeatureNotAvailableInVersion6, "NN").WithArguments("local functions", "7").WithLocation(10, 21),
                 // (10,40): error CS8059: Feature 'byref locals and returns' is not available in C# 6. Please use language version 7 or greater.
@@ -2335,13 +2317,8 @@
                 Diagnostic(ErrorCode.ERR_FeatureNotAvailableInVersion6, "ref").WithArguments("byref locals and returns", "7").WithLocation(10, 40),
                 // (12,13): error CS8059: Feature 'byref locals and returns' is not available in C# 6. Please use language version 7 or greater.
                 //             ref var r = ref NN(ref arr[0]);
-<<<<<<< HEAD
                 Diagnostic(ErrorCode.ERR_FeatureNotAvailableInVersion6, "ref").WithArguments("byref locals and returns", "7").WithLocation(12, 13),
                 // (12,25): error CS8059: Feature 'byref locals and returns' is not available in C# 6.  Please use language version 7 or greater.
-=======
-                Diagnostic(ErrorCode.ERR_FeatureNotAvailableInVersion6, "ref var").WithArguments("byref locals and returns", "7").WithLocation(12, 13),
-                // (12,25): error CS8059: Feature 'byref locals and returns' is not available in C# 6. Please use language version 7 or greater.
->>>>>>> d49215ef
                 //             ref var r = ref NN(ref arr[0]);
                 Diagnostic(ErrorCode.ERR_FeatureNotAvailableInVersion6, "ref").WithArguments("byref locals and returns", "7").WithLocation(12, 25),
                 // (15,20): error CS8059: Feature 'byref locals and returns' is not available in C# 6. Please use language version 7 or greater.
@@ -2385,13 +2362,8 @@
             comp.VerifyDiagnostics(
                 // (6,14): error CS8059: Feature 'byref locals and returns' is not available in C# 6. Please use language version 7 or greater.
                 //         for (ref int a = ref d; ;) { }
-<<<<<<< HEAD
                 Diagnostic(ErrorCode.ERR_FeatureNotAvailableInVersion6, "ref").WithArguments("byref locals and returns", "7").WithLocation(6, 14),
                 // (6,26): error CS8059: Feature 'byref locals and returns' is not available in C# 6.  Please use language version 7 or greater.
-=======
-                Diagnostic(ErrorCode.ERR_FeatureNotAvailableInVersion6, "ref int").WithArguments("byref locals and returns", "7").WithLocation(6, 14),
-                // (6,26): error CS8059: Feature 'byref locals and returns' is not available in C# 6. Please use language version 7 or greater.
->>>>>>> d49215ef
                 //         for (ref int a = ref d; ;) { }
                 Diagnostic(ErrorCode.ERR_FeatureNotAvailableInVersion6, "ref").WithArguments("byref locals and returns", "7").WithLocation(6, 26)
                 );
@@ -2420,13 +2392,8 @@
             comp.VerifyDiagnostics(
                 // (2,10): error CS8059: Feature 'byref locals and returns' is not available in C# 6. Please use language version 7 or greater.
                 // delegate ref int D(int x);
-<<<<<<< HEAD
                 Diagnostic(ErrorCode.ERR_FeatureNotAvailableInVersion6, "ref").WithArguments("byref locals and returns", "7").WithLocation(2, 10),
                 // (11,19): error CS8059: Feature 'byref locals and returns' is not available in C# 6.  Please use language version 7 or greater.
-=======
-                Diagnostic(ErrorCode.ERR_FeatureNotAvailableInVersion6, "ref int").WithArguments("byref locals and returns", "7").WithLocation(2, 10),
-                // (11,19): error CS8059: Feature 'byref locals and returns' is not available in C# 6. Please use language version 7 or greater.
->>>>>>> d49215ef
                 //         MD((x) => ref i);
                 Diagnostic(ErrorCode.ERR_FeatureNotAvailableInVersion6, "ref").WithArguments("byref locals and returns", "7").WithLocation(11, 19),
                 // (12,17): error CS8059: Feature 'byref locals and returns' is not available in C# 6. Please use language version 7 or greater.
