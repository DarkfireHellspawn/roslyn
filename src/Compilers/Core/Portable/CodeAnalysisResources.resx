--- conflicted
+++ resolved
@@ -624,21 +624,19 @@
   <data name="InvalidOperationBlockForAnalysisContext" xml:space="preserve">
     <value>Given operation block does not belong to the current analysis context.</value>
   </data>
-<<<<<<< HEAD
+  <data name="IsSymbolAccessibleBadWithin" xml:space="preserve">
+    <value>Parameter '{0}' must be an 'INamedTypeSymbol' or an 'IAssemblySymbol'.</value>
+  </data>
+  <data name="IsSymbolAccessibleWrongAssembly" xml:space="preserve">
+    <value>Parameter '{0}' must be a symbol from this compilation or some referenced assembly.</value>
+  </data>
+  <data name="OperationMustNotBeControlFlowGraphPart" xml:space="preserve">
+    <value>The provided operation must not be part of a Control Flow Graph.</value>
+  </data>
   <data name="A_language_name_cannot_be_specified_for_this_option" xml:space="preserve">
     <value>A language name cannot be specified for this option.</value>
   </data>
   <data name="A_language_name_must_be_specified_for_this_option" xml:space="preserve">
     <value>A language name must be specified for this option.</value>
-=======
-  <data name="IsSymbolAccessibleBadWithin" xml:space="preserve">
-    <value>Parameter '{0}' must be an 'INamedTypeSymbol' or an 'IAssemblySymbol'.</value>
-  </data>
-  <data name="IsSymbolAccessibleWrongAssembly" xml:space="preserve">
-    <value>Parameter '{0}' must be a symbol from this compilation or some referenced assembly.</value>
->>>>>>> 6bdc7b1e
-  </data>
-  <data name="OperationMustNotBeControlFlowGraphPart" xml:space="preserve">
-    <value>The provided operation must not be part of a Control Flow Graph.</value>
   </data>
 </root>