﻿<?xml version="1.0" encoding="utf-8"?>
<!-- Copyright (c)  Microsoft.  All Rights Reserved.  Licensed under the Apache License, Version 2.0.  See License.txt in the project root for license information. -->
<Project Sdk="Microsoft.NET.Sdk">
  <PropertyGroup>
    <Platform Condition="'$(Platform)' == ''">AnyCPU</Platform>
    <PlatformTarget>AnyCPU</PlatformTarget>
    <OutputType>Library</OutputType>
    <RootNamespace>Microsoft.CodeAnalysis</RootNamespace>
    <AllowUnsafeBlocks>true</AllowUnsafeBlocks>
    <TargetFramework>netstandard1.3</TargetFramework>
    <DefineConstants>$(DefineConstants);COMPILERCORE</DefineConstants>
    <CodeAnalysisRuleSet>..\CodeAnalysisRules.ruleset</CodeAnalysisRuleSet>
    <NoStdLib>true</NoStdLib>

    <!-- NuGet -->
    <IsPackable>true</IsPackable>
    <PackageId>Microsoft.CodeAnalysis.Common</PackageId>
    <PackageDescription>
      A shared package used by the Microsoft .NET Compiler Platform ("Roslyn").
      Do not install this package manually, it will be added as a prerequisite by other packages that require it.
    </PackageDescription>
  </PropertyGroup>
  <PropertyGroup Condition="'$(Configuration)|$(Platform)' == 'Debug|AnyCPU'" />
  <PropertyGroup Condition="'$(Configuration)|$(Platform)' == 'Release|AnyCPU'" />
  <ItemGroup>
    <Content Include="$(NuGetPackageRoot)\microsoft.diasymreader.native\$(MicrosoftDiaSymReaderNativeVersion)\runtimes\win\native\Microsoft.DiaSymReader.Native.x86.dll">
      <CopyToOutputDirectory>PreserveNewest</CopyToOutputDirectory>
      <Visible>false</Visible>
      <Pack>false</Pack>
    </Content>
    <Content Include="$(NuGetPackageRoot)\microsoft.diasymreader.native\$(MicrosoftDiaSymReaderNativeVersion)\runtimes\win\native\Microsoft.DiaSymReader.Native.amd64.dll">
      <CopyToOutputDirectory>PreserveNewest</CopyToOutputDirectory>
      <Visible>false</Visible>
      <Pack>false</Pack>
    </Content>
  </ItemGroup>
  <ItemGroup>
    <Compile Include="..\..\Shared\CoreClrShim.cs" Link="InternalUtilities\CoreClrShim.cs" />
    <Compile Include="..\..\Shared\DesktopShim.cs">
      <Link>DesktopShim.cs</Link>
    </Compile>
    <Compile Update="CodeAnalysisResources.Designer.cs">
      <AutoGen>True</AutoGen>
      <DesignTime>True</DesignTime>
      <DependentUpon>CodeAnalysisResources.resx</DependentUpon>
    </Compile>
  </ItemGroup>
  <ItemGroup>
<<<<<<< HEAD
    <PackageReference Include="Microsoft.DiaSymReader.Native" Version="$(MicrosoftDiaSymReaderNativeVersion)" />
=======
    <!--
      Analyzers that will be used to analyze projects that references 
      Microsoft.CodeAnalysis project or Microsoft.CodeAnalysis.Common package.
      
      Note: PrivateAssets="ContentFiles" ensures that projects referencing Microsoft.CodeAnalysis.Common package 
      will import everything but content files from Microsoft.CodeAnalysis.Analyzers, specifically, analyzers.
    -->
    <PackageReference Include="Microsoft.CodeAnalysis.Analyzers" Version="$(MicrosoftCodeAnalysisAnalyzersVersion)" PrivateAssets="ContentFiles" />

    <PackageReference Include="Microsoft.DiaSymReader.Native" Version="$(MicrosoftDiaSymReaderNativeVersion)" PrivateAssets="all" />
    <PackageReference Include="System.Diagnostics.FileVersionInfo" Version="$(SystemDiagnosticsFileVersionInfoVersion)" />
    <PackageReference Include="System.Xml.XmlDocument" Version="$(SystemXmlXmlDocumentVersion)" />
    <PackageReference Include="System.Xml.XPath.XDocument" Version="$(SystemXmlXPathXDocumentVersion)" />
>>>>>>> 6bdc7b1e
    <PackageReference Include="System.Collections.Immutable" Version="$(SystemCollectionsImmutableVersion)" />
    <PackageReference Include="System.Diagnostics.FileVersionInfo" Version="$(SystemDiagnosticsFileVersionInfoVersion)" />
    <PackageReference Include="System.Reflection.Metadata" Version="$(SystemReflectionMetadataVersion)" />
    <PackageReference Include="System.Text.Encoding.CodePages" Version="$(SystemTextEncodingCodePagesVersion)" />
    <!-- PROTOTYPE(editorconfig) Confirm that we want to reference regular expressions before shipping -->
    <PackageReference Include="System.Text.RegularExpressions" Version="$(SystemTextRegularExpressionsVersion)" />
    <PackageReference Include="System.Threading.Tasks.Extensions" Version="$(SystemThreadingTasksExtensionsVersion)" />
    <PackageReference Include="System.ValueTuple" Version="$(SystemValueTupleVersion)" />
    <PackageReference Include="System.Xml.XmlDocument" Version="$(SystemXmlXmlDocumentVersion)" />
    <PackageReference Include="System.Xml.XPath.XDocument" Version="$(SystemXmlXPathXDocumentVersion)" />
  </ItemGroup>
  <ItemGroup>
    <InternalsVisibleTo Include="Microsoft.CodeAnalysis.CSharp" />
    <InternalsVisibleTo Include="Microsoft.CodeAnalysis.VisualBasic" />
    <InternalsVisibleTo Include="Microsoft.CodeAnalysis.ExpressionEvaluator.ExpressionCompiler" />
    <InternalsVisibleTo Include="Microsoft.CodeAnalysis.CSharp.ExpressionEvaluator.ExpressionCompiler" />
    <InternalsVisibleTo Include="Microsoft.CodeAnalysis.VisualBasic.ExpressionEvaluator.ExpressionCompiler" />
    <InternalsVisibleTo Include="csc" />
    <InternalsVisibleTo Include="csi" />
    <InternalsVisibleTo Include="Microsoft.CodeAnalysis.Scripting" />
    <InternalsVisibleTo Include="Microsoft.CodeAnalysis.CSharp.Scripting" />
    <InternalsVisibleTo Include="Microsoft.CodeAnalysis.VisualBasic.Scripting" />
    <InternalsVisibleTo Include="vbc" />
    <InternalsVisibleTo Include="vbi" />
    <InternalsVisibleTo Include="Microsoft.CodeAnalysis.CompilerServer" />
    <InternalsVisibleTo Include="Microsoft.Build.Tasks.CodeAnalysis" />
    <InternalsVisibleTo Include="VBCSCompiler" />
    <InternalsVisibleTo Include="VBCSCompilerPortable" />
    <InternalsVisibleTo Include="Microsoft.CodeAnalysis.CSharp.CommandLine.UnitTests" />
    <InternalsVisibleTo Include="Microsoft.CodeAnalysis.CSharp.Emit.UnitTests" />
    <InternalsVisibleTo Include="Microsoft.CodeAnalysis.CSharp.WinRT.UnitTests" />
    <InternalsVisibleTo Include="Roslyn.Compilers.CSharp.EnC.UnitTests" />
    <InternalsVisibleTo Include="Microsoft.CodeAnalysis.CSharp.IOperation.UnitTests" />
    <InternalsVisibleTo Include="Microsoft.CodeAnalysis.CSharp.Semantic.UnitTests" />
    <InternalsVisibleTo Include="Microsoft.CodeAnalysis.CSharp.Symbol.UnitTests" />
    <InternalsVisibleTo Include="Microsoft.CodeAnalysis.CSharp.Syntax.UnitTests" />
    <InternalsVisibleTo Include="Microsoft.CodeAnalysis.CSharp.Test.Utilities" />
    <InternalsVisibleTo Include="Roslyn.Compilers.CSharp.Test.Utilities.Desktop" />
    <InternalsVisibleTo Include="Microsoft.CodeAnalysis.UnitTests" />
    <InternalsVisibleTo Include="Microsoft.CodeAnalysis.VisualBasic.CommandLine.UnitTests" />
    <InternalsVisibleTo Include="Microsoft.CodeAnalysis.VisualBasic.Emit.UnitTests" />
    <InternalsVisibleTo Include="Roslyn.Compilers.VisualBasic.EnC.UnitTests" />
    <InternalsVisibleTo Include="Roslyn.Compilers.VisualBasic.IOperation.UnitTests" />
    <InternalsVisibleTo Include="Microsoft.CodeAnalysis.VisualBasic.Semantic.UnitTests" />
    <InternalsVisibleTo Include="Microsoft.CodeAnalysis.VisualBasic.Symbol.UnitTests" />
    <InternalsVisibleTo Include="Microsoft.CodeAnalysis.VisualBasic.Syntax.UnitTests" />
    <InternalsVisibleTo Include="Microsoft.CodeAnalysis.VisualBasic.Test.Utilities" />
    <InternalsVisibleTo Include="Roslyn.DebuggerVisualizers" />
    <InternalsVisibleTo Include="Roslyn.Diagnostics.Analyzers.FxCop.UnitTests" />
    <InternalsVisibleTo Include="Roslyn.Diagnostics.Analyzers.UnitTests" />
    <InternalsVisibleTo Include="Roslyn.Diagnostics.Test.Utilities" />
    <InternalsVisibleTo Include="Microsoft.CodeAnalysis.CSharp.ExpressionEvaluator.ExpressionCompiler.UnitTests" />
    <InternalsVisibleTo Include="Microsoft.CodeAnalysis.VisualBasic.ExpressionEvaluator.ExpressionCompiler.UnitTests" />
    <InternalsVisibleTo Include="Microsoft.CodeAnalysis.ExpressionEvaluator.ExpressionCompiler.Utilities" />
    <InternalsVisibleTo Include="InteractiveHost.UnitTests" />
    <InternalsVisibleTo Include="Microsoft.CodeAnalysis.Scripting.UnitTests" />
    <InternalsVisibleTo Include="Microsoft.CodeAnalysis.Scripting.Desktop.UnitTests" />
    <InternalsVisibleTo Include="Microsoft.CodeAnalysis.CSharp.Scripting.UnitTests" />
    <InternalsVisibleTo Include="Microsoft.CodeAnalysis.CSharp.Scripting.Desktop.UnitTests" />
    <InternalsVisibleTo Include="Microsoft.CodeAnalysis.VisualBasic.Scripting.UnitTests" />
    <InternalsVisibleTo Include="Microsoft.CodeAnalysis.VisualBasic.Scripting.Desktop.UnitTests" />
    <InternalsVisibleTo Include="Roslyn.Test.Utilities.CoreClr" />
    <InternalsVisibleTo Include="Roslyn.Test.Utilities.Desktop" />
    <InternalsVisibleTo Include="Roslyn.Test.Utilities.FX45" />
    <InternalsVisibleTo Include="Roslyn.Test.Utilities" />
    <InternalsVisibleTo Include="Roslyn.Test.PdbUtilities" />
    <InternalsVisibleTo Include="VBCSCompiler.UnitTests" />
    <InternalsVisibleTo Include="DynamicProxyGenAssembly2" Key="$(MoqPublicKey)" />
    <InternalsVisibleTo Include="CompilerBenchmarks" />
  </ItemGroup>
  <ItemGroup>
    <EmbeddedResource Update="CodeAnalysisResources.resx">
      <Generator>ResXFileCodeGenerator</Generator>
      <SubType>Designer</SubType>
      <LastGenOutput>CodeAnalysisResources.Designer.cs</LastGenOutput>
    </EmbeddedResource>
    <EmbeddedResource Include="Resources\default.win32manifest" />
  </ItemGroup>
  <ItemGroup>
    <None Include="..\CodeAnalysisRules.ruleset">
      <SubType>Designer</SubType>
    </None>
    <None Include="RuleSet\RuleSetSchema.xsd">
      <SubType>Designer</SubType>
    </None>
    <PublicAPI Include="PublicAPI.Shipped.txt" />
    <PublicAPI Include="PublicAPI.Unshipped.txt" />
  </ItemGroup>
  <Import Project="..\AnalyzerDriver\AnalyzerDriver.projitems" Label="Shared" />
  <Import Project="..\..\..\Dependencies\CodeAnalysis.Debugging\Microsoft.CodeAnalysis.Debugging.projitems" Label="Shared" />
  <Import Project="..\..\..\Dependencies\PooledObjects\Microsoft.CodeAnalysis.PooledObjects.projitems" Label="Shared" />
</Project><|MERGE_RESOLUTION|>--- conflicted
+++ resolved
@@ -46,9 +46,6 @@
     </Compile>
   </ItemGroup>
   <ItemGroup>
-<<<<<<< HEAD
-    <PackageReference Include="Microsoft.DiaSymReader.Native" Version="$(MicrosoftDiaSymReaderNativeVersion)" />
-=======
     <!--
       Analyzers that will be used to analyze projects that references 
       Microsoft.CodeAnalysis project or Microsoft.CodeAnalysis.Common package.
@@ -62,7 +59,6 @@
     <PackageReference Include="System.Diagnostics.FileVersionInfo" Version="$(SystemDiagnosticsFileVersionInfoVersion)" />
     <PackageReference Include="System.Xml.XmlDocument" Version="$(SystemXmlXmlDocumentVersion)" />
     <PackageReference Include="System.Xml.XPath.XDocument" Version="$(SystemXmlXPathXDocumentVersion)" />
->>>>>>> 6bdc7b1e
     <PackageReference Include="System.Collections.Immutable" Version="$(SystemCollectionsImmutableVersion)" />
     <PackageReference Include="System.Diagnostics.FileVersionInfo" Version="$(SystemDiagnosticsFileVersionInfoVersion)" />
     <PackageReference Include="System.Reflection.Metadata" Version="$(SystemReflectionMetadataVersion)" />
