--- conflicted
+++ resolved
@@ -1919,11 +1919,7 @@
         {
         }
 
-<<<<<<< HEAD
-        protected abstract IVariableDeclarationGroup VariablesImpl { get; }
-=======
-        protected abstract IVariableDeclarationsOperation VariablesImpl { get; }
->>>>>>> 19f49b0f
+        protected abstract IVariableDeclarationGroupOperation VariablesImpl { get; }
         protected abstract IOperation BodyImpl { get; }
         public override IEnumerable<IOperation> Children
         {
@@ -1942,11 +1938,7 @@
         /// <summary>
         /// Variables to be fixed.
         /// </summary>
-<<<<<<< HEAD
-        public IVariableDeclarationGroup Variables => Operation.SetParentOperation(VariablesImpl, this);
-=======
-        public IVariableDeclarationsOperation Variables => Operation.SetParentOperation(VariablesImpl, this);
->>>>>>> 19f49b0f
+        public IVariableDeclarationGroupOperation Variables => Operation.SetParentOperation(VariablesImpl, this);
         /// <summary>
         /// Body of the fixed, over which the variables are fixed.
         /// </summary>
@@ -1966,22 +1958,14 @@
     /// </summary>
     internal sealed partial class FixedStatement : BaseFixedStatement, IFixedOperation
     {
-<<<<<<< HEAD
-        public FixedStatement(IVariableDeclarationGroup variables, IOperation body, SemanticModel semanticModel, SyntaxNode syntax, ITypeSymbol type, Optional<object> constantValue, bool isImplicit) :
-=======
-        public FixedStatement(IVariableDeclarationsOperation variables, IOperation body, SemanticModel semanticModel, SyntaxNode syntax, ITypeSymbol type, Optional<object> constantValue, bool isImplicit) :
->>>>>>> 19f49b0f
+        public FixedStatement(IVariableDeclarationGroupOperation variables, IOperation body, SemanticModel semanticModel, SyntaxNode syntax, ITypeSymbol type, Optional<object> constantValue, bool isImplicit) :
             base(semanticModel, syntax, type, constantValue, isImplicit)
         {
             VariablesImpl = variables;
             BodyImpl = body;
         }
 
-<<<<<<< HEAD
-        protected override IVariableDeclarationGroup VariablesImpl { get; }
-=======
-        protected override IVariableDeclarationsOperation VariablesImpl { get; }
->>>>>>> 19f49b0f
+        protected override IVariableDeclarationGroupOperation VariablesImpl { get; }
         protected override IOperation BodyImpl { get; }
     }
 
@@ -1990,27 +1974,16 @@
     /// </summary>
     internal sealed partial class LazyFixedStatement : BaseFixedStatement, IFixedOperation
     {
-<<<<<<< HEAD
-        private readonly Lazy<IVariableDeclarationGroup> _lazyVariables;
+        private readonly Lazy<IVariableDeclarationGroupOperation> _lazyVariables;
         private readonly Lazy<IOperation> _lazyBody;
 
-        public LazyFixedStatement(Lazy<IVariableDeclarationGroup> variables, Lazy<IOperation> body, SemanticModel semanticModel, SyntaxNode syntax, ITypeSymbol type, Optional<object> constantValue, bool isImplicit) : base(semanticModel, syntax, type, constantValue, isImplicit)
-=======
-        private readonly Lazy<IVariableDeclarationsOperation> _lazyVariables;
-        private readonly Lazy<IOperation> _lazyBody;
-
-        public LazyFixedStatement(Lazy<IVariableDeclarationsOperation> variables, Lazy<IOperation> body, SemanticModel semanticModel, SyntaxNode syntax, ITypeSymbol type, Optional<object> constantValue, bool isImplicit) : base(semanticModel, syntax, type, constantValue, isImplicit)
->>>>>>> 19f49b0f
+        public LazyFixedStatement(Lazy<IVariableDeclarationGroupOperation> variables, Lazy<IOperation> body, SemanticModel semanticModel, SyntaxNode syntax, ITypeSymbol type, Optional<object> constantValue, bool isImplicit) : base(semanticModel, syntax, type, constantValue, isImplicit)
         {
             _lazyVariables = variables ?? throw new System.ArgumentNullException(nameof(variables));
             _lazyBody = body ?? throw new System.ArgumentNullException(nameof(body));
         }
 
-<<<<<<< HEAD
-        protected override IVariableDeclarationGroup VariablesImpl => _lazyVariables.Value;
-=======
-        protected override IVariableDeclarationsOperation VariablesImpl => _lazyVariables.Value;
->>>>>>> 19f49b0f
+        protected override IVariableDeclarationGroupOperation VariablesImpl => _lazyVariables.Value;
 
         protected override IOperation BodyImpl => _lazyBody.Value;
     }
@@ -5451,16 +5424,15 @@
                     base(kind, semanticModel, syntax, type, constantValue, isImplicit)
         {
         }
-        protected abstract IVariableInitializer InitializerImpl { get; }
+        protected abstract IVariableInitializerOperation InitializerImpl { get; }
 
         /// <summary>
         /// Optional initializer of the variable.
         /// </summary>
-<<<<<<< HEAD
-        public IVariableInitializer Initializer => Operation.SetParentOperation(InitializerImpl, this);
-    }
-
-    internal abstract partial class BaseSingleVariableDeclaration : BaseVariableDeclaration, ISingleVariableDeclaration
+        public IVariableInitializerOperation Initializer => Operation.SetParentOperation(InitializerImpl, this);
+    }
+
+    internal abstract partial class BaseSingleVariableDeclaration : BaseVariableDeclaration, ISingleVariableDeclarationOperation
     {
         protected BaseSingleVariableDeclaration(ILocalSymbol symbol, SemanticModel semanticModel, SyntaxNode syntax, ITypeSymbol type, Optional<object> constantValue, bool isImplicit) :
                     base(OperationKind.SingleVariableDeclaration, semanticModel, syntax, type, constantValue, isImplicit)
@@ -5470,10 +5442,6 @@
 
         public ILocalSymbol Symbol { get; }
 
-=======
-        public ImmutableArray<ILocalSymbol> Variables { get; }
-        protected abstract IVariableInitializerOperation InitializerImpl { get; }
->>>>>>> 19f49b0f
         public override IEnumerable<IOperation> Children
         {
             get
@@ -5485,13 +5453,6 @@
             }
         }
 
-<<<<<<< HEAD
-=======
-        /// <summary>
-        /// Optional initializer of the variable.
-        /// </summary>
-        public IVariableInitializerOperation Initializer => Operation.SetParentOperation(InitializerImpl, this);
->>>>>>> 19f49b0f
         public override void Accept(OperationVisitor visitor)
         {
             visitor.VisitSingleVariableDeclaration(this);
@@ -5506,17 +5467,10 @@
     /// <summary>
     /// Represents a local variable declaration.
     /// </summary>
-<<<<<<< HEAD
     internal sealed partial class SingleVariableDeclaration : BaseSingleVariableDeclaration
     {
-        public SingleVariableDeclaration(ILocalSymbol symbol, IVariableInitializer initializer, SemanticModel semanticModel, SyntaxNode syntax, ITypeSymbol type, Optional<object> constantValue, bool isImplicit) :
+        public SingleVariableDeclaration(ILocalSymbol symbol, IVariableInitializerOperation initializer, SemanticModel semanticModel, SyntaxNode syntax, ITypeSymbol type, Optional<object> constantValue, bool isImplicit) :
             base(symbol, semanticModel, syntax, type, constantValue, isImplicit)
-=======
-    internal sealed partial class VariableDeclaration : BaseVariableDeclaration, IVariableDeclarationOperation
-    {
-        public VariableDeclaration(ImmutableArray<ILocalSymbol> variables, IVariableInitializerOperation initializer, SemanticModel semanticModel, SyntaxNode syntax, ITypeSymbol type, Optional<object> constantValue, bool isImplicit) :
-            base(variables, semanticModel, syntax, type, constantValue, isImplicit)
->>>>>>> 19f49b0f
         {
             InitializerImpl = initializer;
         }
@@ -5527,20 +5481,12 @@
     /// <summary>
     /// Represents a local variable declaration.
     /// </summary>
-<<<<<<< HEAD
     internal sealed partial class LazySingleVariableDeclaration : BaseSingleVariableDeclaration
-=======
-    internal sealed partial class LazyVariableDeclaration : BaseVariableDeclaration, IVariableDeclarationOperation
->>>>>>> 19f49b0f
     {
         private readonly Lazy<IVariableInitializerOperation> _lazyInitializer;
 
-<<<<<<< HEAD
-        public LazySingleVariableDeclaration(ILocalSymbol symbol, Lazy<IVariableInitializer> initializer, SemanticModel semanticModel, SyntaxNode syntax, ITypeSymbol type, Optional<object> constantValue, bool isImplicit) :
+        public LazySingleVariableDeclaration(ILocalSymbol symbol, Lazy<IVariableInitializerOperation> initializer, SemanticModel semanticModel, SyntaxNode syntax, ITypeSymbol type, Optional<object> constantValue, bool isImplicit) :
             base(symbol, semanticModel, syntax, type, constantValue, isImplicit)
-=======
-        public LazyVariableDeclaration(ImmutableArray<ILocalSymbol> variables, Lazy<IVariableInitializerOperation> initializer, SemanticModel semanticModel, SyntaxNode syntax, ITypeSymbol type, Optional<object> constantValue, bool isImplicit) : base(variables, semanticModel, syntax, type, constantValue, isImplicit)
->>>>>>> 19f49b0f
         {
             _lazyInitializer = initializer ?? throw new System.ArgumentNullException(nameof(initializer));
         }
@@ -5548,15 +5494,15 @@
         protected override IVariableInitializerOperation InitializerImpl => _lazyInitializer.Value;
     }
 
-    internal abstract partial class BaseMultiVariableDeclaration : BaseVariableDeclaration, IMultiVariableDeclaration
+    internal abstract partial class BaseMultiVariableDeclaration : BaseVariableDeclaration, IMultiVariableDeclarationOperation
     {
         protected BaseMultiVariableDeclaration(SemanticModel semanticModel, SyntaxNode syntax, ITypeSymbol type, Optional<object> constantValue, bool isImplicit) :
             base(OperationKind.MultiVariableDeclaration, semanticModel, syntax, type, constantValue, isImplicit)
         {
         }
 
-        public ImmutableArray<ISingleVariableDeclaration> Declarations => Operation.SetParentOperation(DeclarationsImpl, this);
-        protected abstract ImmutableArray<ISingleVariableDeclaration> DeclarationsImpl { get; }
+        public ImmutableArray<ISingleVariableDeclarationOperation> Declarations => Operation.SetParentOperation(DeclarationsImpl, this);
+        protected abstract ImmutableArray<ISingleVariableDeclarationOperation> DeclarationsImpl { get; }
 
         public override IEnumerable<IOperation> Children
         {
@@ -5587,45 +5533,41 @@
 
     internal partial class MultiVariableDeclaration : BaseMultiVariableDeclaration
     {
-        public MultiVariableDeclaration(ImmutableArray<ISingleVariableDeclaration> declarations, IVariableInitializer initializer, SemanticModel semanticModel, SyntaxNode syntax, ITypeSymbol type, Optional<object> constantValue, bool isImplicit) : base(semanticModel, syntax, type, constantValue, isImplicit)
+        public MultiVariableDeclaration(ImmutableArray<ISingleVariableDeclarationOperation> declarations, IVariableInitializerOperation initializer, SemanticModel semanticModel, SyntaxNode syntax, ITypeSymbol type, Optional<object> constantValue, bool isImplicit) : base(semanticModel, syntax, type, constantValue, isImplicit)
         {
             DeclarationsImpl = declarations;
             InitializerImpl = initializer;
         }
 
-        protected override ImmutableArray<ISingleVariableDeclaration> DeclarationsImpl { get; }
-
-        protected override IVariableInitializer InitializerImpl { get; }
+        protected override ImmutableArray<ISingleVariableDeclarationOperation> DeclarationsImpl { get; }
+
+        protected override IVariableInitializerOperation InitializerImpl { get; }
     }
 
     internal partial class LazyMultiVariableDeclaration : BaseMultiVariableDeclaration
     {
-        private readonly Lazy<ImmutableArray<ISingleVariableDeclaration>> _lazyDeclarations;
-        private readonly Lazy<IVariableInitializer> _lazyInitializer;
-
-        public LazyMultiVariableDeclaration(Lazy<ImmutableArray<ISingleVariableDeclaration>> declarations, Lazy<IVariableInitializer> initializer, SemanticModel semanticModel, SyntaxNode syntax, ITypeSymbol type, Optional<object> constantValue, bool isImplicit) :
+        private readonly Lazy<ImmutableArray<ISingleVariableDeclarationOperation>> _lazyDeclarations;
+        private readonly Lazy<IVariableInitializerOperation> _lazyInitializer;
+
+        public LazyMultiVariableDeclaration(Lazy<ImmutableArray<ISingleVariableDeclarationOperation>> declarations, Lazy<IVariableInitializerOperation> initializer, SemanticModel semanticModel, SyntaxNode syntax, ITypeSymbol type, Optional<object> constantValue, bool isImplicit) :
             base(semanticModel, syntax, type, constantValue, isImplicit)
         {
             _lazyDeclarations = declarations;
             _lazyInitializer = initializer;
         }
 
-        protected override ImmutableArray<ISingleVariableDeclaration> DeclarationsImpl => _lazyDeclarations.Value;
-
-        protected override IVariableInitializer InitializerImpl => _lazyInitializer.Value;
+        protected override ImmutableArray<ISingleVariableDeclarationOperation> DeclarationsImpl => _lazyDeclarations.Value;
+
+        protected override IVariableInitializerOperation InitializerImpl => _lazyInitializer.Value;
     }
 
     /// <summary>
     /// Represents a local variable declaration statement.
     /// </summary>
-<<<<<<< HEAD
-    internal abstract partial class BaseVariableDeclarationStatement : Operation, IVariableDeclarationGroup
-=======
-    internal abstract partial class BaseVariableDeclarationStatement : Operation, IVariableDeclarationsOperation
->>>>>>> 19f49b0f
-    {
-        protected BaseVariableDeclarationStatement(SemanticModel semanticModel, SyntaxNode syntax, ITypeSymbol type, Optional<object> constantValue, bool isImplicit) :
-                    base(OperationKind.VariableDeclarations, semanticModel, syntax, type, constantValue, isImplicit)
+    internal abstract partial class BaseVariableDeclarationGroupOperation : Operation, IVariableDeclarationGroupOperation
+    {
+        protected BaseVariableDeclarationGroupOperation(SemanticModel semanticModel, SyntaxNode syntax, ITypeSymbol type, Optional<object> constantValue, bool isImplicit) :
+                    base(OperationKind.VariableDeclarationGroup, semanticModel, syntax, type, constantValue, isImplicit)
         {
         }
 
@@ -5649,32 +5591,20 @@
         public ImmutableArray<IVariableDeclarationOperation> Declarations => Operation.SetParentOperation(DeclarationsImpl, this);
         public override void Accept(OperationVisitor visitor)
         {
-<<<<<<< HEAD
             visitor.VisitVariableDeclarationGroup(this);
         }
         public override TResult Accept<TArgument, TResult>(OperationVisitor<TArgument, TResult> visitor, TArgument argument)
         {
             return visitor.VisitVariableDeclarationGroup(this, argument);
-=======
-            visitor.VisitVariableDeclarations(this);
-        }
-        public override TResult Accept<TArgument, TResult>(OperationVisitor<TArgument, TResult> visitor, TArgument argument)
-        {
-            return visitor.VisitVariableDeclarations(this, argument);
->>>>>>> 19f49b0f
         }
     }
 
     /// <summary>
     /// Represents a local variable declaration statement.
     /// </summary>
-<<<<<<< HEAD
-    internal sealed partial class VariableDeclarationStatement : BaseVariableDeclarationStatement, IVariableDeclarationGroup
-=======
-    internal sealed partial class VariableDeclarationStatement : BaseVariableDeclarationStatement, IVariableDeclarationsOperation
->>>>>>> 19f49b0f
-    {
-        public VariableDeclarationStatement(ImmutableArray<IVariableDeclarationOperation> declarations, SemanticModel semanticModel, SyntaxNode syntax, ITypeSymbol type, Optional<object> constantValue, bool isImplicit) :
+    internal sealed partial class VariableDeclarationGroupOperation : BaseVariableDeclarationGroupOperation, IVariableDeclarationGroupOperation
+    {
+        public VariableDeclarationGroupOperation(ImmutableArray<IVariableDeclarationOperation> declarations, SemanticModel semanticModel, SyntaxNode syntax, ITypeSymbol type, Optional<object> constantValue, bool isImplicit) :
             base(semanticModel, syntax, type, constantValue, isImplicit)
         {
             DeclarationsImpl = declarations;
@@ -5686,15 +5616,11 @@
     /// <summary>
     /// Represents a local variable declaration statement.
     /// </summary>
-<<<<<<< HEAD
-    internal sealed partial class LazyVariableDeclarationStatement : BaseVariableDeclarationStatement, IVariableDeclarationGroup
-=======
-    internal sealed partial class LazyVariableDeclarationStatement : BaseVariableDeclarationStatement, IVariableDeclarationsOperation
->>>>>>> 19f49b0f
+    internal sealed partial class LazyVariableDeclarationGroupOperation : BaseVariableDeclarationGroupOperation, IVariableDeclarationGroupOperation
     {
         private readonly Lazy<ImmutableArray<IVariableDeclarationOperation>> _lazyDeclarations;
 
-        public LazyVariableDeclarationStatement(Lazy<ImmutableArray<IVariableDeclarationOperation>> declarations, SemanticModel semanticModel, SyntaxNode syntax, ITypeSymbol type, Optional<object> constantValue, bool isImplicit) : base(semanticModel, syntax, type, constantValue, isImplicit)
+        public LazyVariableDeclarationGroupOperation(Lazy<ImmutableArray<IVariableDeclarationOperation>> declarations, SemanticModel semanticModel, SyntaxNode syntax, ITypeSymbol type, Optional<object> constantValue, bool isImplicit) : base(semanticModel, syntax, type, constantValue, isImplicit)
         {
             _lazyDeclarations = declarations;
         }
