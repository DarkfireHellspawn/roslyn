﻿' Copyright (c) Microsoft.  All Rights Reserved.  Licensed under the Apache License, Version 2.0.  See License.txt in the project root for license information.

Imports System.Threading.Thread
Imports Microsoft.CodeAnalysis
Imports Microsoft.CodeAnalysis.Text
Imports Microsoft.CodeAnalysis.VisualBasic
Imports Microsoft.CodeAnalysis.VisualBasic.Symbols
Imports Microsoft.CodeAnalysis.VisualBasic.Syntax
Imports Roslyn.Test.Utilities

<CLSCompliant(False)>
Public Class ScannerTests
    Inherits BasicTestBase

    Private Function ScanOnce(str As String, Optional startStatement As Boolean = False) As SyntaxToken
        Return SyntaxFactory.ParseToken(str, startStatement:=startStatement)
    End Function

    Private Function AsString(tokens As IEnumerable(Of SyntaxToken)) As String
        Dim str = String.Concat(From t In tokens Select t.ToFullString())
        Return str
    End Function

    Private Function MakeDwString(str As String) As String
        Return (From c In str Select If(c < ChrW(&H21S) OrElse c > ChrW(&H7ES), c, ChrW(AscW(c) + &HFF00US - &H20US))).ToArray
    End Function

    Private Function ScanAllCheckDw(str As String) As IEnumerable(Of SyntaxToken)
        Dim tokens = SyntaxFactory.ParseTokens(str)

        ' test that token have the same text as it was.
        Assert.Equal(str, AsString(tokens))

        ' test that we get same with doublewidth string
        Dim doubleWidthStr = MakeDwString(str)
        Dim doubleWidthTokens = ScanAllNoDwCheck(doubleWidthStr)

        Assert.Equal(tokens.Count, doubleWidthTokens.Count)

        For Each t In tokens.Zip(doubleWidthTokens, Function(t1, t2) Tuple.Create(t1, t2))
            Assert.Equal(t.Item1.Kind, t.Item2.Kind)
            Assert.Equal(t.Item1.Span, t.Item2.Span)
            Assert.Equal(t.Item1.FullSpan, t.Item2.FullSpan)
            Assert.Equal(MakeDwString(t.Item1.ToFullString()), t.Item2.ToFullString())
        Next

        Return tokens
    End Function

    Private Function ScanAllNoDwCheck(str As String) As IEnumerable(Of SyntaxToken)
        Dim tokens = SyntaxFactory.ParseTokens(str)

        ' test that token have the same text as it was.
        Assert.Equal(str, AsString(tokens))

        Return tokens
    End Function

    <Fact>
    Public Sub Scanner_EndOfText()
        Dim tk = ScanOnce("")
        Assert.Equal(SyntaxKind.EndOfFileToken, tk.Kind)
        Assert.Equal("", tk.ToFullString())

        tk = ScanOnce(" ")
        Assert.Equal(SyntaxKind.EndOfFileToken, tk.Kind)
        Assert.Equal(" ", tk.ToFullString())

        tk = ScanOnce("  ")
        Assert.Equal(SyntaxKind.EndOfFileToken, tk.Kind)
        Assert.Equal("  ", tk.ToFullString())

        tk = ScanOnce("'")
        Assert.Equal(SyntaxKind.EmptyToken, tk.Kind)
        Assert.Equal(SyntaxKind.CommentTrivia, tk.TrailingTrivia(0).Kind)
        Assert.Equal("'", tk.ToFullString())

        tk = ScanOnce("'", startStatement:=True)
        Assert.Equal(SyntaxKind.EndOfFileToken, tk.Kind)
        Assert.Equal(SyntaxKind.CommentTrivia, tk.LeadingTrivia(0).Kind)
        Assert.Equal("'", tk.ToFullString())

        tk = ScanOnce(" ' ")
        Assert.Equal(SyntaxKind.EmptyToken, tk.Kind)
        Assert.Equal(SyntaxKind.WhitespaceTrivia, tk.LeadingTrivia(0).Kind)
        Assert.Equal(SyntaxKind.CommentTrivia, tk.TrailingTrivia(0).Kind)
        Assert.Equal(" ", tk.LeadingTrivia(0).ToString())
        Assert.Equal("' ", tk.TrailingTrivia(0).ToString())
        Assert.Equal(" ' ", tk.ToFullString())

        tk = ScanOnce(" ' ", startStatement:=True)
        Assert.Equal(SyntaxKind.EndOfFileToken, tk.Kind)
        Assert.Equal(SyntaxKind.WhitespaceTrivia, tk.LeadingTrivia(0).Kind)
        Assert.Equal(SyntaxKind.CommentTrivia, tk.LeadingTrivia(1).Kind)
        Assert.Equal(" ", tk.LeadingTrivia(0).ToString())
        Assert.Equal("' ", tk.LeadingTrivia(1).ToString())
        Assert.Equal(" ' ", tk.ToFullString())
    End Sub

    <Fact>
    Public Sub Scanner_StatementTerminator()
        Dim tk = ScanOnce(vbCr)
        Assert.Equal(SyntaxKind.EmptyToken, tk.Kind)
        Assert.Equal(vbCr, tk.ToFullString())

        tk = ScanOnce(vbCr, startStatement:=True)
        Assert.Equal(SyntaxKind.EndOfFileToken, tk.Kind)
        Assert.Equal(vbCr, tk.ToFullString())

        Dim tks = ScanAllCheckDw(vbCr)
        Assert.Equal(1, tks.Count)
        Assert.Equal(SyntaxKind.EndOfFileToken, tks(0).Kind)
        Assert.Equal(vbCr, tks(0).ToFullString())

        tks = ScanAllCheckDw(" " & vbLf)
        Assert.Equal(1, tks.Count)
        Assert.Equal(SyntaxKind.EndOfFileToken, tks(0).Kind)
        Assert.Equal(" " & vbLf, tks(0).ToFullString())

        tks = ScanAllCheckDw(" A" & vbCrLf & " ")
        Assert.Equal(3, tks.Count)
        Assert.Equal(SyntaxKind.IdentifierToken, tks(0).Kind)
        Assert.Equal(" A" & vbCrLf, tks(0).ToFullString())
        Assert.Equal(SyntaxKind.StatementTerminatorToken, tks(1).Kind)
        Assert.Equal("", tks(1).ToFullString())
        Assert.Equal(SyntaxKind.EndOfFileToken, tks(2).Kind)
        Assert.Equal(" ", tks(2).ToFullString())
    End Sub

    <Fact>
    Public Sub Scanner_StartStatement()
        Dim tk = ScanOnce(vbCr, startStatement:=True)
        Assert.Equal(SyntaxKind.EndOfFileToken, tk.Kind)
        Assert.Equal(vbCr, tk.ToFullString())

        tk = ScanOnce(" " & vbLf, startStatement:=True)
        Assert.Equal(SyntaxKind.EndOfFileToken, tk.Kind)
        Assert.Equal(" " & vbLf, tk.ToFullString())

        Dim str = " " & vbCrLf & " " & vbCr & "'2  " & vbLf & " ("
        tk = ScanOnce(str, startStatement:=True)
        Assert.Equal(SyntaxKind.OpenParenToken, tk.Kind)
        Assert.Equal(str, tk.ToFullString())

        str = "'("
        tk = ScanOnce(str, startStatement:=True)
        Assert.Equal(SyntaxKind.EndOfFileToken, tk.Kind)
        Assert.Equal(str, tk.ToFullString())

        str = "'" & vbCrLf & "("
        tk = ScanOnce(str, startStatement:=False)
        Assert.Equal(SyntaxKind.EmptyToken, tk.Kind)
        Assert.Equal("'" & vbCrLf, tk.ToFullString())

        str = "'" & vbCrLf & "("
        tk = ScanOnce(str, startStatement:=True)
        Assert.Equal(SyntaxKind.OpenParenToken, tk.Kind)
        Assert.Equal(str, tk.ToFullString())

        str = "' " & vbCrLf & "  '(" & vbCrLf & "("
        tk = ScanOnce(str, startStatement:=True)
        Assert.Equal(SyntaxKind.OpenParenToken, tk.Kind)
        Assert.Equal(str, tk.ToFullString())
    End Sub

    <Fact>
    Public Sub Scanner_LineContWhenExpectingNewStatement()
        Dim tk = ScanOnce("_", startStatement:=True)
        Assert.Equal(SyntaxKind.EndOfFileToken, tk.Kind)
        Assert.Equal("_", tk.ToFullString())

        tk = ScanOnce(" _", startStatement:=True)
        Assert.Equal(SyntaxKind.EndOfFileToken, tk.Kind)
        Assert.Equal(" _", tk.ToFullString())

        tk = ScanOnce(" _ ", startStatement:=True)
        Assert.Equal(SyntaxKind.EndOfFileToken, tk.Kind)
        Assert.Equal(" _ ", tk.ToFullString())

        tk = ScanOnce(" _'", startStatement:=True)
        Assert.Equal(SyntaxKind.BadToken, tk.Kind)
        Assert.Equal(" _'", tk.ToFullString())
        Assert.Equal(30999, tk.Errors(0).Code)

        tk = ScanOnce(" _ rem", startStatement:=True)
        Assert.Equal(SyntaxKind.BadToken, tk.Kind)
        Assert.Equal(" _ rem", tk.ToFullString())
        Assert.Equal(30999, tk.Errors(0).Code)

        tk = ScanOnce(" _ abc", startStatement:=True)
        Assert.Equal(SyntaxKind.BadToken, tk.Kind)
        Assert.Equal(" _ ", tk.ToFullString())
        Assert.Equal(30203, tk.Errors(0).Code)

        Dim tks = ScanAllCheckDw(" _ rem")
        Assert.Equal(SyntaxKind.BadToken, tks(0).Kind)
        Assert.Equal(" _ rem", tks(0).ToFullString())
        Assert.Equal(30999, tks(0).Errors(0).Code)

        tk = ScanOnce("_" & vbLf, startStatement:=True)
        Assert.Equal(SyntaxKind.EndOfFileToken, tk.Kind)
        Assert.Equal("_" & vbLf, tk.ToFullString())

        tk = ScanOnce(" _" & vbLf, startStatement:=True)
        Assert.Equal(SyntaxKind.EndOfFileToken, tk.Kind)
        Assert.Equal(" _" & vbLf, tk.ToFullString())

        Dim str = " _" & vbCrLf & " _" & vbCr & "'2  " & vbLf & " ("
        tk = ScanOnce(str, startStatement:=True)
        Assert.Equal(SyntaxKind.OpenParenToken, tk.Kind)
        Assert.Equal(str, tk.ToFullString())

        str = " _" & vbCrLf & " _" & vbCrLf & "("
        tk = ScanOnce(str, startStatement:=True)
        Assert.Equal(SyntaxKind.OpenParenToken, tk.Kind)
        Assert.Equal(str, tk.ToFullString())
    End Sub

    <Fact>
    Public Sub Scanner_LineContInsideStatement()

        ' this would be a case of      )_
        ' valid _ would have been consumed by   ) 
        Dim tk = ScanOnce("_" & vbLf, False)
        Assert.Equal(SyntaxKind.BadToken, tk.Kind)
        Assert.Equal("_" + vbLf, tk.ToFullString)

        Dim Str = "'_" & vbCrLf & "("
        tk = ScanOnce(Str, False)
        Assert.Equal(SyntaxKind.EmptyToken, tk.Kind)
        Assert.Equal("'_" & vbCrLf, tk.ToFullString())

        Str = " _" & vbCrLf & "("
        tk = ScanOnce(Str, False)
        Assert.Equal(SyntaxKind.OpenParenToken, tk.Kind)
        Assert.Equal(Str, tk.ToFullString())

        ' _ is invalid here, should not be consumed by (
        Str = " _" & vbCrLf & "(" & "_" & vbCrLf & "'qq"
        tk = ScanOnce(Str, False)
        Assert.Equal(SyntaxKind.OpenParenToken, tk.Kind)
        Assert.Equal(" _" & vbCrLf & "(", tk.ToFullString())

        ' _ is valid here, but we should not go past the Eol
        Str = " _" & vbCrLf & "(" & " _" & vbCrLf & "'qq"
        tk = ScanOnce(Str, False)
        Assert.Equal(SyntaxKind.OpenParenToken, tk.Kind)
        Assert.Equal(" _" & vbCrLf & "(" & " _" & vbCrLf, tk.ToFullString())

    End Sub

    <Fact>
    Public Sub Scanner_RemComment()
        Dim str = " " & vbCrLf & " " & vbCr & "REM  " & vbLf & " ("
        Dim tk = ScanOnce(str, True)
        Assert.Equal(SyntaxKind.OpenParenToken, tk.Kind)
        Assert.Equal(str, tk.ToFullString())

        str = "A REM Hello "
        tk = ScanOnce(str, True)
        Assert.Equal(SyntaxKind.IdentifierToken, tk.Kind)
        Assert.Equal(str, tk.ToFullString())

        str = "A A REM Hello " & vbCrLf & "A Rem Hello                                                             "
        Dim tks = ScanAllCheckDw(str)
        Assert.Equal(SyntaxKind.IdentifierToken, tks(0).Kind)
        Assert.Equal("A ", tks(0).ToFullString)
        Assert.Equal(SyntaxKind.IdentifierToken, tks(1).Kind)
        Assert.NotEqual("A ", tks(1).ToFullString)
        Assert.Equal(SyntaxKind.StatementTerminatorToken, tks(2).Kind)
        Assert.Equal(SyntaxKind.IdentifierToken, tks(3).Kind)
        Assert.NotEqual("A ", tks(1).ToFullString)
        Assert.Equal(SyntaxKind.EndOfFileToken, tks(4).Kind)
        Assert.Equal(5, tks.Count)

        REM(
        str = "REM("
        tk = ScanOnce(str, True)
        Assert.Equal(SyntaxKind.EndOfFileToken, tk.Kind)
        Assert.Equal(str, tk.ToFullString())

        str = "ReM" & vbCrLf & "("
        tk = ScanOnce(str, False)
        Assert.Equal(SyntaxKind.EmptyToken, tk.Kind)
        Assert.Equal("ReM" & vbCrLf, tk.ToFullString())

        str = "rEM" & vbCrLf & "("
        tk = ScanOnce(str, True)
        Assert.Equal(SyntaxKind.OpenParenToken, tk.Kind)
        Assert.Equal(str, tk.ToFullString())

        str = "rem " & vbCrLf & "  REM(" & vbCrLf & "("
        tk = ScanOnce(str, True)
        Assert.Equal(SyntaxKind.OpenParenToken, tk.Kind)
        Assert.Equal(str, tk.ToFullString())
    End Sub

    ''' <summary>
    ''' EmptyToken is generated by the Scanner in a single-line
    ''' If or lambda with an empty statement to avoid generating
    ''' a statement terminator with leading or trailing trivia.
    ''' </summary>
    <Fact>
    Public Sub Scanner_EmptyToken()
        ' No EmptyToken required because no trivia before EOF.
        ParseTokensAndVerify("If True Then Else Return :",
                             SyntaxKind.IfKeyword,
                             SyntaxKind.TrueKeyword,
                             SyntaxKind.ThenKeyword,
                             SyntaxKind.ElseKeyword,
                             SyntaxKind.ReturnKeyword,
                             SyntaxKind.ColonToken,
                             SyntaxKind.EndOfFileToken)
        ' No EmptyToken required because no trailing trivia before EOF.
        ' (The space after the colon is leading trivia on EOF.)
        ParseTokensAndVerify("If True Then Else : ",
                             SyntaxKind.IfKeyword,
                             SyntaxKind.TrueKeyword,
                             SyntaxKind.ThenKeyword,
                             SyntaxKind.ElseKeyword,
                             SyntaxKind.ColonToken,
                             SyntaxKind.EndOfFileToken)
        ' EmptyToken required because comment is trailing
        ' trivia between the colon and EOL.
        ParseTokensAndVerify(<![CDATA[If True Then Else :'Comment
Return]]>.Value,
                             SyntaxKind.IfKeyword,
                             SyntaxKind.TrueKeyword,
                             SyntaxKind.ThenKeyword,
                             SyntaxKind.ElseKeyword,
                             SyntaxKind.ColonToken,
                             SyntaxKind.EmptyToken,
                             SyntaxKind.StatementTerminatorToken,
                             SyntaxKind.ReturnKeyword,
                             SyntaxKind.EndOfFileToken)
        ' EmptyToken required because comment is trailing
        ' trivia between the colon and EOF.
        ParseTokensAndVerify("Sub() If True Then Return : REM",
                             SyntaxKind.SubKeyword,
                             SyntaxKind.OpenParenToken,
                             SyntaxKind.CloseParenToken,
                             SyntaxKind.IfKeyword,
                             SyntaxKind.TrueKeyword,
                             SyntaxKind.ThenKeyword,
                             SyntaxKind.ReturnKeyword,
                             SyntaxKind.ColonToken,
                             SyntaxKind.EmptyToken,
                             SyntaxKind.EndOfFileToken)
        ' No EmptyToken required because colon, space, comment
        ' and EOL are all treated as multi-line leading trivia on EndKeyword.
        ParseTokensAndVerify(<![CDATA[If True Then
: 'Comment
End If]]>.Value,
                             SyntaxKind.IfKeyword,
                             SyntaxKind.TrueKeyword,
                             SyntaxKind.ThenKeyword,
                             SyntaxKind.StatementTerminatorToken,
                             SyntaxKind.EndKeyword,
                             SyntaxKind.IfKeyword,
                             SyntaxKind.EndOfFileToken)
    End Sub

    Private Sub ParseTokensAndVerify(str As String, ParamArray kinds As SyntaxKind())
        Dim tokens = SyntaxFactory.ParseTokens(str).ToArray()
        Dim result = String.Join("", tokens.Select(Function(t) t.ToFullString()))
        Assert.Equal(str, result)
        Assert.Equal(tokens.Length, kinds.Length)
        For i = 0 To tokens.Length - 1
            Assert.Equal(tokens(i).Kind, kinds(i))
        Next
    End Sub

    <Fact>
    Public Sub Scanner_DimKeyword()
        Dim Str = " " & vbCrLf & " " & vbCr & "DIM  " & vbLf & " ("
        Dim tk = ScanOnce(Str, True)
        Assert.Equal(SyntaxKind.DimKeyword, tk.Kind)
        Assert.Equal(" " & vbCrLf & " " & vbCr & "DIM  " + vbLf, tk.ToFullString)

        Str = "Dim("
        tk = ScanOnce(Str, True)
        Assert.Equal(SyntaxKind.DimKeyword, tk.Kind)
        Assert.Equal("Dim", tk.ToFullString())

        Str = "DiM" & vbCrLf & "("
        tk = ScanOnce(Str, False)
        Assert.Equal(SyntaxKind.DimKeyword, tk.Kind)
        Assert.Equal("DiM" + vbCrLf, tk.ToFullString)

        Str = "dIM" & " _" & vbCrLf & "("
        tk = ScanOnce(Str, True)
        Assert.Equal(SyntaxKind.DimKeyword, tk.Kind)
        Assert.Equal("dIM" & " _" & vbCrLf, tk.ToFullString())

        Str = "dim " & vbCrLf & "  DIMM" & vbCrLf & "("
        Dim tks = ScanAllNoDwCheck(Str)

        Assert.Equal(SyntaxKind.DimKeyword, tks(0).Kind)
        Assert.Equal(SyntaxKind.StatementTerminatorToken, tks(1).Kind)
        Assert.Equal(SyntaxKind.IdentifierToken, tks(2).Kind)
        Assert.Equal(SyntaxKind.StatementTerminatorToken, tks(3).Kind)
        Assert.Equal(SyntaxKind.OpenParenToken, tks(4).Kind)
    End Sub

    <WorkItem(15925, "DevDiv_Projects/Roslyn")>
    <Fact>
    Public Sub StaticKeyword()
        Dim Str = " " & vbCrLf & " " & vbCr & "STATIC  " & vbLf & " ("
        Dim tk = ScanOnce(Str, True)
        Assert.Equal(SyntaxKind.StaticKeyword, tk.Kind)
        Assert.Equal(" " & vbCrLf & " " & vbCr & "STATIC  " & vbLf, tk.ToFullString())

        Str = "Static("
        tk = ScanOnce(Str, True)
        Assert.Equal(SyntaxKind.StaticKeyword, tk.Kind)
        Assert.Equal("Static", tk.ToFullString())

        Str = "StatiC" & vbCrLf & "("
        tk = ScanOnce(Str, False)
        Assert.Equal(SyntaxKind.StaticKeyword, tk.Kind)
        Assert.Equal("StatiC" & vbCrLf, tk.ToFullString())

        Str = "sTATIC" & " _" & vbCrLf & "("
        tk = ScanOnce(Str, True)
        Assert.Equal(SyntaxKind.StaticKeyword, tk.Kind)
        Assert.Equal("sTATIC" & " _" & vbCrLf, tk.ToFullString())

        Str = "static " & vbCrLf & "  STATICC" & vbCrLf & "("
        Dim tks = ScanAllNoDwCheck(Str)

        Assert.Equal(SyntaxKind.StaticKeyword, tks(0).Kind)
        Assert.Equal(SyntaxKind.StatementTerminatorToken, tks(1).Kind)
        Assert.Equal(SyntaxKind.IdentifierToken, tks(2).Kind)
        Assert.Equal(SyntaxKind.StatementTerminatorToken, tks(3).Kind)
        Assert.Equal(SyntaxKind.OpenParenToken, tks(4).Kind)
    End Sub
    <Fact>
    Public Sub Scanner_FrequentKeywords()
        Dim Str = "End "
        Dim tk = ScanOnce(Str, True)
        Assert.Equal(SyntaxKind.EndKeyword, tk.Kind)
        Assert.Equal(3, tk.Span.Length)
        Assert.Equal(4, tk.FullSpan.Length)
        Assert.Equal("End ", tk.ToFullString())

        Str = "As "
        tk = ScanOnce(Str, False)
        Assert.Equal(SyntaxKind.AsKeyword, tk.Kind)
        Assert.Equal(2, tk.Span.Length)
        Assert.Equal(3, tk.FullSpan.Length)
        Assert.Equal("As ", tk.ToFullString())

        Str = "If "
        tk = ScanOnce(Str, False)
        Assert.Equal(SyntaxKind.IfKeyword, tk.Kind)
        Assert.Equal(2, tk.Span.Length)
        Assert.Equal(3, tk.FullSpan.Length)
        Assert.Equal("If ", tk.ToFullString())
    End Sub

    <Fact>
    Public Sub Scanner_PlusToken()
        Dim Str = "+"
        Dim tk = ScanOnce(Str, True)
        Assert.Equal(SyntaxKind.PlusToken, tk.Kind)
        Assert.Equal(Str, tk.ToFullString())

        Str = "+    ="
        tk = ScanOnce(Str, True)
        Assert.Equal(SyntaxKind.PlusEqualsToken, tk.Kind)
        Assert.Equal(Str, tk.ToFullString())
    End Sub

    <Fact>
    Public Sub Scanner_PowerToken()
        Dim Str = "^"
        Dim tk = ScanOnce(Str, False)
        Assert.Equal(SyntaxKind.CaretToken, tk.Kind)
        Assert.Equal(Str, tk.ToFullString())

        Str = "^    =^"
        Dim tks = ScanAllCheckDw(Str)
        Assert.Equal(SyntaxKind.CaretEqualsToken, tks(0).Kind)
        Assert.Equal(SyntaxKind.CaretToken, tks(1).Kind)
    End Sub

    <Fact>
    Public Sub Scanner_GreaterThanToken()
        Dim Str = ">  "
        Dim tk = ScanOnce(Str, False)
        Assert.Equal(SyntaxKind.GreaterThanToken, tk.Kind)
        Assert.Equal(Str, tk.ToFullString())

        Str = "  >= 'qqqq"
        tk = ScanOnce(Str, True)
        Assert.Equal(SyntaxKind.GreaterThanEqualsToken, tk.Kind)
        Assert.Equal(Str, tk.ToFullString())

        Str = "  >  ="
        tk = ScanOnce(Str, True)
        Assert.Equal(SyntaxKind.GreaterThanEqualsToken, tk.Kind)
        Assert.Equal(Str, tk.ToFullString())

        'Str = " >" & vbCrLf & "="
        'tk = ScanOnce(Str, True)
        'Assert.Equal(NodeKind.GreaterToken, tk.Kind)
        'Assert.Equal(" >" & vbCrLf, tk.ToFullString())

        'Str = ">" & " _" & vbCrLf & "="
        'tk = ScanOnce(Str, True)
        'Assert.Equal(NodeKind.GreaterToken, tk.Kind)
        'Assert.Equal(">" & " _" & vbCrLf, tk.ToFullString())
    End Sub

    <Fact>
    Public Sub Scanner_LessThanToken()
        Dim Str = ">  <"
        Dim tks = ScanAllCheckDw(Str)
        Assert.Equal(SyntaxKind.GreaterThanToken, tks(0).Kind)
        Assert.Equal(SyntaxKind.LessThanToken, tks(1).Kind)

        Str = "<<<<%"
        tks = ScanAllCheckDw(Str)
        Assert.Equal(SyntaxKind.LessThanLessThanToken, tks(0).Kind)
        Assert.Equal(SyntaxKind.LessThanToken, tks(1).Kind)
        Assert.Equal(SyntaxKind.LessThanToken, tks(2).Kind)
        Assert.Equal(SyntaxKind.BadToken, tks(3).Kind)
        Assert.Equal(SyntaxKind.EndOfFileToken, tks(4).Kind)

        Str = " <   << <% "
        tks = ScanAllCheckDw(Str)
        Assert.Equal(SyntaxKind.LessThanLessThanToken, tks(0).Kind)
        Assert.Equal(SyntaxKind.LessThanToken, tks(1).Kind)
        Assert.Equal(SyntaxKind.LessThanToken, tks(2).Kind)
        Assert.Equal(SyntaxKind.BadToken, tks(3).Kind)
        Assert.Equal(SyntaxKind.EndOfFileToken, tks(4).Kind)
    End Sub

    <Fact>
    Public Sub Scanner_ShiftLeftToken()
        Dim Str = "<<<<="
        Dim tks = ScanAllCheckDw(Str)
        Assert.Equal(SyntaxKind.LessThanLessThanToken, tks(0).Kind)
        Assert.Equal(SyntaxKind.LessThanLessThanEqualsToken, tks(1).Kind)
        Assert.Equal(SyntaxKind.EndOfFileToken, tks(2).Kind)

        'Str = "<" & vbLf & " < < = "
        'tks = ScanAllCheckDw(Str)
        'Assert.Equal(NodeKind.LessToken, tks(0).Kind)
        'Assert.Equal(NodeKind.LeftShiftEqualsToken, tks(1).Kind)
        'Assert.Equal(NodeKind.EndOfTextToken, tks(2).Kind)

        '' left shift does not allow implicit line continuation
        'Str = "<<" & vbLf & "<<="
        'tks = ScanAllCheckDw(Str)
        'Assert.Equal(NodeKind.LeftShiftToken, tks(0).Kind)
        'Assert.Equal(NodeKind.StatementTerminatorToken, tks(1).Kind)
        'Assert.Equal(NodeKind.LeftShiftEqualsToken, tks(2).Kind)
        'Assert.Equal(NodeKind.EndOfTextToken, tks(3).Kind)
    End Sub

    <Fact>
    Public Sub Scanner_NotEqualsToken()
        Dim Str = "<>"
        Dim tks = ScanAllCheckDw(Str)
        Assert.Equal(SyntaxKind.LessThanGreaterThanToken, tks(0).Kind)
        Assert.Equal(SyntaxKind.EndOfFileToken, tks(1).Kind)

        Str = "<>="
        tks = ScanAllCheckDw(Str)
        Assert.Equal(SyntaxKind.LessThanGreaterThanToken, tks(0).Kind)
        Assert.Equal(SyntaxKind.EqualsToken, tks(1).Kind)
        Assert.Equal(SyntaxKind.EndOfFileToken, tks(2).Kind)

        'Str = "<" & vbLf & " > "
        'tks = ScanAllCheckDw(Str)
        'Assert.Equal(NodeKind.LessToken, tks(0).Kind)
        'Assert.Equal(NodeKind.GreaterToken, tks(1).Kind)
        'Assert.Equal(NodeKind.EndOfTextToken, tks(2).Kind)

        '' left shift does not allow implicit line continuation
        'Str = "<    > <" & " _" & vbLf & ">"
        'tks = ScanAllCheckDw(Str)
        'Assert.Equal(NodeKind.NotEqualToken, tks(0).Kind)
        'Assert.Equal(NodeKind.LessToken, tks(1).Kind)
        'Assert.Equal(NodeKind.GreaterToken, tks(2).Kind)
        'Assert.Equal(NodeKind.EndOfTextToken, tks(3).Kind)
    End Sub

    Private Sub CheckCharTkValue(tk As SyntaxToken, expected As Char)
        Dim val = DirectCast(tk.Value, Char)
        Assert.Equal(expected, val)
    End Sub

    <Fact>
    Public Sub Scanner_CharLiteralToken()
        Dim Str = <text>"Q"c</text>.Value
        Dim tk = ScanOnce(Str)
        Assert.Equal(SyntaxKind.CharacterLiteralToken, tk.Kind)
        Assert.Equal(Str, tk.ToFullString())
        CheckCharTkValue(tk, "Q"c)

        Str = <text>""""c</text>.Value
        tk = ScanOnce(Str)
        Assert.Equal(SyntaxKind.CharacterLiteralToken, tk.Kind)
        Assert.Equal(Str, tk.ToFullString())
        CheckCharTkValue(tk, """"c)

        Str = <text>""c</text>.Value
        tk = ScanOnce(Str)
        Assert.Equal(SyntaxKind.BadToken, tk.Kind)
        Assert.Equal(30004, tk.GetSyntaxErrorsNoTree()(0).Code)
        Assert.Equal(Str, tk.ToFullString())

        Str = <text>"""c</text>.Value
        tk = ScanOnce(Str)
        Assert.Equal(SyntaxKind.StringLiteralToken, tk.Kind)
        Assert.Equal(30648, tk.GetSyntaxErrorsNoTree()(0).Code)
        Assert.Equal(Str, tk.ToFullString())
        CheckStrTkValue(tk, """c")

        Str = <text>"QQ"c</text>.Value
        tk = ScanOnce(Str)
        Assert.Equal(SyntaxKind.BadToken, tk.Kind)
        Assert.Equal(30004, tk.GetSyntaxErrorsNoTree()(0).Code)
        Assert.Equal(Str, tk.ToFullString())

        Str = <text>"Q"c "Q"c"Q"c   "Q"c _
"Q"c
""""c</text>.Value

        Dim doubleWidthStr = MakeDwString(Str)
        Dim tks = ScanAllNoDwCheck(doubleWidthStr)
        Assert.Equal(10, tks.Count)
        Assert.Equal(True, tks.Any(Function(t) t.ContainsDiagnostics))
    End Sub

    Private Sub CheckStrTkValue(tk As SyntaxToken, expected As String)
        Dim str = DirectCast(tk.Value, String)
        Assert.Equal(expected, str)
    End Sub

    <Fact>
    Public Sub Scanner_StringLiteralToken()
        Dim Str = <text>""</text>.Value
        Dim tk = ScanOnce(Str)
        Assert.Equal(SyntaxKind.StringLiteralToken, tk.Kind)
        Assert.Equal(Str, tk.ToFullString())
        CheckStrTkValue(tk, "")

        Str = <text>"Q"</text>.Value
        tk = ScanOnce(Str)
        Assert.Equal(SyntaxKind.StringLiteralToken, tk.Kind)
        Assert.Equal(Str, tk.ToFullString())
        CheckStrTkValue(tk, "Q")

        Str = <text>""""</text>.Value
        tk = ScanOnce(Str)
        Assert.Equal(SyntaxKind.StringLiteralToken, tk.Kind)
        Assert.Equal(Str, tk.ToFullString())
        CheckStrTkValue(tk, """")

        Str = <text>""""""""</text>.Value
        tk = ScanOnce(Str)
        Assert.Equal(SyntaxKind.StringLiteralToken, tk.Kind)
        Assert.Equal(Str, tk.ToFullString())
        CheckStrTkValue(tk, """""""")

        Str = <text>"""" """"</text>.Value
        Dim tks = ScanAllCheckDw(Str)
        Assert.Equal(SyntaxKind.StringLiteralToken, tks(0).Kind)
        Assert.Equal(SyntaxKind.StringLiteralToken, tks(1).Kind)

        Str = <text>"AA"
"BB"</text>.Value
        tks = ScanAllCheckDw(Str)
        Assert.Equal(SyntaxKind.StringLiteralToken, tks(0).Kind)
        Assert.Equal(SyntaxKind.StatementTerminatorToken, tks(1).Kind)
        Assert.Equal(SyntaxKind.StringLiteralToken, tks(2).Kind)
    End Sub

    <Fact>
    Public Sub Scanner_IntegerLiteralToken()
        Dim Str = "42"
        Dim tk = ScanOnce(Str)
        Assert.Equal(SyntaxKind.IntegerLiteralToken, tk.Kind)
        Assert.Equal(LiteralBase.Decimal, tk.GetBase())
        Assert.Equal(42, tk.Value)

        Str = " 42 "
        tk = ScanOnce(Str)
        Assert.Equal(SyntaxKind.IntegerLiteralToken, tk.Kind)
        Assert.Equal(LiteralBase.Decimal, tk.GetBase())
        Assert.Equal(42, tk.Value)
        Assert.Equal(" 42 ", tk.ToFullString())

        Str = " 4_2 "
        tk = ScanOnce(Str)
        Assert.Equal(SyntaxKind.IntegerLiteralToken, tk.Kind)
        Assert.Equal(LiteralBase.Decimal, tk.GetBase())
        Assert.Equal(42, tk.Value)
        Assert.Equal(" 4_2 ", tk.ToFullString())
<<<<<<< HEAD
        Assert.Equal("error BC36716: Visual Basic 15.0 does not support digit separators.", tk.Errors().Single().ToString())
=======
        Assert.Equal(0, tk.Errors().Count)
>>>>>>> 222551a6

        Str = " &H42L "
        tk = ScanOnce(Str)
        Assert.Equal(SyntaxKind.IntegerLiteralToken, tk.Kind)
        Assert.Equal(LiteralBase.Hexadecimal, tk.GetBase())
        Assert.Equal(&H42L, tk.Value)
        Assert.Equal(" &H42L ", tk.ToFullString())

        Str = " &H4_2L "
        tk = ScanOnce(Str)
        Assert.Equal(SyntaxKind.IntegerLiteralToken, tk.Kind)
        Assert.Equal(LiteralBase.Hexadecimal, tk.GetBase())
        Assert.Equal(&H42L, tk.Value)
        Assert.Equal(" &H4_2L ", tk.ToFullString())

        Str = " &H42L &H42& "
        Dim tks = ScanAllCheckDw(Str)
        Assert.Equal(SyntaxKind.IntegerLiteralToken, tks(0).Kind)
        Assert.Equal(LiteralBase.Hexadecimal, tks(1).GetBase())
        Assert.Equal(&H42L, tks(1).Value)
        Assert.Equal(TypeCharacter.Long, tks(1).GetTypeCharacter())

        Str = " &B1010L "
        tk = ScanOnce(Str)
        Assert.Equal(SyntaxKind.IntegerLiteralToken, tk.Kind)
        Assert.Equal(LiteralBase.Binary, tk.GetBase())
        Assert.Equal(&HAL, tk.Value)
        Assert.Equal(" &B1010L ", tk.ToFullString())
<<<<<<< HEAD
        Assert.Equal("error BC36716: Visual Basic 15.0 does not support binary literals.", tk.Errors().Single().ToString())

=======
        Assert.Equal(0, tk.Errors().Count)
>>>>>>> 222551a6
        Str = " &B1_0_1_0L "
        tk = ScanOnce(Str)
        Assert.Equal(SyntaxKind.IntegerLiteralToken, tk.Kind)
        Assert.Equal(LiteralBase.Binary, tk.GetBase())
        Assert.Equal(&HAL, tk.Value)
        Assert.Equal(" &B1_0_1_0L ", tk.ToFullString())
<<<<<<< HEAD
        Assert.Equal(2, tk.Errors().Count)
        Assert.Equal("error BC36716: Visual Basic 15.0 does not support digit separators.", tk.Errors()(0).ToString())
        Assert.Equal("error BC36716: Visual Basic 15.0 does not support binary literals.", tk.Errors()(1).ToString())
=======
        Assert.Equal(0, tk.Errors().Count)
>>>>>>> 222551a6
    End Sub

    <Fact>
    Public Sub Scanner_FloatingLiteralToken()
        Dim Str = "4.2"
        Dim tk = ScanOnce(Str)
        Assert.Equal(SyntaxKind.FloatingLiteralToken, tk.Kind)
        Assert.Equal(4.2, tk.Value)

        Str = " 0.42 "
        tk = ScanOnce(Str)
        Assert.Equal(SyntaxKind.FloatingLiteralToken, tk.Kind)
        Assert.Equal(0.42, tk.Value)
        Assert.IsType(Of Double)(tk.Value)
        Assert.Equal(" 0.42 ", tk.ToFullString())

        Str = " 0_0.4_2 "
        tk = ScanOnce(Str)
        Assert.Equal(SyntaxKind.FloatingLiteralToken, tk.Kind)
        Assert.Equal(0.42, tk.Value)
        Assert.IsType(Of Double)(tk.Value)
        Assert.Equal(" 0_0.4_2 ", tk.ToFullString())

        Str = " 0.42# "
        tk = ScanOnce(Str)
        Assert.Equal(SyntaxKind.FloatingLiteralToken, tk.Kind)
        Assert.Equal(0.42, tk.Value)
        Assert.IsType(Of Double)(tk.Value)
        Assert.Equal(" 0.42# ", tk.ToFullString())

        Str = " 0.42R "
        tk = ScanOnce(Str)
        Assert.Equal(SyntaxKind.FloatingLiteralToken, tk.Kind)
        Assert.Equal(0.42, tk.Value)
        Assert.IsType(Of Double)(tk.Value)
        Assert.Equal(" 0.42R ", tk.ToFullString())

        Str = " 0.42! "
        tk = ScanOnce(Str)
        Assert.Equal(SyntaxKind.FloatingLiteralToken, tk.Kind)
        Assert.Equal(0.42!, tk.Value)
        Assert.IsType(Of Single)(tk.Value)
        Assert.Equal(" 0.42! ", tk.ToFullString())

        Str = " 0.42F "
        tk = ScanOnce(Str)
        Assert.Equal(SyntaxKind.FloatingLiteralToken, tk.Kind)
        Assert.Equal(0.42F, tk.Value)
        Assert.IsType(Of Single)(tk.Value)
        Assert.Equal(" 0.42F ", tk.ToFullString())

        Str = " .42 42# "
        Dim tks = ScanAllCheckDw(Str)
        Assert.Equal(SyntaxKind.FloatingLiteralToken, tks(1).Kind)
        Assert.Equal(42.0#, tks(1).Value)
        Assert.Equal(0.42, tks(0).Value)
        Assert.IsType(Of Double)(tks(1).Value)
        Assert.Equal(TypeCharacter.Double, tks(1).GetTypeCharacter())
    End Sub

    <Fact>
    Public Sub Scanner_DecimalLiteralToken()
        Dim Str = "4.2D"
        Dim tk = ScanOnce(Str)
        Assert.Equal(SyntaxKind.DecimalLiteralToken, tk.Kind)
        Assert.Equal(TypeCharacter.DecimalLiteral, tk.GetTypeCharacter())
        Assert.Equal(4.2D, tk.Value)

        Str = " 0.42@ "
        tk = ScanOnce(Str)
        Assert.Equal(SyntaxKind.DecimalLiteralToken, tk.Kind)
        Assert.Equal(0.42@, tk.Value)
        Assert.Equal(" 0.42@ ", tk.ToFullString())

        Str = " .42D 4242424242424242424242424242@ "
        Dim tks = ScanAllCheckDw(Str)
        Assert.Equal(SyntaxKind.DecimalLiteralToken, tks(1).Kind)
        Assert.Equal(4242424242424242424242424242D, tks(1).Value)
        Assert.Equal(0.42D, tks(0).Value)
        Assert.Equal(TypeCharacter.Decimal, tks(1).GetTypeCharacter())
    End Sub

    <WorkItem(538543, "http://vstfdevdiv:8080/DevDiv2/DevDiv/_workitems/edit/538543")>
    <Fact>
    Public Sub Scanner_DecimalLiteralExpToken()
        Dim Str = "1E1D"
        Dim tk = ScanOnce(Str)
        Assert.Equal(SyntaxKind.DecimalLiteralToken, tk.Kind)
        Assert.Equal(TypeCharacter.DecimalLiteral, tk.GetTypeCharacter())
        Assert.Equal(10D, tk.Value)
    End Sub

    <Fact>
    Public Sub Scanner_Overflow()

        Dim Str = "2147483647I"
        Dim tk = ScanOnce(Str)
        Assert.Equal(SyntaxKind.IntegerLiteralToken, tk.Kind)
        Assert.Equal(2147483647I, CInt(tk.Value))

        Str = "2147483648I"
        tk = ScanOnce(Str)
        Assert.Equal(SyntaxKind.IntegerLiteralToken, tk.Kind)
        Assert.Equal(30036, tk.GetSyntaxErrorsNoTree()(0).Code)
        Assert.Equal(0, CInt(tk.Value))

        Str = "&H7FFFFFFFI"
        tk = ScanOnce(Str)
        Assert.Equal(SyntaxKind.IntegerLiteralToken, tk.Kind)
        Assert.Equal(&H7FFFFFFFI, CInt(tk.Value))

        Str = "&HFFFFFFFFI"
        tk = ScanOnce(Str)
        Assert.Equal(SyntaxKind.IntegerLiteralToken, tk.Kind)
        Assert.Equal(&HFFFFFFFFI, tk.Value)

        Str = "&HFFFFFFFFS"
        tk = ScanOnce(Str)
        Assert.Equal(SyntaxKind.IntegerLiteralToken, tk.Kind)
        Assert.Equal(30036, tk.GetSyntaxErrorsNoTree()(0).Code)
        Assert.Equal(0, CInt(tk.Value))

        Str = "&B111111111111111111111111111111111I"
        tk = ScanOnce(Str)
        Assert.Equal(SyntaxKind.IntegerLiteralToken, tk.Kind)
        Assert.Equal(30036, tk.GetSyntaxErrorsNoTree()(0).Code)
        Assert.Equal(0, CInt(tk.Value))

        Str = "&B11111111111111111111111111111111UI"
        tk = ScanOnce(Str)
        Assert.Equal(SyntaxKind.IntegerLiteralToken, tk.Kind)
        Assert.Equal(&HFFFFFFFFUI, CUInt(tk.Value))

        Str = "&B1111111111111111111111111111111I"
        tk = ScanOnce(Str)
        Assert.Equal(SyntaxKind.IntegerLiteralToken, tk.Kind)
        Assert.Equal(&H7FFFFFFFI, CInt(tk.Value))

        Str = "1.7976931348623157E+308d"
        tk = ScanOnce(Str)
        Assert.Equal(SyntaxKind.DecimalLiteralToken, tk.Kind)
        Assert.Equal(30036, tk.GetSyntaxErrorsNoTree()(0).Code)
        Assert.Equal(0D, tk.Value)

        Str = "1.797693134862315456489789797987987897897987987E+308F"
        tk = ScanOnce(Str)
        Assert.Equal(SyntaxKind.FloatingLiteralToken, tk.Kind)
        Assert.Equal(30036, tk.GetSyntaxErrorsNoTree()(0).Code)
        Assert.Equal(0.0F, tk.Value)
    End Sub

    <Fact>
    Public Sub Scanner_UnderscoreWrongLocation()
        Dim Str = "_1"
        Dim tk = ScanOnce(Str)
        Assert.Equal(SyntaxKind.IdentifierToken, tk.Kind)
        Assert.Equal(0, tk.GetSyntaxErrorsNoTree().Count())

        Str = "1_"
        tk = ScanOnce(Str)
        Assert.Equal(SyntaxKind.IntegerLiteralToken, tk.Kind)
        Assert.Equal(30035, tk.GetSyntaxErrorsNoTree()(0).Code)
        Assert.Equal(0, CInt(tk.Value))

        Str = "&H_1"
        tk = ScanOnce(Str)
        Assert.Equal(SyntaxKind.IntegerLiteralToken, tk.Kind)
        Assert.Equal(30035, tk.GetSyntaxErrorsNoTree()(0).Code)
        Assert.Equal(0, CInt(tk.Value))

        Str = "&H1_"
        tk = ScanOnce(Str)
        Assert.Equal(SyntaxKind.IntegerLiteralToken, tk.Kind)
        Assert.Equal(30035, tk.GetSyntaxErrorsNoTree()(0).Code)
        Assert.Equal(0, CInt(tk.Value))

        Str = "1_.1"
        tk = ScanOnce(Str)
        Assert.Equal(SyntaxKind.FloatingLiteralToken, tk.Kind)
        Assert.Equal(30035, tk.GetSyntaxErrorsNoTree()(0).Code)
        Assert.Equal(0, CInt(tk.Value))

        Str = "1.1_"
        tk = ScanOnce(Str)
        Assert.Equal(SyntaxKind.FloatingLiteralToken, tk.Kind)
        Assert.Equal(30035, tk.GetSyntaxErrorsNoTree()(0).Code)
        Assert.Equal(0, CInt(tk.Value))
    End Sub

    <Fact>
    Public Sub Scanner_DateLiteralToken()
        Dim Str = "#10/10/2010#"
        Dim tk = ScanOnce(Str)
        Assert.Equal(SyntaxKind.DateLiteralToken, tk.Kind)
        Assert.Equal(#10/10/2010#, tk.Value)

        Str = "#10/10/1#"
        tk = ScanOnce(Str)
        Assert.Equal(SyntaxKind.DateLiteralToken, tk.Kind)
        Assert.Equal(#10/10/0001#, tk.Value)

        Str = "#10/10/101#"
        tk = ScanOnce(Str)
        Assert.Equal(SyntaxKind.DateLiteralToken, tk.Kind)
        Assert.Equal(#10/10/0101#, tk.Value)

        Str = "#10/10/0#"
        tk = ScanOnce(Str)
        Assert.Equal(SyntaxKind.BadToken, tk.Kind)
        Assert.Equal(31085, tk.GetSyntaxErrorsNoTree()(0).Code)
        Assert.Equal("#10/10/0#", tk.ToFullString())

        Str = " #10/10/2010 10:10:00 PM# "
        tk = ScanOnce(Str)
        Assert.Equal(SyntaxKind.DateLiteralToken, tk.Kind)
        Assert.Equal(#10/10/2010 10:10:00 PM#, tk.Value)

        Str = "x = #10/10/2010##10/10/2010 10:10:00 PM# "
        Dim tks = ScanAllCheckDw(Str)
        Assert.Equal(#10/10/2010#, tks(2).Value)
        Assert.Equal(#10/10/2010 10:10:00 PM#, tks(3).Value)
    End Sub

    <Fact>
    Public Sub Scanner_DateLiteralTokenWithYearFirst()
        Dim text = "#1984-10-12#"
        Dim token = ScanOnce(text)
        Assert.Equal(SyntaxKind.DateLiteralToken, token.Kind)
        Assert.Equal(#10/12/1984#, token.Value)

        ' May use slash as separator in dates.
        text = "#1984/10/12#"
        token = ScanOnce(text)
        Assert.Equal(SyntaxKind.DateLiteralToken, token.Kind)
        Assert.Equal(#10/12/1984#, token.Value)

        ' Years must be four digits.
        text = "#84-10-12#"
        token = ScanOnce(text)
        Assert.Equal(SyntaxKind.BadToken, token.Kind)
        Assert.Equal(31085, token.GetSyntaxErrorsNoTree()(0).Code)

        text = "#84/10/12#"
        token = ScanOnce(text)
        Assert.Equal(SyntaxKind.BadToken, token.Kind)
        Assert.Equal(31085, token.GetSyntaxErrorsNoTree()(0).Code)

        ' Months may be one digit.
        text = "#2010-4-12#"
        token = ScanOnce(text)
        Assert.Equal(SyntaxKind.DateLiteralToken, token.Kind)
        Assert.Equal(#4/12/2010#, token.Value)

        ' Days may be one digit.
        text = "#1955/11/5#"
        token = ScanOnce(text)
        Assert.Equal(SyntaxKind.DateLiteralToken, token.Kind)
        Assert.Equal(#11/5/1955#, token.Value)

        ' Time only.
        text = " #09:45:01# "
        token = ScanOnce(text)
        Assert.Equal(SyntaxKind.DateLiteralToken, token.Kind)
        Assert.Equal(#1/1/1 9:45:01 AM#, token.Value)

        ' Date and time.
        text = " #   2010-04-12    9:00   # "
        token = ScanOnce(text)
        Assert.Equal(SyntaxKind.DateLiteralToken, token.Kind)
        Assert.Equal(#4/12/2010 9:00:00 AM#, token.Value)

        text = " #2010/04/12 9:00# "
        token = ScanOnce(text)
        Assert.Equal(SyntaxKind.DateLiteralToken, token.Kind)
        Assert.Equal(#4/12/2010 9:00:00 AM#, token.Value)

        text = "x = #2010-04-12##2010-04-12 09:00:00 # "
        Dim tokens = ScanAllCheckDw(text)
        Assert.Equal(#4/12/2010#, tokens(2).Value)
        Assert.Equal(#4/12/2010 9:00:00 AM#, tokens(3).Value)

        text = "#01984/10/12#"
        token = ScanOnce(text)
        Assert.Equal(SyntaxKind.BadToken, token.Kind)
        Assert.Equal(31085, token.GetSyntaxErrorsNoTree()(0).Code)

        text = "#984/10/12#"
        token = ScanOnce(text)
        Assert.Equal(SyntaxKind.BadToken, token.Kind)
        Assert.Equal(31085, token.GetSyntaxErrorsNoTree()(0).Code)

        text = "#1984/10/#"
        token = ScanOnce(text)
        Assert.Equal(SyntaxKind.BadToken, token.Kind)
        Assert.Equal(31085, token.GetSyntaxErrorsNoTree()(0).Code)

        text = "#1984//12#"
        token = ScanOnce(text)
        Assert.Equal(SyntaxKind.BadToken, token.Kind)
        Assert.Equal(31085, token.GetSyntaxErrorsNoTree()(0).Code)

        text = "#1984/10-12#"
        token = ScanOnce(text)
        Assert.Equal(SyntaxKind.BadToken, token.Kind)
        Assert.Equal(31085, token.GetSyntaxErrorsNoTree()(0).Code)

        text = "#1984-10/12#"
        token = ScanOnce(text)
        Assert.Equal(SyntaxKind.BadToken, token.Kind)
        Assert.Equal(31085, token.GetSyntaxErrorsNoTree()(0).Code)
    End Sub

    <Fact, WorkItem(529782, "http://vstfdevdiv:8080/DevDiv2/DevDiv/_workitems/edit/529782")>
    Public Sub DateAndDecimalCultureIndependentTokens()
        Dim SavedCultureInfo = CurrentThread.CurrentCulture
        Try
            CurrentThread.CurrentCulture = New System.Globalization.CultureInfo("de-DE", False)

            Dim Str = "4.2"
            Dim tk = ScanOnce(Str)
            Assert.Equal(SyntaxKind.FloatingLiteralToken, tk.Kind)
            Assert.Equal(4.2, tk.Value)

            Str = "4.2F"
            tk = ScanOnce(Str)
            Assert.Equal(SyntaxKind.FloatingLiteralToken, tk.Kind)
            Assert.Equal(4.2F, tk.Value)
            Assert.IsType(Of Single)(tk.Value)

            Str = "4.2R"
            tk = ScanOnce(Str)
            Assert.Equal(SyntaxKind.FloatingLiteralToken, tk.Kind)
            Assert.Equal(4.2R, tk.Value)
            Assert.IsType(Of Double)(tk.Value)

            Str = "4.2D"
            tk = ScanOnce(Str)
            Assert.Equal(SyntaxKind.DecimalLiteralToken, tk.Kind)
            Assert.Equal(4.2D, tk.Value)
            Assert.IsType(Of Decimal)(tk.Value)

            Str = "#8/23/1970 3:35:39AM#"
            tk = ScanOnce(Str)
            Assert.Equal(SyntaxKind.DateLiteralToken, tk.Kind)
            Assert.Equal(#8/23/1970 3:35:39 AM#, tk.Value)
        Finally
            CurrentThread.CurrentCulture = SavedCultureInfo
        End Try
    End Sub

    <Fact>
    Public Sub Scanner_BracketedIdentToken()
        Dim Str = "[Foo123]"
        Dim tk = ScanOnce(Str)
        Assert.Equal(SyntaxKind.IdentifierToken, tk.Kind)
        Assert.True(tk.IsBracketed)
        Assert.Equal("Foo123", tk.ValueText)
        Assert.Equal("Foo123", tk.Value)
        Assert.Equal("[Foo123]", tk.ToFullString())

        Str = "[__]"
        tk = ScanOnce(Str)
        Assert.Equal(SyntaxKind.IdentifierToken, tk.Kind)
        Assert.True(tk.IsBracketed)
        Assert.Equal("__", tk.ValueText)
        Assert.Equal("[__]", tk.ToFullString())

        Str = "[Foo ]"
        tk = ScanOnce(Str)
        Assert.Equal(SyntaxKind.BadToken, tk.Kind)
        Assert.Equal(30034, tk.GetSyntaxErrorsNoTree()(0).Code)
        Assert.Equal("[Foo ", tk.ToFullString())

        Str = "[]"
        tk = ScanOnce(Str)
        Assert.Equal(SyntaxKind.BadToken, tk.Kind)
        Assert.Equal(30203, tk.GetSyntaxErrorsNoTree()(0).Code)
        Assert.Equal("[]", tk.ToFullString())

        Str = "[_]"
        tk = ScanOnce(Str)
        Assert.Equal(SyntaxKind.BadToken, tk.Kind)
        Assert.Equal(30203, tk.GetSyntaxErrorsNoTree()(0).Code)
        Assert.Equal("[_]", tk.ToFullString())
    End Sub

    <Fact>
    Public Sub Scanner_StringLiteralValueText()
        Dim str = """Hello, World!"""

        Dim tk = ScanOnce(str)

        Assert.Equal(SyntaxKind.StringLiteralToken, tk.Kind)
        Assert.Equal("Hello, World!", tk.ValueText)
        Assert.Equal("""Hello, World!""", tk.ToFullString())
    End Sub

    <Fact>
    Public Sub Scanner_MultiLineStringLiteral()
        Dim text =
<text>"Hello,
World!"</text>.Value

        Dim token = ScanOnce(text)

        Assert.Equal(SyntaxKind.StringLiteralToken, token.Kind)
        Assert.Equal("Hello," & vbLf & "World!", token.ValueText)
        Assert.Equal("""Hello," & vbLf & "World!""", token.ToString())
    End Sub

    Private Function Repeat(str As String, num As Integer) As String
        Dim arr(num - 1) As String
        For i As Integer = 0 To num - 1
            arr(i) = str
        Next
        Return String.Join("", arr)
    End Function


    <Fact>
    Public Sub Scanner_BufferTest()
        For i As Integer = 0 To 12
            Dim TokenStr = New String("+"c, i)
            Dim tks = ScanAllCheckDw(TokenStr)
            Assert.Equal(i + 1, tks.Count)

            TokenStr = Repeat(" SomeIdentifier        ", i)
            tks = ScanAllCheckDw(TokenStr)
            Assert.Equal(i + 1, tks.Count)

            ' trying to place space after "someIdent" on ^2 boundary
            Dim identLen = Math.Max(1, CInt(2 ^ i) - 11)
            TokenStr = Repeat("X", identLen) & " someIdent " & Repeat("X", identLen + 11)
            tks = ScanAllNoDwCheck(TokenStr)
            Assert.Equal(4, tks.Count)
        Next


        For i As Integer = 100 To 5000 Step 250
            Dim TokenStr = New String("+"c, i)
            Dim tks = ScanAllCheckDw(TokenStr)
            Assert.Equal(i + 1, tks.Count)

            TokenStr = Repeat(" SomeIdentifier ", i)
            tks = ScanAllCheckDw(TokenStr)
            Assert.Equal(i + 1, tks.Count)
        Next
    End Sub

    <Fact>
    Public Sub Scanner_Bug866445()
        Dim x = &HFF00110001020408L
        Dim Str = "&HFF00110001020408L"
        Dim tk = ScanOnce(Str)
        Assert.Equal(SyntaxKind.IntegerLiteralToken, tk.Kind)
    End Sub

    <Fact>
    Public Sub Bug869260()
        Dim tk = ScanOnce(ChrW(0))
        Assert.Equal(SyntaxKind.BadToken, tk.Kind)
        Assert.Equal(CInt(ERRID.ERR_IllegalChar), tk.GetSyntaxErrorsNoTree(0).Code)
    End Sub

    <Fact>
    Public Sub Bug869081()
        ParseAndVerify(<![CDATA[
            <Obsolete()> _
        _
        _
        _
        _
            <CLSCompliant(False)> Class Class1
            End Class
        ]]>)
    End Sub

    <Fact>
    Public Sub Bug658441()
        ParseAndVerify(<![CDATA[
#If False Then
#If False Then
# _
#End If
# _
End If
#End If
        ]]>)
    End Sub

    <WorkItem(538747, "http://vstfdevdiv:8080/DevDiv2/DevDiv/_workitems/edit/538747")>
    <Fact>
    Public Sub OghamSpacemark()
        ParseAndVerify(<![CDATA[
Module M 
End Module

        ]]>)
    End Sub

    <WorkItem(531175, "http://vstfdevdiv:8080/DevDiv2/DevDiv/_workitems/edit/531175")>
    <Fact>
    Public Sub Bug17703()
        ParseAndVerify(<![CDATA[
Dim x = <
”'

        ]]>,
                       <errors>
                           <error id="31151" message="Element is missing an end tag." start="9" end="23"/>
                           <error id="31146" message="XML name expected." start="10" end="10"/>
                           <error id="31146" message="XML name expected." start="10" end="10"/>
                           <error id="30249" message="'=' expected." start="10" end="10"/>
                           <error id="31164" message="Expected matching closing double quote for XML attribute value." start="23" end="23"/>
                           <error id="31165" message="Expected beginning &lt; for an XML tag." start="23" end="23"/>
                           <error id="30636" message="'>' expected." start="23" end="23"/>
                       </errors>)
    End Sub

    <WorkItem(530916, "http://vstfdevdiv:8080/DevDiv2/DevDiv/_workitems/edit/530916")>
    <Fact>
    Public Sub Bug17189()
        ParseAndVerify(<![CDATA[
a<
-'
-
        ]]>,
        <errors>
            <error id="30689" message="Statement cannot appear outside of a method body." start="1" end="17"/>
            <error id="30800" message="Method arguments must be enclosed in parentheses." start="2" end="17"/>
            <error id="31151" message="Element is missing an end tag." start="2" end="17"/>
            <error id="31177" message="White space cannot appear here." start="3" end="4"/>
            <error id="31169" message="Character '-' (&amp;H2D) is not allowed at the beginning of an XML name." start="4" end="5"/>
            <error id="31146" message="XML name expected." start="5" end="5"/>
            <error id="30249" message="'=' expected." start="5" end="5"/>
            <error id="31163" message="Expected matching closing single quote for XML attribute value." start="17" end="17"/>
            <error id="31165" message="Expected beginning '&lt;' for an XML tag." start="17" end="17"/>
            <error id="30636" message="'>' expected." start="17" end="17"/>
        </errors>)
    End Sub

    <WorkItem(530682, "http://vstfdevdiv:8080/DevDiv2/DevDiv/_workitems/edit/530682")>
    <Fact>
    Public Sub Bug16698()
        ParseAndVerify(<![CDATA[#Const x = <!--
]]>,
                    Diagnostic(ERRID.ERR_BadCCExpression, "<!--"))
    End Sub

    <WorkItem(865832, "DevDiv/Personal")>
    <Fact>
    Public Sub ParseSpecialKeywords()
        ParseAndVerify(<![CDATA[
            Module M1
                Dim x As Integer
                Sub Main
                    If True
                    End If
                End Sub
            End Module
        ]]>).
        VerifyNoWhitespaceInKeywords()
    End Sub

    <WorkItem(547317, "http://vstfdevdiv:8080/DevDiv2/DevDiv/_workitems/edit/547317")>
    <Fact>
    Public Sub ParseHugeNumber()
        ParseAndVerify(<![CDATA[
Module M
    Sub Main     
 Dim x = CompareDouble(-7.92281625142643E337593543950335D)
    End Sub 
EndModule


        ]]>,
        <errors>
            <error id="30625" message="'Module' statement must end with a matching 'End Module'." start="1" end="9"/>
            <error id="30036" message="Overflow." start="52" end="85"/>
            <error id="30188" message="Declaration expected." start="100" end="109"/>
        </errors>).
        VerifyNoWhitespaceInKeywords()
    End Sub

    <WorkItem(547317, "http://vstfdevdiv:8080/DevDiv2/DevDiv/_workitems/edit/547317")>
    <Fact>
    Public Sub ParseHugeNumberLabel()
        ParseAndVerify(<![CDATA[
Module M
    Sub Main     
 
678901234567890123456789012345678901234567456789012345678901234567890123456789012345
    End Sub 
EndModule

        ]]>,
        <errors>
            <error id="30625" message="'Module' statement must end with a matching 'End Module'." start="1" end="9"/>
            <error id="30801" message="Labels that are numbers must be followed by colons." start="30" end="114"/>
            <error id="30036" message="Overflow." start="30" end="114"/>
            <error id="30188" message="Declaration expected." start="128" end="137"/>
        </errors>).
        VerifyNoWhitespaceInKeywords()
    End Sub

    <WorkItem(926612, "DevDiv/Personal")>
    <Fact>
    Public Sub ScanMultilinesTriviaWithCRLFs()
        ParseAndVerify(<![CDATA[Option Compare Text

Public Class Assembly001bDll
    Sub main()
        Dim Asb As System.Reflection.Assembly
        Asb = System.Reflection.Assembly.GetExecutingAssembly()


        
        
        

        apcompare(Left(CurDir(), 1) & ":\School\assembly001bdll.dll", Asb.Location, "location")

    End Sub
End Class]]>)
    End Sub

    <Fact>
    Public Sub IsWhiteSpace()
        Assert.False(SyntaxFacts.IsWhitespace("A"c))
        Assert.True(SyntaxFacts.IsWhitespace(" "c))
        Assert.True(SyntaxFacts.IsWhitespace(ChrW(9)))
        Assert.False(SyntaxFacts.IsWhitespace(ChrW(0)))
        Assert.False(SyntaxFacts.IsWhitespace(ChrW(128)))
        Assert.False(SyntaxFacts.IsWhitespace(ChrW(129)))
        Assert.False(SyntaxFacts.IsWhitespace(ChrW(127)))
        Assert.True(SyntaxFacts.IsWhitespace(ChrW(160)))
        Assert.True(SyntaxFacts.IsWhitespace(ChrW(12288)))
        Assert.True(SyntaxFacts.IsWhitespace(ChrW(8192)))
        Assert.True(SyntaxFacts.IsWhitespace(ChrW(8203)))
    End Sub

    <Fact>
    Public Sub IsNewline()
        Assert.True(SyntaxFacts.IsNewLine(ChrW(13)))
        Assert.True(SyntaxFacts.IsNewLine(ChrW(10)))
        Assert.True(SyntaxFacts.IsNewLine(ChrW(133)))
        Assert.True(SyntaxFacts.IsNewLine(ChrW(8232)))
        Assert.True(SyntaxFacts.IsNewLine(ChrW(8233)))
        Assert.False(SyntaxFacts.IsNewLine(ChrW(132)))
        Assert.False(SyntaxFacts.IsNewLine(ChrW(160)))
        Assert.False(SyntaxFacts.IsNewLine(" "c))
        Assert.Equal(String.Empty, SyntaxFacts.MakeHalfWidthIdentifier(String.Empty))
        Assert.Null(SyntaxFacts.MakeHalfWidthIdentifier(Nothing))
        Assert.Equal("ABC", SyntaxFacts.MakeHalfWidthIdentifier("ABC"))
        Assert.Equal(ChrW(65280), SyntaxFacts.MakeHalfWidthIdentifier(ChrW(65280)))
        Assert.NotEqual(ChrW(65281), SyntaxFacts.MakeHalfWidthIdentifier(ChrW(65281)))
        Assert.Equal(1, SyntaxFacts.MakeHalfWidthIdentifier(ChrW(65281)).Length)
    End Sub

    <Fact>
    Public Sub MakeHalfWidthIdentifier()
        Assert.Equal(String.Empty, SyntaxFacts.MakeHalfWidthIdentifier(String.Empty))
        Assert.Equal(Nothing, SyntaxFacts.MakeHalfWidthIdentifier(Nothing))
        Assert.Equal("ABC", SyntaxFacts.MakeHalfWidthIdentifier("ABC"))
        Assert.Equal(ChrW(65280), SyntaxFacts.MakeHalfWidthIdentifier(ChrW(65280)))
        Assert.NotEqual(ChrW(65281), SyntaxFacts.MakeHalfWidthIdentifier(ChrW(65281)))
        Assert.Equal(1, SyntaxFacts.MakeHalfWidthIdentifier(ChrW(65281)).Length)
    End Sub
End Class<|MERGE_RESOLUTION|>--- conflicted
+++ resolved
@@ -700,11 +700,7 @@
         Assert.Equal(LiteralBase.Decimal, tk.GetBase())
         Assert.Equal(42, tk.Value)
         Assert.Equal(" 4_2 ", tk.ToFullString())
-<<<<<<< HEAD
-        Assert.Equal("error BC36716: Visual Basic 15.0 does not support digit separators.", tk.Errors().Single().ToString())
-=======
         Assert.Equal(0, tk.Errors().Count)
->>>>>>> 222551a6
 
         Str = " &H42L "
         tk = ScanOnce(Str)
@@ -733,25 +729,14 @@
         Assert.Equal(LiteralBase.Binary, tk.GetBase())
         Assert.Equal(&HAL, tk.Value)
         Assert.Equal(" &B1010L ", tk.ToFullString())
-<<<<<<< HEAD
-        Assert.Equal("error BC36716: Visual Basic 15.0 does not support binary literals.", tk.Errors().Single().ToString())
-
-=======
         Assert.Equal(0, tk.Errors().Count)
->>>>>>> 222551a6
         Str = " &B1_0_1_0L "
         tk = ScanOnce(Str)
         Assert.Equal(SyntaxKind.IntegerLiteralToken, tk.Kind)
         Assert.Equal(LiteralBase.Binary, tk.GetBase())
         Assert.Equal(&HAL, tk.Value)
         Assert.Equal(" &B1_0_1_0L ", tk.ToFullString())
-<<<<<<< HEAD
-        Assert.Equal(2, tk.Errors().Count)
-        Assert.Equal("error BC36716: Visual Basic 15.0 does not support digit separators.", tk.Errors()(0).ToString())
-        Assert.Equal("error BC36716: Visual Basic 15.0 does not support binary literals.", tk.Errors()(1).ToString())
-=======
         Assert.Equal(0, tk.Errors().Count)
->>>>>>> 222551a6
     End Sub
 
     <Fact>
