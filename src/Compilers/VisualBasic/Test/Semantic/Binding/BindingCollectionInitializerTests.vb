﻿' Copyright (c) Microsoft.  All Rights Reserved.  Licensed under the Apache License, Version 2.0.  See License.txt in the project root for license information.

Imports Microsoft.CodeAnalysis
Imports Microsoft.CodeAnalysis.Test.Utilities
Imports Microsoft.CodeAnalysis.Text
Imports Microsoft.CodeAnalysis.VisualBasic
Imports Microsoft.CodeAnalysis.VisualBasic.Symbols
Imports Microsoft.CodeAnalysis.VisualBasic.Syntax
Imports Microsoft.CodeAnalysis.VisualBasic.UnitTests.Emit
Imports Roslyn.Test.Utilities

Namespace Microsoft.CodeAnalysis.VisualBasic.UnitTests
    Public Class BindingCollectionInitializerTests
        Inherits BasicTestBase

        <Fact()>
        Public Sub CollectionInitializerList()
            Dim source =
<compilation name="CollectionInitializerList">
    <file name="a.vb">
Option Strict On

Imports System
Imports System.Collections.Generic

Class C1
    Public Shared Sub Main()
        Dim c As New List(Of String) From {"Hello World!"}    'BIND:"New List(Of String) From {"Hello World!"}"    
        Console.WriteLine(c(0))
    End Sub
End Class        
    </file>
</compilation>

            CompileAndVerify(source, "Hello World!")

            Dim expectedOperationTree = <![CDATA[
IObjectCreationExpression (Constructor: Sub System.Collections.Generic.List(Of System.String)..ctor()) (OperationKind.ObjectCreationExpression, Type: System.Collections.Generic.List(Of System.String)) (Syntax: 'New List(Of ... lo World!"}')
  Arguments(0)
  Initializer: IObjectOrCollectionInitializerExpression (OperationKind.ObjectOrCollectionInitializerExpression, Type: System.Collections.Generic.List(Of System.String)) (Syntax: 'From {"Hello World!"}')
      Initializers(1):
          ICollectionElementInitializerExpression (AddMethod: Sub System.Collections.Generic.List(Of System.String).Add(item As System.String)) (IsDynamic: False) (OperationKind.CollectionElementInitializerExpression, Type: System.Void) (Syntax: '"Hello World!"')
            Arguments(1):
                ILiteralExpression (OperationKind.LiteralExpression, Type: System.String, Constant: "Hello World!") (Syntax: '"Hello World!"')
]]>.Value

            Dim expectedDiagnostics = String.Empty

            VerifyOperationTreeAndDiagnosticsForTest(Of ObjectCreationExpressionSyntax)(source.Value, expectedOperationTree, expectedDiagnostics)
        End Sub

        <Fact()>
        Public Sub CollectionInitializerListEachElementAsCollectionInitializer()
            Dim source =
<compilation name="CollectionInitializerListEachElementAsCollectionInitializer">
    <file name="a.vb">
Option Strict On

Imports System
Imports System.Collections.Generic

Class C1
    Public Shared Sub Main()
        Dim c As New List(Of String) From {{"Hello"}, {" "}, {"World!"}}'BIND:"New List(Of String) From {{"Hello"}, {" "}, {"World!"}}"

        For each element in c
            Console.Write(element)
        next element
    End Sub
End Class        
    </file>
</compilation>

            CompileAndVerify(source, "Hello World!")

            Dim expectedOperationTree = <![CDATA[
IObjectCreationExpression (Constructor: Sub System.Collections.Generic.List(Of System.String)..ctor()) (OperationKind.ObjectCreationExpression, Type: System.Collections.Generic.List(Of System.String)) (Syntax: 'New List(Of ... {"World!"}}')
  Arguments(0)
  Initializer: IObjectOrCollectionInitializerExpression (OperationKind.ObjectOrCollectionInitializerExpression, Type: System.Collections.Generic.List(Of System.String)) (Syntax: 'From {{"Hel ... {"World!"}}')
      Initializers(3):
          ICollectionElementInitializerExpression (AddMethod: Sub System.Collections.Generic.List(Of System.String).Add(item As System.String)) (IsDynamic: False) (OperationKind.CollectionElementInitializerExpression, Type: System.Void) (Syntax: '{"Hello"}')
            Arguments(1):
                ILiteralExpression (OperationKind.LiteralExpression, Type: System.String, Constant: "Hello") (Syntax: '"Hello"')
          ICollectionElementInitializerExpression (AddMethod: Sub System.Collections.Generic.List(Of System.String).Add(item As System.String)) (IsDynamic: False) (OperationKind.CollectionElementInitializerExpression, Type: System.Void) (Syntax: '{" "}')
            Arguments(1):
                ILiteralExpression (OperationKind.LiteralExpression, Type: System.String, Constant: " ") (Syntax: '" "')
          ICollectionElementInitializerExpression (AddMethod: Sub System.Collections.Generic.List(Of System.String).Add(item As System.String)) (IsDynamic: False) (OperationKind.CollectionElementInitializerExpression, Type: System.Void) (Syntax: '{"World!"}')
            Arguments(1):
                ILiteralExpression (OperationKind.LiteralExpression, Type: System.String, Constant: "World!") (Syntax: '"World!"')
]]>.Value

            Dim expectedDiagnostics = String.Empty

            VerifyOperationTreeAndDiagnosticsForTest(Of ObjectCreationExpressionSyntax)(source.Value, expectedOperationTree, expectedDiagnostics)
        End Sub

        <Fact()>
        Public Sub CollectionInitializerDictionary()
            Dim source =
<compilation name="CollectionInitializerDictionary">
    <file name="a.vb">
Option Strict On

Imports System
Imports System.Collections.Generic

Class C1
    Public Shared Sub Main()
        Dim c As New Dictionary(Of String, Integer) From {{"Hello", 23}, {"World", 42}}'BIND:"New Dictionary(Of String, Integer) From {{"Hello", 23}, {"World", 42}}"

        For Each keyValue In c
            Console.WriteLine(keyValue.Key + " " + keyValue.Value.ToString)
        Next

    End Sub
End Class        
    </file>
</compilation>

            CompileAndVerify(source, expectedOutput:=<![CDATA[
Hello 23
World 42
]]>)

            Dim expectedOperationTree = <![CDATA[
IObjectCreationExpression (Constructor: Sub System.Collections.Generic.Dictionary(Of System.String, System.Int32)..ctor()) (OperationKind.ObjectCreationExpression, Type: System.Collections.Generic.Dictionary(Of System.String, System.Int32)) (Syntax: 'New Diction ... orld", 42}}')
  Arguments(0)
  Initializer: IObjectOrCollectionInitializerExpression (OperationKind.ObjectOrCollectionInitializerExpression, Type: System.Collections.Generic.Dictionary(Of System.String, System.Int32)) (Syntax: 'From {{"Hel ... orld", 42}}')
      Initializers(2):
          ICollectionElementInitializerExpression (AddMethod: Sub System.Collections.Generic.Dictionary(Of System.String, System.Int32).Add(key As System.String, value As System.Int32)) (IsDynamic: False) (OperationKind.CollectionElementInitializerExpression, Type: System.Void) (Syntax: '{"Hello", 23}')
            Arguments(2):
                ILiteralExpression (OperationKind.LiteralExpression, Type: System.String, Constant: "Hello") (Syntax: '"Hello"')
                ILiteralExpression (Text: 23) (OperationKind.LiteralExpression, Type: System.Int32, Constant: 23) (Syntax: '23')
          ICollectionElementInitializerExpression (AddMethod: Sub System.Collections.Generic.Dictionary(Of System.String, System.Int32).Add(key As System.String, value As System.Int32)) (IsDynamic: False) (OperationKind.CollectionElementInitializerExpression, Type: System.Void) (Syntax: '{"World", 42}')
            Arguments(2):
                ILiteralExpression (OperationKind.LiteralExpression, Type: System.String, Constant: "World") (Syntax: '"World"')
                ILiteralExpression (Text: 42) (OperationKind.LiteralExpression, Type: System.Int32, Constant: 42) (Syntax: '42')
]]>.Value

            Dim expectedDiagnostics = String.Empty

            VerifyOperationTreeAndDiagnosticsForTest(Of ObjectCreationExpressionSyntax)(source.Value, expectedOperationTree, expectedDiagnostics)
        End Sub

        <Fact()>
        Public Sub CollectionInitializerCustomCollection()
            Dim source =
<compilation name="CollectionInitializerCustomCollection">
    <file name="a.vb">
Option Strict On

Imports System
Imports System.Collections.Generic

Class Custom
    Private list As New List(Of String)()

    Public Function GetEnumerator() As CustomEnumerator
        Return New CustomEnumerator(list)
    End Function

    Public Sub add(p As String)
        list.Add(p)
    End Sub

    Public Class CustomEnumerator
        Private list As list(Of String)
        Private index As Integer = -1

        Public Sub New(list As List(Of String))
            Me.list = list
        End Sub

        Public Function MoveNext() As Boolean
            If Me.index &lt; Me.list.Count - 1 Then
                index = index + 1
                Return True
            End If

            Return False
        End function

        Public ReadOnly Property Current As String
            Get
                Return Me.list(index)
            End Get
        End Property
    End Class
End Class

    Class C1
        Public Shared Sub Main()
            Dim c as Custom = New Custom() From {"Hello", " ", "World"}'BIND:"New Custom() From {"Hello", " ", "World"}"
            Output(c)
        End Sub

        Public Shared Sub Output(c as custom)
            For Each value In c
                Console.Write(value)
            Next
        End Sub
    End Class
    </file>
</compilation>

            CompileAndVerify(source, expectedOutput:=<![CDATA[
Hello World
]]>).VerifyIL("C1.Main", <![CDATA[
{
  // Code size       44 (0x2c)
  .maxstack  3
  IL_0000:  newobj     "Sub Custom..ctor()"
  IL_0005:  dup
  IL_0006:  ldstr      "Hello"
  IL_000b:  callvirt   "Sub Custom.add(String)"
  IL_0010:  dup
  IL_0011:  ldstr      " "
  IL_0016:  callvirt   "Sub Custom.add(String)"
  IL_001b:  dup
  IL_001c:  ldstr      "World"
  IL_0021:  callvirt   "Sub Custom.add(String)"
  IL_0026:  call       "Sub C1.Output(Custom)"
  IL_002b:  ret
}
]]>.Value)

            Dim expectedOperationTree = <![CDATA[
IObjectCreationExpression (Constructor: Sub Custom..ctor()) (OperationKind.ObjectCreationExpression, Type: Custom) (Syntax: 'New Custom( ... ", "World"}')
  Arguments(0)
  Initializer: IObjectOrCollectionInitializerExpression (OperationKind.ObjectOrCollectionInitializerExpression, Type: Custom) (Syntax: 'From {"Hell ... ", "World"}')
      Initializers(3):
          ICollectionElementInitializerExpression (AddMethod: Sub Custom.add(p As System.String)) (IsDynamic: False) (OperationKind.CollectionElementInitializerExpression, Type: System.Void) (Syntax: '"Hello"')
            Arguments(1):
                ILiteralExpression (OperationKind.LiteralExpression, Type: System.String, Constant: "Hello") (Syntax: '"Hello"')
          ICollectionElementInitializerExpression (AddMethod: Sub Custom.add(p As System.String)) (IsDynamic: False) (OperationKind.CollectionElementInitializerExpression, Type: System.Void) (Syntax: '" "')
            Arguments(1):
                ILiteralExpression (OperationKind.LiteralExpression, Type: System.String, Constant: " ") (Syntax: '" "')
          ICollectionElementInitializerExpression (AddMethod: Sub Custom.add(p As System.String)) (IsDynamic: False) (OperationKind.CollectionElementInitializerExpression, Type: System.Void) (Syntax: '"World"')
            Arguments(1):
                ILiteralExpression (OperationKind.LiteralExpression, Type: System.String, Constant: "World") (Syntax: '"World"')
]]>.Value

            Dim expectedDiagnostics = String.Empty

            VerifyOperationTreeAndDiagnosticsForTest(Of ObjectCreationExpressionSyntax)(source.Value, expectedOperationTree, expectedDiagnostics)
        End Sub

        <Fact()>
        Public Sub CollectionInitializerEmptyInitializers()
            Dim source = <![CDATA[
Option Strict On

Imports System.Collections.Generic

Class C2
End Class

Class C1
    Public Shared Sub Main()
        ' ok
        Dim a As New List(Of Integer) From {}

        ' not ok
        Dim b As New List(Of Integer) From {{}}'BIND:"New List(Of Integer) From {{}}"
    End Sub
End Class]]>.Value

            Dim expectedOperationTree = <![CDATA[
IObjectCreationExpression (Constructor: Sub System.Collections.Generic.List(Of System.Int32)..ctor()) (OperationKind.ObjectCreationExpression, Type: System.Collections.Generic.List(Of System.Int32), IsInvalid) (Syntax: 'New List(Of ... ) From {{}}')
  Arguments(0)
  Initializer: IObjectOrCollectionInitializerExpression (OperationKind.ObjectOrCollectionInitializerExpression, Type: System.Collections.Generic.List(Of System.Int32), IsInvalid) (Syntax: 'From {{}}')
      Initializers(1):
          IInvalidExpression (OperationKind.InvalidExpression, Type: ?, IsInvalid) (Syntax: '{}')
            Children(0)
]]>.Value

            Dim expectedDiagnostics = <![CDATA[
BC36721: An aggregate collection initializer entry must contain at least one element.
        Dim b As New List(Of Integer) From {{}}'BIND:"New List(Of Integer) From {{}}"
                                            ~~
]]>.Value

            VerifyOperationTreeAndDiagnosticsForTest(Of ObjectCreationExpressionSyntax)(source, expectedOperationTree, expectedDiagnostics)
        End Sub

        <Fact()>
        Public Sub CollectionInitializerNotACollection()
            Dim source = <![CDATA[
Option Strict On

Imports System
Imports System.Collections.Generic

Class C1
    Public Shared Sub Main()
        Dim c As New C1() From {"Hello World!"}'BIND:"New C1() From {"Hello World!"}"
    End Sub
End Class]]>.Value

            Dim expectedOperationTree = <![CDATA[
IObjectCreationExpression (Constructor: Sub C1..ctor()) (OperationKind.ObjectCreationExpression, Type: C1, IsInvalid) (Syntax: 'New C1() Fr ... lo World!"}')
  Arguments(0)
  Initializer: IObjectOrCollectionInitializerExpression (OperationKind.ObjectOrCollectionInitializerExpression, Type: C1, IsInvalid) (Syntax: 'From {"Hello World!"}')
      Initializers(1):
          IInvalidExpression (OperationKind.InvalidExpression, Type: ?, IsInvalid) (Syntax: '"Hello World!"')
            Children(1):
                ILiteralExpression (OperationKind.LiteralExpression, Type: System.String, Constant: "Hello World!", IsInvalid) (Syntax: '"Hello World!"')
]]>.Value

            Dim expectedDiagnostics = <![CDATA[
BC36718: Cannot initialize the type 'C1' with a collection initializer because it is not a collection type.
        Dim c As New C1() From {"Hello World!"}'BIND:"New C1() From {"Hello World!"}"
                          ~~~~~~~~~~~~~~~~~~~~~
]]>.Value

            VerifyOperationTreeAndDiagnosticsForTest(Of ObjectCreationExpressionSyntax)(source, expectedOperationTree, expectedDiagnostics)
        End Sub

        <Fact()>
        Public Sub CollectionInitializerCannotCombineBothInitializers()
            Dim source = <![CDATA[
Option Strict On

Imports System
Imports System.Collections

Class C2
    Implements ICollection

    Public Sub CopyTo(array As Array, index As Integer) Implements ICollection.CopyTo
    End Sub

    Public ReadOnly Property Count As Integer Implements ICollection.Count
        Get
            Return 0
        End Get
    End Property

    Public ReadOnly Property IsSynchronized As Boolean Implements ICollection.IsSynchronized
        Get
            Return False
        End Get
    End Property

    Public ReadOnly Property SyncRoot As Object Implements ICollection.SyncRoot
        Get
            Return Nothing
        End Get
    End Property

    Public Function GetEnumerator() As IEnumerator Implements IEnumerable.GetEnumerator
        Return Nothing
    End Function

    Public a As String

    Public Sub Add(p As String)
    End Sub
End Class

Class C1
    Public a As String

<<<<<<< HEAD
    Public Shared Sub Main()'BIND:"Public Shared Sub Main()"
        Dim a As New C2() With {.a = "foo"} From {"Hello World!"}
        Dim b As New C2() From {"Hello World!"} With {.a = "foo"}
        Dim c As C2 = New C2() From {"Hello World!"} With {.a = "foo"}
        Dim d As C2 = New C2() With {.a = "foo"} From {"Hello World!"} 
=======
    Public Shared Sub Main()
        Dim a As New C2() with {.a = "goo"} From {"Hello World!"}
        Dim b As New C2() From {"Hello World!"} with {.a = "goo"}
        Dim c As C2 = New C2() From {"Hello World!"} with {.a = "goo"}
        Dim d As C2 = New C2() with {.a = "goo"} From {"Hello World!"} 
>>>>>>> 412c248b
    End Sub
End Class]]>.Value

Dim expectedOperationTree = <![CDATA[
IBlockStatement (6 statements, 4 locals) (OperationKind.BlockStatement, IsInvalid) (Syntax: 'Public Shar ... End Sub')
  Locals: Local_1: a As C2
    Local_2: b As C2
    Local_3: c As C2
    Local_4: d As C2
  IVariableDeclarationStatement (1 declarations) (OperationKind.VariableDeclarationStatement) (Syntax: 'Dim a As Ne ... .a = "foo"}')
    IVariableDeclaration (1 variables) (OperationKind.VariableDeclaration) (Syntax: 'a')
      Variables: Local_1: a As C2
      Initializer: IObjectCreationExpression (Constructor: Sub C2..ctor()) (OperationKind.ObjectCreationExpression, Type: C2) (Syntax: 'New C2() Wi ... .a = "foo"}')
          Arguments(0)
          Initializer: IObjectOrCollectionInitializerExpression (OperationKind.ObjectOrCollectionInitializerExpression, Type: C2) (Syntax: 'With {.a = "foo"}')
              Initializers(1):
                  ISimpleAssignmentExpression (OperationKind.SimpleAssignmentExpression, Type: System.String) (Syntax: '.a = "foo"')
                    Left: IFieldReferenceExpression: C2.a As System.String (OperationKind.FieldReferenceExpression, Type: System.String) (Syntax: 'a')
                        Instance Receiver: IOperation:  (OperationKind.None) (Syntax: 'New C2() Wi ... .a = "foo"}')
                    Right: ILiteralExpression (OperationKind.LiteralExpression, Type: System.String, Constant: "foo") (Syntax: '"foo"')
  IVariableDeclarationStatement (1 declarations) (OperationKind.VariableDeclarationStatement) (Syntax: 'Dim b As Ne ... lo World!"}')
    IVariableDeclaration (1 variables) (OperationKind.VariableDeclaration) (Syntax: 'b')
      Variables: Local_1: b As C2
      Initializer: IObjectCreationExpression (Constructor: Sub C2..ctor()) (OperationKind.ObjectCreationExpression, Type: C2) (Syntax: 'New C2() Fr ... lo World!"}')
          Arguments(0)
          Initializer: IObjectOrCollectionInitializerExpression (OperationKind.ObjectOrCollectionInitializerExpression, Type: C2) (Syntax: 'From {"Hello World!"}')
              Initializers(1):
                  ICollectionElementInitializerExpression (AddMethod: Sub C2.Add(p As System.String)) (IsDynamic: False) (OperationKind.CollectionElementInitializerExpression, Type: System.Void) (Syntax: '"Hello World!"')
                    Arguments(1):
                        ILiteralExpression (OperationKind.LiteralExpression, Type: System.String, Constant: "Hello World!") (Syntax: '"Hello World!"')
  IVariableDeclarationStatement (1 declarations) (OperationKind.VariableDeclarationStatement, IsInvalid) (Syntax: 'Dim c As C2 ... lo World!"}')
    IVariableDeclaration (1 variables) (OperationKind.VariableDeclaration) (Syntax: 'c')
      Variables: Local_1: c As C2
      Initializer: IObjectCreationExpression (Constructor: Sub C2..ctor()) (OperationKind.ObjectCreationExpression, Type: C2, IsInvalid) (Syntax: 'New C2() Fr ... lo World!"}')
          Arguments(0)
          Initializer: IObjectOrCollectionInitializerExpression (OperationKind.ObjectOrCollectionInitializerExpression, Type: C2, IsInvalid) (Syntax: 'From {"Hello World!"}')
              Initializers(1):
                  ICollectionElementInitializerExpression (AddMethod: Sub C2.Add(p As System.String)) (IsDynamic: False) (OperationKind.CollectionElementInitializerExpression, Type: System.Void, IsInvalid) (Syntax: '"Hello World!"')
                    Arguments(1):
                        ILiteralExpression (OperationKind.LiteralExpression, Type: System.String, Constant: "Hello World!", IsInvalid) (Syntax: '"Hello World!"')
  IVariableDeclarationStatement (1 declarations) (OperationKind.VariableDeclarationStatement, IsInvalid) (Syntax: 'Dim d As C2 ... .a = "foo"}')
    IVariableDeclaration (1 variables) (OperationKind.VariableDeclaration) (Syntax: 'd')
      Variables: Local_1: d As C2
      Initializer: IObjectCreationExpression (Constructor: Sub C2..ctor()) (OperationKind.ObjectCreationExpression, Type: C2, IsInvalid) (Syntax: 'New C2() Wi ... .a = "foo"}')
          Arguments(0)
          Initializer: IObjectOrCollectionInitializerExpression (OperationKind.ObjectOrCollectionInitializerExpression, Type: C2, IsInvalid) (Syntax: 'With {.a = "foo"}')
              Initializers(1):
                  ISimpleAssignmentExpression (OperationKind.SimpleAssignmentExpression, Type: System.String, IsInvalid) (Syntax: '.a = "foo"')
                    Left: IFieldReferenceExpression: C2.a As System.String (OperationKind.FieldReferenceExpression, Type: System.String, IsInvalid) (Syntax: 'a')
                        Instance Receiver: IOperation:  (OperationKind.None, IsInvalid) (Syntax: 'New C2() Wi ... .a = "foo"}')
                    Right: ILiteralExpression (OperationKind.LiteralExpression, Type: System.String, Constant: "foo", IsInvalid) (Syntax: '"foo"')
  ILabelStatement (Label: exit) (OperationKind.LabelStatement) (Syntax: 'End Sub')
    LabeledStatement: null
  IReturnStatement (OperationKind.ReturnStatement) (Syntax: 'End Sub')
    ReturnedValue: null
]]>.Value

            Dim expectedDiagnostics = <![CDATA[
BC36720: An Object Initializer and a Collection Initializer cannot be combined in the same initialization.
<<<<<<< HEAD
        Dim a As New C2() With {.a = "foo"} From {"Hello World!"}
                                            ~~~~
BC36720: An Object Initializer and a Collection Initializer cannot be combined in the same initialization.
        Dim b As New C2() From {"Hello World!"} With {.a = "foo"}
                                                ~~~~
BC36720: An Object Initializer and a Collection Initializer cannot be combined in the same initialization.
        Dim c As C2 = New C2() From {"Hello World!"} With {.a = "foo"}
                               ~~~~~~~~~~~~~~~~~~~~~
BC36720: An Object Initializer and a Collection Initializer cannot be combined in the same initialization.
        Dim d As C2 = New C2() With {.a = "foo"} From {"Hello World!"} 
                               ~~~~~~~~~~~~~~~~~
]]>.Value

            VerifyOperationTreeAndDiagnosticsForTest(Of MethodBlockSyntax)(source, expectedOperationTree, expectedDiagnostics)
=======
        Dim a As New C2() with {.a = "goo"} From {"Hello World!"}
                                            ~~~~
BC36720: An Object Initializer and a Collection Initializer cannot be combined in the same initialization.
        Dim b As New C2() From {"Hello World!"} with {.a = "goo"}
                                                ~~~~
BC36720: An Object Initializer and a Collection Initializer cannot be combined in the same initialization.
        Dim c As C2 = New C2() From {"Hello World!"} with {.a = "goo"}
                               ~~~~~~~~~~~~~~~~~~~~~
BC36720: An Object Initializer and a Collection Initializer cannot be combined in the same initialization.
        Dim d As C2 = New C2() with {.a = "goo"} From {"Hello World!"} 
                               ~~~~~~~~~~~~~~~~~                                                   
                                               </expected>)
>>>>>>> 412c248b
        End Sub

        <Fact()>
        Public Sub CollectionInitializerNoAddMethod()
            Dim source = <![CDATA[
Option Strict On

Imports System
Imports System.Collections

Class C2
    Implements ICollection

    Public Sub CopyTo(array As Array, index As Integer) Implements ICollection.CopyTo
    End Sub

    Public ReadOnly Property Count As Integer Implements ICollection.Count
        Get
            Return 0
        End Get
    End Property

    Public ReadOnly Property IsSynchronized As Boolean Implements ICollection.IsSynchronized
        Get
            Return False
        End Get
    End Property

    Public ReadOnly Property SyncRoot As Object Implements ICollection.SyncRoot
        Get
            Return Nothing
        End Get
    End Property

    Public Function GetEnumerator() As IEnumerator Implements IEnumerable.GetEnumerator
        Return Nothing
    End Function
End Class

Class C3
    Inherits C2

    Protected Sub Add()
    End Sub
End Class

Class C4
    Inherits C2

    Public Property Add() As String
End Class

Class C5
    Inherits C2

    Public Add As String
End Class

Class C1
    Public a As String

    Public Shared Sub Main()
        Dim a As New C2() From {"Hello World!"}'BIND:"New C2() From {"Hello World!"}"
        Dim b As New C3() From {"Hello World!"}
        Dim c As New C4() From {"Hello World!"}
        Dim d As New C5() From {"Hello World!"}
    End Sub
End Class]]>.Value

            Dim expectedOperationTree = <![CDATA[
IObjectCreationExpression (Constructor: Sub C2..ctor()) (OperationKind.ObjectCreationExpression, Type: C2, IsInvalid) (Syntax: 'New C2() Fr ... lo World!"}')
  Arguments(0)
  Initializer: IObjectOrCollectionInitializerExpression (OperationKind.ObjectOrCollectionInitializerExpression, Type: C2, IsInvalid) (Syntax: 'From {"Hello World!"}')
      Initializers(1):
          IInvalidExpression (OperationKind.InvalidExpression, Type: ?, IsInvalid) (Syntax: '"Hello World!"')
            Children(1):
                ILiteralExpression (OperationKind.LiteralExpression, Type: System.String, Constant: "Hello World!", IsInvalid) (Syntax: '"Hello World!"')
]]>.Value

            Dim expectedDiagnostics = <![CDATA[
BC36719: Cannot initialize the type 'C2' with a collection initializer because it does not have an accessible 'Add' method.
        Dim a As New C2() From {"Hello World!"}'BIND:"New C2() From {"Hello World!"}"
                          ~~~~~~~~~~~~~~~~~~~~~
BC36719: Cannot initialize the type 'C3' with a collection initializer because it does not have an accessible 'Add' method.
        Dim b As New C3() From {"Hello World!"}
                          ~~~~~~~~~~~~~~~~~~~~~
BC36719: Cannot initialize the type 'C4' with a collection initializer because it does not have an accessible 'Add' method.
        Dim c As New C4() From {"Hello World!"}
                          ~~~~~~~~~~~~~~~~~~~~~
BC36719: Cannot initialize the type 'C5' with a collection initializer because it does not have an accessible 'Add' method.
        Dim d As New C5() From {"Hello World!"}
                          ~~~~~~~~~~~~~~~~~~~~~
]]>.Value

            VerifyOperationTreeAndDiagnosticsForTest(Of ObjectCreationExpressionSyntax)(source, expectedOperationTree, expectedDiagnostics)
        End Sub

        <Fact()>
        Public Sub CollectionInitializerAddMethodIsFunction()
            Dim source =
    <compilation name="CollectionInitializerAddMethodIsFunction">
        <file name="a.vb">
Option Strict On

Imports System
Imports System.Collections

Public Class C1
    Implements ICollection

    Public Sub CopyTo(array As Array, index As Integer) Implements ICollection.CopyTo
    End Sub

    Public ReadOnly Property Count As Integer Implements ICollection.Count
        Get
            Return 0
        End Get
    End Property

    Public ReadOnly Property IsSynchronized As Boolean Implements ICollection.IsSynchronized
        Get
            Return False
        End Get
    End Property

    Public ReadOnly Property SyncRoot As Object Implements ICollection.SyncRoot
        Get
            Return Nothing
        End Get
    End Property

    Public Function GetEnumerator() As IEnumerator Implements IEnumerable.GetEnumerator
        Return Nothing
    End Function

    Public Function Add(p As Integer) As String
        Console.WriteLine("What's the point of returning something here?")
        return "Boo!"
    End Function
End Class

Class C2
    Public Shared Sub Main()
        Dim x As New C1() From {1}'BIND:"New C1() From {1}"
    End Sub
End Class
    </file>
    </compilation>

            CompileAndVerify(source, expectedOutput:=<![CDATA[
What's the point of returning something here?
 ]]>)

            Dim expectedOperationTree = <![CDATA[
IObjectCreationExpression (Constructor: Sub C1..ctor()) (OperationKind.ObjectCreationExpression, Type: C1) (Syntax: 'New C1() From {1}')
  Arguments(0)
  Initializer: IObjectOrCollectionInitializerExpression (OperationKind.ObjectOrCollectionInitializerExpression, Type: C1) (Syntax: 'From {1}')
      Initializers(1):
          ICollectionElementInitializerExpression (AddMethod: Function C1.Add(p As System.Int32) As System.String) (IsDynamic: False) (OperationKind.CollectionElementInitializerExpression, Type: System.String) (Syntax: '1')
            Arguments(1):
                ILiteralExpression (Text: 1) (OperationKind.LiteralExpression, Type: System.Int32, Constant: 1) (Syntax: '1')
]]>.Value

            Dim expectedDiagnostics = String.Empty

            VerifyOperationTreeAndDiagnosticsForTest(Of ObjectCreationExpressionSyntax)(source.Value, expectedOperationTree, expectedDiagnostics)
        End Sub

        <Fact()>
        Public Sub CollectionInitializerOverloadResolutionErrors()
            Dim source = <![CDATA[
Option Strict On

Imports System
Imports System.Collections

Class C2
    Implements ICollection

    Public Sub CopyTo(array As Array, index As Integer) Implements ICollection.CopyTo
    End Sub

    Public ReadOnly Property Count As Integer Implements ICollection.Count
        Get
            Return 0
        End Get
    End Property

    Public ReadOnly Property IsSynchronized As Boolean Implements ICollection.IsSynchronized
        Get
            Return False
        End Get
    End Property

    Public ReadOnly Property SyncRoot As Object Implements ICollection.SyncRoot
        Get
            Return Nothing
        End Get
    End Property

    Public Function GetEnumerator() As IEnumerator Implements IEnumerable.GetEnumerator
        Return Nothing
    End Function

    Public Sub Add()
    End Sub

    Protected Sub Add(p As String)
    End Sub
End Class

Class C3
    Inherits C2

    ' first argument matches
    Public Overloads Sub Add(p As String, q As Integer)
    End Sub
End Class

Class C4
    Inherits C2

    ' first argument does not match -> multiple candidates
    Public Overloads Sub Add(p As Integer, q As String)
    End Sub
End Class

Class C5
    Inherits C2

    ' first argument does not match -> multiple candidates
    Public Overloads Sub Add(p As Byte)
    End Sub
End Class

Class C1
    Public a As String

    Public Shared Sub Main()
        Dim a As New C2() From {"Hello World!", "Errors will be shown for each initializer element"}'BIND:"From {"Hello World!", "Errors will be shown for each initializer element"}"
        Dim b As New C3() From {"Hello World!"}
        Dim c As New C4() From {"Hello World!"}
        Dim d As New C5() From {300%}
    End Sub
End Class]]>.Value

            Dim expectedOperationTree = <![CDATA[
IObjectOrCollectionInitializerExpression (OperationKind.ObjectOrCollectionInitializerExpression, Type: C2, IsInvalid) (Syntax: 'From {"Hell ... r element"}')
  Initializers(2):
      IInvalidExpression (OperationKind.InvalidExpression, Type: System.Void, IsInvalid) (Syntax: '"Hello World!"')
        Children(2):
            IOperation:  (OperationKind.None, IsInvalid) (Syntax: '"Hello World!"')
            ILiteralExpression (OperationKind.LiteralExpression, Type: System.String, Constant: "Hello World!", IsInvalid) (Syntax: '"Hello World!"')
      IInvalidExpression (OperationKind.InvalidExpression, Type: System.Void, IsInvalid) (Syntax: '"Errors wil ... er element"')
        Children(2):
            IOperation:  (OperationKind.None, IsInvalid) (Syntax: '"Errors wil ... er element"')
            ILiteralExpression (OperationKind.LiteralExpression, Type: System.String, Constant: "Errors will be shown for each initializer element", IsInvalid) (Syntax: '"Errors wil ... er element"')
]]>.Value

            Dim expectedDiagnostics = <![CDATA[
BC30057: Too many arguments to 'Public Sub Add()'.
        Dim a As New C2() From {"Hello World!", "Errors will be shown for each initializer element"}'BIND:"From {"Hello World!", "Errors will be shown for each initializer element"}"
                                ~~~~~~~~~~~~~~
BC30057: Too many arguments to 'Public Sub Add()'.
        Dim a As New C2() From {"Hello World!", "Errors will be shown for each initializer element"}'BIND:"From {"Hello World!", "Errors will be shown for each initializer element"}"
                                                ~~~~~~~~~~~~~~~~~~~~~~~~~~~~~~~~~~~~~~~~~~~~~~~~~~~
BC30516: Overload resolution failed because no accessible 'Add' accepts this number of arguments.
        Dim b As New C3() From {"Hello World!"}
                                ~~~~~~~~~~~~~~
BC30516: Overload resolution failed because no accessible 'Add' accepts this number of arguments.
        Dim c As New C4() From {"Hello World!"}
                                ~~~~~~~~~~~~~~
BC30439: Constant expression not representable in type 'Byte'.
        Dim d As New C5() From {300%}
                                ~~~~
]]>.Value

            VerifyOperationTreeAndDiagnosticsForTest(Of ObjectCollectionInitializerSyntax)(source, expectedOperationTree, expectedDiagnostics)
        End Sub

        <Fact()>
        Public Sub CollectionInitializerWarningsWillBeKept()
            Dim source = <![CDATA[
Option Strict On

Imports System
Imports System.Collections

Class C2
    Implements ICollection

    Public Sub CopyTo(array As Array, index As Integer) Implements ICollection.CopyTo
    End Sub

    Public ReadOnly Property Count As Integer Implements ICollection.Count
        Get
            Return 0
        End Get
    End Property

    Public ReadOnly Property IsSynchronized As Boolean Implements ICollection.IsSynchronized
        Get
            Return False
        End Get
    End Property

    Public ReadOnly Property SyncRoot As Object Implements ICollection.SyncRoot
        Get
            Return Nothing
        End Get
    End Property

    Public Function GetEnumerator() As IEnumerator Implements IEnumerable.GetEnumerator
        Return Nothing
    End Function

    Public Shared Sub Add(p As String)
    End Sub
End Class

Class C1
    Public a As String

    Public Shared Sub Main()
        Dim a As New C2() From {"Hello World!", "Errors will be shown for each initializer element"}'BIND:"New C2() From {"Hello World!", "Errors will be shown for each initializer element"}"
    End Sub
End Class]]>.Value

            Dim expectedOperationTree = <![CDATA[
IObjectCreationExpression (Constructor: Sub C2..ctor()) (OperationKind.ObjectCreationExpression, Type: C2) (Syntax: 'New C2() Fr ... r element"}')
  Arguments(0)
  Initializer: IObjectOrCollectionInitializerExpression (OperationKind.ObjectOrCollectionInitializerExpression, Type: C2) (Syntax: 'From {"Hell ... r element"}')
      Initializers(2):
          ICollectionElementInitializerExpression (AddMethod: Sub C2.Add(p As System.String)) (IsDynamic: False) (OperationKind.CollectionElementInitializerExpression, Type: System.Void) (Syntax: '"Hello World!"')
            Arguments(1):
                ILiteralExpression (OperationKind.LiteralExpression, Type: System.String, Constant: "Hello World!") (Syntax: '"Hello World!"')
          ICollectionElementInitializerExpression (AddMethod: Sub C2.Add(p As System.String)) (IsDynamic: False) (OperationKind.CollectionElementInitializerExpression, Type: System.Void) (Syntax: '"Errors wil ... er element"')
            Arguments(1):
                ILiteralExpression (OperationKind.LiteralExpression, Type: System.String, Constant: "Errors will be shown for each initializer element") (Syntax: '"Errors wil ... er element"')
]]>.Value

            Dim expectedDiagnostics = <![CDATA[
BC42025: Access of shared member, constant member, enum member or nested type through an instance; qualifying expression will not be evaluated.
        Dim a As New C2() From {"Hello World!", "Errors will be shown for each initializer element"}'BIND:"New C2() From {"Hello World!", "Errors will be shown for each initializer element"}"
                                ~~~~~~~~~~~~~~
BC42025: Access of shared member, constant member, enum member or nested type through an instance; qualifying expression will not be evaluated.
        Dim a As New C2() From {"Hello World!", "Errors will be shown for each initializer element"}'BIND:"New C2() From {"Hello World!", "Errors will be shown for each initializer element"}"
                                                ~~~~~~~~~~~~~~~~~~~~~~~~~~~~~~~~~~~~~~~~~~~~~~~~~~~
]]>.Value

            VerifyOperationTreeAndDiagnosticsForTest(Of ObjectCreationExpressionSyntax)(source, expectedOperationTree, expectedDiagnostics)
        End Sub

        <Fact()>
        Public Sub CollectionInitializerExtensionMethodsAreSupported()
            Dim source =
    <compilation name="CollectionInitializerExtensionMethodsAreSupported">
        <file name="a.vb">
Option Strict On

Imports System
Imports System.Collections
Imports System.Collections.Generic
Imports System.Runtime.CompilerServices

Class C2
    Implements ICollection

    Public Sub CopyTo(array As Array, index As Integer) Implements ICollection.CopyTo
    End Sub

    Public ReadOnly Property Count As Integer Implements ICollection.Count
        Get
            Return 0
        End Get
    End Property

    Public ReadOnly Property IsSynchronized As Boolean Implements ICollection.IsSynchronized
        Get
            Return False
        End Get
    End Property

    Public ReadOnly Property SyncRoot As Object Implements ICollection.SyncRoot
        Get
            Return Nothing
        End Get
    End Property

    Public Function GetEnumerator() As IEnumerator Implements IEnumerable.GetEnumerator
        Return Nothing
    End Function
End Class

Class C1
    public a as string

    Public Shared Sub Main()
        ' extensions for custom type
        Dim a As New C2() From {"Hello World!", "Errors will be shown for each initializer element"}

        ' extensions for predefined type
        Dim x0 As LinkedList(Of Integer) = New LinkedList(Of Integer) From {1, 2, 3}
    End Sub
End Class        

Module C2Extensions
    &lt;Extension()&gt;
    Public Sub Add(this as C2, p as string)
    End Sub

    &lt;Extension()&gt;
    Public Sub ADD(ByRef x As LinkedList(Of Integer), ByVal y As Integer)
        x.AddLast(y)
    End Sub
End Module

Namespace System.Runtime.CompilerServices

    &lt;AttributeUsage(AttributeTargets.Assembly Or AttributeTargets.Class Or AttributeTargets.Method)&gt;
    Class ExtensionAttribute
        Inherits Attribute
    End Class

End Namespace
    </file>
    </compilation>

            Dim compilation = CompilationUtils.CreateCompilationWithMscorlibAndVBRuntime(source)
            AssertTheseDiagnostics(compilation, <expected>
                                                </expected>)
        End Sub

        <Fact()>
        Public Sub CollectionInitializerExtensionMethodsAreSupportedForValueTypes()
            Dim source =
    <compilation name="CollectionInitializerExtensionMethodsAreSupportedForValueTypes">
        <file name="a.vb">
Option Strict On

Imports System
Imports System.Collections
Imports System.Collections.Generic
Imports System.Runtime.CompilerServices

Structure C2
    Implements ICollection

    Public Sub CopyTo(array As Array, index As Integer) Implements ICollection.CopyTo
    End Sub

    Public ReadOnly Property Count As Integer Implements ICollection.Count
        Get
            Return 0
        End Get
    End Property

    Public ReadOnly Property IsSynchronized As Boolean Implements ICollection.IsSynchronized
        Get
            Return False
        End Get
    End Property

    Public ReadOnly Property SyncRoot As Object Implements ICollection.SyncRoot
        Get
            Return Nothing
        End Get
    End Property

    Public Function GetEnumerator() As IEnumerator Implements IEnumerable.GetEnumerator
        Return Nothing
    End Function
End Structure

Class C1
    public a as string

    Public Shared Sub Main()
        Dim a As New C2() From {"Hello World!", "Errors will be shown for each initializer element"}
    End Sub
End Class        

Module C2Extensions
    &lt;Extension()&gt;
    Public Sub Add(this as C2, p as string)
    End Sub
End Module

Namespace System.Runtime.CompilerServices

    &lt;AttributeUsage(AttributeTargets.Assembly Or AttributeTargets.Class Or AttributeTargets.Method)&gt;
    Class ExtensionAttribute
        Inherits Attribute
    End Class

End Namespace
    </file>
    </compilation>

            Dim compilation = CompilationUtils.CreateCompilationWithMscorlibAndVBRuntime(source)
            AssertTheseDiagnostics(compilation, <expected>
                                                </expected>)
        End Sub

        <Fact()>
        Public Sub CollectionInitializerTypeConstraintsAreSupported()
            Dim source =
    <compilation name="CollectionInitializerTypeConstraintsAreSupported">
        <file name="a.vb">
Option Strict On

Imports System
Imports System.Collections
Imports System.Collections.Generic

Public Interface IAdd(Of T)
    Sub Add(p As T)
End Interface

Public Class C2
    Public Sub Add()
    End Sub
End Class

Class C3
    Implements IAdd(Of String), ICollection

    private mylist as new list(of String)()

    Public Sub New()
    End Sub

    Public Sub Add1(p As String) Implements IAdd(Of String).Add
        mylist.add(p)
    End Sub

    Public Sub CopyTo(array As Array, index As Integer) Implements ICollection.CopyTo
    End Sub

    Public ReadOnly Property Count As Integer Implements ICollection.Count
        Get
            Return 0
        End Get
    End Property

    Public ReadOnly Property IsSynchronized As Boolean Implements ICollection.IsSynchronized
        Get
            Return False
        End Get
    End Property

    Public ReadOnly Property SyncRoot As Object Implements ICollection.SyncRoot
        Get
            Return False
        End Get
    End Property

    Public Function GetEnumerator() As IEnumerator Implements IEnumerable.GetEnumerator
        Return mylist.getenumerator
    End Function
End Class

Class C1
    Public Shared Sub DoStuff(Of T As {IAdd(Of String), ICollection, New})()
        Dim a As New T() From {"Hello", " ", "World!"}

        for each str as string in a
            Console.Write(str)
        next str
    End Sub

    Public Shared Sub Main()
        DoStuff(Of C3)()
    End Sub
End Class 
    </file>
    </compilation>

            CompileAndVerify(source, "Hello World!")
        End Sub

        <Fact()>
        Public Sub CollectionInitializerTypeConstraintsAndAmbiguity()
            Dim source = <![CDATA[
Option Strict On

Imports System
Imports System.Collections
Imports System.Collections.Generic

Public Interface IAdd(Of T)
    Sub Add(p As String)
End Interface

Class C1
    Public Shared Sub DoStuff(Of T As {IAdd(Of String), IAdd(Of Integer), ICollection, New})()
        Dim a As New T() From {"Hello", " ", "World!"}'BIND:"New T() From {"Hello", " ", "World!"}"

        For Each str As String In a
            Console.Write(str)
        Next str
    End Sub

    Public Shared Sub Main()
    End Sub
End Class]]>.Value

            Dim expectedOperationTree = <![CDATA[
ITypeParameterObjectCreationExpression (OperationKind.TypeParameterObjectCreationExpression, Type: T, IsInvalid) (Syntax: 'New T() Fro ... , "World!"}')
]]>.Value

            Dim expectedDiagnostics = <![CDATA[
BC30521: Overload resolution failed because no accessible 'Add' is most specific for these arguments:
    'Sub IAdd(Of String).Add(p As String)': Not most specific.
    'Sub IAdd(Of Integer).Add(p As String)': Not most specific.
        Dim a As New T() From {"Hello", " ", "World!"}'BIND:"New T() From {"Hello", " ", "World!"}"
                               ~~~~~~~
BC30521: Overload resolution failed because no accessible 'Add' is most specific for these arguments:
    'Sub IAdd(Of String).Add(p As String)': Not most specific.
    'Sub IAdd(Of Integer).Add(p As String)': Not most specific.
        Dim a As New T() From {"Hello", " ", "World!"}'BIND:"New T() From {"Hello", " ", "World!"}"
                                        ~~~
BC30521: Overload resolution failed because no accessible 'Add' is most specific for these arguments:
    'Sub IAdd(Of String).Add(p As String)': Not most specific.
    'Sub IAdd(Of Integer).Add(p As String)': Not most specific.
        Dim a As New T() From {"Hello", " ", "World!"}'BIND:"New T() From {"Hello", " ", "World!"}"
                                             ~~~~~~~~
]]>.Value

            VerifyOperationTreeAndDiagnosticsForTest(Of ObjectCreationExpressionSyntax)(source, expectedOperationTree, expectedDiagnostics)
        End Sub

        <WorkItem(529265, "http://vstfdevdiv:8080/DevDiv2/DevDiv/_workitems/edit/529265")>
        <Fact()>
        Public Sub CollectionInitializerCollectionInitializerArityCheck()
            Dim source = <![CDATA[
Option Strict On

Imports System
Imports System.Collections.Generic

Class C1
    Public Shared Sub Main()
        Dim x As New Dictionary(Of String, Integer) From {{1}}'BIND:"New Dictionary(Of String, Integer) From {{1}}"
    End Sub
End Class]]>.Value

            Dim expectedOperationTree = <![CDATA[
IObjectCreationExpression (Constructor: Sub System.Collections.Generic.Dictionary(Of System.String, System.Int32)..ctor()) (OperationKind.ObjectCreationExpression, Type: System.Collections.Generic.Dictionary(Of System.String, System.Int32), IsInvalid) (Syntax: 'New Diction ...  From {{1}}')
  Arguments(0)
  Initializer: IObjectOrCollectionInitializerExpression (OperationKind.ObjectOrCollectionInitializerExpression, Type: System.Collections.Generic.Dictionary(Of System.String, System.Int32), IsInvalid) (Syntax: 'From {{1}}')
      Initializers(1):
          IInvalidExpression (OperationKind.InvalidExpression, Type: System.Void, IsInvalid) (Syntax: '{1}')
            Children(2):
                IOperation:  (OperationKind.None, IsInvalid) (Syntax: '{1}')
                ILiteralExpression (Text: 1) (OperationKind.LiteralExpression, Type: System.Int32, Constant: 1, IsInvalid) (Syntax: '1')
]]>.Value

            Dim expectedDiagnostics = <![CDATA[
BC30455: Argument not specified for parameter 'value' of 'Public Overloads Sub Add(key As String, value As Integer)'.
        Dim x As New Dictionary(Of String, Integer) From {{1}}'BIND:"New Dictionary(Of String, Integer) From {{1}}"
                                                          ~~~
BC30512: Option Strict On disallows implicit conversions from 'Integer' to 'String'.
        Dim x As New Dictionary(Of String, Integer) From {{1}}'BIND:"New Dictionary(Of String, Integer) From {{1}}"
                                                           ~
]]>.Value

            VerifyOperationTreeAndDiagnosticsForTest(Of ObjectCreationExpressionSyntax)(source, expectedOperationTree, expectedDiagnostics)
        End Sub

        <Fact()>
        Public Sub CollectionInitializerReferencingItself()
            Dim source =
<compilation name="CollectionInitializerReferencingItselfRefType">
    <file name="a.vb">
Option Strict On

Imports System
Imports System.Collections.Generic
Imports System.Collections

Interface IMissingStuff
    Sub Add(p As String)
    Function Item() As String
End Interface

Structure Custom
    Implements IMissingStuff, IEnumerable(Of String)

    Public Shared list As New List(Of String)()

    Public Sub Add(p As String) Implements IMissingStuff.Add
        list.Add(p)
    End Sub

    Public Function Item() As String Implements IMissingStuff.Item
        Return Nothing
    End Function

    Public Structure CustomEnumerator
        Implements IEnumerator(Of String)

        Private list As List(Of String)
        Private Shared index As Integer = -1

        Public Sub New(list As List(Of String))
            Me.list = list
        End Sub

        Public Function MoveNext() As Boolean
            If index &lt; Me.list.Count - 1 Then
                index = index + 1
            Return True
            End If

            Return False
        End function

        Public ReadOnly Property Current As String
            Get
                Return Me.list(index)
            End Get
        End Property

        Public ReadOnly Property Current1 As String Implements IEnumerator(Of String).Current
            Get
                Return Current
            End Get
        End Property

        Public ReadOnly Property Current2 As Object Implements IEnumerator.Current
            Get
                Return Current
            End Get
        End Property

        Public Function MoveNext1() As Boolean Implements IEnumerator.MoveNext
            Return MoveNext()
        End Function

        Public Sub Reset() Implements IEnumerator.Reset

        End Sub

        Public Sub Dispose() Implements IDisposable.Dispose

        End Sub
    end structure

    Public Function GetEnumerator1() As IEnumerator(Of String) Implements IEnumerable(Of String).GetEnumerator
        Return New CustomEnumerator(list)
    End Function

    Public Function GetEnumerator2() As IEnumerator Implements IEnumerable.GetEnumerator
        Return New CustomEnumerator(list)
    End Function
End Structure

Structure CustomNonEmpty
    Implements IMissingStuff, IEnumerable(Of String)

    Public MakeItNonEmpty as String

    Public Shared list As New List(Of String)()

    Public Sub Add(p As String) Implements IMissingStuff.Add
        list.Add(p)
    End Sub

    Public Function Item() As String Implements IMissingStuff.Item
        Return Nothing
    End Function

    Public Structure CustomEnumerator
        Implements IEnumerator(Of String)

        Private list As List(Of String)
        Private Shared index As Integer = -1

        Public Sub New(list As List(Of String))
            Me.list = list
        End Sub

        Public Function MoveNext() As Boolean
            If index &lt; Me.list.Count - 1 Then
                index = index + 1
            Return True
            End If

            Return False
        End function

        Public ReadOnly Property Current As String
            Get
                Return Me.list(index)
            End Get
        End Property

        Public ReadOnly Property Current1 As String Implements IEnumerator(Of String).Current
            Get
                Return Current
            End Get
        End Property

        Public ReadOnly Property Current2 As Object Implements IEnumerator.Current
            Get
                Return Current
            End Get
        End Property

        Public Function MoveNext1() As Boolean Implements IEnumerator.MoveNext
            Return MoveNext()
        End Function

        Public Sub Reset() Implements IEnumerator.Reset

        End Sub

        Public Sub Dispose() Implements IDisposable.Dispose

        End Sub
    end structure

    Public Function GetEnumerator1() As IEnumerator(Of String) Implements IEnumerable(Of String).GetEnumerator
        Return New CustomEnumerator(list)
    End Function

    Public Function GetEnumerator2() As IEnumerator Implements IEnumerable.GetEnumerator
        Return New CustomEnumerator(list)
    End Function
End Structure

Class CBase(Of T)
    Public Overridable Sub TypeParameterValueTypeAsClassConstraint(Of U As {T, IEnumerable, IMissingStuff})()
    End Sub
End Class

Class CDerived
    Inherits CBase(Of Custom)

    Public Overrides Sub TypeParameterValueTypeAsClassConstraint(Of U As {Custom, IEnumerable, IMissingStuff})()
        Dim m As New U From {"Hello World!", m.Item(0)}                                             ' temp used, m is uninitialized, show warning
        Dim n As U = New U() From {"Hello World!", n.Item(0)}                                       ' temp used, h is uninitialized, show warning
        Dim o, p As New U() From {o.Item(0), p.Item(0)}                                             ' temps used, show warnings (although o is initialized when initializing p)
    End Sub
End Class

        Class C1
            Public Sub TypeParameterNotDefined(Of T As {IEnumerable, IMissingStuff, New})()
                ' no warnings from type parameters as well
                Dim e As New T From {"Hello World!", e.Item(0)}                                     ' Receiver type unknown, no warning
                Dim f As T = New T() From {"Hello World!", f.Item(0)}                               ' Receiver type unknown, no warning
            End Sub

            Public Sub TypeParameterAsStructure(Of T As {Structure, IEnumerable, IMissingStuff})()
                ' no warnings from type parameters as well
                Dim g As New T From {"Hello World!", g.Item(0)}                                     ' temp used, g is uninitialized, show warning
                Dim h As T = New T() From {"Hello World!", h.Item(0)}                               ' temp used, h is uninitialized, show warning
                Dim i, j As New T() From {i.Item(0), j.Item(0)}                                     ' temps used, show warnings (although i is initialized when initializing j)
            End Sub

            Public Sub TypeParameterAsRefType(Of T As {List(Of String), new})()
                Dim k As New T From {"Hello World!", k.Item(0)}                                     ' temp used, k is uninitialized, show warning
                Dim l As T = New T() From {"Hello World!", l.Item(0)}                               ' temp used, l is uninitialized, show warning
            End Sub

            Public Shared Sub Main()
                Dim a As New Custom From {"Hello World!", a.Item(0)}                                ' empty, non trackable structure, no warning
                Dim b As Custom = New Custom() From {"Hello World!", b.Item(0)}                     ' empty, non trackable structure, no warning

                Dim q As New CustomNonEmpty From {"Hello World!", q.Item(0)}                        ' temp used, q is uninitialized, show warning
                Dim r As CustomNonEmpty = New CustomNonEmpty() From {"Hello World!", r.Item(0)}     ' temp used, r is uninitialized, show warning

                ' reference types are not ok, they are still Nothing
                Dim c As New List(Of String) From {"Hello World!", c.Item(0)}                       ' show warning
                Dim d As List(Of String) = New List(Of String)() From {"Hello World!", d.Item(0)}   ' show warning

                ' was already assigned, no warning again.
                c = New List(Of String)() From {"Hello World!", c.Item(0)}                          ' no warning
            End Sub
        End Class
    </file>
</compilation>

            Dim compilation = CompilationUtils.CreateCompilationWithMscorlibAndVBRuntime(source)
            AssertTheseDiagnostics(compilation, <expected>
BC42109: Variable 'm' is used before it has been assigned a value. A null reference exception could result at runtime. Make sure the structure or all the reference members are initialized before use
        Dim m As New U From {"Hello World!", m.Item(0)}                                             ' temp used, m is uninitialized, show warning
                                             ~
BC42109: Variable 'n' is used before it has been assigned a value. A null reference exception could result at runtime. Make sure the structure or all the reference members are initialized before use
        Dim n As U = New U() From {"Hello World!", n.Item(0)}                                       ' temp used, h is uninitialized, show warning
                                                   ~
BC42109: Variable 'o' is used before it has been assigned a value. A null reference exception could result at runtime. Make sure the structure or all the reference members are initialized before use
        Dim o, p As New U() From {o.Item(0), p.Item(0)}                                             ' temps used, show warnings (although o is initialized when initializing p)
                                  ~
BC42109: Variable 'p' is used before it has been assigned a value. A null reference exception could result at runtime. Make sure the structure or all the reference members are initialized before use
        Dim o, p As New U() From {o.Item(0), p.Item(0)}                                             ' temps used, show warnings (although o is initialized when initializing p)
                                             ~
BC42109: Variable 'g' is used before it has been assigned a value. A null reference exception could result at runtime. Make sure the structure or all the reference members are initialized before use
                Dim g As New T From {"Hello World!", g.Item(0)}                                     ' temp used, g is uninitialized, show warning
                                                     ~
BC42109: Variable 'h' is used before it has been assigned a value. A null reference exception could result at runtime. Make sure the structure or all the reference members are initialized before use
                Dim h As T = New T() From {"Hello World!", h.Item(0)}                               ' temp used, h is uninitialized, show warning
                                                           ~
BC42109: Variable 'i' is used before it has been assigned a value. A null reference exception could result at runtime. Make sure the structure or all the reference members are initialized before use
                Dim i, j As New T() From {i.Item(0), j.Item(0)}                                     ' temps used, show warnings (although i is initialized when initializing j)
                                          ~
BC42109: Variable 'j' is used before it has been assigned a value. A null reference exception could result at runtime. Make sure the structure or all the reference members are initialized before use
                Dim i, j As New T() From {i.Item(0), j.Item(0)}                                     ' temps used, show warnings (although i is initialized when initializing j)
                                                     ~
BC42104: Variable 'k' is used before it has been assigned a value. A null reference exception could result at runtime.
                Dim k As New T From {"Hello World!", k.Item(0)}                                     ' temp used, k is uninitialized, show warning
                                                     ~
BC42104: Variable 'l' is used before it has been assigned a value. A null reference exception could result at runtime.
                Dim l As T = New T() From {"Hello World!", l.Item(0)}                               ' temp used, l is uninitialized, show warning
                                                           ~
BC42109: Variable 'q' is used before it has been assigned a value. A null reference exception could result at runtime. Make sure the structure or all the reference members are initialized before use
                Dim q As New CustomNonEmpty From {"Hello World!", q.Item(0)}                        ' temp used, q is uninitialized, show warning
                                                                  ~
BC42109: Variable 'r' is used before it has been assigned a value. A null reference exception could result at runtime. Make sure the structure or all the reference members are initialized before use
                Dim r As CustomNonEmpty = New CustomNonEmpty() From {"Hello World!", r.Item(0)}     ' temp used, r is uninitialized, show warning
                                                                                     ~
BC42104: Variable 'c' is used before it has been assigned a value. A null reference exception could result at runtime.
                Dim c As New List(Of String) From {"Hello World!", c.Item(0)}                       ' show warning
                                                                   ~
BC42104: Variable 'd' is used before it has been assigned a value. A null reference exception could result at runtime.
                Dim d As List(Of String) = New List(Of String)() From {"Hello World!", d.Item(0)}   ' show warning
                                                                                       ~
                                           </expected>)
        End Sub

        <Fact()>
        Public Sub CollectionInitializerReferencingItself_2()
            Dim source = <![CDATA[
Imports System
Imports System.Collections.Generic

Module Program
    Sub Main(args As String())
        Dim x, y As New List(Of String)() From {"1", x.Item(0)}'BIND:"New List(Of String)() From {"1", x.Item(0)}"
        Dim z As New List(Of String)() From {"1", z.Item(0)}
    End Sub
End Module]]>.Value

            Dim expectedOperationTree = <![CDATA[
IObjectCreationExpression (Constructor: Sub System.Collections.Generic.List(Of System.String)..ctor()) (OperationKind.ObjectCreationExpression, Type: System.Collections.Generic.List(Of System.String)) (Syntax: 'New List(Of ...  x.Item(0)}')
  Arguments(0)
  Initializer: IObjectOrCollectionInitializerExpression (OperationKind.ObjectOrCollectionInitializerExpression, Type: System.Collections.Generic.List(Of System.String)) (Syntax: 'From {"1", x.Item(0)}')
      Initializers(2):
          ICollectionElementInitializerExpression (AddMethod: Sub System.Collections.Generic.List(Of System.String).Add(item As System.String)) (IsDynamic: False) (OperationKind.CollectionElementInitializerExpression, Type: System.Void) (Syntax: '"1"')
            Arguments(1):
                ILiteralExpression (OperationKind.LiteralExpression, Type: System.String, Constant: "1") (Syntax: '"1"')
          ICollectionElementInitializerExpression (AddMethod: Sub System.Collections.Generic.List(Of System.String).Add(item As System.String)) (IsDynamic: False) (OperationKind.CollectionElementInitializerExpression, Type: System.Void) (Syntax: 'x.Item(0)')
            Arguments(1):
                IPropertyReferenceExpression: Property System.Collections.Generic.List(Of System.String).Item(index As System.Int32) As System.String (OperationKind.PropertyReferenceExpression, Type: System.String) (Syntax: 'x.Item(0)')
                  Instance Receiver: ILocalReferenceExpression: x (OperationKind.LocalReferenceExpression, Type: System.Collections.Generic.List(Of System.String)) (Syntax: 'x')
                  Arguments(1):
                      IArgument (ArgumentKind.Explicit, Matching Parameter: index) (OperationKind.Argument) (Syntax: '0')
                        ILiteralExpression (Text: 0) (OperationKind.LiteralExpression, Type: System.Int32, Constant: 0) (Syntax: '0')
                        InConversion: null
                        OutConversion: null
]]>.Value

            Dim expectedDiagnostics = <![CDATA[
BC42104: Variable 'x' is used before it has been assigned a value. A null reference exception could result at runtime.
        Dim x, y As New List(Of String)() From {"1", x.Item(0)}'BIND:"New List(Of String)() From {"1", x.Item(0)}"
                                                     ~
BC42104: Variable 'z' is used before it has been assigned a value. A null reference exception could result at runtime.
        Dim z As New List(Of String)() From {"1", z.Item(0)}
                                                  ~
]]>.Value

            VerifyOperationTreeAndDiagnosticsForTest(Of ObjectCreationExpressionSyntax)(source, expectedOperationTree, expectedDiagnostics)
        End Sub

        <Fact()>
        Public Sub CollectionInitializerCustomCollectionOptionalParameter()
            Dim source =
<compilation name="CollectionInitializerCustomCollection">
    <file name="a.vb">
Option Strict On

Imports System
Imports System.Collections.Generic

Class Custom
    Private list As New List(Of String)()

    Public Function GetEnumerator() As CustomEnumerator
        Return New CustomEnumerator(list)
    End Function

    Public Sub add(p As String, optional p2 as String = " ")
        list.Add(p)
        list.Add(p2)
    End Sub

    Public Class CustomEnumerator
        Private list As list(Of String)
        Private index As Integer = -1

        Public Sub New(list As List(Of String))
            Me.list = list
        End Sub

        Public Function MoveNext() As Boolean
            If Me.index &lt; Me.list.Count - 1 Then
                index = index + 1
                Return True
            End If

            Return False
        End function

        Public ReadOnly Property Current As String
            Get
                Return Me.list(index)
            End Get
        End Property
    End Class
End Class

    Class C1
        Public Shared Sub Main()
            Dim c as Custom = New Custom() From {"Hello", {"World", "!"}}'BIND:"New Custom() From {"Hello", {"World", "!"}}"
            Output(c)
        End Sub

        Public Shared Sub Output(c as custom)
            For Each value In c
                Console.Write(value)
            Next
        End Sub
    End Class
    </file>
</compilation>

            CompileAndVerify(source, expectedOutput:=<![CDATA[
Hello World!
]]>)

            Dim expectedOperationTree = <![CDATA[
IObjectCreationExpression (Constructor: Sub Custom..ctor()) (OperationKind.ObjectCreationExpression, Type: Custom) (Syntax: 'New Custom( ... rld", "!"}}')
  Arguments(0)
  Initializer: IObjectOrCollectionInitializerExpression (OperationKind.ObjectOrCollectionInitializerExpression, Type: Custom) (Syntax: 'From {"Hell ... rld", "!"}}')
      Initializers(2):
          ICollectionElementInitializerExpression (AddMethod: Sub Custom.add(p As System.String, [p2 As System.String = " "])) (IsDynamic: False) (OperationKind.CollectionElementInitializerExpression, Type: System.Void) (Syntax: '"Hello"')
            Arguments(2):
                ILiteralExpression (OperationKind.LiteralExpression, Type: System.String, Constant: "Hello") (Syntax: '"Hello"')
                ILiteralExpression (OperationKind.LiteralExpression, Type: System.String, Constant: " ") (Syntax: '"Hello"')
          ICollectionElementInitializerExpression (AddMethod: Sub Custom.add(p As System.String, [p2 As System.String = " "])) (IsDynamic: False) (OperationKind.CollectionElementInitializerExpression, Type: System.Void) (Syntax: '{"World", "!"}')
            Arguments(2):
                ILiteralExpression (OperationKind.LiteralExpression, Type: System.String, Constant: "World") (Syntax: '"World"')
                ILiteralExpression (OperationKind.LiteralExpression, Type: System.String, Constant: "!") (Syntax: '"!"')
]]>.Value

            Dim expectedDiagnostics = String.Empty

            VerifyOperationTreeAndDiagnosticsForTest(Of ObjectCreationExpressionSyntax)(source.Value, expectedOperationTree, expectedDiagnostics)
        End Sub

        <Fact()>
        Public Sub CollectionInitializerCustomCollectionParamArray()
            Dim source =
<compilation name="CollectionInitializerCustomCollection">
    <file name="a.vb">
Option Strict On

Imports System
Imports System.Collections.Generic

Class Custom
    Private list As New List(Of String)()

    Public Function GetEnumerator() As CustomEnumerator
        Return New CustomEnumerator(list)
    End Function

    Public Sub add(paramarray p() As String)
        list.AddRange(p)
    End Sub

    Public Class CustomEnumerator
        Private list As list(Of String)
        Private index As Integer = -1

        Public Sub New(list As List(Of String))
            Me.list = list
        End Sub

        Public Function MoveNext() As Boolean
            If Me.index &lt; Me.list.Count - 1 Then
                index = index + 1
                Return True
            End If

            Return False
        End function

        Public ReadOnly Property Current As String
            Get
                Return Me.list(index)
            End Get
        End Property
    End Class
End Class

    Class C1
        Public Shared Sub Main()
            Dim c as Custom = New Custom() From {"Hello", {" ", "World"}, ({"!", "!", "!"})} 
            Output(c)
        End Sub

        Public Shared Sub Output(c as custom)
            For Each value In c
                Console.Write(value)
            Next
        End Sub
    End Class
    </file>
</compilation>

            CompileAndVerify(source, expectedOutput:=<![CDATA[
Hello World!!!
]]>)
        End Sub

        <Fact(), WorkItem(529787, "http://vstfdevdiv:8080/DevDiv2/DevDiv/_workitems/edit/529787")>
        Public Sub GetCollectionInitializerSymbolInfo_01()
            Dim compilation = CreateCompilationWithMscorlib(
<compilation>
    <file name="a.vb"><![CDATA[
Imports System
Imports System.Collections.Generic
 
class X 
    Inherits List(Of Integer)

    Sub Add(x As Integer)
    End Sub

    Sub Add(x As String)
    End Sub
 
    Shared Sub Main()
        Dim z = new X() From { String.Empty, 'BIND1:"String.Empty"
                                12}          'BIND2:"12"
    End Sub
End Class
    ]]></file>
</compilation>)

            Dim tree As SyntaxTree = (From t In compilation.SyntaxTrees Where t.FilePath = "a.vb").Single()
            Dim semanticInfo As SemanticInfoSummary = Nothing

            Dim semanticModel = compilation.GetSemanticModel(tree)

            Dim symbolInfo As SymbolInfo

            If True Then
                Dim node1 As ExpressionSyntax = CompilationUtils.FindBindingText(Of ExpressionSyntax)(compilation, "a.vb", 1)
                symbolInfo = semanticModel.GetCollectionInitializerSymbolInfo(node1)

                Assert.NotNull(symbolInfo.Symbol)
                Assert.Equal("Sub X.Add(x As System.String)", symbolInfo.Symbol.ToTestDisplayString())
                Assert.Equal(CandidateReason.None, symbolInfo.CandidateReason)
                Assert.Equal(0, symbolInfo.CandidateSymbols.Length)
            End If

            If True Then
                Dim node2 As ExpressionSyntax = CompilationUtils.FindBindingText(Of ExpressionSyntax)(compilation, "a.vb", 2)
                symbolInfo = semanticModel.GetCollectionInitializerSymbolInfo(node2)

                Assert.NotNull(symbolInfo.Symbol)
                Assert.Equal("Sub X.Add(x As System.Int32)", symbolInfo.Symbol.ToTestDisplayString())
                Assert.Equal(CandidateReason.None, symbolInfo.CandidateReason)
                Assert.Equal(0, symbolInfo.CandidateSymbols.Length)
            End If
        End Sub

        <Fact(), WorkItem(529787, "http://vstfdevdiv:8080/DevDiv2/DevDiv/_workitems/edit/529787")>
        Public Sub GetCollectionInitializerSymbolInfo_02()
            Dim compilation = CreateCompilationWithMscorlib(
<compilation>
    <file name="a.vb"><![CDATA[
Imports System
Imports System.Collections.Generic
 
class X 
    Inherits List(Of Integer)

    Sub Add(x As X)
    End Sub

    Sub Add(x As List(Of Byte))
    End Sub
 
    Shared Sub Main()
        Dim z = new X() From { String.Empty } 'BIND1:"String.Empty"
    End Sub
End Class
    ]]></file>
</compilation>)

            Dim tree As SyntaxTree = (From t In compilation.SyntaxTrees Where t.FilePath = "a.vb").Single()
            Dim semanticInfo As SemanticInfoSummary = Nothing

            Dim semanticModel = compilation.GetSemanticModel(tree)

            Dim symbolInfo As SymbolInfo

            Dim node1 As ExpressionSyntax = CompilationUtils.FindBindingText(Of ExpressionSyntax)(compilation, "a.vb", 1)
            symbolInfo = semanticModel.GetCollectionInitializerSymbolInfo(node1)

            Assert.Null(symbolInfo.Symbol)
            Assert.Equal(CandidateReason.OverloadResolutionFailure, symbolInfo.CandidateReason)
            Assert.Equal(2, symbolInfo.CandidateSymbols.Length)
            Assert.Equal({"Sub X.Add(x As System.Collections.Generic.List(Of System.Byte))",
                          "Sub X.Add(x As X)"},
                         symbolInfo.CandidateSymbols.Select(Function(s) s.ToTestDisplayString()).Order().ToArray())
        End Sub

        <Fact(), WorkItem(529787, "http://vstfdevdiv:8080/DevDiv2/DevDiv/_workitems/edit/529787")>
        Public Sub GetCollectionInitializerSymbolInfo_03()
            Dim compilation = CreateCompilationWithMscorlib(
<compilation>
    <file name="a.vb"><![CDATA[
Imports System
Imports System.Collections.Generic
 
Class Base
    Implements IEnumerable(Of Integer)
End Class

class X 
    Inherits Base

    Protected Sub Add(x As String)
    End Sub
End Class

class Y
    Shared Sub Main()
        Dim z = new X() From { String.Empty } 'BIND1:"String.Empty"
    End Sub
End Class
    ]]></file>
</compilation>)

            Dim tree As SyntaxTree = (From t In compilation.SyntaxTrees Where t.FilePath = "a.vb").Single()
            Dim semanticInfo As SemanticInfoSummary = Nothing

            Dim semanticModel = compilation.GetSemanticModel(tree)

            Dim symbolInfo As SymbolInfo

            Dim node1 As ExpressionSyntax = CompilationUtils.FindBindingText(Of ExpressionSyntax)(compilation, "a.vb", 1)
            symbolInfo = semanticModel.GetCollectionInitializerSymbolInfo(node1)

            Assert.Null(symbolInfo.Symbol)
            Assert.Equal(CandidateReason.None, symbolInfo.CandidateReason)
            Assert.Equal(0, symbolInfo.CandidateSymbols.Length)
        End Sub

        <Fact(), WorkItem(529787, "http://vstfdevdiv:8080/DevDiv2/DevDiv/_workitems/edit/529787")>
        Public Sub GetCollectionInitializerSymbolInfo_04()
            Dim compilation = CreateCompilationWithMscorlib(
<compilation>
    <file name="a.vb"><![CDATA[
Imports System
Imports System.Collections.Generic
 
class X 
    Inherits List(Of Integer)

    Sub Add(x As String, y As Integer)
    End Sub
 
    Shared Sub Main()
        Dim z = new X() From { {String.Empty, 12} } 'BIND1:"{String.Empty, 12}"
    End Sub
End Class
    ]]></file>
</compilation>)

            Dim tree As SyntaxTree = (From t In compilation.SyntaxTrees Where t.FilePath = "a.vb").Single()
            Dim semanticInfo As SemanticInfoSummary = Nothing

            Dim semanticModel = compilation.GetSemanticModel(tree)

            Dim symbolInfo As SymbolInfo

            Dim node1 As ExpressionSyntax = CompilationUtils.FindBindingText(Of ExpressionSyntax)(compilation, "a.vb", 1)
            symbolInfo = semanticModel.GetCollectionInitializerSymbolInfo(node1)

            Assert.NotNull(symbolInfo.Symbol)
            Assert.Equal("Sub X.Add(x As System.String, y As System.Int32)", symbolInfo.Symbol.ToTestDisplayString())
            Assert.Equal(CandidateReason.None, symbolInfo.CandidateReason)
            Assert.Equal(0, symbolInfo.CandidateSymbols.Length)
        End Sub

        <Fact(), WorkItem(529787, "http://vstfdevdiv:8080/DevDiv2/DevDiv/_workitems/edit/529787")>
        Public Sub GetCollectionInitializerSymbolInfo_05()
            Dim compilation = CreateCompilationWithMscorlib(
<compilation>
    <file name="a.vb"><![CDATA[
Imports System
Imports System.Collections.Generic
 
class X 
    Inherits List(Of Integer)

    Sub Add(x As String, y As Integer)
    End Sub
 
    Shared Sub Main()
        Dim z = new X() From { {String.Empty, 'BIND1:"String.Empty"
                                12} }         'BIND2:"12"
    End Sub
End Class
    ]]></file>
</compilation>)

            Dim tree As SyntaxTree = (From t In compilation.SyntaxTrees Where t.FilePath = "a.vb").Single()
            Dim semanticInfo As SemanticInfoSummary = Nothing

            Dim semanticModel = compilation.GetSemanticModel(tree)

            Dim symbolInfo As SymbolInfo

            For i As Integer = 1 To 2
                Dim node1 As ExpressionSyntax = CompilationUtils.FindBindingText(Of ExpressionSyntax)(compilation, "a.vb", i)
                symbolInfo = semanticModel.GetCollectionInitializerSymbolInfo(node1)

                Assert.Null(symbolInfo.Symbol)
                Assert.Equal(CandidateReason.None, symbolInfo.CandidateReason)
                Assert.Equal(0, symbolInfo.CandidateSymbols.Length)
            Next
        End Sub

        <Fact()>
        <WorkItem(12983, "https://github.com/dotnet/roslyn/issues/12983")>
        Public Sub GetCollectionInitializerSymbolInfo_06()
            Dim compilation = CreateCompilationWithMscorlib(
<compilation>
    <file name="a.vb">
Option Strict On

Imports System
Imports System.Collections.Generic

Class C1
    Public Shared Sub Main()
        Dim list1 = new List(Of String)
        Dim list2 = new List(Of String)()
        
        Dim list3 = new List(Of String) With { .Count = 3 }
        Dim list4 = new List(Of String)() With { .Count = 3 }
        
        Dim list5 = new List(Of String)  From { 1, 2, 3 }
        Dim list6 = new List(Of String)() From { 1, 2, 3 }
    End Sub
End Class        
    </file>
</compilation>)

            Dim tree = compilation.SyntaxTrees.Single()
            Dim semanticModel = compilation.GetSemanticModel(tree)

            Dim nodes = tree.GetRoot().DescendantNodes().OfType(Of GenericNameSyntax)().ToArray()
            Assert.Equal(6, nodes.Length)

            For Each name In nodes
                Assert.Equal("List(Of String)", name.ToString())
                Assert.Equal("System.Collections.Generic.List(Of System.String)", semanticModel.GetSymbolInfo(name).Symbol.ToTestDisplayString())
                Assert.Null(semanticModel.GetTypeInfo(name).Type)
            Next
        End Sub

    End Class
End Namespace<|MERGE_RESOLUTION|>--- conflicted
+++ resolved
@@ -361,19 +361,11 @@
 Class C1
     Public a As String
 
-<<<<<<< HEAD
     Public Shared Sub Main()'BIND:"Public Shared Sub Main()"
-        Dim a As New C2() With {.a = "foo"} From {"Hello World!"}
-        Dim b As New C2() From {"Hello World!"} With {.a = "foo"}
-        Dim c As C2 = New C2() From {"Hello World!"} With {.a = "foo"}
-        Dim d As C2 = New C2() With {.a = "foo"} From {"Hello World!"} 
-=======
-    Public Shared Sub Main()
-        Dim a As New C2() with {.a = "goo"} From {"Hello World!"}
-        Dim b As New C2() From {"Hello World!"} with {.a = "goo"}
-        Dim c As C2 = New C2() From {"Hello World!"} with {.a = "goo"}
-        Dim d As C2 = New C2() with {.a = "goo"} From {"Hello World!"} 
->>>>>>> 412c248b
+        Dim a As New C2() With {.a = "goo"} From {"Hello World!"}
+        Dim b As New C2() From {"Hello World!"} With {.a = "goo"}
+        Dim c As C2 = New C2() From {"Hello World!"} With {.a = "goo"}
+        Dim d As C2 = New C2() With {.a = "goo"} From {"Hello World!"} 
     End Sub
 End Class]]>.Value
 
@@ -383,17 +375,17 @@
     Local_2: b As C2
     Local_3: c As C2
     Local_4: d As C2
-  IVariableDeclarationStatement (1 declarations) (OperationKind.VariableDeclarationStatement) (Syntax: 'Dim a As Ne ... .a = "foo"}')
+  IVariableDeclarationStatement (1 declarations) (OperationKind.VariableDeclarationStatement) (Syntax: 'Dim a As Ne ... .a = "goo"}')
     IVariableDeclaration (1 variables) (OperationKind.VariableDeclaration) (Syntax: 'a')
       Variables: Local_1: a As C2
-      Initializer: IObjectCreationExpression (Constructor: Sub C2..ctor()) (OperationKind.ObjectCreationExpression, Type: C2) (Syntax: 'New C2() Wi ... .a = "foo"}')
+      Initializer: IObjectCreationExpression (Constructor: Sub C2..ctor()) (OperationKind.ObjectCreationExpression, Type: C2) (Syntax: 'New C2() Wi ... .a = "goo"}')
           Arguments(0)
-          Initializer: IObjectOrCollectionInitializerExpression (OperationKind.ObjectOrCollectionInitializerExpression, Type: C2) (Syntax: 'With {.a = "foo"}')
+          Initializer: IObjectOrCollectionInitializerExpression (OperationKind.ObjectOrCollectionInitializerExpression, Type: C2) (Syntax: 'With {.a = "goo"}')
               Initializers(1):
-                  ISimpleAssignmentExpression (OperationKind.SimpleAssignmentExpression, Type: System.String) (Syntax: '.a = "foo"')
+                  ISimpleAssignmentExpression (OperationKind.SimpleAssignmentExpression, Type: System.String) (Syntax: '.a = "goo"')
                     Left: IFieldReferenceExpression: C2.a As System.String (OperationKind.FieldReferenceExpression, Type: System.String) (Syntax: 'a')
-                        Instance Receiver: IOperation:  (OperationKind.None) (Syntax: 'New C2() Wi ... .a = "foo"}')
-                    Right: ILiteralExpression (OperationKind.LiteralExpression, Type: System.String, Constant: "foo") (Syntax: '"foo"')
+                        Instance Receiver: IOperation:  (OperationKind.None) (Syntax: 'New C2() Wi ... .a = "goo"}')
+                    Right: ILiteralExpression (OperationKind.LiteralExpression, Type: System.String, Constant: "goo") (Syntax: '"goo"')
   IVariableDeclarationStatement (1 declarations) (OperationKind.VariableDeclarationStatement) (Syntax: 'Dim b As Ne ... lo World!"}')
     IVariableDeclaration (1 variables) (OperationKind.VariableDeclaration) (Syntax: 'b')
       Variables: Local_1: b As C2
@@ -414,17 +406,17 @@
                   ICollectionElementInitializerExpression (AddMethod: Sub C2.Add(p As System.String)) (IsDynamic: False) (OperationKind.CollectionElementInitializerExpression, Type: System.Void, IsInvalid) (Syntax: '"Hello World!"')
                     Arguments(1):
                         ILiteralExpression (OperationKind.LiteralExpression, Type: System.String, Constant: "Hello World!", IsInvalid) (Syntax: '"Hello World!"')
-  IVariableDeclarationStatement (1 declarations) (OperationKind.VariableDeclarationStatement, IsInvalid) (Syntax: 'Dim d As C2 ... .a = "foo"}')
+  IVariableDeclarationStatement (1 declarations) (OperationKind.VariableDeclarationStatement, IsInvalid) (Syntax: 'Dim d As C2 ... .a = "goo"}')
     IVariableDeclaration (1 variables) (OperationKind.VariableDeclaration) (Syntax: 'd')
       Variables: Local_1: d As C2
-      Initializer: IObjectCreationExpression (Constructor: Sub C2..ctor()) (OperationKind.ObjectCreationExpression, Type: C2, IsInvalid) (Syntax: 'New C2() Wi ... .a = "foo"}')
+      Initializer: IObjectCreationExpression (Constructor: Sub C2..ctor()) (OperationKind.ObjectCreationExpression, Type: C2, IsInvalid) (Syntax: 'New C2() Wi ... .a = "goo"}')
           Arguments(0)
-          Initializer: IObjectOrCollectionInitializerExpression (OperationKind.ObjectOrCollectionInitializerExpression, Type: C2, IsInvalid) (Syntax: 'With {.a = "foo"}')
+          Initializer: IObjectOrCollectionInitializerExpression (OperationKind.ObjectOrCollectionInitializerExpression, Type: C2, IsInvalid) (Syntax: 'With {.a = "goo"}')
               Initializers(1):
-                  ISimpleAssignmentExpression (OperationKind.SimpleAssignmentExpression, Type: System.String, IsInvalid) (Syntax: '.a = "foo"')
+                  ISimpleAssignmentExpression (OperationKind.SimpleAssignmentExpression, Type: System.String, IsInvalid) (Syntax: '.a = "goo"')
                     Left: IFieldReferenceExpression: C2.a As System.String (OperationKind.FieldReferenceExpression, Type: System.String, IsInvalid) (Syntax: 'a')
-                        Instance Receiver: IOperation:  (OperationKind.None, IsInvalid) (Syntax: 'New C2() Wi ... .a = "foo"}')
-                    Right: ILiteralExpression (OperationKind.LiteralExpression, Type: System.String, Constant: "foo", IsInvalid) (Syntax: '"foo"')
+                        Instance Receiver: IOperation:  (OperationKind.None, IsInvalid) (Syntax: 'New C2() Wi ... .a = "goo"}')
+                    Right: ILiteralExpression (OperationKind.LiteralExpression, Type: System.String, Constant: "goo", IsInvalid) (Syntax: '"goo"')
   ILabelStatement (Label: exit) (OperationKind.LabelStatement) (Syntax: 'End Sub')
     LabeledStatement: null
   IReturnStatement (OperationKind.ReturnStatement) (Syntax: 'End Sub')
@@ -433,35 +425,20 @@
 
             Dim expectedDiagnostics = <![CDATA[
 BC36720: An Object Initializer and a Collection Initializer cannot be combined in the same initialization.
-<<<<<<< HEAD
-        Dim a As New C2() With {.a = "foo"} From {"Hello World!"}
+        Dim a As New C2() With {.a = "goo"} From {"Hello World!"}
                                             ~~~~
 BC36720: An Object Initializer and a Collection Initializer cannot be combined in the same initialization.
-        Dim b As New C2() From {"Hello World!"} With {.a = "foo"}
+        Dim b As New C2() From {"Hello World!"} With {.a = "goo"}
                                                 ~~~~
 BC36720: An Object Initializer and a Collection Initializer cannot be combined in the same initialization.
-        Dim c As C2 = New C2() From {"Hello World!"} With {.a = "foo"}
+        Dim c As C2 = New C2() From {"Hello World!"} With {.a = "goo"}
                                ~~~~~~~~~~~~~~~~~~~~~
 BC36720: An Object Initializer and a Collection Initializer cannot be combined in the same initialization.
-        Dim d As C2 = New C2() With {.a = "foo"} From {"Hello World!"} 
+        Dim d As C2 = New C2() With {.a = "goo"} From {"Hello World!"} 
                                ~~~~~~~~~~~~~~~~~
 ]]>.Value
 
             VerifyOperationTreeAndDiagnosticsForTest(Of MethodBlockSyntax)(source, expectedOperationTree, expectedDiagnostics)
-=======
-        Dim a As New C2() with {.a = "goo"} From {"Hello World!"}
-                                            ~~~~
-BC36720: An Object Initializer and a Collection Initializer cannot be combined in the same initialization.
-        Dim b As New C2() From {"Hello World!"} with {.a = "goo"}
-                                                ~~~~
-BC36720: An Object Initializer and a Collection Initializer cannot be combined in the same initialization.
-        Dim c As C2 = New C2() From {"Hello World!"} with {.a = "goo"}
-                               ~~~~~~~~~~~~~~~~~~~~~
-BC36720: An Object Initializer and a Collection Initializer cannot be combined in the same initialization.
-        Dim d As C2 = New C2() with {.a = "goo"} From {"Hello World!"} 
-                               ~~~~~~~~~~~~~~~~~                                                   
-                                               </expected>)
->>>>>>> 412c248b
         End Sub
 
         <Fact()>
