--- conflicted
+++ resolved
@@ -336,23 +336,6 @@
         ILiteralExpression (OperationKind.LiteralExpression, Type: null, Constant: null) (Syntax: 'Nothing')")
 
             comp.VerifyOperationTree(nodes(1), expectedOperationTree:=
-<<<<<<< HEAD
-"IInvalidExpression (OperationKind.InvalidExpression, Type: System.Void, IsInvalid)
-  IOperation:  (OperationKind.None)
-  IObjectCreationExpression (Constructor: Sub System.Guid..ctor()) (OperationKind.ObjectCreationExpression, Type: System.Guid)
-  ILiteralExpression (OperationKind.LiteralExpression, Type: null, Constant: null)")
-
-            comp.VerifyOperationTree(nodes(2), expectedOperationTree:=
-"IInvalidExpression (OperationKind.InvalidExpression, Type: System.Void, IsInvalid)
-  IOperation:  (OperationKind.None)
-  IOperation:  (OperationKind.None)")
-
-            comp.VerifyOperationTree(nodes(3), expectedOperationTree:=
-"IInvalidExpression (OperationKind.InvalidExpression, Type: System.Void, IsInvalid)
-  IOperation:  (OperationKind.None)
-  IObjectCreationExpression (Constructor: Sub System.Guid..ctor()) (OperationKind.ObjectCreationExpression, Type: System.Guid)
-  IOperation:  (OperationKind.None)")
-=======
 "IInvalidExpression (OperationKind.InvalidExpression, Type: System.Void, IsInvalid) (Syntax: 'Test2(New S ... ), Nothing)')")
 
             comp.VerifyOperationTree(nodes(2), expectedOperationTree:=
@@ -360,7 +343,6 @@
 
             comp.VerifyOperationTree(nodes(3), expectedOperationTree:=
 "IInvalidExpression (OperationKind.InvalidExpression, Type: System.Void, IsInvalid) (Syntax: 'Test2(New S ... essOf Main)')")
->>>>>>> 68963e4d
         End Sub
     End Class
 End Namespace