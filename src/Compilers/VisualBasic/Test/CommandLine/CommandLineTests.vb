﻿' Copyright (c) Microsoft.  All Rights Reserved.  Licensed under the Apache License, Version 2.0.  See License.txt in the project root for license information.

Imports System.Collections.Immutable
Imports System.ComponentModel
Imports System.Globalization
Imports System.IO
Imports System.Reflection
Imports System.Reflection.PortableExecutable
Imports System.Runtime.InteropServices
Imports System.Text.RegularExpressions
Imports System.Threading
Imports Microsoft.CodeAnalysis
Imports Microsoft.CodeAnalysis.Diagnostics
Imports Microsoft.CodeAnalysis.Emit
Imports Microsoft.CodeAnalysis.Test.Utilities
Imports Microsoft.CodeAnalysis.Test.Utilities.SharedResourceHelpers
Imports Microsoft.CodeAnalysis.Text
Imports Microsoft.CodeAnalysis.VisualBasic.UnitTests
Imports Roslyn.Test.Utilities
Imports Roslyn.Utilities
Imports Xunit
Imports ProprietaryTestResources = Microsoft.CodeAnalysis.Test.Resources.Proprietary

Namespace Microsoft.CodeAnalysis.VisualBasic.CommandLine.UnitTests
    Partial Public Class CommandLineTests
        Inherits BasicTestBase

        Private ReadOnly _baseDirectory As String = TempRoot.Root
        Private Shared ReadOnly s_basicCompilerExecutable As String = GetType(Vbc).Assembly.Location
        Private Shared ReadOnly s_defaultSdkDirectory As String = RuntimeEnvironment.GetRuntimeDirectory()

        Private Shared Function DefaultParse(args As IEnumerable(Of String), baseDirectory As String, Optional sdkDirectory As String = Nothing, Optional additionalReferenceDirectories As String = Nothing) As VisualBasicCommandLineArguments
            sdkDirectory = If(sdkDirectory, s_defaultSdkDirectory)
            Return VisualBasicCommandLineParser.Default.Parse(args, baseDirectory, sdkDirectory, additionalReferenceDirectories)
        End Function

        Private Shared Function InteractiveParse(args As IEnumerable(Of String), baseDirectory As String, Optional sdkDirectory As String = Nothing, Optional additionalReferenceDirectories As String = Nothing) As VisualBasicCommandLineArguments
            sdkDirectory = If(sdkDirectory, s_defaultSdkDirectory)
            Return VisualBasicCommandLineParser.Interactive.Parse(args, baseDirectory, sdkDirectory, additionalReferenceDirectories)
        End Function

        <Fact>
        <WorkItem(946954)>
        Public Sub CompilerBinariesAreAnyCPU()
            Assert.Equal(ProcessorArchitecture.MSIL, AssemblyName.GetAssemblyName(s_basicCompilerExecutable).ProcessorArchitecture)
        End Sub

        <Fact, WorkItem(546322, "DevDiv")>
        Public Sub NowarnWarnaserrorTest()
            Dim src As String = Temp.CreateFile().WriteAllText(<text>
Class C
End Class
</text>.Value).Path
            Dim cmd = New MockVisualBasicCompiler(Nothing, _baseDirectory, {"/t:library", "/nowarn", "/warnaserror-", src})
            Assert.Equal(cmd.Arguments.CompilationOptions.GeneralDiagnosticOption, ReportDiagnostic.Suppress)

            cmd = New MockVisualBasicCompiler(Nothing, _baseDirectory, {"/t:library", "/nowarn", "/warnaserror", src})
            Assert.Equal(cmd.Arguments.CompilationOptions.GeneralDiagnosticOption, ReportDiagnostic.Error)

            cmd = New MockVisualBasicCompiler(Nothing, _baseDirectory, {"/t:library", "/nowarn", "/warnaserror+", src})
            Assert.Equal(cmd.Arguments.CompilationOptions.GeneralDiagnosticOption, ReportDiagnostic.Error)

            cmd = New MockVisualBasicCompiler(Nothing, _baseDirectory, {"/t:library", "/warnaserror-", "/nowarn", src})
            Assert.Equal(cmd.Arguments.CompilationOptions.GeneralDiagnosticOption, ReportDiagnostic.Suppress)

            cmd = New MockVisualBasicCompiler(Nothing, _baseDirectory, {"/t:library", "/warnaserror", "/nowarn", src})
            Assert.Equal(cmd.Arguments.CompilationOptions.GeneralDiagnosticOption, ReportDiagnostic.Suppress)

            cmd = New MockVisualBasicCompiler(Nothing, _baseDirectory, {"/t:library", "/warnaserror+", "/nowarn", src})
            Assert.Equal(cmd.Arguments.CompilationOptions.GeneralDiagnosticOption, ReportDiagnostic.Suppress)


            CleanupAllGeneratedFiles(src)
        End Sub

        <WorkItem(545247, "DevDiv")>
        <Fact()>
        Public Sub CommandLineCompilationWithQuotedMainArgument()
            ' Arguments with quoted rootnamespace and maintype are unquoted when
            ' the arguments are read in by the command line compiler.
            Dim src As String = Temp.CreateFile().WriteAllText(<text>
Module Module1
    Sub Main()
    
    End Sub
End Module
</text>.Value).Path

            Dim output As New StringWriter()
            Dim vbc As New MockVisualBasicCompiler(Nothing, _baseDirectory, {"/nologo", "/target:exe", "/rootnamespace:""test""", "/main:""test.Module1""", src})

            Dim exitCode = vbc.Run(output, Nothing)
            Assert.Equal(0, exitCode)
            Assert.Equal("", output.ToString().Trim())
        End Sub

        <Fact>
        Public Sub ParseQuotedMainTypeAndRootnamespace()
            'These options are always unquoted when parsed in VisualBasicCommandLineParser.Parse.

            Dim args = DefaultParse({"/rootnamespace:Test", "a.vb"}, _baseDirectory)
            args.Errors.Verify()
            Assert.Equal("Test", args.CompilationOptions.RootNamespace)

            args = DefaultParse({"/main:Test", "a.vb"}, _baseDirectory)
            args.Errors.Verify()
            Assert.Equal("Test", args.CompilationOptions.MainTypeName)

            args = DefaultParse({"/main:""Test""", "a.vb"}, _baseDirectory)
            args.Errors.Verify()
            Assert.Equal("Test", args.CompilationOptions.MainTypeName)

            args = DefaultParse({"/rootnamespace:""Test""", "a.vb"}, _baseDirectory)
            args.Errors.Verify()
            Assert.Equal("Test", args.CompilationOptions.RootNamespace)

            args = DefaultParse({"/rootnamespace:""test""", "/main:""test.Module1""", "a.vb"}, _baseDirectory)
            args.Errors.Verify()
            Assert.Equal("test.Module1", args.CompilationOptions.MainTypeName)
            Assert.Equal("test", args.CompilationOptions.RootNamespace)

            ' Use of Cyrillic namespace
            args = DefaultParse({"/rootnamespace:""решения""", "/main:""решения.Module1""", "a.vb"}, _baseDirectory)
            args.Errors.Verify()
            Assert.Equal("решения.Module1", args.CompilationOptions.MainTypeName)
            Assert.Equal("решения", args.CompilationOptions.RootNamespace)

        End Sub

        <WorkItem(722561, "DevDiv")>
        <Fact>
        Public Sub Bug_722561()
            Dim src As String = Temp.CreateFile().WriteAllText(<text>
Public Class C
End Class
</text>.Value).Path

            ' Previous versions of the compiler used to report warnings (BC2026, BC2014)
            ' whenever an unrecognized warning code was supplied via /nowarn or /warnaserror.
            ' We no longer generate a warning in such cases.
            Dim cmd = New MockVisualBasicCompiler(Nothing, _baseDirectory, {"/nologo", "/t:library", "/nowarn:-1", src})
            Dim writer As New StringWriter()
            Dim result = cmd.Run(writer, Nothing)

            Assert.Equal(String.Empty, writer.ToString.Trim)

            cmd = New MockVisualBasicCompiler(Nothing, _baseDirectory, {"/nologo", "/t:library", "/nowarn:-12345678901234567890", src})
            writer = New StringWriter()
            result = cmd.Run(writer, Nothing)

            Assert.Equal(String.Empty, writer.ToString.Trim)

            cmd = New MockVisualBasicCompiler(Nothing, _baseDirectory, {"/nologo", "/t:library", "/nowarn:-1234567890123456789", src})
            writer = New StringWriter()
            result = cmd.Run(writer, Nothing)

            Assert.Equal(String.Empty, writer.ToString.Trim)

            CleanupAllGeneratedFiles(src)
        End Sub

        <Fact>
        Public Sub VbcTest()
            Dim output As StringWriter = New StringWriter()

            Dim cmd = New MockVisualBasicCompiler(Nothing, _baseDirectory, {"/preferreduilang:en"})
            cmd.Run(output, Nothing)

            Assert.True(output.ToString().StartsWith(s_logoLine1, StringComparison.Ordinal), "vbc should print logo and help if no args specified")
        End Sub

        <Fact>
        Public Sub VbcNologo_1()
            Dim src As String = Temp.CreateFile().WriteAllText(<text>
Class C
End Class
</text>.Value).Path

            Dim output As StringWriter = New StringWriter()

            Dim cmd = New MockVisualBasicCompiler(Nothing, _baseDirectory, {"/nologo", "/t:library", src})
            Dim exitCode = cmd.Run(output, Nothing)

            Assert.Equal(0, exitCode)
            Assert.Equal("", output.ToString().Trim())


            CleanupAllGeneratedFiles(src)
        End Sub

        <Fact>
        Public Sub VbcNologo_1a()
            Dim src As String = Temp.CreateFile().WriteAllText(<text>
Class C
End Class
</text>.Value).Path

            Dim output As StringWriter = New StringWriter()

            Dim cmd = New MockVisualBasicCompiler(Nothing, _baseDirectory, {"/nologo+", "/t:library", src})
            Dim exitCode = cmd.Run(output, Nothing)

            Assert.Equal(0, exitCode)
            Assert.Equal("", output.ToString().Trim())


            CleanupAllGeneratedFiles(src)
        End Sub

        <Fact>
        Public Sub VbcNologo_2()
            Dim src As String = Temp.CreateFile().WriteAllText(<text>
Class C
End Class
</text>.Value).Path

            Dim output As StringWriter = New StringWriter()

            Dim cmd = New MockVisualBasicCompiler(Nothing, _baseDirectory, {"/t:library", "/preferreduilang:en", src})
            Dim exitCode = cmd.Run(output, Nothing)

            Assert.Equal(0, exitCode)
            Assert.Equal(<text>
Microsoft (R) Visual Basic Compiler version A.B.C.D
Copyright (C) Microsoft Corporation. All rights reserved.
</text>.Value.Replace(vbLf, vbCrLf).Trim,
                Regex.Replace(output.ToString().Trim(), "version \d+\.\d+\.\d+(\.\d+)?", "version A.B.C.D"))
            ' Privately queued builds have 3-part version numbers instead of 4.  Since we're throwing away the version number,
            ' making the last part optional will fix this.


            CleanupAllGeneratedFiles(src)
        End Sub

        <Fact>
        Public Sub VbcNologo_2a()
            Dim src As String = Temp.CreateFile().WriteAllText(<text>
Class C
End Class
</text>.Value).Path

            Dim output As StringWriter = New StringWriter()

            Dim cmd = New MockVisualBasicCompiler(Nothing, _baseDirectory, {"/nologo-", "/preferreduilang:en", "/t:library", src})
            Dim exitCode = cmd.Run(output, Nothing)

            Assert.Equal(0, exitCode)
            Assert.Equal(<text>
Microsoft (R) Visual Basic Compiler version A.B.C.D
Copyright (C) Microsoft Corporation. All rights reserved.
</text>.Value.Replace(vbLf, vbCrLf).Trim,
                Regex.Replace(output.ToString().Trim(), "version \d+\.\d+\.\d+(\.\d+)?", "version A.B.C.D"))
            ' Privately queued builds have 3-part version numbers instead of 4.  Since we're throwing away the version number,
            ' making the last part optional will fix this.


            CleanupAllGeneratedFiles(src)
        End Sub

        <Fact()>
        Public Sub VbcUtf8Output_WithRedirecting_Off()
            Dim src As String = Temp.CreateFile().WriteAllText("♚", New System.Text.UTF8Encoding(False)).Path

            Dim tempOut = Temp.CreateFile()

            Dim output = RunAndGetOutput("cmd", "/C """ & s_basicCompilerExecutable & """ /nologo /preferreduilang:en /t:library " & src & " > " & tempOut.Path, expectedRetCode:=1)
            Assert.Equal("", output.Trim())

            Assert.Equal(<text>
SRC.VB(1) : error BC30037: Character is not valid.

?
~
</text>.Value.Trim().Replace(vbLf, vbCrLf), tempOut.ReadAllText().Trim().Replace(src, "SRC.VB"))

            CleanupAllGeneratedFiles(src)
        End Sub

        <Fact()>
        Public Sub VbcUtf8Output_WithRedirecting_On()
            Dim src As String = Temp.CreateFile().WriteAllText("♚", New System.Text.UTF8Encoding(False)).Path

            Dim tempOut = Temp.CreateFile()

            Dim output = RunAndGetOutput("cmd", "/C """ & s_basicCompilerExecutable & """ /utf8output /nologo /preferreduilang:en /t:library " & src & " > " & tempOut.Path, expectedRetCode:=1)
            Assert.Equal("", output.Trim())

            Assert.Equal(<text>
SRC.VB(1) : error BC30037: Character is not valid.

♚
~
</text>.Value.Trim().Replace(vbLf, vbCrLf), tempOut.ReadAllText().Trim().Replace(src, "SRC.VB"))


            CleanupAllGeneratedFiles(src)
        End Sub

        <Fact()>
        Public Sub ResponseFiles1()
            Dim rsp As String = Temp.CreateFile().WriteAllText(<text>
/r:System.dll
/nostdlib
/vbruntime-
# this is ignored
System.Console.WriteLine(&quot;*?&quot;);  # this is error
a.vb
</text>.Value).Path
            Dim cmd = New MockVisualBasicCompiler(rsp, _baseDirectory, {"b.vb"})

            AssertEx.Equal({"System.dll"}, cmd.Arguments.MetadataReferences.Select(Function(r) r.Reference))
            AssertEx.Equal(
            {
                Path.Combine(_baseDirectory, "a.vb"),
                Path.Combine(_baseDirectory, "b.vb")
            },
            cmd.Arguments.SourceFiles.Select(Function(file) file.Path))
            Assert.NotEmpty(cmd.Arguments.Errors)


            CleanupAllGeneratedFiles(rsp)
        End Sub

        <WorkItem(685392, "DevDiv")>
        <Fact()>
        Public Sub ResponseFiles_RootNamespace()
            Dim rsp As String = Temp.CreateFile().WriteAllText(<text>
/r:System.dll
/rootnamespace:"Hello"
a.vb
</text>.Value).Path
            Dim cmd = New MockVisualBasicCompiler(rsp, _baseDirectory, {"b.vb"})

            Assert.Equal("Hello", cmd.Arguments.CompilationOptions.RootNamespace)

            CleanupAllGeneratedFiles(rsp)
        End Sub

        Private Sub AssertGlobalImports(expectedImportStrings As String(), actualImports As GlobalImport())
            Assert.Equal(expectedImportStrings.Length, actualImports.Count)
            For i = 0 To expectedImportStrings.Length - 1
                Assert.Equal(expectedImportStrings(i), actualImports(i).Clause.ToString)
            Next
        End Sub

        <Fact>
        Public Sub ParseGlobalImports()
            Dim args = DefaultParse({"/imports: System ,System.Xml ,System.Linq", "a.vb"}, _baseDirectory)
            args.Errors.Verify()
            AssertEx.Equal({"System", "System.Xml", "System.Linq"}, args.CompilationOptions.GlobalImports.Select(Function(import) import.Clause.ToString()))

            args = DefaultParse({"/impORt: System,,,,,", "/IMPORTs:,,,Microsoft.VisualBasic,,System.IO", "a.vb"}, _baseDirectory)
            args.Errors.Verify()
            AssertEx.Equal({"System", "Microsoft.VisualBasic", "System.IO"}, args.CompilationOptions.GlobalImports.Select(Function(import) import.Clause.ToString()))

            args = DefaultParse({"/impORt: System, ,, ,,", "a.vb"}, _baseDirectory)
            args.Errors.Verify(Diagnostic(ERRID.ERR_ExpectedIdentifier),
                               Diagnostic(ERRID.ERR_ExpectedIdentifier))

            args = DefaultParse({"/impORt:", "a.vb"}, _baseDirectory)
            args.Errors.Verify(Diagnostic(ERRID.ERR_ArgumentRequired).WithArguments("import", ":<str>"))

            args = DefaultParse({"/impORts:", "a.vb"}, _baseDirectory)
            args.Errors.Verify(Diagnostic(ERRID.ERR_ArgumentRequired).WithArguments("imports", ":<import_list>"))

            args = DefaultParse({"/imports", "a.vb"}, _baseDirectory)
            args.Errors.Verify(Diagnostic(ERRID.ERR_ArgumentRequired).WithArguments("imports", ":<import_list>"))

            args = DefaultParse({"/imports+", "a.vb"}, _baseDirectory)
            args.Errors.Verify(Diagnostic(ERRID.WRN_BadSwitch).WithArguments("/imports+")) ' TODO: Dev11 reports ERR_ArgumentRequired
        End Sub

        <Fact>
        Public Sub ResponseFiles2()
            Dim rsp As String = Temp.CreateFile().WriteAllText(<text>
    /r:System
    /r:System.Core
    /r:System.Data
    /r:System.Data.DataSetExtensions
    /r:System.Xml
    /r:System.Xml.Linq
    /imports:System
    /imports:System.Collections.Generic
    /imports:System.Linq
    /imports:System.Text</text>.Value).Path
            Dim cmd = New MockVbi(rsp, _baseDirectory, {"b.vbx"})

            ' TODO (tomat): mscorlib, vbruntime order
            'AssertEx.Equal({GetType(Object).Assembly.Location,
            '                GetType(Microsoft.VisualBasic.Globals).Assembly.Location,
            '                "System", "System.Core", "System.Data", "System.Data.DataSetExtensions", "System.Xml", "System.Xml.Linq"},
            '               cmd.Arguments.AssemblyReferences.Select(Function(r)
            '                                                           Return If(r.Kind = ReferenceKind.AssemblyName,
            '                                                               (DirectCast(r, AssemblyNameReference)).Name,
            '                                                               (DirectCast(r, AssemblyFileReference)).Path)
            '                                                       End Function))

            AssertEx.Equal({"System", "System.Collections.Generic", "System.Linq", "System.Text"},
                           cmd.Arguments.CompilationOptions.GlobalImports.Select(Function(import) import.Clause.ToString()))
        End Sub

        <Fact, WorkItem(546028, "DevDiv")>
        Public Sub Win32ResourceArguments()
            Dim args As String() = {"/win32manifest:..\here\there\everywhere\nonexistent"}
            Dim parsedArgs = DefaultParse(args, _baseDirectory)
            Dim compilation = CreateCompilationWithMscorlib(New VisualBasicSyntaxTree() {})
            Dim errors As IEnumerable(Of DiagnosticInfo) = Nothing
            CommonCompiler.GetWin32ResourcesInternal(MessageProvider.Instance, parsedArgs, compilation, errors)
            Assert.Equal(1, errors.Count())
            Assert.Equal(DirectCast(ERRID.ERR_UnableToReadUacManifest2, Integer), errors.First().Code)
            Assert.Equal(2, errors.First().Arguments.Count())
            args = {"/Win32icon:\bogus"}
            parsedArgs = DefaultParse(args, _baseDirectory)
            CommonCompiler.GetWin32ResourcesInternal(MessageProvider.Instance, parsedArgs, compilation, errors)
            Assert.Equal(1, errors.Count())
            Assert.Equal(DirectCast(ERRID.ERR_UnableToOpenResourceFile1, Integer), errors.First().Code)
            Assert.Equal(2, errors.First().Arguments.Count())
            args = {"/Win32Resource:\bogus"}
            parsedArgs = DefaultParse(args, _baseDirectory)
            CommonCompiler.GetWin32ResourcesInternal(MessageProvider.Instance, parsedArgs, compilation, errors)
            Assert.Equal(1, errors.Count())
            Assert.Equal(DirectCast(ERRID.ERR_UnableToOpenResourceFile1, Integer), errors.First().Code)
            Assert.Equal(2, errors.First().Arguments.Count())

            args = {"/win32manifest:foo.win32data:bar.win32data2"}
            parsedArgs = DefaultParse(args, _baseDirectory)
            CommonCompiler.GetWin32ResourcesInternal(MessageProvider.Instance, parsedArgs, compilation, errors)
            Assert.Equal(1, errors.Count())
            Assert.Equal(DirectCast(ERRID.ERR_UnableToReadUacManifest2, Integer), errors.First().Code)
            Assert.Equal(2, errors.First().Arguments.Count())
            args = {"/Win32icon:foo.win32data:bar.win32data2"}
            parsedArgs = DefaultParse(args, _baseDirectory)
            CommonCompiler.GetWin32ResourcesInternal(MessageProvider.Instance, parsedArgs, compilation, errors)
            Assert.Equal(1, errors.Count())
            Assert.Equal(DirectCast(ERRID.ERR_UnableToOpenResourceFile1, Integer), errors.First().Code)
            Assert.Equal(2, errors.First().Arguments.Count())
            args = {"/Win32Resource:foo.win32data:bar.win32data2"}
            parsedArgs = DefaultParse(args, _baseDirectory)
            CommonCompiler.GetWin32ResourcesInternal(MessageProvider.Instance, parsedArgs, compilation, errors)
            Assert.Equal(1, errors.Count())
            Assert.Equal(DirectCast(ERRID.ERR_UnableToOpenResourceFile1, Integer), errors.First().Code)
            Assert.Equal(2, errors.First().Arguments.Count())
        End Sub

        <Fact>
        Public Sub Win32IconContainsGarbage()
            Dim tmpFileName As String = Temp.CreateFile().WriteAllBytes(New Byte() {1, 2, 3, 4, 5, 6, 7, 8, 9, 10}).Path
            Dim parsedArgs = DefaultParse({"/win32icon:" + tmpFileName}, _baseDirectory)
            Dim compilation = CreateCompilationWithMscorlib(New VisualBasicSyntaxTree() {})
            Dim errors As IEnumerable(Of DiagnosticInfo) = Nothing
            CommonCompiler.GetWin32ResourcesInternal(MessageProvider.Instance, parsedArgs, compilation, errors)
            Assert.Equal(1, errors.Count())
            Assert.Equal(DirectCast(ERRID.ERR_ErrorCreatingWin32ResourceFile, Integer), errors.First().Code)
            Assert.Equal(1, errors.First().Arguments.Count())


            CleanupAllGeneratedFiles(tmpFileName)
        End Sub

        <Fact>
        Public Sub Win32ResourceOptions_Valid()
            CheckWin32ResourceOptions({"/win32resource:a"}, "a", Nothing, Nothing, False)

            CheckWin32ResourceOptions({"/win32icon:b"}, Nothing, "b", Nothing, False)

            CheckWin32ResourceOptions({"/win32manifest:c"}, Nothing, Nothing, "c", False)

            CheckWin32ResourceOptions({"/nowin32manifest"}, Nothing, Nothing, Nothing, True)
        End Sub

        <Fact>
        Public Sub Win32ResourceOptions_Empty()
            CheckWin32ResourceOptions({"/win32resource"}, Nothing, Nothing, Nothing, False,
                                      Diagnostic(ERRID.ERR_ArgumentRequired).WithArguments("win32resource", ":<file>"))
            CheckWin32ResourceOptions({"/win32resource:"}, Nothing, Nothing, Nothing, False,
                                      Diagnostic(ERRID.ERR_ArgumentRequired).WithArguments("win32resource", ":<file>"))
            CheckWin32ResourceOptions({"/win32resource: "}, Nothing, Nothing, Nothing, False,
                                      Diagnostic(ERRID.ERR_ArgumentRequired).WithArguments("win32resource", ":<file>"))

            CheckWin32ResourceOptions({"/win32icon"}, Nothing, Nothing, Nothing, False,
                                      Diagnostic(ERRID.ERR_ArgumentRequired).WithArguments("win32icon", ":<file>"))
            CheckWin32ResourceOptions({"/win32icon:"}, Nothing, Nothing, Nothing, False,
                                      Diagnostic(ERRID.ERR_ArgumentRequired).WithArguments("win32icon", ":<file>"))
            CheckWin32ResourceOptions({"/win32icon: "}, Nothing, Nothing, Nothing, False,
                                      Diagnostic(ERRID.ERR_ArgumentRequired).WithArguments("win32icon", ":<file>"))

            CheckWin32ResourceOptions({"/win32manifest"}, Nothing, Nothing, Nothing, False,
                                      Diagnostic(ERRID.ERR_ArgumentRequired).WithArguments("win32manifest", ":<file>"))
            CheckWin32ResourceOptions({"/win32manifest:"}, Nothing, Nothing, Nothing, False,
                                      Diagnostic(ERRID.ERR_ArgumentRequired).WithArguments("win32manifest", ":<file>"))
            CheckWin32ResourceOptions({"/win32manifest: "}, Nothing, Nothing, Nothing, False,
                                      Diagnostic(ERRID.ERR_ArgumentRequired).WithArguments("win32manifest", ":<file>"))

            CheckWin32ResourceOptions({"/nowin32manifest"}, Nothing, Nothing, Nothing, True)
            CheckWin32ResourceOptions({"/nowin32manifest:"}, Nothing, Nothing, Nothing, False,
                                      Diagnostic(ERRID.WRN_BadSwitch).WithArguments("/nowin32manifest:"))
            CheckWin32ResourceOptions({"/nowin32manifest: "}, Nothing, Nothing, Nothing, False,
                                      Diagnostic(ERRID.WRN_BadSwitch).WithArguments("/nowin32manifest:"))
        End Sub

        <Fact>
        Public Sub Win32ResourceOptions_Combinations()
            ' last occurrence wins
            CheckWin32ResourceOptions({"/win32resource:r", "/win32resource:s"}, "s", Nothing, Nothing, False)
            ' illegal
            CheckWin32ResourceOptions({"/win32resource:r", "/win32icon:i"}, "r", "i", Nothing, False,
                                      Diagnostic(ERRID.ERR_IconFileAndWin32ResFile))
            ' documented as illegal, but works in dev10
            CheckWin32ResourceOptions({"/win32resource:r", "/win32manifest:m"}, "r", Nothing, "m", False,
                                      Diagnostic(ERRID.ERR_CantHaveWin32ResAndManifest))
            ' fine
            CheckWin32ResourceOptions({"/win32resource:r", "/nowin32manifest"}, "r", Nothing, Nothing, True)


            ' illegal
            CheckWin32ResourceOptions({"/win32icon:i", "/win32resource:r"}, "r", "i", Nothing, False,
                                      Diagnostic(ERRID.ERR_IconFileAndWin32ResFile))
            ' last occurrence wins
            CheckWin32ResourceOptions({"/win32icon:i", "/win32icon:j"}, Nothing, "j", Nothing, False)
            ' fine
            CheckWin32ResourceOptions({"/win32icon:i", "/win32manifest:m"}, Nothing, "i", "m", False)
            ' fine
            CheckWin32ResourceOptions({"/win32icon:i", "/nowin32manifest"}, Nothing, "i", Nothing, True)


            ' documented as illegal, but works in dev10
            CheckWin32ResourceOptions({"/win32manifest:m", "/win32resource:r"}, "r", Nothing, "m", False,
                                      Diagnostic(ERRID.ERR_CantHaveWin32ResAndManifest))
            ' fine
            CheckWin32ResourceOptions({"/win32manifest:m", "/win32icon:i"}, Nothing, "i", "m", False)
            ' last occurrence wins
            CheckWin32ResourceOptions({"/win32manifest:m", "/win32manifest:n"}, Nothing, Nothing, "n", False)
            ' illegal
            CheckWin32ResourceOptions({"/win32manifest:m", "/nowin32manifest"}, Nothing, Nothing, "m", True,
                                      Diagnostic(ERRID.ERR_ConflictingManifestSwitches))


            ' fine
            CheckWin32ResourceOptions({"/nowin32manifest", "/win32resource:r"}, "r", Nothing, Nothing, True)
            ' fine
            CheckWin32ResourceOptions({"/nowin32manifest", "/win32icon:i"}, Nothing, "i", Nothing, True)
            ' illegal
            CheckWin32ResourceOptions({"/nowin32manifest", "/win32manifest:m"}, Nothing, Nothing, "m", True,
                                      Diagnostic(ERRID.ERR_ConflictingManifestSwitches))
            ' fine
            CheckWin32ResourceOptions({"/nowin32manifest", "/nowin32manifest"}, Nothing, Nothing, Nothing, True)
        End Sub

        <Fact>
        Public Sub Win32ResourceOptions_SimplyInvalid()

            Dim parsedArgs = DefaultParse({"/win32resource", "a.vb"}, _baseDirectory)
            parsedArgs.Errors.Verify(Diagnostic(ERRID.ERR_ArgumentRequired).WithArguments("win32resource", ":<file>"))

            parsedArgs = DefaultParse({"/win32resource+", "a.vb"}, _baseDirectory)
            parsedArgs.Errors.Verify(Diagnostic(ERRID.WRN_BadSwitch).WithArguments("/win32resource+")) ' TODO: Dev11 reports ERR_ArgumentRequired

            parsedArgs = DefaultParse({"/win32resource-", "a.vb"}, _baseDirectory)
            parsedArgs.Errors.Verify(Diagnostic(ERRID.WRN_BadSwitch).WithArguments("/win32resource-")) ' TODO: Dev11 reports ERR_ArgumentRequired

            parsedArgs = DefaultParse({"/win32icon", "a.vb"}, _baseDirectory)
            parsedArgs.Errors.Verify(Diagnostic(ERRID.ERR_ArgumentRequired).WithArguments("win32icon", ":<file>"))

            parsedArgs = DefaultParse({"/win32icon+", "a.vb"}, _baseDirectory)
            parsedArgs.Errors.Verify(Diagnostic(ERRID.WRN_BadSwitch).WithArguments("/win32icon+")) ' TODO: Dev11 reports ERR_ArgumentRequired

            parsedArgs = DefaultParse({"/win32icon-", "a.vb"}, _baseDirectory)
            parsedArgs.Errors.Verify(Diagnostic(ERRID.WRN_BadSwitch).WithArguments("/win32icon-")) ' TODO: Dev11 reports ERR_ArgumentRequired

            parsedArgs = DefaultParse({"/win32manifest", "a.vb"}, _baseDirectory)
            parsedArgs.Errors.Verify(Diagnostic(ERRID.ERR_ArgumentRequired).WithArguments("win32manifest", ":<file>"))

            parsedArgs = DefaultParse({"/win32manifest+", "a.vb"}, _baseDirectory)
            parsedArgs.Errors.Verify(Diagnostic(ERRID.WRN_BadSwitch).WithArguments("/win32manifest+")) ' TODO: Dev11 reports ERR_ArgumentRequired

            parsedArgs = DefaultParse({"/win32manifest-", "a.vb"}, _baseDirectory)
            parsedArgs.Errors.Verify(Diagnostic(ERRID.WRN_BadSwitch).WithArguments("/win32manifest-")) ' TODO: Dev11 reports ERR_ArgumentRequired

        End Sub

        Private Sub CheckWin32ResourceOptions(args As String(), expectedResourceFile As String, expectedIcon As String, expectedManifest As String, expectedNoManifest As Boolean, ParamArray diags As DiagnosticDescription())
            Dim parsedArgs = DefaultParse(args.Concat({"Test.vb"}), _baseDirectory)
            parsedArgs.Errors.Verify(diags)
            Assert.Equal(False, parsedArgs.DisplayHelp)
            Assert.Equal(expectedResourceFile, parsedArgs.Win32ResourceFile)
            Assert.Equal(expectedIcon, parsedArgs.Win32Icon)
            Assert.Equal(expectedManifest, parsedArgs.Win32Manifest)
            Assert.Equal(expectedNoManifest, parsedArgs.NoWin32Manifest)
        End Sub

        <Fact>
        Public Sub ParseResourceDescription()
            Dim diags = New List(Of Diagnostic)()
            Dim desc As ResourceDescription

            desc = VisualBasicCommandLineParser.ParseResourceDescription("resource", "\somepath\someFile.foo.bar", _baseDirectory, diags, embedded:=False)
            diags.Verify()
            diags.Clear()
            Assert.Equal("someFile.foo.bar", desc.FileName)
            Assert.Equal("someFile.foo.bar", desc.ResourceName)
            Assert.True(desc.IsPublic)

            desc = VisualBasicCommandLineParser.ParseResourceDescription("resource", "\somepath\someFile.foo.bar,someName", _baseDirectory, diags, embedded:=False)
            diags.Verify()
            diags.Clear()
            Assert.Equal("someFile.foo.bar", desc.FileName)
            Assert.Equal("someName", desc.ResourceName)
            Assert.True(desc.IsPublic)

            desc = VisualBasicCommandLineParser.ParseResourceDescription("resource", "\somepath\someFile.foo.bar,someName,public", _baseDirectory, diags, embedded:=False)
            diags.Verify()
            diags.Clear()
            Assert.Equal("someFile.foo.bar", desc.FileName)
            Assert.Equal("someName", desc.ResourceName)
            Assert.True(desc.IsPublic)

            ' use file name in place of missing resource name
            desc = VisualBasicCommandLineParser.ParseResourceDescription("resource", "\somepath\someFile.foo.bar,,private", _baseDirectory, diags, embedded:=False)
            diags.Verify()
            diags.Clear()
            Assert.Equal("someFile.foo.bar", desc.FileName)
            Assert.Equal("someFile.foo.bar", desc.ResourceName)
            Assert.False(desc.IsPublic)

            ' quoted accessibility is fine
            desc = VisualBasicCommandLineParser.ParseResourceDescription("resource", "\somepath\someFile.foo.bar,,""private""", _baseDirectory, diags, embedded:=False)
            diags.Verify()
            diags.Clear()
            Assert.Equal("someFile.foo.bar", desc.FileName)
            Assert.Equal("someFile.foo.bar", desc.ResourceName)
            Assert.False(desc.IsPublic)

            ' leading commas are ignored...
            desc = VisualBasicCommandLineParser.ParseResourceDescription("resource", ",,\somepath\someFile.foo.bar,,private", _baseDirectory, diags, embedded:=False)
            diags.Verify()
            diags.Clear()
            Assert.Equal("someFile.foo.bar", desc.FileName)
            Assert.Equal("someFile.foo.bar", desc.ResourceName)
            Assert.False(desc.IsPublic)

            ' ...as long as there's no whitespace between them
            desc = VisualBasicCommandLineParser.ParseResourceDescription("resource", ", ,\somepath\someFile.foo.bar,,private", _baseDirectory, diags, embedded:=False)
            diags.Verify(Diagnostic(ERRID.ERR_InvalidSwitchValue).WithArguments("resource", " "))
            diags.Clear()
            Assert.Null(desc)

            ' trailing commas are ignored...
            desc = VisualBasicCommandLineParser.ParseResourceDescription("resource", "\somepath\someFile.foo.bar,,private", _baseDirectory, diags, embedded:=False)
            diags.Verify()
            diags.Clear()
            Assert.Equal("someFile.foo.bar", desc.FileName)
            Assert.Equal("someFile.foo.bar", desc.ResourceName)
            Assert.False(desc.IsPublic)

            ' ...even if there's whitespace between them
            desc = VisualBasicCommandLineParser.ParseResourceDescription("resource", "\somepath\someFile.foo.bar,,private, ,", _baseDirectory, diags, embedded:=False)
            diags.Verify()
            diags.Clear()
            Assert.Equal("someFile.foo.bar", desc.FileName)
            Assert.Equal("someFile.foo.bar", desc.ResourceName)
            Assert.False(desc.IsPublic)

            desc = VisualBasicCommandLineParser.ParseResourceDescription("resource", "\somepath\someFile.foo.bar,someName,publi", _baseDirectory, diags, embedded:=False)
            diags.Verify(Diagnostic(ERRID.ERR_InvalidSwitchValue).WithArguments("resource", "publi"))
            diags.Clear()
            Assert.Null(desc)

            desc = VisualBasicCommandLineParser.ParseResourceDescription("resource", "D:rive\relative\path,someName,public", _baseDirectory, diags, embedded:=False)
            diags.Verify(Diagnostic(ERRID.FTL_InputFileNameTooLong).WithArguments("D:rive\relative\path"))
            diags.Clear()
            Assert.Null(desc)

            desc = VisualBasicCommandLineParser.ParseResourceDescription("resource", "inva\l*d?path,someName,public", _baseDirectory, diags, embedded:=False)
            diags.Verify(Diagnostic(ERRID.FTL_InputFileNameTooLong).WithArguments("inva\l*d?path"))
            diags.Clear()
            Assert.Null(desc)

            desc = VisualBasicCommandLineParser.ParseResourceDescription("resource", Nothing, _baseDirectory, diags, embedded:=False)
            diags.Verify(Diagnostic(ERRID.ERR_ArgumentRequired).WithArguments("resource", ":<resinfo>"))
            diags.Clear()
            Assert.Null(desc)

            desc = VisualBasicCommandLineParser.ParseResourceDescription("resource", "", _baseDirectory, diags, embedded:=False)
            diags.Verify(Diagnostic(ERRID.ERR_ArgumentRequired).WithArguments("resource", ":<resinfo>"))
            diags.Clear()
            Assert.Null(desc)

            desc = VisualBasicCommandLineParser.ParseResourceDescription("resource", " ", _baseDirectory, diags, embedded:=False)
            diags.Verify(Diagnostic(ERRID.ERR_InvalidSwitchValue).WithArguments("resource", " "))
            diags.Clear()
            Assert.Null(desc)

            desc = VisualBasicCommandLineParser.ParseResourceDescription("resource", " , ", _baseDirectory, diags, embedded:=False)
            diags.Verify(Diagnostic(ERRID.ERR_InvalidSwitchValue).WithArguments("resource", " "))
            diags.Clear()
            Assert.Null(desc)

            desc = VisualBasicCommandLineParser.ParseResourceDescription("resource", "path, ", _baseDirectory, diags, embedded:=False)
            diags.Verify()
            diags.Clear()
            Assert.Equal("path", desc.FileName)
            Assert.Equal("path", desc.ResourceName)
            Assert.True(desc.IsPublic)

            desc = VisualBasicCommandLineParser.ParseResourceDescription("resource", " ,name", _baseDirectory, diags, embedded:=False)
            diags.Verify(Diagnostic(ERRID.ERR_InvalidSwitchValue).WithArguments("resource", " "))
            diags.Clear()
            Assert.Null(desc)

            desc = VisualBasicCommandLineParser.ParseResourceDescription("resource", " , , ", _baseDirectory, diags, embedded:=False)
            diags.Verify(Diagnostic(ERRID.ERR_InvalidSwitchValue).WithArguments("resource", " "))
            diags.Clear()
            Assert.Null(desc)

            desc = VisualBasicCommandLineParser.ParseResourceDescription("resource", "path, , ", _baseDirectory, diags, embedded:=False)
            diags.Verify(Diagnostic(ERRID.ERR_InvalidSwitchValue).WithArguments("resource", " "))
            diags.Clear()
            Assert.Null(desc)

            desc = VisualBasicCommandLineParser.ParseResourceDescription("resource", " ,name, ", _baseDirectory, diags, embedded:=False)
            diags.Verify(Diagnostic(ERRID.ERR_InvalidSwitchValue).WithArguments("resource", " "))
            diags.Clear()
            Assert.Null(desc)

            desc = VisualBasicCommandLineParser.ParseResourceDescription("resource", " , ,private", _baseDirectory, diags, embedded:=False)
            diags.Verify(Diagnostic(ERRID.ERR_InvalidSwitchValue).WithArguments("resource", " "))
            diags.Clear()
            Assert.Null(desc)

            desc = VisualBasicCommandLineParser.ParseResourceDescription("resource", "path,name,", _baseDirectory, diags, embedded:=False)
            diags.Verify()
            diags.Clear()
            Assert.Equal("path", desc.FileName)
            Assert.Equal("name", desc.ResourceName)
            Assert.True(desc.IsPublic)

            desc = VisualBasicCommandLineParser.ParseResourceDescription("resource", "path,name,,", _baseDirectory, diags, embedded:=False)
            diags.Verify()
            diags.Clear()
            Assert.Equal("path", desc.FileName)
            Assert.Equal("name", desc.ResourceName)
            Assert.True(desc.IsPublic)

            desc = VisualBasicCommandLineParser.ParseResourceDescription("resource", "path,name, ", _baseDirectory, diags, embedded:=False)
            diags.Verify(Diagnostic(ERRID.ERR_InvalidSwitchValue).WithArguments("resource", " "))
            diags.Clear()
            Assert.Null(desc)

            desc = VisualBasicCommandLineParser.ParseResourceDescription("resource", "path, ,private", _baseDirectory, diags, embedded:=False)
            diags.Verify()
            diags.Clear()
            Assert.Equal("path", desc.FileName)
            Assert.Equal("path", desc.ResourceName)
            Assert.False(desc.IsPublic)

            desc = VisualBasicCommandLineParser.ParseResourceDescription("resource", " ,name,private", _baseDirectory, diags, embedded:=False)
            diags.Verify(Diagnostic(ERRID.ERR_InvalidSwitchValue).WithArguments("resource", " "))
            diags.Clear()
            Assert.Null(desc)
        End Sub

        <Fact>
        Public Sub ManagedResourceOptions()
            Dim parsedArgs As VisualBasicCommandLineArguments
            Dim resourceDescription As resourceDescription

            parsedArgs = DefaultParse({"/resource:a", "a.vb"}, _baseDirectory)
            parsedArgs.Errors.Verify()
            Assert.Equal(False, parsedArgs.DisplayHelp)
            resourceDescription = parsedArgs.ManifestResources.Single()
            Assert.Null(resourceDescription.FileName) ' since embedded
            Assert.Equal("a", resourceDescription.ResourceName)

            parsedArgs = DefaultParse({"/res:b", "a.vb"}, _baseDirectory)
            parsedArgs.Errors.Verify()
            Assert.Equal(False, parsedArgs.DisplayHelp)
            resourceDescription = parsedArgs.ManifestResources.Single()
            Assert.Null(resourceDescription.FileName) ' since embedded
            Assert.Equal("b", resourceDescription.ResourceName)

            parsedArgs = DefaultParse({"/linkresource:c", "a.vb"}, _baseDirectory)
            parsedArgs.Errors.Verify()
            Assert.Equal(False, parsedArgs.DisplayHelp)
            resourceDescription = parsedArgs.ManifestResources.Single()
            Assert.Equal("c", resourceDescription.FileName)
            Assert.Equal("c", resourceDescription.ResourceName)

            parsedArgs = DefaultParse({"/linkres:d", "a.vb"}, _baseDirectory)
            parsedArgs.Errors.Verify()
            Assert.Equal(False, parsedArgs.DisplayHelp)
            resourceDescription = parsedArgs.ManifestResources.Single()
            Assert.Equal("d", resourceDescription.FileName)
            Assert.Equal("d", resourceDescription.ResourceName)
        End Sub

        <Fact>
        Public Sub ManagedResourceOptions_SimpleErrors()
            Dim parsedArgs = DefaultParse({"/resource:", "a.vb"}, _baseDirectory)
            parsedArgs.Errors.Verify(Diagnostic(ERRID.ERR_ArgumentRequired).WithArguments("resource", ":<resinfo>"))

            parsedArgs = DefaultParse({"/resource: ", "a.vb"}, _baseDirectory)
            parsedArgs.Errors.Verify(Diagnostic(ERRID.ERR_ArgumentRequired).WithArguments("resource", ":<resinfo>"))

            parsedArgs = DefaultParse({"/resource", "a.vb"}, _baseDirectory)
            parsedArgs.Errors.Verify(Diagnostic(ERRID.ERR_ArgumentRequired).WithArguments("resource", ":<resinfo>"))

            parsedArgs = DefaultParse({"/RES+", "a.vb"}, _baseDirectory)
            parsedArgs.Errors.Verify(Diagnostic(ERRID.WRN_BadSwitch).WithArguments("/RES+")) ' TODO: Dev11 reports ERR_ArgumentRequired

            parsedArgs = DefaultParse({"/res-:", "a.vb"}, _baseDirectory)
            parsedArgs.Errors.Verify(Diagnostic(ERRID.WRN_BadSwitch).WithArguments("/res-:")) ' TODO: Dev11 reports ERR_ArgumentRequired

            parsedArgs = DefaultParse({"/linkresource:", "a.vb"}, _baseDirectory)
            parsedArgs.Errors.Verify(Diagnostic(ERRID.ERR_ArgumentRequired).WithArguments("linkresource", ":<resinfo>"))

            parsedArgs = DefaultParse({"/linkresource: ", "a.vb"}, _baseDirectory)
            parsedArgs.Errors.Verify(Diagnostic(ERRID.ERR_ArgumentRequired).WithArguments("linkresource", ":<resinfo>"))

            parsedArgs = DefaultParse({"/linkresource", "a.vb"}, _baseDirectory)
            parsedArgs.Errors.Verify(Diagnostic(ERRID.ERR_ArgumentRequired).WithArguments("linkresource", ":<resinfo>"))

            parsedArgs = DefaultParse({"/linkRES+", "a.vb"}, _baseDirectory)
            parsedArgs.Errors.Verify(Diagnostic(ERRID.WRN_BadSwitch).WithArguments("/linkRES+")) ' TODO: Dev11 reports ERR_ArgumentRequired

            parsedArgs = DefaultParse({"/linkres-:", "a.vb"}, _baseDirectory)
            parsedArgs.Errors.Verify(Diagnostic(ERRID.WRN_BadSwitch).WithArguments("/linkres-:")) ' TODO: Dev11 reports ERR_ArgumentRequired
        End Sub

        <Fact>
        Public Sub ModuleManifest()
            Dim parsedArgs = DefaultParse({"/win32manifest:blah", "/target:module", "a.cs"}, _baseDirectory)
            parsedArgs.Errors.Verify(
                Diagnostic(ERRID.WRN_IgnoreModuleManifest))

            ' Illegal, but not clobbered.
            Assert.Equal("blah", parsedArgs.Win32Manifest)
        End Sub

        <Fact>
        Public Sub ArgumentParsing()
            Dim parsedArgs = InteractiveParse({"a + b"}, _baseDirectory)
            Assert.Equal(False, parsedArgs.Errors.Any())
            Assert.Equal(False, parsedArgs.DisplayHelp)
            Assert.Equal(True, parsedArgs.SourceFiles.Any())
            parsedArgs = InteractiveParse({"a + b; c"}, _baseDirectory)
            Assert.Equal(False, parsedArgs.Errors.Any())
            Assert.Equal(False, parsedArgs.DisplayHelp)
            Assert.Equal(True, parsedArgs.SourceFiles.Any())
            parsedArgs = InteractiveParse({"/help"}, _baseDirectory)
            Assert.Equal(False, parsedArgs.Errors.Any())
            Assert.Equal(True, parsedArgs.DisplayHelp)
            Assert.Equal(False, parsedArgs.SourceFiles.Any())
            parsedArgs = InteractiveParse({"/?"}, _baseDirectory)
            Assert.Equal(False, parsedArgs.Errors.Any())
            Assert.Equal(True, parsedArgs.DisplayHelp)
            Assert.Equal(False, parsedArgs.SourceFiles.Any())
            parsedArgs = InteractiveParse({"c.vbx  /langversion:10"}, _baseDirectory)
            Assert.Equal(False, parsedArgs.Errors.Any())
            Assert.Equal(False, parsedArgs.DisplayHelp)
            Assert.Equal(True, parsedArgs.SourceFiles.Any())
            parsedArgs = InteractiveParse({"c.vbx", "/langversion:-1"}, _baseDirectory)
            Assert.Equal(1, parsedArgs.Errors.Length)
            Assert.Equal(False, parsedArgs.DisplayHelp)
            Assert.Equal(1, parsedArgs.SourceFiles.Length)
            parsedArgs = InteractiveParse({"c.vbx  /r:d /r:d.dll"}, _baseDirectory)
            Assert.Equal(False, parsedArgs.Errors.Any())
            Assert.Equal(False, parsedArgs.DisplayHelp)
            Assert.Equal(True, parsedArgs.SourceFiles.Any())
            parsedArgs = InteractiveParse({"@dd"}, _baseDirectory)
            Assert.Equal(True, parsedArgs.Errors.Any())
            Assert.Equal(False, parsedArgs.DisplayHelp)
            Assert.Equal(False, parsedArgs.SourceFiles.Any())
            parsedArgs = InteractiveParse({"c /define:DEBUG"}, _baseDirectory)
            Assert.Equal(False, parsedArgs.Errors.Any())
            Assert.Equal(False, parsedArgs.DisplayHelp)
            Assert.Equal(True, parsedArgs.SourceFiles.Any())
            parsedArgs = InteractiveParse({"\\"}, _baseDirectory)
            parsedArgs.Errors.Verify(
                Diagnostic(ERRID.FTL_InputFileNameTooLong).WithArguments(".exe"))

            Assert.Equal(False, parsedArgs.DisplayHelp)
            Assert.Equal(True, parsedArgs.SourceFiles.Any())
            parsedArgs = InteractiveParse({"c.vbx", "/r:d.dll", "/define:DEGUG"}, _baseDirectory)
            Assert.Equal(False, parsedArgs.Errors.Any())
            Assert.Equal(False, parsedArgs.DisplayHelp)
            Assert.Equal(True, parsedArgs.SourceFiles.Any())
            parsedArgs = InteractiveParse({"""/r d.dll"""}, _baseDirectory)
            Assert.Equal(False, parsedArgs.Errors.Any())
            Assert.Equal(False, parsedArgs.DisplayHelp)
            Assert.Equal(True, parsedArgs.SourceFiles.Any())
            parsedArgs = InteractiveParse({"/r: d.dll"}, _baseDirectory)
            Assert.Equal(False, parsedArgs.Errors.Any())
            Assert.Equal(False, parsedArgs.DisplayHelp)
            Assert.Equal(False, parsedArgs.SourceFiles.Any())
        End Sub

        <Fact>
        Public Sub LangVersion()
            Dim parsedArgs = DefaultParse({"/langversion:9", "a.VB"}, _baseDirectory)
            parsedArgs.Errors.Verify()
            Assert.Equal(LanguageVersion.VisualBasic9, parsedArgs.ParseOptions.LanguageVersion)

            parsedArgs = DefaultParse({"/langVERSION:9.0", "a.vb"}, _baseDirectory)
            parsedArgs.Errors.Verify()
            Assert.Equal(LanguageVersion.VisualBasic9, parsedArgs.ParseOptions.LanguageVersion)

            parsedArgs = DefaultParse({"/langVERSION:10", "a.vb"}, _baseDirectory)
            parsedArgs.Errors.Verify()
            Assert.Equal(LanguageVersion.VisualBasic10, parsedArgs.ParseOptions.LanguageVersion)

            parsedArgs = DefaultParse({"/langVERSION:10.0", "a.vb"}, _baseDirectory)
            parsedArgs.Errors.Verify()
            Assert.Equal(LanguageVersion.VisualBasic10, parsedArgs.ParseOptions.LanguageVersion)

            parsedArgs = DefaultParse({"/langVERSION:11", "a.vb"}, _baseDirectory)
            parsedArgs.Errors.Verify()
            Assert.Equal(LanguageVersion.VisualBasic11, parsedArgs.ParseOptions.LanguageVersion)

            parsedArgs = DefaultParse({"/langVERSION:11.0", "a.vb"}, _baseDirectory)
            parsedArgs.Errors.Verify()
            Assert.Equal(LanguageVersion.VisualBasic11, parsedArgs.ParseOptions.LanguageVersion)

            parsedArgs = DefaultParse({"/langVERSION:12", "a.vb"}, _baseDirectory)
            parsedArgs.Errors.Verify()
            Assert.Equal(LanguageVersion.VisualBasic12, parsedArgs.ParseOptions.LanguageVersion)

            parsedArgs = DefaultParse({"/langVERSION:12.0", "a.vb"}, _baseDirectory)
            parsedArgs.Errors.Verify()
            Assert.Equal(LanguageVersion.VisualBasic12, parsedArgs.ParseOptions.LanguageVersion)

            ' default: "current version"
            parsedArgs = DefaultParse({"a.vb"}, _baseDirectory)
            parsedArgs.Errors.Verify()
            Assert.Equal(LanguageVersion.VisualBasic14, parsedArgs.ParseOptions.LanguageVersion)

            ' overriding
            parsedArgs = DefaultParse({"/langVERSION:10", "/langVERSION:9.0", "a.vb"}, _baseDirectory)
            parsedArgs.Errors.Verify()
            Assert.Equal(LanguageVersion.VisualBasic9, parsedArgs.ParseOptions.LanguageVersion)

            ' errors
            parsedArgs = DefaultParse({"/langVERSION", "a.vb"}, _baseDirectory)
            parsedArgs.Errors.Verify(Diagnostic(ERRID.ERR_ArgumentRequired).WithArguments("langversion", ":<number>"))
            Assert.Equal(LanguageVersion.VisualBasic14, parsedArgs.ParseOptions.LanguageVersion)

            parsedArgs = DefaultParse({"/langVERSION+", "a.vb"}, _baseDirectory)
            parsedArgs.Errors.Verify(Diagnostic(ERRID.WRN_BadSwitch).WithArguments("/langVERSION+")) ' TODO: Dev11 reports ERR_ArgumentRequired
            Assert.Equal(LanguageVersion.VisualBasic14, parsedArgs.ParseOptions.LanguageVersion)

            parsedArgs = DefaultParse({"/langVERSION:", "a.vb"}, _baseDirectory)
            parsedArgs.Errors.Verify(Diagnostic(ERRID.ERR_ArgumentRequired).WithArguments("langversion", ":<number>"))
            Assert.Equal(LanguageVersion.VisualBasic14, parsedArgs.ParseOptions.LanguageVersion)

            parsedArgs = DefaultParse({"/langVERSION:8", "a.vb"}, _baseDirectory)
            parsedArgs.Errors.Verify(Diagnostic(ERRID.ERR_InvalidSwitchValue).WithArguments("langversion", "8"))
            Assert.Equal(LanguageVersion.VisualBasic14, parsedArgs.ParseOptions.LanguageVersion)

            parsedArgs = DefaultParse({"/langVERSION:" & (LanguageVersion.VisualBasic12 + 1), "a.vb"}, _baseDirectory)
            parsedArgs.Errors.Verify(Diagnostic(ERRID.ERR_InvalidSwitchValue).WithArguments("langversion", CStr(LanguageVersion.VisualBasic12 + 1)))
            Assert.Equal(LanguageVersion.VisualBasic14, parsedArgs.ParseOptions.LanguageVersion)
        End Sub

        <Fact>
        Public Sub DelaySign()
            Dim parsedArgs = DefaultParse({"/delaysign", "a.cs"}, _baseDirectory)
            parsedArgs.Errors.Verify()
            Assert.NotNull(parsedArgs.CompilationOptions.DelaySign)
            Assert.Equal(True, parsedArgs.CompilationOptions.DelaySign)

            parsedArgs = DefaultParse({"/delaysign+", "a.cs"}, _baseDirectory)
            parsedArgs.Errors.Verify()
            Assert.NotNull(parsedArgs.CompilationOptions.DelaySign)
            Assert.Equal(True, parsedArgs.CompilationOptions.DelaySign)

            parsedArgs = DefaultParse({"/DELAYsign-", "a.cs"}, _baseDirectory)
            parsedArgs.Errors.Verify()
            Assert.NotNull(parsedArgs.CompilationOptions.DelaySign)
            Assert.Equal(False, parsedArgs.CompilationOptions.DelaySign)

            parsedArgs = DefaultParse({"/delaysign:-", "a.cs"}, _baseDirectory)
            parsedArgs.Errors.Verify(Diagnostic(ERRID.ERR_SwitchNeedsBool).WithArguments("delaysign"))

            parsedArgs = InteractiveParse({"/d:a=1"}, _baseDirectory) ' test default value
            parsedArgs.Errors.Verify()
            Assert.Null(parsedArgs.CompilationOptions.DelaySign)
        End Sub

        <WorkItem(546113, "DevDiv")>
        <Fact>
        Public Sub OutputVerbose()
            Dim parsedArgs = DefaultParse({"/verbose", "a.vb"}, _baseDirectory)
            parsedArgs.Errors.Verify()
            Assert.Equal(OutputLevel.Verbose, parsedArgs.OutputLevel)

            parsedArgs = DefaultParse({"/verbose+", "a.vb"}, _baseDirectory)
            parsedArgs.Errors.Verify()
            Assert.Equal(OutputLevel.Verbose, parsedArgs.OutputLevel)

            parsedArgs = DefaultParse({"/verbose-", "a.vb"}, _baseDirectory)
            parsedArgs.Errors.Verify()
            Assert.Equal(OutputLevel.Normal, parsedArgs.OutputLevel)

            parsedArgs = DefaultParse({"/VERBOSE:-", "a.vb"}, _baseDirectory)
            parsedArgs.Errors.Verify(Diagnostic(ERRID.WRN_BadSwitch).WithArguments("/VERBOSE:-"))

            parsedArgs = DefaultParse({"/verbose-:", "a.vb"}, _baseDirectory)
            parsedArgs.Errors.Verify(Diagnostic(ERRID.ERR_SwitchNeedsBool).WithArguments("verbose"))

            parsedArgs = DefaultParse({"/verbose+:", "a.vb"}, _baseDirectory)
            parsedArgs.Errors.Verify(Diagnostic(ERRID.ERR_SwitchNeedsBool).WithArguments("verbose"))

            parsedArgs = DefaultParse({"/verbOSE:", "a.vb"}, _baseDirectory)
            parsedArgs.Errors.Verify(Diagnostic(ERRID.WRN_BadSwitch).WithArguments("/verbOSE:"))

            parsedArgs = InteractiveParse({"/d:a=1"}, _baseDirectory) ' test default value
            parsedArgs.Errors.Verify()
            Assert.Equal(OutputLevel.Normal, parsedArgs.OutputLevel)

            parsedArgs = DefaultParse({"/quiet", "/verbose", "a.vb"}, _baseDirectory)
            parsedArgs.Errors.Verify()
            Assert.Equal(OutputLevel.Verbose, parsedArgs.OutputLevel)

            parsedArgs = DefaultParse({"/quiet", "/verbose-", "a.vb"}, _baseDirectory)
            parsedArgs.Errors.Verify()
            Assert.Equal(OutputLevel.Normal, parsedArgs.OutputLevel)
        End Sub

        <WorkItem(546113, "DevDiv")>
        <Fact>
        Public Sub OutputQuiet()
            Dim parsedArgs = DefaultParse({"/quiet", "a.vb"}, _baseDirectory)
            parsedArgs.Errors.Verify()
            Assert.Equal(OutputLevel.Quiet, parsedArgs.OutputLevel)

            parsedArgs = DefaultParse({"/quiet+", "a.vb"}, _baseDirectory)
            parsedArgs.Errors.Verify()
            Assert.Equal(OutputLevel.Quiet, parsedArgs.OutputLevel)

            parsedArgs = DefaultParse({"/quiet-", "a.vb"}, _baseDirectory)
            parsedArgs.Errors.Verify()
            Assert.Equal(OutputLevel.Normal, parsedArgs.OutputLevel)

            parsedArgs = DefaultParse({"/QUIET:-", "a.vb"}, _baseDirectory)
            parsedArgs.Errors.Verify(Diagnostic(ERRID.WRN_BadSwitch).WithArguments("/QUIET:-"))

            parsedArgs = DefaultParse({"/quiet-:", "a.vb"}, _baseDirectory)
            parsedArgs.Errors.Verify(Diagnostic(ERRID.ERR_SwitchNeedsBool).WithArguments("quiet"))

            parsedArgs = DefaultParse({"/quiet+:", "a.vb"}, _baseDirectory)
            parsedArgs.Errors.Verify(Diagnostic(ERRID.ERR_SwitchNeedsBool).WithArguments("quiet"))

            parsedArgs = DefaultParse({"/quiET:", "a.vb"}, _baseDirectory)
            parsedArgs.Errors.Verify(Diagnostic(ERRID.WRN_BadSwitch).WithArguments("/quiET:"))

            parsedArgs = InteractiveParse({"/d:a=1"}, _baseDirectory) ' test default value
            parsedArgs.Errors.Verify()
            Assert.Equal(OutputLevel.Normal, parsedArgs.OutputLevel)

            parsedArgs = DefaultParse({"/verbose", "/quiet", "a.vb"}, _baseDirectory)
            parsedArgs.Errors.Verify()
            Assert.Equal(OutputLevel.Quiet, parsedArgs.OutputLevel)

            parsedArgs = DefaultParse({"/verbose", "/quiet-", "a.vb"}, _baseDirectory)
            parsedArgs.Errors.Verify()
            Assert.Equal(OutputLevel.Normal, parsedArgs.OutputLevel)
        End Sub

        <Fact>
        Public Sub Optimize()
            Dim parsedArgs = DefaultParse({"/optimize", "a.vb"}, _baseDirectory)
            parsedArgs.Errors.Verify()
            Assert.Equal(OptimizationLevel.Release, parsedArgs.CompilationOptions.OptimizationLevel)

            parsedArgs = DefaultParse({"a.vb"}, _baseDirectory)
            parsedArgs.Errors.Verify()
            Assert.Equal(OptimizationLevel.Debug, parsedArgs.CompilationOptions.OptimizationLevel) ' default

            parsedArgs = DefaultParse({"/OPTIMIZE+", "a.vb"}, _baseDirectory)
            parsedArgs.Errors.Verify()
            Assert.Equal(OptimizationLevel.Release, parsedArgs.CompilationOptions.OptimizationLevel)

            parsedArgs = DefaultParse({"/optimize-", "a.vb"}, _baseDirectory)
            parsedArgs.Errors.Verify()
            Assert.Equal(OptimizationLevel.Debug, parsedArgs.CompilationOptions.OptimizationLevel)

            parsedArgs = DefaultParse({"/optimize-", "/optimize+", "a.vb"}, _baseDirectory)
            parsedArgs.Errors.Verify()
            Assert.Equal(OptimizationLevel.Release, parsedArgs.CompilationOptions.OptimizationLevel)

            parsedArgs = DefaultParse({"/OPTIMIZE:", "a.cs"}, _baseDirectory)
            parsedArgs.Errors.Verify(Diagnostic(ERRID.ERR_SwitchNeedsBool).WithArguments("optimize"))

            parsedArgs = DefaultParse({"/OPTIMIZE+:", "a.cs"}, _baseDirectory)
            parsedArgs.Errors.Verify(Diagnostic(ERRID.ERR_SwitchNeedsBool).WithArguments("optimize"))

            parsedArgs = DefaultParse({"/optimize-:", "a.cs"}, _baseDirectory)
            parsedArgs.Errors.Verify(Diagnostic(ERRID.ERR_SwitchNeedsBool).WithArguments("optimize"))
        End Sub

        <WorkItem(546301, "DevDiv")>
        <Fact>
        Public Sub Parallel()
            Dim parsedArgs = DefaultParse({"/parallel", "a.vb"}, _baseDirectory)
            parsedArgs.Errors.Verify()
            Assert.Equal(True, parsedArgs.CompilationOptions.ConcurrentBuild)

            parsedArgs = DefaultParse({"/p", "a.vb"}, _baseDirectory)
            parsedArgs.Errors.Verify()
            Assert.Equal(True, parsedArgs.CompilationOptions.ConcurrentBuild)

            parsedArgs = DefaultParse({"a.vb"}, _baseDirectory)
            parsedArgs.Errors.Verify()
            Assert.Equal(True, parsedArgs.CompilationOptions.ConcurrentBuild) ' default

            parsedArgs = DefaultParse({"/PARALLEL+", "a.vb"}, _baseDirectory)
            parsedArgs.Errors.Verify()
            Assert.Equal(True, parsedArgs.CompilationOptions.ConcurrentBuild)

            parsedArgs = DefaultParse({"/PARALLEL-", "a.vb"}, _baseDirectory)
            parsedArgs.Errors.Verify()
            Assert.Equal(False, parsedArgs.CompilationOptions.ConcurrentBuild)

            parsedArgs = DefaultParse({"/PArallel-", "/PArallel+", "a.vb"}, _baseDirectory)
            parsedArgs.Errors.Verify()
            Assert.Equal(True, parsedArgs.CompilationOptions.ConcurrentBuild)

            parsedArgs = DefaultParse({"/parallel:", "a.vb"}, _baseDirectory)
            parsedArgs.Errors.Verify(Diagnostic(ERRID.ERR_SwitchNeedsBool).WithArguments("parallel"))

            parsedArgs = DefaultParse({"/parallel+:", "a.vb"}, _baseDirectory)
            parsedArgs.Errors.Verify(Diagnostic(ERRID.ERR_SwitchNeedsBool).WithArguments("parallel"))

            parsedArgs = DefaultParse({"/parallel-:", "a.vb"}, _baseDirectory)
            parsedArgs.Errors.Verify(Diagnostic(ERRID.ERR_SwitchNeedsBool).WithArguments("parallel"))

            parsedArgs = DefaultParse({"/P+", "a.vb"}, _baseDirectory)
            parsedArgs.Errors.Verify()
            Assert.Equal(True, parsedArgs.CompilationOptions.ConcurrentBuild)

            parsedArgs = DefaultParse({"/P-", "a.vb"}, _baseDirectory)
            parsedArgs.Errors.Verify()
            Assert.Equal(False, parsedArgs.CompilationOptions.ConcurrentBuild)

            parsedArgs = DefaultParse({"/P-", "/P+", "a.vb"}, _baseDirectory)
            parsedArgs.Errors.Verify()
            Assert.Equal(True, parsedArgs.CompilationOptions.ConcurrentBuild)

            parsedArgs = DefaultParse({"/p:", "a.vb"}, _baseDirectory)
            parsedArgs.Errors.Verify(Diagnostic(ERRID.ERR_SwitchNeedsBool).WithArguments("p"))

            parsedArgs = DefaultParse({"/p+:", "a.vb"}, _baseDirectory)
            parsedArgs.Errors.Verify(Diagnostic(ERRID.ERR_SwitchNeedsBool).WithArguments("p"))

            parsedArgs = DefaultParse({"/p-:", "a.vb"}, _baseDirectory)
            parsedArgs.Errors.Verify(Diagnostic(ERRID.ERR_SwitchNeedsBool).WithArguments("p"))
        End Sub

        <Fact>
        Public Sub SubsystemVersionTests()
            Dim parsedArgs = DefaultParse({"/subsystemversion:4.0", "a.vb"}, _baseDirectory)
            parsedArgs.Errors.Verify()
            Assert.Equal(SubsystemVersion.Create(4, 0), parsedArgs.EmitOptions.SubsystemVersion)

            ' wrongly supported subsystem version. CompilationOptions data will be faithful to the user input.
            ' It is normalized at the time of emit.
            parsedArgs = DefaultParse({"/subsystemversion:0.0", "a.vb"}, _baseDirectory)
            parsedArgs.Errors.Verify() ' no error in Dev11
            Assert.Equal(SubsystemVersion.Create(0, 0), parsedArgs.EmitOptions.SubsystemVersion)

            parsedArgs = DefaultParse({"/subsystemversion:0", "a.vb"}, _baseDirectory)
            parsedArgs.Errors.Verify() ' no error in Dev11
            Assert.Equal(SubsystemVersion.Create(0, 0), parsedArgs.EmitOptions.SubsystemVersion)

            parsedArgs = DefaultParse({"/subsystemversion:3.99", "a.vb"}, _baseDirectory)
            parsedArgs.Errors.Verify() ' no warning in Dev11
            Assert.Equal(SubsystemVersion.Create(3, 99), parsedArgs.EmitOptions.SubsystemVersion)

            parsedArgs = DefaultParse({"/subsystemversion:4.0", "/subsystemversion:5.333", "a.vb"}, _baseDirectory)
            parsedArgs.Errors.Verify()
            Assert.Equal(SubsystemVersion.Create(5, 333), parsedArgs.EmitOptions.SubsystemVersion)

            parsedArgs = DefaultParse({"/subsystemversion:", "a.vb"}, _baseDirectory)
            parsedArgs.Errors.Verify(Diagnostic(ERRID.ERR_ArgumentRequired).WithArguments("subsystemversion", ":<version>"))

            parsedArgs = DefaultParse({"/subsystemversion", "a.vb"}, _baseDirectory)
            parsedArgs.Errors.Verify(Diagnostic(ERRID.ERR_ArgumentRequired).WithArguments("subsystemversion", ":<version>"))

            parsedArgs = DefaultParse({"/subsystemversion-", "a.vb"}, _baseDirectory)
            parsedArgs.Errors.Verify(Diagnostic(ERRID.WRN_BadSwitch).WithArguments("/subsystemversion-")) ' TODO: Dev11 reports ERRID.ERR_ArgumentRequired

            parsedArgs = DefaultParse({"/subsystemversion: ", "a.vb"}, _baseDirectory)
            parsedArgs.Errors.Verify(Diagnostic(ERRID.ERR_ArgumentRequired).WithArguments("subsystemversion", ":<version>"))

            parsedArgs = DefaultParse({"/subsystemversion: 4.1", "a.vb"}, _baseDirectory)
            parsedArgs.Errors.Verify(Diagnostic(ERRID.ERR_InvalidSubsystemVersion).WithArguments(" 4.1"))

            parsedArgs = DefaultParse({"/subsystemversion:4 .0", "a.vb"}, _baseDirectory)
            parsedArgs.Errors.Verify(Diagnostic(ERRID.ERR_InvalidSubsystemVersion).WithArguments("4 .0"))

            parsedArgs = DefaultParse({"/subsystemversion:4. 0", "a.vb"}, _baseDirectory)
            parsedArgs.Errors.Verify(Diagnostic(ERRID.ERR_InvalidSubsystemVersion).WithArguments("4. 0"))

            parsedArgs = DefaultParse({"/subsystemversion:.", "a.vb"}, _baseDirectory)
            parsedArgs.Errors.Verify(Diagnostic(ERRID.ERR_InvalidSubsystemVersion).WithArguments("."))

            parsedArgs = DefaultParse({"/subsystemversion:4.", "a.vb"}, _baseDirectory)
            parsedArgs.Errors.Verify(Diagnostic(ERRID.ERR_InvalidSubsystemVersion).WithArguments("4."))

            parsedArgs = DefaultParse({"/subsystemversion:.0", "a.vb"}, _baseDirectory)
            parsedArgs.Errors.Verify(Diagnostic(ERRID.ERR_InvalidSubsystemVersion).WithArguments(".0"))

            parsedArgs = DefaultParse({"/subsystemversion:4.2 ", "a.vb"}, _baseDirectory)
            parsedArgs.Errors.Verify()

            parsedArgs = DefaultParse({"/subsystemversion:4.65536", "a.vb"}, _baseDirectory)
            parsedArgs.Errors.Verify(Diagnostic(ERRID.ERR_InvalidSubsystemVersion).WithArguments("4.65536"))

            parsedArgs = DefaultParse({"/subsystemversion:65536.0", "a.vb"}, _baseDirectory)
            parsedArgs.Errors.Verify(Diagnostic(ERRID.ERR_InvalidSubsystemVersion).WithArguments("65536.0"))

            parsedArgs = DefaultParse({"/subsystemversion:-4.0", "a.vb"}, _baseDirectory)
            parsedArgs.Errors.Verify(Diagnostic(ERRID.ERR_InvalidSubsystemVersion).WithArguments("-4.0"))

            ' TODO: incompatibilities: versions lower than '6.2' and 'arm', 'winmdobj', 'appcontainer'
        End Sub

        <Fact>
        Public Sub Codepage()
            Dim parsedArgs = DefaultParse({"/CodePage:1200", "a.vb"}, _baseDirectory)
            parsedArgs.Errors.Verify()
            Assert.Equal("Unicode", parsedArgs.Encoding.EncodingName)

            parsedArgs = DefaultParse({"/CodePage:1200", "/CodePage:65001", "a.vb"}, _baseDirectory)
            parsedArgs.Errors.Verify()
            Assert.Equal("Unicode (UTF-8)", parsedArgs.Encoding.EncodingName)

            ' errors 
            parsedArgs = DefaultParse({"/codepage:0", "a.vb"}, _baseDirectory)
            parsedArgs.Errors.Verify(Diagnostic(ERRID.ERR_BadCodepage).WithArguments("0"))

            parsedArgs = DefaultParse({"/codepage:abc", "a.vb"}, _baseDirectory)
            parsedArgs.Errors.Verify(Diagnostic(ERRID.ERR_BadCodepage).WithArguments("abc"))

            parsedArgs = DefaultParse({"/codepage:-5", "a.vb"}, _baseDirectory)
            parsedArgs.Errors.Verify(Diagnostic(ERRID.ERR_BadCodepage).WithArguments("-5"))

            parsedArgs = DefaultParse({"/codepage: ", "a.vb"}, _baseDirectory)
            parsedArgs.Errors.Verify(Diagnostic(ERRID.ERR_ArgumentRequired).WithArguments("codepage", ":<number>"))

            parsedArgs = DefaultParse({"/codepage:", "a.vb"}, _baseDirectory)
            parsedArgs.Errors.Verify(Diagnostic(ERRID.ERR_ArgumentRequired).WithArguments("codepage", ":<number>"))

            parsedArgs = DefaultParse({"/codepage+", "a.vb"}, _baseDirectory)
            parsedArgs.Errors.Verify(Diagnostic(ERRID.WRN_BadSwitch).WithArguments("/codepage+")) ' Dev11 reports ERR_ArgumentRequired

            parsedArgs = DefaultParse({"/codepage", "a.vb"}, _baseDirectory)
            parsedArgs.Errors.Verify(Diagnostic(ERRID.ERR_ArgumentRequired).WithArguments("codepage", ":<number>"))
        End Sub

        <Fact>
        Public Sub ChecksumAlgorithm()
            Dim parsedArgs As VisualBasicCommandLineArguments

            parsedArgs = DefaultParse({"/checksumAlgorithm:sHa1", "a.cs"}, _baseDirectory)
            parsedArgs.Errors.Verify()
            Assert.Equal(SourceHashAlgorithm.Sha1, parsedArgs.ChecksumAlgorithm)

            parsedArgs = DefaultParse({"/checksumAlgorithm:sha256", "a.cs"}, _baseDirectory)
            parsedArgs.Errors.Verify()
            Assert.Equal(SourceHashAlgorithm.Sha256, parsedArgs.ChecksumAlgorithm)

            parsedArgs = DefaultParse({"a.cs"}, _baseDirectory)
            parsedArgs.Errors.Verify()
            Assert.Equal(SourceHashAlgorithm.Sha1, parsedArgs.ChecksumAlgorithm)

            ' error
            parsedArgs = DefaultParse({"/checksumAlgorithm:256", "a.cs"}, _baseDirectory)
            parsedArgs.Errors.Verify(Diagnostic(ERRID.ERR_BadChecksumAlgorithm).WithArguments("256"))

            parsedArgs = DefaultParse({"/checksumAlgorithm:sha-1", "a.cs"}, _baseDirectory)
            parsedArgs.Errors.Verify(Diagnostic(ERRID.ERR_BadChecksumAlgorithm).WithArguments("sha-1"))

            parsedArgs = DefaultParse({"/checksumAlgorithm:sha", "a.cs"}, _baseDirectory)
            parsedArgs.Errors.Verify(Diagnostic(ERRID.ERR_BadChecksumAlgorithm).WithArguments("sha"))

            parsedArgs = DefaultParse({"/checksumAlgorithm: ", "a.cs"}, _baseDirectory)
            parsedArgs.Errors.Verify(Diagnostic(ERRID.ERR_ArgumentRequired).WithArguments("checksumalgorithm", ":<algorithm>"))

            parsedArgs = DefaultParse({"/checksumAlgorithm:", "a.cs"}, _baseDirectory)
            parsedArgs.Errors.Verify(Diagnostic(ERRID.ERR_ArgumentRequired).WithArguments("checksumalgorithm", ":<algorithm>"))

            parsedArgs = DefaultParse({"/checksumAlgorithm", "a.cs"}, _baseDirectory)
            parsedArgs.Errors.Verify(Diagnostic(ERRID.ERR_ArgumentRequired).WithArguments("checksumalgorithm", ":<algorithm>"))

            parsedArgs = DefaultParse({"/checksumAlgorithm+", "a.cs"}, _baseDirectory)
            parsedArgs.Errors.Verify(Diagnostic(ERRID.WRN_BadSwitch).WithArguments("/checksumAlgorithm+"))
        End Sub

        <Fact>
        Public Sub MainTypeName()
            Dim parsedArgs = DefaultParse({"/main:A.B.C", "a.vb"}, _baseDirectory)
            parsedArgs.Errors.Verify()
            Assert.Equal("A.B.C", parsedArgs.CompilationOptions.MainTypeName)

            ' overriding the value
            parsedArgs = DefaultParse({"/Main:A.B.C", "/M:X.Y.Z", "a.vb"}, _baseDirectory)
            parsedArgs.Errors.Verify()
            Assert.Equal("X.Y.Z", parsedArgs.CompilationOptions.MainTypeName)

            parsedArgs = DefaultParse({"/MAIN: ", "a.vb"}, _baseDirectory)
            parsedArgs.Errors.Verify(Diagnostic(ERRID.ERR_ArgumentRequired).WithArguments("main", ":<class>"))
            Assert.Null(parsedArgs.CompilationOptions.MainTypeName) ' EDMAURER Dev11 accepts and MainTypeName is " "

            ' errors 
            parsedArgs = DefaultParse({"/maiN:", "a.vb"}, _baseDirectory)
            parsedArgs.Errors.Verify(Diagnostic(ERRID.ERR_ArgumentRequired).WithArguments("main", ":<class>"))

            parsedArgs = DefaultParse({"/m", "a.vb"}, _baseDirectory)
            parsedArgs.Errors.Verify(Diagnostic(ERRID.ERR_ArgumentRequired).WithArguments("m", ":<class>"))

            parsedArgs = DefaultParse({"/m+", "a.vb"}, _baseDirectory)
            parsedArgs.Errors.Verify(Diagnostic(ERRID.WRN_BadSwitch).WithArguments("/m+")) ' Dev11 reports ERR_ArgumentRequired

            ' incompatibilities ignored by Dev11
            parsedArgs = DefaultParse({"/MAIN:XYZ", "/t:library", "a.vb"}, _baseDirectory)
            parsedArgs.Errors.Verify()
            Assert.Equal("XYZ", parsedArgs.CompilationOptions.MainTypeName)
            Assert.Equal(OutputKind.DynamicallyLinkedLibrary, parsedArgs.CompilationOptions.OutputKind)

            parsedArgs = DefaultParse({"/MAIN:XYZ", "/t:module", "a.vb"}, _baseDirectory)
            parsedArgs.Errors.Verify()
            Assert.Equal(OutputKind.NetModule, parsedArgs.CompilationOptions.OutputKind)
        End Sub

        <Fact>
        Public Sub OptionCompare()
            Dim parsedArgs = InteractiveParse({"/optioncompare"}, _baseDirectory)
            Assert.Equal(1, parsedArgs.Errors.Length)
            parsedArgs.Errors.Verify(Diagnostic(ERRID.ERR_ArgumentRequired).WithArguments("optioncompare", ":binary|text"))
            Assert.Equal(False, parsedArgs.CompilationOptions.OptionCompareText)

            parsedArgs = InteractiveParse({"/optioncompare:text", "/optioncompare"}, _baseDirectory)
            Assert.Equal(1, parsedArgs.Errors.Length)
            parsedArgs.Errors.Verify(Diagnostic(ERRID.ERR_ArgumentRequired).WithArguments("optioncompare", ":binary|text"))
            Assert.Equal(True, parsedArgs.CompilationOptions.OptionCompareText)

            parsedArgs = InteractiveParse({"/opTioncompare:Text", "/optioncomparE:bINARY"}, _baseDirectory)
            Assert.Equal(0, parsedArgs.Errors.Length)
            Assert.Equal(False, parsedArgs.CompilationOptions.OptionCompareText)

            parsedArgs = InteractiveParse({"/d:a=1"}, _baseDirectory) ' test default value
            Assert.Equal(0, parsedArgs.Errors.Length)
            Assert.Equal(False, parsedArgs.CompilationOptions.OptionCompareText)
        End Sub

        <Fact>
        Public Sub OptionExplicit()
            Dim parsedArgs = InteractiveParse({"/optiONexplicit"}, _baseDirectory)
            Assert.Equal(0, parsedArgs.Errors.Length)
            Assert.Equal(True, parsedArgs.CompilationOptions.OptionExplicit)

            parsedArgs = InteractiveParse({"/optiONexplicit:+"}, _baseDirectory)
            Assert.Equal(1, parsedArgs.Errors.Length)
            parsedArgs.Errors.Verify(Diagnostic(ERRID.ERR_SwitchNeedsBool).WithArguments("optionexplicit"))
            Assert.Equal(True, parsedArgs.CompilationOptions.OptionExplicit)

            parsedArgs = InteractiveParse({"/optiONexplicit-:"}, _baseDirectory)
            Assert.Equal(1, parsedArgs.Errors.Length)
            parsedArgs.Errors.Verify(Diagnostic(ERRID.ERR_SwitchNeedsBool).WithArguments("optionexplicit"))

            parsedArgs = InteractiveParse({"/optionexplicit+", "/optiONexplicit-:"}, _baseDirectory)
            Assert.Equal(1, parsedArgs.Errors.Length)
            parsedArgs.Errors.Verify(Diagnostic(ERRID.ERR_SwitchNeedsBool).WithArguments("optionexplicit"))

            parsedArgs = InteractiveParse({"/optionexplicit+", "/optiONexplicit-", "/optiONexpliCIT+"}, _baseDirectory)
            Assert.Equal(0, parsedArgs.Errors.Length)
            Assert.Equal(True, parsedArgs.CompilationOptions.OptionExplicit)

            parsedArgs = InteractiveParse({"/d:a=1"}, _baseDirectory) ' test default value
            Assert.Equal(0, parsedArgs.Errors.Length)
            Assert.Equal(True, parsedArgs.CompilationOptions.OptionExplicit)
        End Sub

        <Fact>
        Public Sub OptionInfer()
            Dim parsedArgs = InteractiveParse({"/optiONinfer"}, _baseDirectory)
            Assert.Equal(0, parsedArgs.Errors.Length)
            Assert.Equal(True, parsedArgs.CompilationOptions.OptionInfer)

            parsedArgs = InteractiveParse({"/OptionInfer:+"}, _baseDirectory)
            parsedArgs.Errors.Verify(Diagnostic(ERRID.ERR_SwitchNeedsBool).WithArguments("optioninfer"))

            parsedArgs = InteractiveParse({"/OPTIONinfer-:"}, _baseDirectory)
            parsedArgs.Errors.Verify(Diagnostic(ERRID.ERR_SwitchNeedsBool).WithArguments("optioninfer"))

            parsedArgs = InteractiveParse({"/optioninfer+", "/optioninFER-:"}, _baseDirectory)
            parsedArgs.Errors.Verify(Diagnostic(ERRID.ERR_SwitchNeedsBool).WithArguments("optioninfer"))

            parsedArgs = InteractiveParse({"/optioninfer+", "/optioninfeR-", "/OptionInfer+"}, _baseDirectory)
            parsedArgs.Errors.Verify()
            Assert.Equal(True, parsedArgs.CompilationOptions.OptionInfer)

            parsedArgs = InteractiveParse({"/d:a=1"}, _baseDirectory) ' test default value
            parsedArgs.Errors.Verify()
            Assert.Equal(False, parsedArgs.CompilationOptions.OptionInfer)
        End Sub

        Private Const s_VBC_VER As Double = PredefinedPreprocessorSymbols.CurrentVersionNumber

        <Fact>
        Public Sub TestDefine()
            TestDefines({"/D:a=True,b=1", "a.vb"},
                        {"a", True},
                        {"b", 1},
                        {"TARGET", "exe"},
                        {"VBC_VER", s_VBC_VER})

            TestDefines({"/D:a=True,b=1", "/define:a=""123"",b=False", "a.vb"},
                        {"a", "123"},
                        {"b", False},
                        {"TARGET", "exe"},
                        {"VBC_VER", s_VBC_VER})

            TestDefines({"/D:a=""\\\\a"",b=""\\\\\b""", "a.vb"},
                        {"a", "\\\\a"},
                        {"b", "\\\\\b"},
                        {"TARGET", "exe"},
                        {"VBC_VER", s_VBC_VER})

            TestDefines({"/define:DEBUG", "a.vb"},
                        {"DEBUG", True},
                        {"TARGET", "exe"},
                        {"VBC_VER", s_VBC_VER})

            TestDefines({"/D:TARGET=True,VBC_VER=1", "a.vb"},
                        {"TARGET", True},
                        {"VBC_VER", 1})
        End Sub

        Private Sub TestDefines(args As IEnumerable(Of String), ParamArray symbols As Object()())
            Dim parsedArgs = DefaultParse(args, _baseDirectory)
            Assert.False(parsedArgs.Errors.Any)
            Assert.Equal(symbols.Length, parsedArgs.ParseOptions.PreprocessorSymbols.Length)
            Dim sortedDefines = parsedArgs.ParseOptions.
                                PreprocessorSymbols.Select(
                                    Function(d) New With {d.Key, d.Value}).OrderBy(Function(o) o.Key)

            For i = 0 To symbols.Length - 1
                Assert.Equal(symbols(i)(0), sortedDefines(i).Key)
                Assert.Equal(symbols(i)(1), sortedDefines(i).Value)
            Next
        End Sub

        <Fact>
        Public Sub OptionStrict()
            Dim parsedArgs = DefaultParse({"/optionStrict", "a.vb"}, _baseDirectory)
            parsedArgs.Errors.Verify()
            Assert.Equal(VisualBasic.OptionStrict.On, parsedArgs.CompilationOptions.OptionStrict)

            parsedArgs = DefaultParse({"/optionStrict+", "a.vb"}, _baseDirectory)
            parsedArgs.Errors.Verify()
            Assert.Equal(VisualBasic.OptionStrict.On, parsedArgs.CompilationOptions.OptionStrict)

            parsedArgs = DefaultParse({"/optionStrict-", "a.vb"}, _baseDirectory)
            parsedArgs.Errors.Verify()
            Assert.Equal(VisualBasic.OptionStrict.Off, parsedArgs.CompilationOptions.OptionStrict)

            parsedArgs = DefaultParse({"/OptionStrict:cusTom", "a.vb"}, _baseDirectory)
            parsedArgs.Errors.Verify()
            Assert.Equal(VisualBasic.OptionStrict.Custom, parsedArgs.CompilationOptions.OptionStrict)

            parsedArgs = DefaultParse({"/OptionStrict:cusTom", "/optionstrict-", "a.vb"}, _baseDirectory)
            parsedArgs.Errors.Verify()
            Assert.Equal(VisualBasic.OptionStrict.Off, parsedArgs.CompilationOptions.OptionStrict)

            parsedArgs = DefaultParse({"/optionstrict-", "/OptionStrict:cusTom", "a.vb"}, _baseDirectory)
            parsedArgs.Errors.Verify()
            Assert.Equal(VisualBasic.OptionStrict.Custom, parsedArgs.CompilationOptions.OptionStrict)

            parsedArgs = DefaultParse({"/optionstrict:", "/OptionStrict:cusTom", "a.vb"}, _baseDirectory)
            parsedArgs.Errors.Verify(Diagnostic(ERRID.ERR_ArgumentRequired).WithArguments("optionstrict", ":custom"))

            parsedArgs = DefaultParse({"/optionstrict:xxx", "a.vb"}, _baseDirectory)
            parsedArgs.Errors.Verify(Diagnostic(ERRID.ERR_ArgumentRequired).WithArguments("optionstrict", ":custom"))
        End Sub

        <WorkItem(546319, "DevDiv")>
        <WorkItem(546318, "DevDiv")>
        <WorkItem(685392, "DevDiv")>
        <Fact>
        Public Sub RootNamespace()
            Dim parsedArgs = DefaultParse({"/rootnamespace:One.Two.Three", "a.vb"}, _baseDirectory)
            parsedArgs.Errors.Verify()
            Assert.Equal("One.Two.Three", parsedArgs.CompilationOptions.RootNamespace)

            parsedArgs = DefaultParse({"/rootnamespace:One Two Three", "/rootnamespace:One.Two.Three", "a.vb"}, _baseDirectory)
            parsedArgs.Errors.Verify()
            Assert.Equal("One.Two.Three", parsedArgs.CompilationOptions.RootNamespace)

            parsedArgs = DefaultParse({"/rootnamespace:""One.Two.Three""", "a.vb"}, _baseDirectory)
            parsedArgs.Errors.Verify()
            Assert.Equal("One.Two.Three", parsedArgs.CompilationOptions.RootNamespace)

            parsedArgs = DefaultParse({"/rootnamespace", "a.vb"}, _baseDirectory)
            parsedArgs.Errors.Verify(Diagnostic(ERRID.ERR_ArgumentRequired).WithArguments("rootnamespace", ":<string>"))

            parsedArgs = DefaultParse({"/rootnamespace:", "a.vb"}, _baseDirectory)
            parsedArgs.Errors.Verify(Diagnostic(ERRID.ERR_ArgumentRequired).WithArguments("rootnamespace", ":<string>"))

            parsedArgs = DefaultParse({"/rootnamespace+", "a.vb"}, _baseDirectory)
            parsedArgs.Errors.Verify(Diagnostic(ERRID.WRN_BadSwitch).WithArguments("/rootnamespace+")) ' TODO: Dev11 reports ERR_ArgumentRequired

            parsedArgs = DefaultParse({"/rootnamespace-:", "a.vb"}, _baseDirectory)
            parsedArgs.Errors.Verify(Diagnostic(ERRID.WRN_BadSwitch).WithArguments("/rootnamespace-:")) ' TODO: Dev11 reports ERR_ArgumentRequired

            parsedArgs = DefaultParse({"/rootnamespace:+", "a.vb"}, _baseDirectory)
            parsedArgs.Errors.Verify(Diagnostic(ERRID.ERR_BadNamespaceName1).WithArguments("+"))

            parsedArgs = DefaultParse({"/rootnamespace: ", "a.vb"}, _baseDirectory)
            parsedArgs.Errors.Verify(Diagnostic(ERRID.ERR_ArgumentRequired).WithArguments("rootnamespace", ":<string>"))

            parsedArgs = DefaultParse({"/rootnamespace: A.B.C", "a.vb"}, _baseDirectory)
            parsedArgs.Errors.Verify(Diagnostic(ERRID.ERR_BadNamespaceName1).WithArguments(" A.B.C"))

            parsedArgs = DefaultParse({"/rootnamespace:[abcdef", "a.vb"}, _baseDirectory)
            parsedArgs.Errors.Verify(Diagnostic(ERRID.ERR_BadNamespaceName1).WithArguments("[abcdef"))

            parsedArgs = DefaultParse({"/rootnamespace:abcdef]", "a.vb"}, _baseDirectory)
            parsedArgs.Errors.Verify(Diagnostic(ERRID.ERR_BadNamespaceName1).WithArguments("abcdef]"))

            parsedArgs = DefaultParse({"/rootnamespace:[[abcdef]]", "a.vb"}, _baseDirectory)
            parsedArgs.Errors.Verify(Diagnostic(ERRID.ERR_BadNamespaceName1).WithArguments("[[abcdef]]"))

            parsedArgs = DefaultParse({"/rootnamespace:[global]", "a.vb"}, _baseDirectory)
            parsedArgs.Errors.Verify()
            Assert.Equal("[global]", parsedArgs.CompilationOptions.RootNamespace)

            parsedArgs = DefaultParse({"/rootnamespace:foo.[global].bar", "a.vb"}, _baseDirectory)
            parsedArgs.Errors.Verify()
            Assert.Equal("foo.[global].bar", parsedArgs.CompilationOptions.RootNamespace)

            parsedArgs = DefaultParse({"/rootnamespace:foo.[bar]", "a.vb"}, _baseDirectory)
            parsedArgs.Errors.Verify()
            Assert.Equal("foo.[bar]", parsedArgs.CompilationOptions.RootNamespace)

            parsedArgs = DefaultParse({"/rootnamespace:foo$", "a.vb"}, _baseDirectory)
            parsedArgs.Errors.Verify(Diagnostic(ERRID.ERR_BadNamespaceName1).WithArguments("foo$"))

            parsedArgs = DefaultParse({"/rootnamespace:I(", "a.vb"}, _baseDirectory)
            parsedArgs.Errors.Verify(Diagnostic(ERRID.ERR_BadNamespaceName1).WithArguments("I("))

            parsedArgs = DefaultParse({"/rootnamespace:_", "a.vb"}, _baseDirectory)
            parsedArgs.Errors.Verify(Diagnostic(ERRID.ERR_BadNamespaceName1).WithArguments("_"))

            parsedArgs = DefaultParse({"/rootnamespace:[_]", "a.vb"}, _baseDirectory)
            parsedArgs.Errors.Verify(Diagnostic(ERRID.ERR_BadNamespaceName1).WithArguments("[_]"))

            parsedArgs = DefaultParse({"/rootnamespace:__.___", "a.vb"}, _baseDirectory)
            parsedArgs.Errors.Verify()
            Assert.Equal("__.___", parsedArgs.CompilationOptions.RootNamespace)

            parsedArgs = DefaultParse({"/rootnamespace:[", "a.vb"}, _baseDirectory)
            parsedArgs.Errors.Verify(Diagnostic(ERRID.ERR_BadNamespaceName1).WithArguments("["))

            parsedArgs = DefaultParse({"/rootnamespace:]", "a.vb"}, _baseDirectory)
            parsedArgs.Errors.Verify(Diagnostic(ERRID.ERR_BadNamespaceName1).WithArguments("]"))

            parsedArgs = DefaultParse({"/rootnamespace:[]", "a.vb"}, _baseDirectory)
            parsedArgs.Errors.Verify(Diagnostic(ERRID.ERR_BadNamespaceName1).WithArguments("[]"))
        End Sub

        <Fact>
        Public Sub Link_SimpleTests()
            Dim parsedArgs = DefaultParse({"/link:a", "/link:b,,,,c", "a.vb"}, _baseDirectory)
            parsedArgs.Errors.Verify()
            AssertEx.Equal({"a", "b", "c"},
                           parsedArgs.MetadataReferences.
                                      Where(Function(res) res.Properties.EmbedInteropTypes).
                                      Select(Function(res) res.Reference))

            parsedArgs = DefaultParse({"/Link: ,,, b ,,", "a.vb"}, _baseDirectory)
            parsedArgs.Errors.Verify()
            AssertEx.Equal({" ", " b "},
                           parsedArgs.MetadataReferences.
                                      Where(Function(res) res.Properties.EmbedInteropTypes).
                                      Select(Function(res) res.Reference))

            parsedArgs = DefaultParse({"/l:", "a.vb"}, _baseDirectory)
            parsedArgs.Errors.Verify(Diagnostic(ERRID.ERR_ArgumentRequired).WithArguments("l", ":<file_list>"))

            parsedArgs = DefaultParse({"/L", "a.vb"}, _baseDirectory)
            parsedArgs.Errors.Verify(Diagnostic(ERRID.ERR_ArgumentRequired).WithArguments("l", ":<file_list>"))

            parsedArgs = DefaultParse({"/l+", "a.vb"}, _baseDirectory)
            parsedArgs.Errors.Verify(Diagnostic(ERRID.WRN_BadSwitch).WithArguments("/l+")) ' TODO: Dev11 reports ERR_ArgumentRequired

            parsedArgs = DefaultParse({"/link-:", "a.vb"}, _baseDirectory)
            parsedArgs.Errors.Verify(Diagnostic(ERRID.WRN_BadSwitch).WithArguments("/link-:")) ' TODO: Dev11 reports ERR_ArgumentRequired
        End Sub

        <Fact>
        Public Sub Recurse_SimpleTests()
            Dim dir = Temp.CreateDirectory()
            Dim file1 = dir.CreateFile("a.vb")
            Dim file2 = dir.CreateFile("b.vb")
            Dim file3 = dir.CreateFile("c.txt")
            Dim file4 = dir.CreateDirectory("d1").CreateFile("d.txt")
            Dim file5 = dir.CreateDirectory("d2").CreateFile("e.vb")

            file1.WriteAllText("")
            file2.WriteAllText("")
            file3.WriteAllText("")
            file4.WriteAllText("")
            file5.WriteAllText("")

            Dim parsedArgs = DefaultParse({"/recurse:" & dir.ToString() & "\*.vb"}, _baseDirectory)
            parsedArgs.Errors.Verify()
            AssertEx.Equal({"{DIR}\a.vb", "{DIR}\b.vb", "{DIR}\d2\e.vb"}, parsedArgs.SourceFiles.Select(Function(file) file.Path.Replace(dir.ToString(), "{DIR}")))

            parsedArgs = DefaultParse({"*.vb"}, dir.ToString())
            parsedArgs.Errors.Verify()
            AssertEx.Equal({"{DIR}\a.vb", "{DIR}\b.vb"}, parsedArgs.SourceFiles.Select(Function(file) file.Path.Replace(dir.ToString(), "{DIR}")))

            parsedArgs = DefaultParse({"/reCURSE:", "a.vb"}, _baseDirectory)
            parsedArgs.Errors.Verify(Diagnostic(ERRID.ERR_ArgumentRequired).WithArguments("recurse", ":<wildcard>"))

            parsedArgs = DefaultParse({"/RECURSE: ", "a.vb"}, _baseDirectory)
            parsedArgs.Errors.Verify(Diagnostic(ERRID.ERR_ArgumentRequired).WithArguments("recurse", ":<wildcard>"))

            parsedArgs = DefaultParse({"/recurse", "a.vb"}, _baseDirectory)
            parsedArgs.Errors.Verify(Diagnostic(ERRID.ERR_ArgumentRequired).WithArguments("recurse", ":<wildcard>"))

            parsedArgs = DefaultParse({"/recurse+", "a.vb"}, _baseDirectory)
            parsedArgs.Errors.Verify(Diagnostic(ERRID.WRN_BadSwitch).WithArguments("/recurse+")) ' TODO: Dev11 reports ERR_ArgumentRequired

            parsedArgs = DefaultParse({"/recurse-:", "a.vb"}, _baseDirectory)
            parsedArgs.Errors.Verify(Diagnostic(ERRID.WRN_BadSwitch).WithArguments("/recurse-:")) ' TODO: Dev11 reports ERR_ArgumentRequired

            CleanupAllGeneratedFiles(file1.Path)
            CleanupAllGeneratedFiles(file2.Path)
            CleanupAllGeneratedFiles(file3.Path)
            CleanupAllGeneratedFiles(file4.Path)
            CleanupAllGeneratedFiles(file5.Path)
        End Sub

        <WorkItem(545991, "DevDiv")>
        <WorkItem(546009, "DevDiv")>
        <Fact>
        Public Sub Recurse_SimpleTests2()
            Dim folder = Temp.CreateDirectory()
            Dim file1 = folder.CreateFile("a.cs")
            Dim file2 = folder.CreateFile("b.vb")
            Dim file3 = folder.CreateFile("c.cpp")
            Dim file4 = folder.CreateDirectory("A").CreateFile("A_d.txt")
            Dim file5 = folder.CreateDirectory("B").CreateFile("B_e.vb")
            Dim file6 = folder.CreateDirectory("C").CreateFile("B_f.cs")

            file1.WriteAllText("")
            file2.WriteAllText("")
            file3.WriteAllText("")
            file4.WriteAllText("")
            file5.WriteAllText("")
            file6.WriteAllText("")

            Dim outWriter As New StringWriter()
            Dim exitCode As Integer = New MockVisualBasicCompiler(Nothing, folder.Path, {"/nologo", "/preferreduilang:en", "/t:library", "/recurse:.", "b.vb", "/out:abc.dll"}).Run(outWriter, Nothing)
            Assert.Equal(1, exitCode)
            Assert.Equal("vbc : error BC2014: the value '.' is invalid for option 'recurse'", outWriter.ToString().Trim())

            outWriter = New StringWriter()
            exitCode = New MockVisualBasicCompiler(Nothing, folder.Path, {"/nologo", "/preferreduilang:en", "/t:library", "/recurse:. ", "b.vb", "/out:abc.dll"}).Run(outWriter, Nothing)
            Assert.Equal(1, exitCode)
            Assert.Equal("vbc : error BC2014: the value '.' is invalid for option 'recurse'", outWriter.ToString().Trim())

            outWriter = New StringWriter()
            exitCode = New MockVisualBasicCompiler(Nothing, folder.Path, {"/nologo", "/preferreduilang:en", "/t:library", "/recurse:   . ", "/out:abc.dll"}).Run(outWriter, Nothing)
            Assert.Equal(1, exitCode)
            Assert.Equal("vbc : error BC2014: the value '   .' is invalid for option 'recurse'", outWriter.ToString().Trim().Replace(vbCrLf, "|"))

            outWriter = New StringWriter()
            exitCode = New MockVisualBasicCompiler(Nothing, folder.Path, {"/nologo", "/preferreduilang:en", "/t:library", "/recurse:./.", "/out:abc.dll"}).Run(outWriter, Nothing)
            Assert.Equal(1, exitCode)
            Assert.Equal("vbc : error BC2014: the value './.' is invalid for option 'recurse'", outWriter.ToString().Trim().Replace(vbCrLf, "|"))

            Dim args As VisualBasicCommandLineArguments
            Dim resolvedSourceFiles As String()

            args = DefaultParse({"/recurse:*.cp*", "/recurse:b\*.v*", "/out:a.dll"}, folder.Path)
            args.Errors.Verify()
            resolvedSourceFiles = args.SourceFiles.Select(Function(f) f.Path).ToArray()
            AssertEx.Equal({folder.Path + "\c.cpp", folder.Path + "\b\B_e.vb"}, resolvedSourceFiles)

            args = DefaultParse({"/recurse:.\\\\\\*.vb", "/out:a.dll"}, folder.Path)
            args.Errors.Verify()
            resolvedSourceFiles = args.SourceFiles.Select(Function(f) f.Path).ToArray()
            Assert.Equal(2, resolvedSourceFiles.Length)

            args = DefaultParse({"/recurse:.////*.vb", "/out:a.dll"}, folder.Path)
            args.Errors.Verify()
            resolvedSourceFiles = args.SourceFiles.Select(Function(f) f.Path).ToArray()
            Assert.Equal(2, resolvedSourceFiles.Length)

            CleanupAllGeneratedFiles(file1.Path)
            CleanupAllGeneratedFiles(file2.Path)
            CleanupAllGeneratedFiles(file3.Path)
            CleanupAllGeneratedFiles(file4.Path)
            CleanupAllGeneratedFiles(file5.Path)
            CleanupAllGeneratedFiles(file6.Path)
        End Sub

        <WorkItem(948285, "DevDiv")>
        <Fact>
        Public Sub Recurse_SimpleTests3()
            Dim folder = Temp.CreateDirectory()
            Dim outWriter = New StringWriter()
            Dim exitCode = New MockVisualBasicCompiler(Nothing, folder.Path, {"/nologo", "/preferreduilang:en", "/t:exe", "/out:abc.exe"}).Run(outWriter, Nothing)
            Assert.Equal(1, exitCode)
            Assert.Equal("vbc : error BC2008: no input sources specified", outWriter.ToString().Trim().Replace(vbCrLf, "|"))
        End Sub

        <Fact>
        Public Sub Reference_SimpleTests()
            Dim parsedArgs = DefaultParse({"/nostdlib", "/vbruntime-", "/r:a", "/REFERENCE:b,,,,c", "a.vb"}, _baseDirectory)
            parsedArgs.Errors.Verify()
            AssertEx.Equal({"a", "b", "c"},
                           parsedArgs.MetadataReferences.
                                      Where(Function(res) Not res.Properties.EmbedInteropTypes AndAlso Not res.Reference.EndsWith("mscorlib.dll", StringComparison.Ordinal)).
                                      Select(Function(res) res.Reference))

            parsedArgs = DefaultParse({"/Reference: ,,, b ,,", "/nostdlib", "/vbruntime-", "a.vb"}, _baseDirectory)
            parsedArgs.Errors.Verify()
            AssertEx.Equal({" ", " b "},
                           parsedArgs.MetadataReferences.
                                      Where(Function(res) Not res.Properties.EmbedInteropTypes AndAlso Not res.Reference.EndsWith("mscorlib.dll", StringComparison.Ordinal)).
                                      Select(Function(res) res.Reference))

            parsedArgs = DefaultParse({"/r:", "a.vb"}, _baseDirectory)
            parsedArgs.Errors.Verify(Diagnostic(ERRID.ERR_ArgumentRequired).WithArguments("r", ":<file_list>"))

            parsedArgs = DefaultParse({"/R", "a.vb"}, _baseDirectory)
            parsedArgs.Errors.Verify(Diagnostic(ERRID.ERR_ArgumentRequired).WithArguments("r", ":<file_list>"))

            parsedArgs = DefaultParse({"/reference+", "a.vb"}, _baseDirectory)
            parsedArgs.Errors.Verify(Diagnostic(ERRID.WRN_BadSwitch).WithArguments("/reference+")) ' TODO: Dev11 reports ERR_ArgumentRequired

            parsedArgs = DefaultParse({"/reference-:", "a.vb"}, _baseDirectory)
            parsedArgs.Errors.Verify(Diagnostic(ERRID.WRN_BadSwitch).WithArguments("/reference-:")) ' TODO: Dev11 reports ERR_ArgumentRequired
        End Sub

        <Fact>
        Public Sub ParseAnalyzers()
            Dim parsedArgs = DefaultParse({"/a:foo.dll", "a.vb"}, _baseDirectory)
            parsedArgs.Errors.Verify()
            Assert.Equal(1, parsedArgs.AnalyzerReferences.Length)
            Assert.Equal("foo.dll", parsedArgs.AnalyzerReferences(0).FilePath)

            parsedArgs = DefaultParse({"/analyzer:foo.dll", "a.vb"}, _baseDirectory)
            parsedArgs.Errors.Verify()
            Assert.Equal(1, parsedArgs.AnalyzerReferences.Length)
            Assert.Equal("foo.dll", parsedArgs.AnalyzerReferences(0).FilePath)

            parsedArgs = DefaultParse({"/analyzer:""foo.dll""", "a.vb"}, _baseDirectory)
            parsedArgs.Errors.Verify()
            Assert.Equal(1, parsedArgs.AnalyzerReferences.Length)
            Assert.Equal("foo.dll", parsedArgs.AnalyzerReferences(0).FilePath)

            parsedArgs = DefaultParse({"/a:foo.dll,bar.dll", "a.vb"}, _baseDirectory)
            parsedArgs.Errors.Verify()
            Assert.Equal(2, parsedArgs.AnalyzerReferences.Length)
            Assert.Equal("foo.dll", parsedArgs.AnalyzerReferences(0).FilePath)
            Assert.Equal("bar.dll", parsedArgs.AnalyzerReferences(1).FilePath)

            parsedArgs = DefaultParse({"/a:", "a.vb"}, _baseDirectory)
            parsedArgs.Errors.Verify(Diagnostic(ERRID.ERR_ArgumentRequired).WithArguments("a", ":<file_list>"))

            parsedArgs = DefaultParse({"/a", "a.vb"}, _baseDirectory)
            parsedArgs.Errors.Verify(Diagnostic(ERRID.ERR_ArgumentRequired).WithArguments("a", ":<file_list>"))
        End Sub

        <Fact>
        Public Sub Analyzers_Missing()
            Dim source = "Imports System"
            Dim dir = Temp.CreateDirectory()

            Dim file = dir.CreateFile("a.vb")
            file.WriteAllText(source)

            Dim outWriter = New StringWriter(CultureInfo.InvariantCulture)
            Dim vbc = New MockVisualBasicCompiler(Nothing, dir.Path, {"/nologo", "/preferreduilang:en", "/t:library", "/a:missing.dll", "a.vb"})
            Dim exitCode = vbc.Run(outWriter, Nothing)
            Assert.Equal(1, exitCode)
            Assert.Equal("vbc : error BC2017: could not find library 'missing.dll'", outWriter.ToString().Trim())

            CleanupAllGeneratedFiles(file.Path)
        End Sub

        <Fact>
        Public Sub Analyzers_Empty()
            Dim source = "Imports System"
            Dim dir = Temp.CreateDirectory()

            Dim file = dir.CreateFile("a.vb")
            file.WriteAllText(source)

            Dim outWriter = New StringWriter(CultureInfo.InvariantCulture)
            Dim vbc = New MockVisualBasicCompiler(Nothing, dir.Path, {"/nologo", "/preferreduilang:en", "/t:library", "/a:" + GetType(Object).Assembly.Location, "a.vb"})
            Dim exitCode = vbc.Run(outWriter, Nothing)
            Assert.Equal(0, exitCode)
            Assert.DoesNotContain("warning", outWriter.ToString())

            CleanupAllGeneratedFiles(file.Path)
        End Sub

        <Fact>
        Public Sub Analyzers_Found()
            Dim source = "Imports System " + vbCrLf + "Public Class Tester" + vbCrLf + "End Class"

            Dim dir = Temp.CreateDirectory()

            Dim file = dir.CreateFile("a.vb")
            file.WriteAllText(source)
            ' This assembly has a MockDiagnosticAnalyzer type which should get run by this compilation.
            Dim outWriter = New StringWriter(CultureInfo.InvariantCulture)
            Dim vbc = New MockVisualBasicCompiler(Nothing, dir.Path, {"/nologo", "/preferreduilang:en", "/t:library", "/a:" + Assembly.GetExecutingAssembly().Location, "a.vb"})
            Dim exitCode = vbc.Run(outWriter, Nothing)
            Assert.Equal(0, exitCode)
            ' Diagnostic cannot instantiate
            Assert.True(outWriter.ToString().Contains("warning BC42376"))
            ' Diagnostic is thrown
            Assert.True(outWriter.ToString().Contains("a.vb(2) : warning Warning01: Throwing a diagnostic for types declared"))
            Assert.True(outWriter.ToString().Contains("a.vb(2) : warning Warning03: Throwing a diagnostic for types declared"))

            CleanupAllGeneratedFiles(file.Path)
        End Sub

        <Fact>
        Public Sub Analyzers_WithRuleSet()
            Dim source = "Imports System " + vbCrLf + "Public Class Tester" + vbCrLf + "End Class"

            Dim dir = Temp.CreateDirectory()

            Dim file = dir.CreateFile("a.vb")
            file.WriteAllText(source)

            Dim rulesetSource = <?xml version="1.0" encoding="utf-8"?>
                                <RuleSet Name="Ruleset1" Description="Test" ToolsVersion="12.0">
                                    <Rules AnalyzerId="Microsoft.Analyzers.ManagedCodeAnalysis" RuleNamespace="Microsoft.Rules.Managed">
                                        <Rule Id="Warning01" Action="Error"/>
                                        <Rule Id="Test02" Action="Warning"/>
                                        <Rule Id="Warning03" Action="None"/>
                                    </Rules>
                                </RuleSet>

            Dim ruleSetFile = CreateRuleSetFile(rulesetSource)

            Dim outWriter = New StringWriter(CultureInfo.InvariantCulture)
            Dim vbc = New MockVisualBasicCompiler(Nothing, dir.Path, {"/nologo", "/t:library", "/a:" + Assembly.GetExecutingAssembly().Location, "a.vb", "/ruleset:" + ruleSetFile.Path})
            Dim exitCode = vbc.Run(outWriter, Nothing)
            Assert.Equal(1, exitCode)
            ' Diagnostic cannot instantiate
            Assert.True(outWriter.ToString().Contains("warning BC42376"))
            '' Diagnostic thrown as error
            'Assert.True(outWriter.ToString().Contains("error Warning01"))
            ' Diagnostic is suppressed
            Assert.False(outWriter.ToString().Contains("warning Warning03"))

            CleanupAllGeneratedFiles(file.Path)
        End Sub

        <Fact>
        Public Sub Analyzers_CommandLineOverridesRuleset1()
            Dim source = "Imports System " + vbCrLf + "Public Class Tester" + vbCrLf + "End Class"

            Dim dir = Temp.CreateDirectory()

            Dim file = dir.CreateFile("a.vb")
            file.WriteAllText(source)

            Dim rulesetSource = <?xml version="1.0" encoding="utf-8"?>
                                <RuleSet Name="Ruleset1" Description="Test" ToolsVersion="12.0">
                                    <IncludeAll Action="Warning"/>
                                </RuleSet>

            Dim ruleSetFile = CreateRuleSetFile(rulesetSource)

            Dim outWriter = New StringWriter(CultureInfo.InvariantCulture)
            Dim vbc = New MockVisualBasicCompiler(Nothing, dir.Path,
                                                  {
                                                        "/nologo", "/preferreduilang:en", "/preferreduilang:en", "/t:library",
                                                        "/a:" + Assembly.GetExecutingAssembly().Location, "a.vb",
                                                        "/ruleset:" & ruleSetFile.Path, "/warnaserror", "/nowarn:42376"
                                                  })
            Dim exitCode = vbc.Run(outWriter, Nothing)
            Assert.Equal(1, exitCode)
            ' Diagnostics thrown as error: command line always overrides ruleset.
            Dim output = outWriter.ToString()
            Assert.Contains("error Warning01", output, StringComparison.Ordinal)
            Assert.Contains("error Warning03", output, StringComparison.Ordinal)

            outWriter = New StringWriter(CultureInfo.InvariantCulture)
            vbc = New MockVisualBasicCompiler(Nothing, dir.Path,
                                                  {
                                                        "/nologo", "/preferreduilang:en", "/t:library",
                                                        "/a:" + Assembly.GetExecutingAssembly().Location, "a.vb",
                                                        "/warnaserror+", "/ruleset:" & ruleSetFile.Path, "/nowarn:42376"
                                                  })
            exitCode = vbc.Run(outWriter, Nothing)
            Assert.Equal(1, exitCode)
            ' Diagnostics thrown as error: command line always overrides ruleset.
            output = outWriter.ToString()
            Assert.Contains("error Warning01", output, StringComparison.Ordinal)
            Assert.Contains("error Warning03", output, StringComparison.Ordinal)

            CleanupAllGeneratedFiles(file.Path)
        End Sub

        <Fact>
        Public Sub Analyzer_CommandLineOverridesRuleset2()
            Dim source = "Imports System " + vbCrLf + "Public Class Tester" + vbCrLf + "End Class"

            Dim dir = Temp.CreateDirectory()

            Dim file = dir.CreateFile("a.vb")
            file.WriteAllText(source)

            Dim rulesetSource = <?xml version="1.0" encoding="utf-8"?>
                                <RuleSet Name="Ruleset1" Description="Test" ToolsVersion="12.0">
                                    <Rules AnalyzerId="Microsoft.Analyzers.ManagedCodeAnalysis" RuleNamespace="Microsoft.Rules.Managed">
                                        <Rule Id="Warning01" Action="Error"/>
                                        <Rule Id="Warning03" Action="Warning"/>
                                    </Rules>
                                </RuleSet>

            Dim ruleSetFile = CreateRuleSetFile(rulesetSource)

            Dim outWriter = New StringWriter(CultureInfo.InvariantCulture)
            Dim vbc = New MockVisualBasicCompiler(Nothing, dir.Path,
                                                  {
                                                        "/nologo", "/t:library",
                                                        "/a:" + Assembly.GetExecutingAssembly().Location, "a.vb",
                                                        "/ruleset:" & ruleSetFile.Path, "/nowarn"
                                                  })
            Dim exitCode = vbc.Run(outWriter, Nothing)
            Assert.Equal(0, exitCode)
            ' Diagnostics suppressed: command line always overrides ruleset.
            Dim output = outWriter.ToString()
            Assert.DoesNotContain("Warning01", output, StringComparison.Ordinal)
            Assert.DoesNotContain("BC31072", output, StringComparison.Ordinal)
            Assert.DoesNotContain("Warning03", output, StringComparison.Ordinal)

            outWriter = New StringWriter(CultureInfo.InvariantCulture)
            vbc = New MockVisualBasicCompiler(Nothing, dir.Path,
                                                  {
                                                        "/nologo", "/t:library",
                                                        "/a:" + Assembly.GetExecutingAssembly().Location, "a.vb",
                                                        "/nowarn", "/ruleset:" & ruleSetFile.Path
                                                  })
            exitCode = vbc.Run(outWriter, Nothing)
            Assert.Equal(0, exitCode)
            ' Diagnostics suppressed: command line always overrides ruleset.
            output = outWriter.ToString()
            Assert.DoesNotContain("Warning01", output, StringComparison.Ordinal)
            Assert.DoesNotContain("BC31072", output, StringComparison.Ordinal)
            Assert.DoesNotContain("Warning03", output, StringComparison.Ordinal)

            CleanupAllGeneratedFiles(file.Path)
        End Sub

        <Fact>
        Public Sub Analyzers_WithRuleSetIncludeAll()
            Dim source = "Imports System \r\n Public Class Tester \r\n Public Sub Foo() \r\n Dim x As Integer \r\n End Sub \r\n End Class"

            Dim dir = Temp.CreateDirectory()

            Dim file = dir.CreateFile("a.vb")
            file.WriteAllText(source)

            Dim rulesetSource = <?xml version="1.0" encoding="utf-8"?>
                                <RuleSet Name="Ruleset1" Description="Test" ToolsVersion="12.0">
                                    <IncludeAll Action="Error"/>
                                    <Rules AnalyzerId="Microsoft.Analyzers.ManagedCodeAnalysis" RuleNamespace="Microsoft.Rules.Managed">
                                        <Rule Id="Warning01" Action="Error"/>
                                        <Rule Id="Test02" Action="Warning"/>
                                        <Rule Id="Warning03" Action="None"/>
                                    </Rules>
                                </RuleSet>

            Dim ruleSetFile = CreateRuleSetFile(rulesetSource)

            Dim outWriter = New StringWriter(CultureInfo.InvariantCulture)
            Dim vbc = New MockVisualBasicCompiler(Nothing, dir.Path, {"/nologo", "/t:library", "/a:" + Assembly.GetExecutingAssembly().Location, "a.vb", "/ruleset:" + ruleSetFile.Path})
            Dim exitCode = vbc.Run(outWriter, Nothing)
            Assert.Equal(1, exitCode)
            ' Compiler warnings as errors
            Assert.True(outWriter.ToString().Contains("error BC42376"))
            ' User diagnostics not thrown due to compiler errors
            Assert.False(outWriter.ToString().Contains("Warning01"))
            Assert.False(outWriter.ToString().Contains("Warning03"))

            CleanupAllGeneratedFiles(file.Path)
        End Sub

        Private Function CreateRuleSetFile(source As XDocument) As TempFile
            Dim dir = Temp.CreateDirectory()
            Dim file = dir.CreateFile("a.ruleset")
            file.WriteAllText(source.ToString())
            Return file
        End Function

        <Fact>
        Public Sub RulesetSwitchPositive()

            Dim source = <?xml version="1.0" encoding="utf-8"?>
                         <RuleSet Name="Ruleset1" Description="Test" ToolsVersion="12.0">
                             <IncludeAll Action="Warning"/>
                             <Rules AnalyzerId="Microsoft.Analyzers.ManagedCodeAnalysis" RuleNamespace="Microsoft.Rules.Managed">
                                 <Rule Id="CA1012" Action="Error"/>
                                 <Rule Id="CA1013" Action="Warning"/>
                                 <Rule Id="CA1014" Action="None"/>
                             </Rules>
                         </RuleSet>

            Dim file = CreateRuleSetFile(source)
            Dim parsedArgs = DefaultParse(New String() {"/ruleset:" + file.Path, "a.cs"}, _baseDirectory)
            parsedArgs.Errors.Verify()
            Assert.True(parsedArgs.CompilationOptions.SpecificDiagnosticOptions.ContainsKey("CA1012"))
            Assert.True(parsedArgs.CompilationOptions.SpecificDiagnosticOptions("CA1012") = ReportDiagnostic.Error)
            Assert.True(parsedArgs.CompilationOptions.SpecificDiagnosticOptions.ContainsKey("CA1013"))
            Assert.True(parsedArgs.CompilationOptions.SpecificDiagnosticOptions("CA1013") = ReportDiagnostic.Warn)
            Assert.True(parsedArgs.CompilationOptions.SpecificDiagnosticOptions.ContainsKey("CA1014"))
            Assert.True(parsedArgs.CompilationOptions.SpecificDiagnosticOptions("CA1014") = ReportDiagnostic.Suppress)
            Assert.True(parsedArgs.CompilationOptions.GeneralDiagnosticOption = ReportDiagnostic.Warn)
        End Sub

        <Fact>
        Public Sub RuleSetSwitchQuoted()
            Dim source = <?xml version="1.0" encoding="utf-8"?>
                         <RuleSet Name="Ruleset1" Description="Test" ToolsVersion="12.0">
                             <IncludeAll Action="Warning"/>
                             <Rules AnalyzerId="Microsoft.Analyzers.ManagedCodeAnalysis" RuleNamespace="Microsoft.Rules.Managed">
                                 <Rule Id="CA1012" Action="Error"/>
                                 <Rule Id="CA1013" Action="Warning"/>
                                 <Rule Id="CA1014" Action="None"/>
                             </Rules>
                         </RuleSet>

            Dim file = CreateRuleSetFile(source)
            Dim parsedArgs = DefaultParse(New String() {"/ruleset:" + """" + file.Path + """", "a.cs"}, _baseDirectory)
            parsedArgs.Errors.Verify()
        End Sub

        <Fact>
        Public Sub RulesetSwitchParseErrors()
            Dim parsedArgs = DefaultParse(New String() {"/ruleset", "a.cs"}, _baseDirectory)
            parsedArgs.Errors.Verify(
            Diagnostic(ERRID.ERR_ArgumentRequired).WithArguments("ruleset", ":<file>"))

            parsedArgs = DefaultParse(New String() {"/ruleset", "a.cs"}, _baseDirectory)
            parsedArgs.Errors.Verify(
            Diagnostic(ERRID.ERR_ArgumentRequired).WithArguments("ruleset", ":<file>"))

            parsedArgs = DefaultParse(New String() {"/ruleset:blah", "a.cs"}, _baseDirectory)
            parsedArgs.Errors.Verify(
            Diagnostic(ERRID.ERR_CantReadRulesetFile).WithArguments(Path.Combine(TempRoot.Root, "blah"), "File not found."))

            parsedArgs = DefaultParse(New String() {"/ruleset:blah;blah.ruleset", "a.cs"}, _baseDirectory)
            parsedArgs.Errors.Verify(
            Diagnostic(ERRID.ERR_CantReadRulesetFile).WithArguments(Path.Combine(TempRoot.Root, "blah;blah.ruleset"), "File not found."))

            Dim file = CreateRuleSetFile(New XDocument())
            parsedArgs = DefaultParse(New String() {"/ruleset:" + file.Path, "a.cs"}, _baseDirectory)
            'parsedArgs.Errors.Verify(
            '   Diagnostic(ERRID.ERR_CantReadRulesetFile).WithArguments(file.Path, "Root element is missing."))
            Dim err = parsedArgs.Errors.Single()

            Assert.Equal(ERRID.ERR_CantReadRulesetFile, err.Code)
            Assert.Equal(2, err.Arguments.Count)
            Assert.Equal(file.Path, DirectCast(err.Arguments(0), String))
            Dim currentUICultureName = Thread.CurrentThread.CurrentUICulture.Name
            If currentUICultureName.Length = 0 OrElse currentUICultureName.StartsWith("en", StringComparison.OrdinalIgnoreCase) Then
                Assert.Equal(err.Arguments(1), "Root element is missing.")
            End If
        End Sub

        <Fact>
        Public Sub Target_SimpleTests()
            Dim parsedArgs = DefaultParse({"/target:exe", "a.vb"}, _baseDirectory)
            parsedArgs.Errors.Verify()
            Assert.Equal(OutputKind.ConsoleApplication, parsedArgs.CompilationOptions.OutputKind)

            parsedArgs = DefaultParse({"/t:module", "a.vb"}, _baseDirectory)
            parsedArgs.Errors.Verify()
            Assert.Equal(OutputKind.NetModule, parsedArgs.CompilationOptions.OutputKind)

            parsedArgs = DefaultParse({"/target:library", "a.vb"}, _baseDirectory)
            parsedArgs.Errors.Verify()
            Assert.Equal(OutputKind.DynamicallyLinkedLibrary, parsedArgs.CompilationOptions.OutputKind)

            parsedArgs = DefaultParse({"/TARGET:winexe", "a.vb"}, _baseDirectory)
            parsedArgs.Errors.Verify()
            Assert.Equal(OutputKind.WindowsApplication, parsedArgs.CompilationOptions.OutputKind)

            parsedArgs = DefaultParse({"/target:winmdobj", "a.vb"}, _baseDirectory)
            parsedArgs.Errors.Verify()
            Assert.Equal(OutputKind.WindowsRuntimeMetadata, parsedArgs.CompilationOptions.OutputKind)

            parsedArgs = DefaultParse({"/target:appcontainerexe", "a.vb"}, _baseDirectory)
            parsedArgs.Errors.Verify()
            Assert.Equal(OutputKind.WindowsRuntimeApplication, parsedArgs.CompilationOptions.OutputKind)

            parsedArgs = DefaultParse({"/target:winexe", "/T:exe", "/target:module", "a.vb"}, _baseDirectory)
            parsedArgs.Errors.Verify()
            Assert.Equal(OutputKind.NetModule, parsedArgs.CompilationOptions.OutputKind)

            parsedArgs = DefaultParse({"/t", "a.vb"}, _baseDirectory)
            parsedArgs.Errors.Verify(Diagnostic(ERRID.ERR_ArgumentRequired).WithArguments("t", ":exe|winexe|library|module|appcontainerexe|winmdobj"))

            parsedArgs = DefaultParse({"/target:", "a.vb"}, _baseDirectory)
            parsedArgs.Errors.Verify(Diagnostic(ERRID.ERR_ArgumentRequired).WithArguments("target", ":exe|winexe|library|module|appcontainerexe|winmdobj"))

            parsedArgs = DefaultParse({"/target:xyz", "a.vb"}, _baseDirectory)
            parsedArgs.Errors.Verify(Diagnostic(ERRID.ERR_InvalidSwitchValue).WithArguments("target", "xyz"))

            parsedArgs = DefaultParse({"/T+", "a.vb"}, _baseDirectory)
            parsedArgs.Errors.Verify(Diagnostic(ERRID.WRN_BadSwitch).WithArguments("/T+")) ' TODO: Dev11 reports ERR_ArgumentRequired

            parsedArgs = DefaultParse({"/TARGET-:", "a.vb"}, _baseDirectory)
            parsedArgs.Errors.Verify(Diagnostic(ERRID.WRN_BadSwitch).WithArguments("/TARGET-:")) ' TODO: Dev11 reports ERR_ArgumentRequired
        End Sub

        <Fact>
        Public Sub Utf8Output()
            Dim parsedArgs = DefaultParse({"/utf8output", "a.vb"}, _baseDirectory)
            parsedArgs.Errors.Verify()
            Assert.Equal(True, parsedArgs.Utf8Output)

            parsedArgs = DefaultParse({"/utf8output+", "a.vb"}, _baseDirectory)
            parsedArgs.Errors.Verify()
            Assert.Equal(True, parsedArgs.Utf8Output)

            parsedArgs = DefaultParse({"/utf8output-", "a.vb"}, _baseDirectory)
            parsedArgs.Errors.Verify()
            Assert.Equal(False, parsedArgs.Utf8Output)

            ' default
            parsedArgs = DefaultParse({"/nologo", "a.vb"}, _baseDirectory)
            parsedArgs.Errors.Verify()
            Assert.Equal(False, parsedArgs.Utf8Output)

            ' overriding
            parsedArgs = DefaultParse({"/utf8output+", "/utf8output-", "a.vb"}, _baseDirectory)
            parsedArgs.Errors.Verify()
            Assert.Equal(False, parsedArgs.Utf8Output)

            ' errors
            parsedArgs = DefaultParse({"/utf8output:", "a.vb"}, _baseDirectory)
            parsedArgs.Errors.Verify(Diagnostic(ERRID.ERR_SwitchNeedsBool).WithArguments("utf8output"))

        End Sub

        <Fact>
        Public Sub Debug()
            Dim parsedArgs = DefaultParse({"a.vb"}, _baseDirectory)
            parsedArgs.Errors.Verify()

            parsedArgs = DefaultParse({"/debug-", "a.vb"}, _baseDirectory)
            parsedArgs.Errors.Verify()

            parsedArgs = DefaultParse({"/debug", "a.vb"}, _baseDirectory)
            parsedArgs.Errors.Verify()

            parsedArgs = DefaultParse({"/debug+", "a.vb"}, _baseDirectory)
            parsedArgs.Errors.Verify()

            parsedArgs = DefaultParse({"/debug+", "/debug-", "a.vb"}, _baseDirectory)
            parsedArgs.Errors.Verify()

            parsedArgs = DefaultParse({"/debug:full", "a.vb"}, _baseDirectory)
            parsedArgs.Errors.Verify()

            parsedArgs = DefaultParse({"/debug:FULL", "a.vb"}, _baseDirectory)
            parsedArgs.Errors.Verify()

            parsedArgs = DefaultParse({"/debug:pdbonly", "a.vb"}, _baseDirectory)
            parsedArgs.Errors.Verify()

            parsedArgs = DefaultParse({"/debug:PDBONLY", "a.vb"}, _baseDirectory)
            parsedArgs.Errors.Verify()

            parsedArgs = DefaultParse({"/debug:full", "/debug:pdbonly", "a.vb"}, _baseDirectory)
            parsedArgs.Errors.Verify()

            parsedArgs = DefaultParse({"/debug:pdbonly", "/debug:full", "a.vb"}, _baseDirectory)
            parsedArgs.Errors.Verify()

            parsedArgs = DefaultParse({"/debug:pdbonly", "/debug-", "a.vb"}, _baseDirectory)
            parsedArgs.Errors.Verify()

            parsedArgs = DefaultParse({"/debug:pdbonly", "/debug-", "/debug", "a.vb"}, _baseDirectory)
            parsedArgs.Errors.Verify()

            parsedArgs = DefaultParse({"/debug:pdbonly", "/debug-", "/debug+", "a.vb"}, _baseDirectory)
            parsedArgs.Errors.Verify()

            parsedArgs = DefaultParse({"/debug:", "a.vb"}, _baseDirectory)
            parsedArgs.Errors.Verify(Diagnostic(ERRID.ERR_ArgumentRequired).WithArguments("debug", ":pdbonly|full"))

            parsedArgs = DefaultParse({"/debug:+", "a.vb"}, _baseDirectory)
            parsedArgs.Errors.Verify(Diagnostic(ERRID.ERR_InvalidSwitchValue).WithArguments("debug", "+"))

            parsedArgs = DefaultParse({"/debug:invalid", "a.vb"}, _baseDirectory)
            parsedArgs.Errors.Verify(Diagnostic(ERRID.ERR_InvalidSwitchValue).WithArguments("debug", "invalid"))

            parsedArgs = DefaultParse({"/debug-:", "a.vb"}, _baseDirectory)
            parsedArgs.Errors.Verify(Diagnostic(ERRID.ERR_SwitchNeedsBool).WithArguments("debug"))

            parsedArgs = DefaultParse({"/pdb:something", "a.vb"}, _baseDirectory)
            parsedArgs.Errors.Verify(Diagnostic(ERRID.WRN_BadSwitch).WithArguments("/pdb:something"))
        End Sub

        <WorkItem(540891, "DevDiv")>
        <Fact>
        Public Sub ParseOut()
            Const baseDirectory As String = "C:\abc\def\baz"

            ' Should preserve fully qualified paths
            Dim parsedArgs = DefaultParse({"/out:C:\MyFolder\MyBinary.dll", "/t:library", "a.vb"}, baseDirectory)
            parsedArgs.Errors.Verify()
            Assert.Equal("MyBinary", parsedArgs.CompilationName)
            Assert.Equal("MyBinary.dll", parsedArgs.OutputFileName)
            Assert.Equal("MyBinary.dll", parsedArgs.CompilationOptions.ModuleName)
            Assert.Equal("C:\MyFolder", parsedArgs.OutputDirectory)

            parsedArgs = DefaultParse({"/out:C:\""My Folder""\MyBinary.dll", "/t:library", "a.vb"}, baseDirectory)
            parsedArgs.Errors.Verify()
            Assert.Equal("MyBinary", parsedArgs.CompilationName)
            Assert.Equal("MyBinary.dll", parsedArgs.OutputFileName)
            Assert.Equal("MyBinary.dll", parsedArgs.CompilationOptions.ModuleName)
            Assert.Equal("C:\My Folder", parsedArgs.OutputDirectory)

            parsedArgs = DefaultParse({"/out:MyBinary.dll", "/t:library", "a.vb"}, baseDirectory)
            parsedArgs.Errors.Verify()
            Assert.Equal("MyBinary", parsedArgs.CompilationName)
            Assert.Equal("MyBinary.dll", parsedArgs.OutputFileName)
            Assert.Equal("MyBinary.dll", parsedArgs.CompilationOptions.ModuleName)
            Assert.Equal(baseDirectory, parsedArgs.OutputDirectory)

            parsedArgs = DefaultParse({"/out:Ignored.dll", "/out:MyBinary.dll", "/t:library", "a.vb"}, baseDirectory)
            parsedArgs.Errors.Verify()
            Assert.Equal("MyBinary", parsedArgs.CompilationName)
            Assert.Equal("MyBinary.dll", parsedArgs.OutputFileName)
            Assert.Equal("MyBinary.dll", parsedArgs.CompilationOptions.ModuleName)
            Assert.Equal(baseDirectory, parsedArgs.OutputDirectory)

            parsedArgs = DefaultParse({"/out:..\MyBinary.dll", "/t:library", "a.vb"}, baseDirectory)
            parsedArgs.Errors.Verify()
            Assert.Equal("MyBinary", parsedArgs.CompilationName)
            Assert.Equal("MyBinary.dll", parsedArgs.OutputFileName)
            Assert.Equal("MyBinary.dll", parsedArgs.CompilationOptions.ModuleName)
            Assert.Equal("C:\abc\def", parsedArgs.OutputDirectory)

            ' not specified: exe
            parsedArgs = DefaultParse({"a.vb"}, baseDirectory)
            parsedArgs.Errors.Verify()
            Assert.Equal("a", parsedArgs.CompilationName)
            Assert.Equal("a.exe", parsedArgs.OutputFileName)
            Assert.Equal("a.exe", parsedArgs.CompilationOptions.ModuleName)
            Assert.Equal(baseDirectory, parsedArgs.OutputDirectory)

            ' not specified: dll
            parsedArgs = DefaultParse({"/target:library", "a.vb"}, baseDirectory)
            parsedArgs.Errors.Verify()
            Assert.Equal("a", parsedArgs.CompilationName)
            Assert.Equal("a.dll", parsedArgs.OutputFileName)
            Assert.Equal("a.dll", parsedArgs.CompilationOptions.ModuleName)
            Assert.Equal(baseDirectory, parsedArgs.OutputDirectory)

            ' not specified: module
            parsedArgs = DefaultParse({"/target:module", "a.vb"}, baseDirectory)
            parsedArgs.Errors.Verify()
            Assert.Null(parsedArgs.CompilationName)
            Assert.Equal("a.netmodule", parsedArgs.OutputFileName)
            Assert.Equal("a.netmodule", parsedArgs.CompilationOptions.ModuleName)
            Assert.Equal(baseDirectory, parsedArgs.OutputDirectory)

            ' not specified: appcontainerexe
            parsedArgs = DefaultParse({"/target:appcontainerexe", "a.vb"}, baseDirectory)
            parsedArgs.Errors.Verify()
            Assert.Equal("a", parsedArgs.CompilationName)
            Assert.Equal("a.exe", parsedArgs.OutputFileName)
            Assert.Equal("a.exe", parsedArgs.CompilationOptions.ModuleName)
            Assert.Equal(baseDirectory, parsedArgs.OutputDirectory)

            ' not specified: winmdobj
            parsedArgs = DefaultParse({"/target:winmdobj", "a.vb"}, baseDirectory)
            parsedArgs.Errors.Verify()
            Assert.Equal("a", parsedArgs.CompilationName)
            Assert.Equal("a.winmdobj", parsedArgs.OutputFileName)
            Assert.Equal("a.winmdobj", parsedArgs.CompilationOptions.ModuleName)
            Assert.Equal(baseDirectory, parsedArgs.OutputDirectory)

            ' drive-relative path:
            Dim currentDrive As Char = Directory.GetCurrentDirectory()(0)
            parsedArgs = DefaultParse({currentDrive + ":a.vb"}, baseDirectory)
            parsedArgs.Errors.Verify(
                Diagnostic(ERRID.FTL_InputFileNameTooLong).WithArguments(currentDrive + ":a.vb"))

            Assert.Null(parsedArgs.CompilationName)
            Assert.Null(parsedArgs.OutputFileName)
            Assert.Null(parsedArgs.CompilationOptions.ModuleName)
            Assert.Equal(baseDirectory, parsedArgs.OutputDirectory)

            ' UNC
            parsedArgs = DefaultParse({"/out:\\b", "a.vb"}, _baseDirectory)
            parsedArgs.Errors.Verify(
                Diagnostic(ERRID.FTL_InputFileNameTooLong).WithArguments("\\b"))

            Assert.Equal("a.exe", parsedArgs.OutputFileName)
            Assert.Equal("a", parsedArgs.CompilationName)
            Assert.Equal("a.exe", parsedArgs.CompilationOptions.ModuleName)

            parsedArgs = DefaultParse({"/out:\\server\share\file.exe", "a.vb"}, _baseDirectory)
            parsedArgs.Errors.Verify()

            Assert.Equal("\\server\share", parsedArgs.OutputDirectory)
            Assert.Equal("file.exe", parsedArgs.OutputFileName)
            Assert.Equal("file", parsedArgs.CompilationName)
            Assert.Equal("file.exe", parsedArgs.CompilationOptions.ModuleName)

            ' invalid name
            parsedArgs = DefaultParse({"/out:a.b" & vbNullChar & "b", "a.vb"}, _baseDirectory)
            parsedArgs.Errors.Verify(
                Diagnostic(ERRID.FTL_InputFileNameTooLong).WithArguments("a.b" & vbNullChar & "b"))

            Assert.Equal("a.exe", parsedArgs.OutputFileName)
            Assert.Equal("a", parsedArgs.CompilationName)
            Assert.Equal("a.exe", parsedArgs.CompilationOptions.ModuleName)

            ' Temp Skip: Unicode?
            ' parsedArgs = DefaultParse({"/out:a" & ChrW(&HD800) & "b.dll", "a.vb"}, _baseDirectory)
            ' parsedArgs.Errors.Verify(
            '    Diagnostic(ERRID.FTL_InputFileNameTooLong).WithArguments("a" & ChrW(&HD800) & "b.dll"))

            ' Assert.Equal("a.exe", parsedArgs.OutputFileName)
            ' Assert.Equal("a", parsedArgs.CompilationName)
            ' Assert.Equal("a.exe", parsedArgs.CompilationOptions.ModuleName)

            ' Temp Skip: error message changed (path)
            'parsedArgs = DefaultParse({"/out:"" a.dll""", "a.vb"}, _baseDirectory)
            'parsedArgs.Errors.Verify(
            '    Diagnostic(ERRID.FTL_InputFileNameTooLong).WithArguments(" a.dll"))

            'Assert.Equal("a.exe", parsedArgs.OutputFileName)
            'Assert.Equal("a", parsedArgs.CompilationName)
            'Assert.Equal("a.exe", parsedArgs.CompilationOptions.ModuleName)

            ' Dev11 reports BC2012: can't open 'a<>.z' for writing
            parsedArgs = DefaultParse({"/out:""a<>.dll""", "a.vb"}, _baseDirectory)
            parsedArgs.Errors.Verify(
                Diagnostic(ERRID.FTL_InputFileNameTooLong).WithArguments("a<>.dll"))

            Assert.Equal("a.exe", parsedArgs.OutputFileName)
            Assert.Equal("a", parsedArgs.CompilationName)
            Assert.Equal("a.exe", parsedArgs.CompilationOptions.ModuleName)

            ' bad value
            parsedArgs = DefaultParse({"/out", "a.vb"}, baseDirectory)
            parsedArgs.Errors.Verify(Diagnostic(ERRID.ERR_ArgumentRequired).WithArguments("out", ":<file>"))

            parsedArgs = DefaultParse({"/OUT:", "a.vb"}, baseDirectory)
            parsedArgs.Errors.Verify(Diagnostic(ERRID.ERR_ArgumentRequired).WithArguments("out", ":<file>"))

            parsedArgs = DefaultParse({"/out+", "a.vb"}, baseDirectory)
            parsedArgs.Errors.Verify(Diagnostic(ERRID.WRN_BadSwitch).WithArguments("/out+")) ' TODO: Dev11 reports ERR_ArgumentRequired

            parsedArgs = DefaultParse({"/out-:", "a.vb"}, baseDirectory)
            parsedArgs.Errors.Verify(Diagnostic(ERRID.WRN_BadSwitch).WithArguments("/out-:")) ' TODO: Dev11 reports ERR_ArgumentRequired

            parsedArgs = DefaultParse({"/out:.exe", "a.vb"}, _baseDirectory)
            parsedArgs.Errors.Verify(
                Diagnostic(ERRID.FTL_InputFileNameTooLong).WithArguments(".exe"))

            Assert.Null(parsedArgs.OutputFileName)
            Assert.Null(parsedArgs.CompilationName)
            Assert.Null(parsedArgs.CompilationOptions.ModuleName)

            parsedArgs = DefaultParse({"/t:exe", "/out:.exe", "a.vb"}, _baseDirectory)
            parsedArgs.Errors.Verify(
                Diagnostic(ERRID.FTL_InputFileNameTooLong).WithArguments(".exe"))

            Assert.Null(parsedArgs.OutputFileName)
            Assert.Null(parsedArgs.CompilationName)
            Assert.Null(parsedArgs.CompilationOptions.ModuleName)

            parsedArgs = DefaultParse({"/t:library", "/out:.dll", "a.vb"}, _baseDirectory)
            parsedArgs.Errors.Verify(
                Diagnostic(ERRID.FTL_InputFileNameTooLong).WithArguments(".dll"))

            Assert.Null(parsedArgs.OutputFileName)
            Assert.Null(parsedArgs.CompilationName)
            Assert.Null(parsedArgs.CompilationOptions.ModuleName)

            parsedArgs = DefaultParse({"/t:module", "/out:.netmodule", "a.vb"}, _baseDirectory)
            parsedArgs.Errors.Verify()

            Assert.Equal(".netmodule", parsedArgs.OutputFileName)
            Assert.Null(parsedArgs.CompilationName)
            Assert.Equal(".netmodule", parsedArgs.CompilationOptions.ModuleName)

            parsedArgs = DefaultParse({".vb"}, _baseDirectory)
            parsedArgs.Errors.Verify(
                Diagnostic(ERRID.FTL_InputFileNameTooLong).WithArguments(".exe"))

            Assert.Null(parsedArgs.OutputFileName)
            Assert.Null(parsedArgs.CompilationName)
            Assert.Null(parsedArgs.CompilationOptions.ModuleName)

            parsedArgs = DefaultParse({"/t:exe", ".vb"}, _baseDirectory)
            parsedArgs.Errors.Verify(
                Diagnostic(ERRID.FTL_InputFileNameTooLong).WithArguments(".exe"))

            Assert.Null(parsedArgs.OutputFileName)
            Assert.Null(parsedArgs.CompilationName)
            Assert.Null(parsedArgs.CompilationOptions.ModuleName)

            parsedArgs = DefaultParse({"/t:library", ".vb"}, _baseDirectory)
            parsedArgs.Errors.Verify(
                Diagnostic(ERRID.FTL_InputFileNameTooLong).WithArguments(".dll"))

            Assert.Null(parsedArgs.OutputFileName)
            Assert.Null(parsedArgs.CompilationName)
            Assert.Null(parsedArgs.CompilationOptions.ModuleName)

            parsedArgs = DefaultParse({"/t:module", ".vb"}, _baseDirectory)
            parsedArgs.Errors.Verify()

            Assert.Equal(".netmodule", parsedArgs.OutputFileName)
            Assert.Null(parsedArgs.CompilationName)
            Assert.Equal(".netmodule", parsedArgs.CompilationOptions.ModuleName)
        End Sub

        <Fact>
        Public Sub ParseOut2()
            ' exe
            Dim parsedArgs = DefaultParse({"/out:.x", "a.vb"}, _baseDirectory)
            parsedArgs.Errors.Verify()

            Assert.Equal(".x", parsedArgs.CompilationName)
            Assert.Equal(".x.exe", parsedArgs.OutputFileName)
            Assert.Equal(".x.exe", parsedArgs.CompilationOptions.ModuleName)

            parsedArgs = DefaultParse({"/target:winexe", "/out:.x.eXe", "a.vb"}, _baseDirectory)
            parsedArgs.Errors.Verify()

            Assert.Equal(".x", parsedArgs.CompilationName)
            Assert.Equal(".x.eXe", parsedArgs.OutputFileName)
            Assert.Equal(".x.eXe", parsedArgs.CompilationOptions.ModuleName)

            parsedArgs = DefaultParse({"/target:winexe", "/out:.exe", "a.vb"}, _baseDirectory)
            parsedArgs.Errors.Verify(Diagnostic(ERRID.FTL_InputFileNameTooLong).WithArguments(".exe"))

            Assert.Null(parsedArgs.CompilationName)
            Assert.Null(parsedArgs.OutputFileName)
            Assert.Null(parsedArgs.CompilationOptions.ModuleName)

            ' dll
            parsedArgs = DefaultParse({"/target:library", "/out:.x", "a.vb"}, _baseDirectory)
            parsedArgs.Errors.Verify()

            Assert.Equal(".x", parsedArgs.CompilationName)
            Assert.Equal(".x.dll", parsedArgs.OutputFileName)
            Assert.Equal(".x.dll", parsedArgs.CompilationOptions.ModuleName)

            parsedArgs = DefaultParse({"/target:library", "/out:.X.Dll", "a.vb"}, _baseDirectory)
            parsedArgs.Errors.Verify()

            Assert.Equal(".X", parsedArgs.CompilationName)
            Assert.Equal(".X.Dll", parsedArgs.OutputFileName)
            Assert.Equal(".X.Dll", parsedArgs.CompilationOptions.ModuleName)

            parsedArgs = DefaultParse({"/target:library", "/out:.dll", "a.vb"}, _baseDirectory)
            parsedArgs.Errors.Verify(Diagnostic(ERRID.FTL_InputFileNameTooLong).WithArguments(".dll"))

            Assert.Null(parsedArgs.CompilationName)
            Assert.Null(parsedArgs.OutputFileName)
            Assert.Null(parsedArgs.CompilationOptions.ModuleName)

            ' module
            parsedArgs = DefaultParse({"/target:module", "/out:.x", "a.vb"}, _baseDirectory)
            parsedArgs.Errors.Verify()

            Assert.Null(parsedArgs.CompilationName)
            Assert.Equal(".x", parsedArgs.OutputFileName)
            Assert.Equal(".x", parsedArgs.CompilationOptions.ModuleName)

            parsedArgs = DefaultParse({"/target:module", "/out:x.dll", "a.vb"}, _baseDirectory)
            parsedArgs.Errors.Verify()

            Assert.Null(parsedArgs.CompilationName)
            Assert.Equal("x.dll", parsedArgs.OutputFileName)
            Assert.Equal("x.dll", parsedArgs.CompilationOptions.ModuleName)

            parsedArgs = DefaultParse({"/target:module", "/out:.x.netmodule", "a.vb"}, _baseDirectory)
            parsedArgs.Errors.Verify()

            Assert.Null(parsedArgs.CompilationName)
            Assert.Equal(".x.netmodule", parsedArgs.OutputFileName)
            Assert.Equal(".x.netmodule", parsedArgs.CompilationOptions.ModuleName)

            parsedArgs = DefaultParse({"/target:module", "/out:x", "a.vb"}, _baseDirectory)
            parsedArgs.Errors.Verify()

            Assert.Null(parsedArgs.CompilationName)
            Assert.Equal("x.netmodule", parsedArgs.OutputFileName)
            Assert.Equal("x.netmodule", parsedArgs.CompilationOptions.ModuleName)
        End Sub

        <Fact, WorkItem(531020, "DevDiv")>
        Public Sub ParseDocBreak1()
            Const baseDirectory As String = "C:\abc\def\baz"

            ' In dev11, this appears to be equivalent to /doc- (i.e. don't parse and don't output).
            Dim parsedArgs = DefaultParse({"/doc:""""", "a.vb"}, baseDirectory)
            parsedArgs.Errors.Verify(
                Diagnostic(ERRID.ERR_ArgumentRequired).WithArguments("doc", ":<file>"))
            Assert.Null(parsedArgs.DocumentationPath)
            Assert.Equal(DocumentationMode.Diagnose, parsedArgs.ParseOptions.DocumentationMode)
        End Sub

        <Fact, WorkItem(705173, "DevDiv")>
        Public Sub Ensure_UTF8_Explicit_Prefix_In_Documentation_Comment_File()
            Dim dir = Temp.CreateDirectory()
            Dim src = dir.CreateFile("src.vb")
            src.WriteAllText(
    <text>
''' &lt;summary&gt;ABC...XYZ&lt;/summary&gt;
Class C
End Class
</text>.Value.Replace(vbLf, vbCrLf))

            Dim output = RunAndGetOutput(s_basicCompilerExecutable,
                                         String.Format("/nologo /doc:{1}\src.xml /t:library {0}",
                                                       src.ToString(),
                                                       dir.ToString()),
                                         startFolder:=dir.ToString())
            AssertOutput(<text></text>, output)

            Dim fileContents = File.ReadAllBytes(dir.ToString() & "\src.xml")
            Assert.InRange(fileContents.Length, 4, Integer.MaxValue)
            Assert.Equal(&HEF, fileContents(0))
            Assert.Equal(&HBB, fileContents(1))
            Assert.Equal(&HBF, fileContents(2))

            CleanupAllGeneratedFiles(src.Path)
        End Sub

        <Fact, WorkItem(733242, "DevDiv")>
        Public Sub Bug733242()
            Dim dir = Temp.CreateDirectory()

            Dim src = dir.CreateFile("a.vb")
            src.WriteAllText(
    <text>
''' &lt;summary&gt;ABC...XYZ&lt;/summary&gt;
Class C
End Class
</text>.Value.Replace(vbLf, vbCrLf))

            Dim xml = dir.CreateFile("a.xml")
            xml.WriteAllText("EMPTY")

            Using xmlFileHandle As FileStream = File.Open(xml.ToString(), FileMode.Open, FileAccess.Read, FileShare.Delete Or FileShare.ReadWrite)

                Dim output = RunAndGetOutput(s_basicCompilerExecutable, String.Format("/nologo /t:library /doc+ {0}", src.ToString()), startFolder:=dir.ToString(), expectedRetCode:=0)
                AssertOutput(<text></text>, output)

                Assert.True(File.Exists(Path.Combine(dir.ToString(), "a.xml")))

                Using reader As New StreamReader(xmlFileHandle)
                    Dim content = reader.ReadToEnd()
                    AssertOutput(
    <text>
        <![CDATA[
<?xml version="1.0"?>
<doc>
<assembly>
<name>
a
</name>
</assembly>
<members>
<member name="T:C">
 <summary>ABC...XYZ</summary>
</member>
</members>
</doc>
]]>
    </text>,
    content)
                End Using

            End Using

            CleanupAllGeneratedFiles(src.Path)
            CleanupAllGeneratedFiles(xml.Path)
        End Sub

        <Fact, WorkItem(768605, "DevDiv")>
        Public Sub Bug768605()
            Dim dir = Temp.CreateDirectory()

            Dim src = dir.CreateFile("a.vb")
            src.WriteAllText(
    <text>
''' &lt;summary&gt;ABC&lt;/summary&gt;
Class C: End Class
''' &lt;summary&gt;XYZ&lt;/summary&gt;
Class E: End Class
</text>.Value.Replace(vbLf, vbCrLf))

            Dim xml = dir.CreateFile("a.xml")
            xml.WriteAllText("EMPTY")

            Dim output = RunAndGetOutput(s_basicCompilerExecutable, String.Format("/nologo /t:library /doc+ {0}", src.ToString()), startFolder:=dir.ToString(), expectedRetCode:=0)
            AssertOutput(<text></text>, output)

            Using reader As New StreamReader(xml.ToString())
                Dim content = reader.ReadToEnd()
                AssertOutput(
    <text>
        <![CDATA[
<?xml version="1.0"?>
<doc>
<assembly>
<name>
a
</name>
</assembly>
<members>
<member name="T:C">
 <summary>ABC</summary>
</member>
<member name="T:E">
 <summary>XYZ</summary>
</member>
</members>
</doc>
]]>
    </text>,
    content)
            End Using

            src.WriteAllText(
    <text>
''' &lt;summary&gt;ABC&lt;/summary&gt;
Class C: End Class
</text>.Value.Replace(vbLf, vbCrLf))

            output = RunAndGetOutput(s_basicCompilerExecutable, String.Format("/nologo /t:library /doc+ {0}", src.ToString()), startFolder:=dir.ToString(), expectedRetCode:=0)
            AssertOutput(<text></text>, output)

            Using reader As New StreamReader(xml.ToString())
                Dim content = reader.ReadToEnd()
                AssertOutput(
    <text>
        <![CDATA[
<?xml version="1.0"?>
<doc>
<assembly>
<name>
a
</name>
</assembly>
<members>
<member name="T:C">
 <summary>ABC</summary>
</member>
</members>
</doc>
]]>
    </text>,
    content)
            End Using

            CleanupAllGeneratedFiles(src.Path)
            CleanupAllGeneratedFiles(xml.Path)
        End Sub

        <Fact, WorkItem(705148, "DevDiv")>
        Public Sub Bug705148a()
            Dim dir = Temp.CreateDirectory()
            Dim src = dir.CreateFile("a.vb")
            src.WriteAllText(
    <text>
''' &lt;summary&gt;ABC...XYZ&lt;/summary&gt;
Class C
End Class
</text>.Value.Replace(vbLf, vbCrLf))

            Dim output = RunAndGetOutput(s_basicCompilerExecutable, String.Format("/nologo /t:library /doc:abcdfg.xyz /doc+ {0}", src.ToString()), startFolder:=dir.ToString())
            AssertOutput(<text></text>, output)

            Assert.True(File.Exists(Path.Combine(dir.ToString(), "a.xml")))

            CleanupAllGeneratedFiles(src.Path)
        End Sub

        <Fact, WorkItem(705148, "DevDiv")>
        Public Sub Bug705148b()
            Dim dir = Temp.CreateDirectory()
            Dim src = dir.CreateFile("a.vb")
            src.WriteAllText(
    <text>
''' &lt;summary&gt;ABC...XYZ&lt;/summary&gt;
Class C
End Class
</text>.Value.Replace(vbLf, vbCrLf))

            Dim output = RunAndGetOutput(s_basicCompilerExecutable, String.Format("/nologo /t:library /doc /out:MyXml.dll {0}", src.ToString()), startFolder:=dir.ToString())
            AssertOutput(<text></text>, output)

            Assert.True(File.Exists(Path.Combine(dir.ToString(), "MyXml.xml")))

            CleanupAllGeneratedFiles(src.Path)
        End Sub

        <Fact, WorkItem(705148, "DevDiv")>
        Public Sub Bug705148c()
            Dim dir = Temp.CreateDirectory()
            Dim src = dir.CreateFile("a.vb")
            src.WriteAllText(
    <text>
''' &lt;summary&gt;ABC...XYZ&lt;/summary&gt;
Class C
End Class
</text>.Value.Replace(vbLf, vbCrLf))

            Dim output = RunAndGetOutput(s_basicCompilerExecutable, String.Format("/nologo /t:library /doc:doc.xml /doc+ {0}", src.ToString()), startFolder:=dir.ToString())
            AssertOutput(<text></text>, output)

            Assert.True(File.Exists(Path.Combine(dir.ToString(), "a.xml")))

            CleanupAllGeneratedFiles(src.Path)
        End Sub

        <Fact, WorkItem(705202, "DevDiv")>
        Public Sub Bug705202a()
            Dim dir = Temp.CreateDirectory()
            Dim src = dir.CreateFile("a.vb")
            src.WriteAllText(
    <text>
''' &lt;summary&gt;ABC...XYZ&lt;/summary&gt;
Class C
End Class
</text>.Value.Replace(vbLf, vbCrLf))

            Dim output = RunAndGetOutput(s_basicCompilerExecutable, String.Format("/nologo /t:library /doc:doc.xml /out:out.dll {0}", src.ToString()), startFolder:=dir.ToString())
            AssertOutput(<text></text>, output)

            Assert.True(File.Exists(Path.Combine(dir.ToString(), "doc.xml")))

            CleanupAllGeneratedFiles(src.Path)
        End Sub

        <Fact, WorkItem(705202, "DevDiv")>
        Public Sub Bug705202b()
            Dim dir = Temp.CreateDirectory()
            Dim src = dir.CreateFile("a.vb")
            src.WriteAllText(
    <text>
''' &lt;summary&gt;ABC...XYZ&lt;/summary&gt;
Class C
End Class
</text>.Value.Replace(vbLf, vbCrLf))

            Dim output = RunAndGetOutput(s_basicCompilerExecutable, String.Format("/nologo /t:library /doc:doc.xml /doc /out:out.dll {0}", src.ToString()), startFolder:=dir.ToString())
            AssertOutput(<text></text>, output)

            Assert.True(File.Exists(Path.Combine(dir.ToString(), "out.xml")))

            CleanupAllGeneratedFiles(src.Path)
        End Sub

        <Fact, WorkItem(705202, "DevDiv")>
        Public Sub Bug705202c()
            Dim dir = Temp.CreateDirectory()
            Dim src = dir.CreateFile("a.vb")
            src.WriteAllText(
    <text>
''' &lt;summary&gt;ABC...XYZ&lt;/summary&gt;
Class C
End Class
</text>.Value.Replace(vbLf, vbCrLf))

            Dim output = RunAndGetOutput(s_basicCompilerExecutable, String.Format("/nologo /t:library /doc:doc.xml /out:out.dll /doc+ {0}", src.ToString()), startFolder:=dir.ToString())
            AssertOutput(<text></text>, output)

            Assert.True(File.Exists(Path.Combine(dir.ToString(), "out.xml")))

            CleanupAllGeneratedFiles(src.Path)
        End Sub

        <Fact, WorkItem(531021, "DevDiv")>
        Public Sub ParseDocBreak2()

            ' In dev11, if you give an invalid file name, the documentation comments
            ' are parsed but writing the XML file fails with (warning!) BC42311.
            Const baseDirectory As String = "C:\abc\def\baz"

            Dim parsedArgs = DefaultParse({"/doc:"" """, "a.vb"}, baseDirectory)
            parsedArgs.Errors.Verify(
                Diagnostic(ERRID.WRN_XMLCannotWriteToXMLDocFile2).WithArguments(" ", "The system cannot find the path specified"))
            Assert.Null(parsedArgs.DocumentationPath)
            Assert.Equal(DocumentationMode.Diagnose, parsedArgs.ParseOptions.DocumentationMode)

            parsedArgs = DefaultParse({"/doc:"" \ """, "a.vb"}, baseDirectory)
            parsedArgs.Errors.Verify(
                Diagnostic(ERRID.WRN_XMLCannotWriteToXMLDocFile2).WithArguments(" \ ", "The system cannot find the path specified"))
            Assert.Null(parsedArgs.DocumentationPath)
            Assert.Equal(DocumentationMode.Diagnose, parsedArgs.ParseOptions.DocumentationMode)

            ' UNC
            parsedArgs = DefaultParse({"/doc:\\b", "a.vb"}, baseDirectory)
            parsedArgs.Errors.Verify(
                Diagnostic(ERRID.WRN_XMLCannotWriteToXMLDocFile2).WithArguments("\\b", "The system cannot find the path specified"))

            Assert.Null(parsedArgs.DocumentationPath)
            Assert.Equal(DocumentationMode.Diagnose, parsedArgs.ParseOptions.DocumentationMode) ' Even though the format was incorrect

            ' invalid name:
            parsedArgs = DefaultParse({"/doc:a.b" + ChrW(0) + "b", "a.vb"}, baseDirectory)
            parsedArgs.Errors.Verify(
                Diagnostic(ERRID.WRN_XMLCannotWriteToXMLDocFile2).WithArguments("a.b" + ChrW(0) + "b", "The system cannot find the path specified"))

            Assert.Null(parsedArgs.DocumentationPath)
            Assert.Equal(DocumentationMode.Diagnose, parsedArgs.ParseOptions.DocumentationMode) ' Even though the format was incorrect

            parsedArgs = DefaultParse({"/doc:a" + ChrW(55296) + "b.xml", "a.vb"}, baseDirectory)
            parsedArgs.Errors.Verify(
                Diagnostic(ERRID.WRN_XMLCannotWriteToXMLDocFile2).WithArguments("a" + ChrW(55296) + "b.xml", "The system cannot find the path specified"))

            Assert.Null(parsedArgs.DocumentationPath)
            Assert.Equal(DocumentationMode.Diagnose, parsedArgs.ParseOptions.DocumentationMode) ' Even though the format was incorrect

            parsedArgs = DefaultParse({"/doc:""a<>.xml""", "a.vb"}, baseDirectory)
            parsedArgs.Errors.Verify(
                Diagnostic(ERRID.WRN_XMLCannotWriteToXMLDocFile2).WithArguments("a<>.xml", "The system cannot find the path specified"))

            Assert.Null(parsedArgs.DocumentationPath)
            Assert.Equal(DocumentationMode.Diagnose, parsedArgs.ParseOptions.DocumentationMode) ' Even though the format was incorrect
        End Sub

        <Fact>
        Public Sub ParseDoc()
            Const baseDirectory As String = "C:\abc\def\baz"

            Dim parsedArgs = DefaultParse({"/doc:", "a.vb"}, baseDirectory)
            parsedArgs.Errors.Verify(
                Diagnostic(ERRID.ERR_ArgumentRequired).WithArguments("doc", ":<file>"))
            Assert.Equal(DocumentationMode.Diagnose, parsedArgs.ParseOptions.DocumentationMode)

            parsedArgs = DefaultParse({"/doc", "a.vb"}, baseDirectory)
            parsedArgs.Errors.Verify()
            Assert.Equal(Path.Combine(baseDirectory, "a.xml"), parsedArgs.DocumentationPath)
            Assert.Equal(DocumentationMode.Diagnose, parsedArgs.ParseOptions.DocumentationMode)

            parsedArgs = DefaultParse({"/doc+", "a.vb"}, baseDirectory)
            parsedArgs.Errors.Verify()
            Assert.Equal(Path.Combine(baseDirectory, "a.xml"), parsedArgs.DocumentationPath)
            Assert.Equal(DocumentationMode.Diagnose, parsedArgs.ParseOptions.DocumentationMode)

            parsedArgs = DefaultParse({"/doc-", "a.vb"}, baseDirectory)
            parsedArgs.Errors.Verify()
            Assert.Null(parsedArgs.DocumentationPath)
            Assert.Equal(DocumentationMode.None, parsedArgs.ParseOptions.DocumentationMode)

            parsedArgs = DefaultParse({"/doc+:abc.xml", "a.vb"}, baseDirectory)
            parsedArgs.Errors.Verify(
                Diagnostic(ERRID.ERR_SwitchNeedsBool).WithArguments("doc"))
            Assert.Equal(Path.Combine(baseDirectory, "a.xml"), parsedArgs.DocumentationPath)
            Assert.Equal(DocumentationMode.Diagnose, parsedArgs.ParseOptions.DocumentationMode)

            parsedArgs = DefaultParse({"/doc-:a.xml", "a.vb"}, baseDirectory)
            parsedArgs.Errors.Verify(
                Diagnostic(ERRID.ERR_SwitchNeedsBool).WithArguments("doc"))
            Assert.Null(parsedArgs.DocumentationPath)
            Assert.Equal(DocumentationMode.None, parsedArgs.ParseOptions.DocumentationMode)

            ' Should preserve fully qualified paths
            parsedArgs = DefaultParse({"/doc:C:\MyFolder\MyBinary.xml", "a.vb"}, baseDirectory)
            parsedArgs.Errors.Verify()
            Assert.Equal("C:\MyFolder\MyBinary.xml", parsedArgs.DocumentationPath)
            Assert.Equal(DocumentationMode.Diagnose, parsedArgs.ParseOptions.DocumentationMode)

            ' Should handle quotes
            parsedArgs = DefaultParse({"/doc:C:\""My Folder""\MyBinary.xml", "a.vb"}, baseDirectory)
            parsedArgs.Errors.Verify()
            Assert.Equal("C:\My Folder\MyBinary.xml", parsedArgs.DocumentationPath)
            Assert.Equal(DocumentationMode.Diagnose, parsedArgs.ParseOptions.DocumentationMode)

            ' Should expand partially qualified paths
            parsedArgs = DefaultParse({"/doc:MyBinary.xml", "a.vb"}, baseDirectory)
            parsedArgs.Errors.Verify()
            Assert.Equal(Path.Combine(baseDirectory, "MyBinary.xml"), parsedArgs.DocumentationPath)
            Assert.Equal(DocumentationMode.Diagnose, parsedArgs.ParseOptions.DocumentationMode)

            ' Should expand partially qualified paths
            parsedArgs = DefaultParse({"/doc:..\MyBinary.xml", "a.vb"}, baseDirectory)
            parsedArgs.Errors.Verify()
            Assert.Equal("C:\abc\def\MyBinary.xml", parsedArgs.DocumentationPath)
            Assert.Equal(DocumentationMode.Diagnose, parsedArgs.ParseOptions.DocumentationMode)

            ' drive-relative path:
            Dim currentDrive As Char = Directory.GetCurrentDirectory()(0)
            parsedArgs = DefaultParse({"/doc:" + currentDrive + ":a.xml", "a.vb"}, baseDirectory)
            parsedArgs.Errors.Verify(
                Diagnostic(ERRID.WRN_XMLCannotWriteToXMLDocFile2).WithArguments(currentDrive + ":a.xml", "The system cannot find the path specified"))

            Assert.Null(parsedArgs.DocumentationPath)
            Assert.Equal(DocumentationMode.Diagnose, parsedArgs.ParseOptions.DocumentationMode) ' Even though the format was incorrect

            ' UNC
            parsedArgs = DefaultParse({"/doc:\\server\share\file.xml", "a.vb"}, baseDirectory)
            parsedArgs.Errors.Verify()

            Assert.Equal("\\server\share\file.xml", parsedArgs.DocumentationPath)
            Assert.Equal(DocumentationMode.Diagnose, parsedArgs.ParseOptions.DocumentationMode)
        End Sub

        <Fact>
        Public Sub ParseDocAndOut()
            Const baseDirectory As String = "C:\abc\def\baz"

            ' Can specify separate directories for binary and XML output.
            Dim parsedArgs = DefaultParse({"/doc:a\b.xml", "/out:c\d.exe", "a.vb"}, baseDirectory)
            parsedArgs.Errors.Verify()

            Assert.Equal("C:\abc\def\baz\a\b.xml", parsedArgs.DocumentationPath)

            Assert.Equal("C:\abc\def\baz\c", parsedArgs.OutputDirectory)
            Assert.Equal("d.exe", parsedArgs.OutputFileName)

            ' XML does not fall back on output directory.
            parsedArgs = DefaultParse({"/doc:b.xml", "/out:c\d.exe", "a.vb"}, baseDirectory)
            parsedArgs.Errors.Verify()

            Assert.Equal("C:\abc\def\baz\b.xml", parsedArgs.DocumentationPath)

            Assert.Equal("C:\abc\def\baz\c", parsedArgs.OutputDirectory)
            Assert.Equal("d.exe", parsedArgs.OutputFileName)
        End Sub

        <Fact>
        Public Sub ParseDocMultiple()
            Const baseDirectory As String = "C:\abc\def\baz"

            Dim parsedArgs = DefaultParse({"/doc+", "/doc-", "/doc+", "a.vb"}, baseDirectory)
            parsedArgs.Errors.Verify()
            Assert.Equal(DocumentationMode.Diagnose, parsedArgs.ParseOptions.DocumentationMode)
            Assert.Equal(Path.Combine(baseDirectory, "a.xml"), parsedArgs.DocumentationPath)

            parsedArgs = DefaultParse({"/doc-", "/doc+", "/doc-", "a.vb"}, baseDirectory)
            parsedArgs.Errors.Verify()
            Assert.Equal(DocumentationMode.None, parsedArgs.ParseOptions.DocumentationMode)
            Assert.Null(parsedArgs.DocumentationPath)

            parsedArgs = DefaultParse({"/doc:a.xml", "/doc-", "a.vb"}, baseDirectory)
            parsedArgs.Errors.Verify()
            Assert.Equal(DocumentationMode.None, parsedArgs.ParseOptions.DocumentationMode)
            Assert.Null(parsedArgs.DocumentationPath)

            parsedArgs = DefaultParse({"/doc:abc.xml", "/doc+", "a.vb"}, baseDirectory)
            parsedArgs.Errors.Verify()
            Assert.Equal(DocumentationMode.Diagnose, parsedArgs.ParseOptions.DocumentationMode)
            Assert.Equal(Path.Combine(baseDirectory, "a.xml"), parsedArgs.DocumentationPath)

            parsedArgs = DefaultParse({"/doc-", "/doc:a.xml", "a.vb"}, baseDirectory)
            parsedArgs.Errors.Verify()
            Assert.Equal(DocumentationMode.Diagnose, parsedArgs.ParseOptions.DocumentationMode)
            Assert.Equal(Path.Combine(baseDirectory, "a.xml"), parsedArgs.DocumentationPath)

            parsedArgs = DefaultParse({"/doc+", "/doc:a.xml", "a.vb"}, baseDirectory)
            parsedArgs.Errors.Verify()
            Assert.Equal(DocumentationMode.Diagnose, parsedArgs.ParseOptions.DocumentationMode)
            Assert.Equal(Path.Combine(baseDirectory, "a.xml"), parsedArgs.DocumentationPath)
        End Sub

        <Fact>
        Public Sub ParseErrorLog()
            Const baseDirectory As String = "C:\abc\def\baz"

            Dim parsedArgs = DefaultParse({"/errorlog:", "a.vb"}, baseDirectory)
            parsedArgs.Errors.Verify(
                Diagnostic(ERRID.ERR_ArgumentRequired).WithArguments("errorlog", ":<file>"))
            Assert.Null(parsedArgs.ErrorLogPath)

            parsedArgs = DefaultParse({"/errorlog", "a.vb"}, baseDirectory)
            parsedArgs.Errors.Verify(
                Diagnostic(ERRID.ERR_ArgumentRequired).WithArguments("errorlog", ":<file>"))
            Assert.Null(parsedArgs.ErrorLogPath)

            ' Should preserve fully qualified paths
            parsedArgs = DefaultParse({"/errorlog:C:\MyFolder\MyBinary.xml", "a.vb"}, baseDirectory)
            parsedArgs.Errors.Verify()
            Assert.Equal("C:\MyFolder\MyBinary.xml", parsedArgs.ErrorLogPath)

            ' Should handle quotes
            parsedArgs = DefaultParse({"/errorlog:C:\""My Folder""\MyBinary.xml", "a.vb"}, baseDirectory)
            parsedArgs.Errors.Verify()
            Assert.Equal("C:\My Folder\MyBinary.xml", parsedArgs.ErrorLogPath)

            ' Should expand partially qualified paths
            parsedArgs = DefaultParse({"/errorlog:MyBinary.xml", "a.vb"}, baseDirectory)
            parsedArgs.Errors.Verify()
            Assert.Equal(Path.Combine(baseDirectory, "MyBinary.xml"), parsedArgs.ErrorLogPath)

            ' Should expand partially qualified paths
            parsedArgs = DefaultParse({"/errorlog:..\MyBinary.xml", "a.vb"}, baseDirectory)
            parsedArgs.Errors.Verify()
            Assert.Equal("C:\abc\def\MyBinary.xml", parsedArgs.ErrorLogPath)

            ' drive-relative path:
            Dim currentDrive As Char = Directory.GetCurrentDirectory()(0)
            Dim filePath = currentDrive + ":a.xml"
            parsedArgs = DefaultParse({"/errorlog:" + filePath, "a.vb"}, baseDirectory)
            parsedArgs.Errors.Verify(
                Diagnostic(ERRID.FTL_InputFileNameTooLong).WithArguments(filePath))

            Assert.Null(parsedArgs.ErrorLogPath)

            ' UNC
            parsedArgs = DefaultParse({"/errorlog:\\server\share\file.xml", "a.vb"}, baseDirectory)
            parsedArgs.Errors.Verify()

            Assert.Equal("\\server\share\file.xml", parsedArgs.ErrorLogPath)
        End Sub

        <Fact>
        Public Sub ParseErrorLogAndOut()
            Const baseDirectory As String = "C:\abc\def\baz"

            ' Can specify separate directories for binary and error log output.
            Dim parsedArgs = DefaultParse({"/errorlog:a\b.xml", "/out:c\d.exe", "a.vb"}, baseDirectory)
            parsedArgs.Errors.Verify()

            Assert.Equal("C:\abc\def\baz\a\b.xml", parsedArgs.ErrorLogPath)

            Assert.Equal("C:\abc\def\baz\c", parsedArgs.OutputDirectory)
            Assert.Equal("d.exe", parsedArgs.OutputFileName)

            ' error log does not fall back on output directory.
            parsedArgs = DefaultParse({"/errorlog:b.xml", "/out:c\d.exe", "a.vb"}, baseDirectory)
            parsedArgs.Errors.Verify()

            Assert.Equal("C:\abc\def\baz\b.xml", parsedArgs.ErrorLogPath)

            Assert.Equal("C:\abc\def\baz\c", parsedArgs.OutputDirectory)
            Assert.Equal("d.exe", parsedArgs.OutputFileName)
        End Sub

        <Fact>
        Public Sub KeyContainerAndKeyFile()
            ' KEYCONTAINER
            Dim parsedArgs = DefaultParse({"/KeyContainer:key-cont-name", "a.vb"}, _baseDirectory)
            parsedArgs.Errors.Verify()
            Assert.Equal("key-cont-name", parsedArgs.CompilationOptions.CryptoKeyContainer)

            parsedArgs = DefaultParse({"/KEYcontainer", "a.vb"}, _baseDirectory)
            parsedArgs.Errors.Verify(Diagnostic(ERRID.ERR_ArgumentRequired).WithArguments("keycontainer", ":<string>"))
            Assert.Null(parsedArgs.CompilationOptions.CryptoKeyContainer)

            parsedArgs = DefaultParse({"/keycontainer-", "a.vb"}, _baseDirectory)
            parsedArgs.Errors.Verify(Diagnostic(ERRID.WRN_BadSwitch).WithArguments("/keycontainer-"))
            Assert.Null(parsedArgs.CompilationOptions.CryptoKeyContainer)

            parsedArgs = DefaultParse({"/keycontainer:", "a.vb"}, _baseDirectory)
            parsedArgs.Errors.Verify(Diagnostic(ERRID.ERR_ArgumentRequired).WithArguments("keycontainer", ":<string>"))
            Assert.Null(parsedArgs.CompilationOptions.CryptoKeyContainer)

            parsedArgs = DefaultParse({"/keycontainer: ", "a.vb"}, _baseDirectory)
            parsedArgs.Errors.Verify(Diagnostic(ERRID.ERR_ArgumentRequired).WithArguments("keycontainer", ":<string>"))
            Assert.Null(parsedArgs.CompilationOptions.CryptoKeyContainer)

            ' KEYFILE
            parsedArgs = DefaultParse({"/keyfile:\somepath\s""ome Fil""e.foo.bar", "a.cs"}, _baseDirectory)
            parsedArgs.Errors.Verify()
            Assert.Equal("\somepath\some File.foo.bar", parsedArgs.CompilationOptions.CryptoKeyFile)

            parsedArgs = DefaultParse({"/keyFile", "a.cs"}, _baseDirectory)
            parsedArgs.Errors.Verify(Diagnostic(ERRID.ERR_ArgumentRequired).WithArguments("keyfile", ":<file>"))
            Assert.Null(parsedArgs.CompilationOptions.CryptoKeyFile)

            parsedArgs = DefaultParse({"/keyfile-", "a.cs"}, _baseDirectory)
            parsedArgs.Errors.Verify(Diagnostic(ERRID.WRN_BadSwitch).WithArguments("/keyfile-"))
            Assert.Null(parsedArgs.CompilationOptions.CryptoKeyFile)

            parsedArgs = DefaultParse({"/keyfile: ", "a.vb"}, _baseDirectory)
            parsedArgs.Errors.Verify(Diagnostic(ERRID.ERR_ArgumentRequired).WithArguments("keyfile", ":<file>"))
            Assert.Null(parsedArgs.CompilationOptions.CryptoKeyFile)

            ' default value
            parsedArgs = DefaultParse({"a.vb"}, _baseDirectory)
            parsedArgs.Errors.Verify()
            Assert.Equal(Nothing, parsedArgs.CompilationOptions.CryptoKeyContainer)
            Assert.Equal(Nothing, parsedArgs.CompilationOptions.CryptoKeyFile)

            ' keyfile/keycontainer conflicts 
            parsedArgs = DefaultParse({"/keycontainer:a", "/keyfile:b", "a.vb"}, _baseDirectory)
            parsedArgs.Errors.Verify()
            Assert.Equal(Nothing, parsedArgs.CompilationOptions.CryptoKeyContainer)
            Assert.Equal("b", parsedArgs.CompilationOptions.CryptoKeyFile)

            ' keyfile/keycontainer conflicts 
            parsedArgs = DefaultParse({"/keyfile:b", "/keycontainer:a", "a.vb"}, _baseDirectory)
            parsedArgs.Errors.Verify()
            Assert.Equal("a", parsedArgs.CompilationOptions.CryptoKeyContainer)
            Assert.Equal(Nothing, parsedArgs.CompilationOptions.CryptoKeyFile)

        End Sub

        <Fact>
        Public Sub ReferencePaths()
            Dim parsedArgs As VisualBasicCommandLineArguments
            parsedArgs = InteractiveParse({"/rp:a;b", "/referencePath:c", "a.vb"}, _baseDirectory)
            Assert.Equal(False, parsedArgs.Errors.Any())
            AssertEx.Equal({RuntimeEnvironment.GetRuntimeDirectory(),
                            Path.Combine(_baseDirectory, "a"),
                            Path.Combine(_baseDirectory, "b"),
                            Path.Combine(_baseDirectory, "c")},
                           parsedArgs.ReferencePaths,
                           StringComparer.OrdinalIgnoreCase)
        End Sub

        <Fact, WorkItem(530088, "DevDiv")>
        Public Sub Platform()
            ' test recognizing all options
            Dim parsedArgs = DefaultParse({"/platform:X86", "a.vb"}, _baseDirectory)
            parsedArgs.Errors.Verify()
            Assert.Equal(CodeAnalysis.Platform.X86, parsedArgs.CompilationOptions.Platform)

            parsedArgs = DefaultParse({"/platform:x64", "a.vb"}, _baseDirectory)
            parsedArgs.Errors.Verify()
            Assert.Equal(CodeAnalysis.Platform.X64, parsedArgs.CompilationOptions.Platform)

            parsedArgs = DefaultParse({"/platform:itanium", "a.vb"}, _baseDirectory)
            parsedArgs.Errors.Verify()
            Assert.Equal(CodeAnalysis.Platform.Itanium, parsedArgs.CompilationOptions.Platform)

            parsedArgs = DefaultParse({"/platform:anycpu", "a.vb"}, _baseDirectory)
            parsedArgs.Errors.Verify()
            Assert.Equal(CodeAnalysis.Platform.AnyCpu, parsedArgs.CompilationOptions.Platform)

            parsedArgs = DefaultParse({"/platform:anycpu32bitpreferred", "/t:exe", "a.vb"}, _baseDirectory)
            parsedArgs.Errors.Verify()
            Assert.Equal(CodeAnalysis.Platform.AnyCpu32BitPreferred, parsedArgs.CompilationOptions.Platform)

            parsedArgs = DefaultParse({"/platform:anycpu32bitpreferred", "/t:appcontainerexe", "a.vb"}, _baseDirectory)
            parsedArgs.Errors.Verify()
            Assert.Equal(CodeAnalysis.Platform.AnyCpu32BitPreferred, parsedArgs.CompilationOptions.Platform)

            parsedArgs = DefaultParse({"/platform:arm", "a.vb"}, _baseDirectory)
            parsedArgs.Errors.Verify()
            Assert.Equal(CodeAnalysis.Platform.Arm, parsedArgs.CompilationOptions.Platform)

            ' test default (AnyCPU)
            parsedArgs = DefaultParse({"/debug-", "a.vb"}, _baseDirectory)
            parsedArgs.Errors.Verify()
            Assert.Equal(CodeAnalysis.Platform.AnyCpu, parsedArgs.CompilationOptions.Platform)

            ' test missing 
            parsedArgs = DefaultParse({"/platform:", "a.vb"}, _baseDirectory)
            Verify(parsedArgs.Errors, Diagnostic(ERRID.ERR_ArgumentRequired).WithArguments("platform", ":<string>"))
            parsedArgs = DefaultParse({"/platform", "a.vb"}, _baseDirectory)
            Verify(parsedArgs.Errors, Diagnostic(ERRID.ERR_ArgumentRequired).WithArguments("platform", ":<string>"))
            parsedArgs = DefaultParse({"/platform+", "a.vb"}, _baseDirectory)
            Verify(parsedArgs.Errors, Diagnostic(ERRID.WRN_BadSwitch).WithArguments("/platform+")) ' TODO: Dev11 reports ERR_ArgumentRequired

            ' test illegal input
            parsedArgs = DefaultParse({"/platform:abcdef", "a.vb"}, _baseDirectory)
            Verify(parsedArgs.Errors, Diagnostic(ERRID.ERR_InvalidSwitchValue).WithArguments("platform", "abcdef"))

            ' test overriding
            parsedArgs = DefaultParse({"/platform:anycpu32bitpreferred", "/platform:anycpu", "a.vb"}, _baseDirectory)
            parsedArgs.Errors.Verify()
            Assert.Equal(CodeAnalysis.Platform.AnyCpu, parsedArgs.CompilationOptions.Platform)

            ' test illegal
            parsedArgs = DefaultParse({"/platform:anycpu32bitpreferred", "/t:library", "a.vb"}, _baseDirectory)
            Verify(parsedArgs.Errors, Diagnostic(ERRID.ERR_LibAnycpu32bitPreferredConflict).WithArguments("Platform", "AnyCpu32BitPreferred").WithLocation(1, 1))

            parsedArgs = DefaultParse({"/platform:anycpu", "/platform:anycpu32bitpreferred", "/target:winmdobj", "a.vb"}, _baseDirectory)
            Verify(parsedArgs.Errors, Diagnostic(ERRID.ERR_LibAnycpu32bitPreferredConflict).WithArguments("Platform", "AnyCpu32BitPreferred").WithLocation(1, 1))
        End Sub

        <Fact()>
        Public Sub FileAlignment()
            ' test recognizing all options
            Dim parsedArgs = DefaultParse({"/filealign:512", "a.vb"}, _baseDirectory)
            Assert.Equal(512, parsedArgs.EmitOptions.FileAlignment)
            parsedArgs = DefaultParse({"/filealign:1024", "a.vb"}, _baseDirectory)
            Assert.Equal(1024, parsedArgs.EmitOptions.FileAlignment)
            parsedArgs = DefaultParse({"/filealign:2048", "a.vb"}, _baseDirectory)
            Assert.Equal(2048, parsedArgs.EmitOptions.FileAlignment)
            parsedArgs = DefaultParse({"/filealign:4096", "a.vb"}, _baseDirectory)
            Assert.Equal(4096, parsedArgs.EmitOptions.FileAlignment)
            parsedArgs = DefaultParse({"/filealign:8192", "a.vb"}, _baseDirectory)
            Assert.Equal(8192, parsedArgs.EmitOptions.FileAlignment)

            ' test oct values
            parsedArgs = DefaultParse({"/filealign:01000", "a.vb"}, _baseDirectory)
            Assert.Equal(512, parsedArgs.EmitOptions.FileAlignment)
            parsedArgs = DefaultParse({"/filealign:02000", "a.vb"}, _baseDirectory)
            Assert.Equal(1024, parsedArgs.EmitOptions.FileAlignment)
            parsedArgs = DefaultParse({"/filealign:04000", "a.vb"}, _baseDirectory)
            Assert.Equal(2048, parsedArgs.EmitOptions.FileAlignment)
            parsedArgs = DefaultParse({"/filealign:010000", "a.vb"}, _baseDirectory)
            Assert.Equal(4096, parsedArgs.EmitOptions.FileAlignment)
            parsedArgs = DefaultParse({"/filealign:020000", "a.vb"}, _baseDirectory)
            Assert.Equal(8192, parsedArgs.EmitOptions.FileAlignment)

            ' test hex values
            parsedArgs = DefaultParse({"/filealign:0x200", "a.vb"}, _baseDirectory)
            Assert.Equal(512, parsedArgs.EmitOptions.FileAlignment)
            parsedArgs = DefaultParse({"/filealign:0x400", "a.vb"}, _baseDirectory)
            Assert.Equal(1024, parsedArgs.EmitOptions.FileAlignment)
            parsedArgs = DefaultParse({"/filealign:0x800", "a.vb"}, _baseDirectory)
            Assert.Equal(2048, parsedArgs.EmitOptions.FileAlignment)
            parsedArgs = DefaultParse({"/filealign:0x1000", "a.vb"}, _baseDirectory)
            Assert.Equal(4096, parsedArgs.EmitOptions.FileAlignment)
            parsedArgs = DefaultParse({"/filealign:0x2000", "a.vb"}, _baseDirectory)
            Assert.Equal(8192, parsedArgs.EmitOptions.FileAlignment)

            ' test default (no value)
            parsedArgs = DefaultParse({"/platform:x86", "a.vb"}, _baseDirectory)
            Assert.Equal(0, parsedArgs.EmitOptions.FileAlignment)

            ' test missing 
            parsedArgs = DefaultParse({"/filealign:", "a.vb"}, _baseDirectory)
            Verify(parsedArgs.Errors, Diagnostic(ERRID.ERR_ArgumentRequired).WithArguments("filealign", ":<number>"))

            ' test illegal
            parsedArgs = DefaultParse({"/filealign:0", "a.vb"}, _baseDirectory)
            Verify(parsedArgs.Errors, Diagnostic(ERRID.ERR_InvalidSwitchValue).WithArguments("filealign", "0"))
            parsedArgs = DefaultParse({"/filealign:0x", "a.vb"}, _baseDirectory)
            Verify(parsedArgs.Errors, Diagnostic(ERRID.ERR_InvalidSwitchValue).WithArguments("filealign", "0x"))
            parsedArgs = DefaultParse({"/filealign:0x0", "a.vb"}, _baseDirectory)
            Verify(parsedArgs.Errors, Diagnostic(ERRID.ERR_InvalidSwitchValue).WithArguments("filealign", "0x0"))
            parsedArgs = DefaultParse({"/filealign:-1", "a.vb"}, _baseDirectory)
            Verify(parsedArgs.Errors, Diagnostic(ERRID.ERR_InvalidSwitchValue).WithArguments("filealign", "-1"))
            parsedArgs = DefaultParse({"/filealign:-0x100", "a.vb"}, _baseDirectory)
            Verify(parsedArgs.Errors, Diagnostic(ERRID.ERR_InvalidSwitchValue).WithArguments("filealign", "-0x100"))
        End Sub

        <Fact()>
        Public Sub RemoveIntChecks()
            Dim parsedArgs = DefaultParse({"/removeintcheckS", "a.vb"}, _baseDirectory)
            parsedArgs.Errors.Verify()
            Assert.False(parsedArgs.CompilationOptions.CheckOverflow)

            parsedArgs = DefaultParse({"/removeintcheckS+", "a.vb"}, _baseDirectory)
            parsedArgs.Errors.Verify()
            Assert.False(parsedArgs.CompilationOptions.CheckOverflow)

            parsedArgs = DefaultParse({"/removeintcheckS-", "a.vb"}, _baseDirectory)
            parsedArgs.Errors.Verify()
            Assert.True(parsedArgs.CompilationOptions.CheckOverflow)

            parsedArgs = DefaultParse({"/removeintchecks+", "/removeintchecks-", "a.vb"}, _baseDirectory)
            parsedArgs.Errors.Verify()
            Assert.True(parsedArgs.CompilationOptions.CheckOverflow)

            parsedArgs = DefaultParse({"/removeintchecks:", "a.vb"}, _baseDirectory)
            parsedArgs.Errors.Verify(Diagnostic(ERRID.ERR_SwitchNeedsBool).WithArguments("removeintchecks"))

            parsedArgs = DefaultParse({"/removeintchecks:+", "a.vb"}, _baseDirectory)
            parsedArgs.Errors.Verify(Diagnostic(ERRID.ERR_SwitchNeedsBool).WithArguments("removeintchecks"))

            parsedArgs = DefaultParse({"/removeintchecks+:", "a.vb"}, _baseDirectory)
            parsedArgs.Errors.Verify(Diagnostic(ERRID.ERR_SwitchNeedsBool).WithArguments("removeintchecks"))
        End Sub

        <Fact()>
        Public Sub BaseAddress()
            ' This test is about what passes the parser. Even if a value was accepted by the parser it might not be considered
            ' as a valid base address later on (e.g. values >0x8000).

            ' test decimal values being treated as hex
            Dim parsedArgs = DefaultParse({"/baseaddress:0", "a.vb"}, _baseDirectory)
            Assert.Equal(CType(0, ULong), parsedArgs.EmitOptions.BaseAddress)
            parsedArgs = DefaultParse({"/baseaddress:1024", "a.vb"}, _baseDirectory)
            Assert.Equal(CType(&H1024, ULong), parsedArgs.EmitOptions.BaseAddress)
            parsedArgs = DefaultParse({"/baseaddress:2048", "a.vb"}, _baseDirectory)
            Assert.Equal(CType(&H2048, ULong), parsedArgs.EmitOptions.BaseAddress)
            parsedArgs = DefaultParse({"/baseaddress:4096", "a.vb"}, _baseDirectory)
            Assert.Equal(CType(&H4096, ULong), parsedArgs.EmitOptions.BaseAddress)
            parsedArgs = DefaultParse({"/baseaddress:8192", "a.vb"}, _baseDirectory)
            Assert.Equal(CType(&H8192, ULong), parsedArgs.EmitOptions.BaseAddress)

            ' test hex values being treated as hex
            parsedArgs = DefaultParse({"/baseaddress:0x200", "a.vb"}, _baseDirectory)
            Assert.Equal(CType(&H200, ULong), parsedArgs.EmitOptions.BaseAddress)
            parsedArgs = DefaultParse({"/baseaddress:0x400", "a.vb"}, _baseDirectory)
            Assert.Equal(CType(&H400, ULong), parsedArgs.EmitOptions.BaseAddress)
            parsedArgs = DefaultParse({"/baseaddress:0x800", "a.vb"}, _baseDirectory)
            Assert.Equal(CType(&H800, ULong), parsedArgs.EmitOptions.BaseAddress)
            parsedArgs = DefaultParse({"/baseaddress:0x1000", "a.vb"}, _baseDirectory)
            Assert.Equal(CType(&H1000, ULong), parsedArgs.EmitOptions.BaseAddress)
            parsedArgs = DefaultParse({"/baseaddress:0xFFFFFFFFFFFFFFFF", "a.vb"}, _baseDirectory)
            Assert.Equal(ULong.MaxValue, parsedArgs.EmitOptions.BaseAddress)
            parsedArgs = DefaultParse({"/baseaddress:FFFFFFFFFFFFFFFF", "a.vb"}, _baseDirectory)
            Assert.Equal(ULong.MaxValue, parsedArgs.EmitOptions.BaseAddress)

            ' test octal values being treated as hex
            parsedArgs = DefaultParse({"/baseaddress:00", "a.vb"}, _baseDirectory)
            Assert.Equal(CType(0, ULong), parsedArgs.EmitOptions.BaseAddress)
            parsedArgs = DefaultParse({"/baseaddress:01024", "a.vb"}, _baseDirectory)
            Assert.Equal(CType(&H1024, ULong), parsedArgs.EmitOptions.BaseAddress)
            parsedArgs = DefaultParse({"/baseaddress:02048", "a.vb"}, _baseDirectory)
            Assert.Equal(CType(&H2048, ULong), parsedArgs.EmitOptions.BaseAddress)
            parsedArgs = DefaultParse({"/baseaddress:04096", "a.vb"}, _baseDirectory)
            Assert.Equal(CType(&H4096, ULong), parsedArgs.EmitOptions.BaseAddress)
            parsedArgs = DefaultParse({"/baseaddress:08192", "a.vb"}, _baseDirectory)
            Assert.Equal(CType(&H8192, ULong), parsedArgs.EmitOptions.BaseAddress)

            ' test default (no value)
            parsedArgs = DefaultParse({"/platform:x86", "a.vb"}, _baseDirectory)
            Assert.Equal(CType(0, ULong), parsedArgs.EmitOptions.BaseAddress)

            ' test missing 
            parsedArgs = DefaultParse({"/baseaddress:", "a.vb"}, _baseDirectory)
            Verify(parsedArgs.Errors, Diagnostic(ERRID.ERR_ArgumentRequired).WithArguments("baseaddress", ":<number>"))

            ' test illegal
            parsedArgs = DefaultParse({"/baseaddress:0x10000000000000000", "a.vb"}, _baseDirectory)
            Verify(parsedArgs.Errors, Diagnostic(ERRID.ERR_InvalidSwitchValue).WithArguments("baseaddress", "0x10000000000000000"))
            parsedArgs = DefaultParse({"/BASEADDRESS:-1", "a.vb"}, _baseDirectory)
            Verify(parsedArgs.Errors, Diagnostic(ERRID.ERR_InvalidSwitchValue).WithArguments("baseaddress", "-1"))
            parsedArgs = DefaultParse({"/BASEADDRESS:" + ULong.MaxValue.ToString, "a.vb"}, _baseDirectory)
            Verify(parsedArgs.Errors, Diagnostic(ERRID.ERR_InvalidSwitchValue).WithArguments("baseaddress", ULong.MaxValue.ToString))
        End Sub

        <Fact()>
        Public Sub BinaryFile()
            Dim binaryPath = Temp.CreateFile().WriteAllBytes(ProprietaryTestResources.NetFX.v4_0_30319.mscorlib).Path
            Dim outWriter As New StringWriter()
            Dim exitCode As Integer = New MockVisualBasicCompiler(Nothing, _baseDirectory, {"/nologo", "/preferreduilang:en", binaryPath}).Run(outWriter, Nothing)
            Assert.Equal(1, exitCode)
            Assert.Equal("vbc : error BC2015: the file '" + binaryPath + "' is not a text file", outWriter.ToString.Trim())

            CleanupAllGeneratedFiles(binaryPath)
        End Sub

        <Fact()>
        Public Sub AddModule()
            Dim parsedArgs = DefaultParse({"/nostdlib", "/vbruntime-", "/addMODULE:c:\;d:\x\y\z,abc;;", "a.vb"}, _baseDirectory)
            parsedArgs.Errors.Verify()
            Assert.Equal(3, parsedArgs.MetadataReferences.Length)
            Assert.Equal("c:\", parsedArgs.MetadataReferences(0).Reference)
            Assert.Equal(MetadataImageKind.Module, parsedArgs.MetadataReferences(0).Properties.Kind)
            Assert.Equal("d:\x\y\z", parsedArgs.MetadataReferences(1).Reference)
            Assert.Equal(MetadataImageKind.Module, parsedArgs.MetadataReferences(1).Properties.Kind)
            Assert.Equal("abc", parsedArgs.MetadataReferences(2).Reference)
            Assert.Equal(MetadataImageKind.Module, parsedArgs.MetadataReferences(2).Properties.Kind)
            Assert.False(parsedArgs.MetadataReferences(0).Reference.EndsWith("mscorlib.dll", StringComparison.Ordinal))
            Assert.False(parsedArgs.MetadataReferences(1).Reference.EndsWith("mscorlib.dll", StringComparison.Ordinal))
            Assert.False(parsedArgs.MetadataReferences(2).Reference.EndsWith("mscorlib.dll", StringComparison.Ordinal))
            Assert.True(parsedArgs.DefaultCoreLibraryReference.Value.Reference.EndsWith("mscorlib.dll", StringComparison.Ordinal))
            Assert.Equal(MetadataImageKind.Assembly, parsedArgs.DefaultCoreLibraryReference.Value.Properties.Kind)

            parsedArgs = DefaultParse({"/ADDMODULE", "a.vb"}, _baseDirectory)
            parsedArgs.Errors.Verify(Diagnostic(ERRID.ERR_ArgumentRequired).WithArguments("addmodule", ":<file_list>"))

            parsedArgs = DefaultParse({"/addmodule:", "a.vb"}, _baseDirectory)
            parsedArgs.Errors.Verify(Diagnostic(ERRID.ERR_ArgumentRequired).WithArguments("addmodule", ":<file_list>"))

            parsedArgs = DefaultParse({"/addmodule+", "a.vb"}, _baseDirectory)
            parsedArgs.Errors.Verify(Diagnostic(ERRID.WRN_BadSwitch).WithArguments("/addmodule+")) ' TODO: Dev11 reports ERR_ArgumentRequired
        End Sub

        <Fact()>
        Public Sub LibPathsAndLibEnvVariable()
            Dim parsedArgs = DefaultParse({"/libpath:c:\;d:\x\y\z;abc;;", "a.vb"}, _baseDirectory)
            parsedArgs.Errors.Verify()
            AssertReferencePathsEqual(parsedArgs.ReferencePaths, Nothing, "c:\", "d:\x\y\z", Path.Combine(_baseDirectory, "abc"))

            parsedArgs = DefaultParse({"/libpath:c:\Windows", "/libpath:abc\def; ; ; ", "a.vb"}, _baseDirectory)
            parsedArgs.Errors.Verify()
            AssertReferencePathsEqual(parsedArgs.ReferencePaths, Nothing, "c:\Windows", Path.Combine(_baseDirectory, "abc\def"))

            parsedArgs = DefaultParse({"/libpath", "a.vb"}, _baseDirectory)
            parsedArgs.Errors.Verify(Diagnostic(ERRID.ERR_ArgumentRequired).WithArguments("libpath", ":<path_list>"))

            parsedArgs = DefaultParse({"/libpath:", "a.vb"}, _baseDirectory)
            parsedArgs.Errors.Verify(Diagnostic(ERRID.ERR_ArgumentRequired).WithArguments("libpath", ":<path_list>"))

            parsedArgs = DefaultParse({"/libpath+", "a.vb"}, _baseDirectory)
            parsedArgs.Errors.Verify(Diagnostic(ERRID.WRN_BadSwitch).WithArguments("/libpath+")) ' TODO: Dev11 reports ERR_ArgumentRequired
        End Sub

        <Fact(), WorkItem(546005, "DevDiv")>
        Public Sub LibPathsAndLibEnvVariable_Relative_vbc()
            Dim tempFolder = Temp.CreateDirectory()
            Dim baseDirectory = tempFolder.ToString()

            Dim subFolder = tempFolder.CreateDirectory("temp")
            Dim subDirectory = subFolder.ToString()

            Dim src = Temp.CreateFile("a.vb")
            src.WriteAllText("Imports System")

            Dim outWriter As New StringWriter()
            Dim exitCode As Integer = New MockVisualBasicCompiler(Nothing, subDirectory, {"/nologo", "/t:library", "/out:abc.xyz", src.ToString()}).Run(outWriter, Nothing)
            Assert.Equal(0, exitCode)
            Assert.Equal("", outWriter.ToString().Trim())

            outWriter = New StringWriter()
            exitCode = New MockVisualBasicCompiler(Nothing, baseDirectory, {"/nologo", "/libpath:temp", "/r:abc.xyz.dll", "/t:library", src.ToString()}).Run(outWriter, Nothing)
            Assert.Equal(0, exitCode)
            Assert.Equal("", outWriter.ToString().Trim())

            CleanupAllGeneratedFiles(src.Path)
        End Sub

        <Fact()>
        Public Sub UnableWriteOutput()
            Dim tempFolder = Temp.CreateDirectory()
            Dim baseDirectory = tempFolder.ToString()
            Dim subFolder = tempFolder.CreateDirectory("temp.dll")

            Dim src = Temp.CreateFile("a.vb")
            src.WriteAllText("Imports System")

            Dim outWriter As New StringWriter()
            Dim exitCode As Integer = New MockVisualBasicCompiler(Nothing, baseDirectory, {"/nologo", "/preferreduilang:en", "/t:library", "/out:" & subFolder.ToString(), src.ToString()}).Run(outWriter, Nothing)
            Assert.Equal(1, exitCode)
            Assert.True(outWriter.ToString().Contains("error BC2012: can't open '" & subFolder.ToString() & "' for writing: ")) ' Cannot create a file when that file already exists.

            CleanupAllGeneratedFiles(src.Path)
        End Sub

        <Fact()>
        Public Sub SdkPathAndLibEnvVariable()
            Dim parsedArgs = DefaultParse({"/libpath:c:lib2", "/sdkpath:<>;d:\sdk1", "/vbruntime*", "/nostdlib", "a.vb"}, _baseDirectory)

            ' invalid paths are ignored
            parsedArgs.Errors.Verify()
            AssertReferencePathsEqual(parsedArgs.ReferencePaths, "d:\sdk1")

            parsedArgs = DefaultParse({"/sdkpath:c:\Windows", "/sdkpath:d:\Windows", "/vbruntime*", "/nostdlib", "a.vb"}, _baseDirectory)
            parsedArgs.Errors.Verify()
            AssertReferencePathsEqual(parsedArgs.ReferencePaths, "d:\Windows")

            parsedArgs = DefaultParse({"/sdkpath:""c:\Windows;d:\blah""", "a.vb"}, _baseDirectory)   'Entire path string is wrapped in quotes
            AssertReferencePathsEqual(parsedArgs.ReferencePaths, "c:\Windows", "d:\blah")

            parsedArgs = DefaultParse({"/libpath:""c:\Windows;d:\blah""", "/sdkpath:c:\lib2", "a.vb"}, _baseDirectory)   'Entire path string is wrapped in quotes
            AssertReferencePathsEqual(parsedArgs.ReferencePaths, "c:\lib2", "c:\Windows", "d:\blah")

            parsedArgs = DefaultParse({"/sdkpath", "/vbruntime*", "/nostdlib", "a.vb"}, _baseDirectory)
            parsedArgs.Errors.Verify(Diagnostic(ERRID.ERR_ArgumentRequired).WithArguments("sdkpath", ":<path>"))

            parsedArgs = DefaultParse({"/sdkpath:", "a.vb"}, _baseDirectory)
            parsedArgs.Errors.Verify(Diagnostic(ERRID.ERR_ArgumentRequired).WithArguments("sdkpath", ":<path>"))

            parsedArgs = DefaultParse({"/sdkpath+", "/vbruntime*", "/nostdlib", "a.vb"}, _baseDirectory)
            parsedArgs.Errors.Verify(Diagnostic(ERRID.WRN_BadSwitch).WithArguments("/sdkpath+")) ' TODO: Dev11 reports ERR_ArgumentRequired
        End Sub

        <Fact()>
        Public Sub VbRuntime()

            Dim dir = Temp.CreateDirectory()
            Dim src = dir.CreateFile("src.vb")
            src.WriteAllText(
    <text>
Imports Microsoft.VisualBasic
Class C
Dim a = vbLf
Dim b = Loc
End Class
</text>.Value.Replace(vbLf, vbCrLf))

            Dim output = RunAndGetOutput(s_basicCompilerExecutable, "/nologo /preferreduilang:en /vbruntime /t:library " & src.ToString(), expectedRetCode:=1)
            AssertOutput(
    <text>
src.vb(5) : error BC30455: Argument not specified for parameter 'FileNumber' of 'Public Function Loc(FileNumber As Integer) As Long'.
Dim b = Loc
        ~~~
</text>, output)

            output = RunAndGetOutput(s_basicCompilerExecutable, "/nologo /preferreduilang:en /vbruntime+ /t:library " & src.ToString(), expectedRetCode:=1)
            AssertOutput(
    <text>
src.vb(5) : error BC30455: Argument not specified for parameter 'FileNumber' of 'Public Function Loc(FileNumber As Integer) As Long'.
Dim b = Loc
        ~~~
</text>, output)

            output = RunAndGetOutput(s_basicCompilerExecutable, "/nologo /preferreduilang:en /vbruntime* /t:library /r:System.dll " & src.ToString(), expectedRetCode:=1)
            AssertOutput(
    <text>
src.vb(5) : error BC30451: 'Loc' is not declared. It may be inaccessible due to its protection level.
Dim b = Loc
        ~~~
</text>, output)

            output = RunAndGetOutput(s_basicCompilerExecutable, "/nologo /preferreduilang:en /vbruntime+ /vbruntime:abc /vbruntime* /t:library /r:System.dll " & src.ToString(), expectedRetCode:=1)
            AssertOutput(
    <text>
src.vb(5) : error BC30451: 'Loc' is not declared. It may be inaccessible due to its protection level.
Dim b = Loc
        ~~~
</text>, output)

            output = RunAndGetOutput(s_basicCompilerExecutable, "/nologo /preferreduilang:en /vbruntime+ /vbruntime:abc /t:library " & src.ToString(), expectedRetCode:=1)
            AssertOutput(
    <text>
vbc : error BC2017: could not find library 'abc'
</text>, output)

            Dim newVbCore = dir.CreateFile("Microsoft.VisualBasic.dll")
            newVbCore.WriteAllBytes(File.ReadAllBytes(Path.Combine(RuntimeEnvironment.GetRuntimeDirectory(), "Microsoft.VisualBasic.dll")))

            output = RunAndGetOutput(s_basicCompilerExecutable, "/nologo /preferreduilang:en /vbruntime:" & newVbCore.ToString() & " /t:library " & src.ToString(), expectedRetCode:=1)
            AssertOutput(
    <text>
src.vb(5) : error BC30455: Argument not specified for parameter 'FileNumber' of 'Public Function Loc(FileNumber As Integer) As Long'.
Dim b = Loc
        ~~~
</text>, output)


            CleanupAllGeneratedFiles(src.Path)
        End Sub

        <WorkItem(997208)>
        <Fact>
        Public Sub VbRuntime02()

            Dim dir = Temp.CreateDirectory()
            Dim src = dir.CreateFile("src.vb")
            src.WriteAllText(
    <text>
Imports Microsoft.VisualBasic
Class C
Dim a = vbLf
Dim b = Loc
End Class
</text>.Value.Replace(vbLf, vbCrLf))

            Dim output = RunAndGetOutput(s_basicCompilerExecutable, "/nologo /preferreduilang:en /nostdlib /r:mscorlib.dll /vbruntime- /t:library /d:_MyType=\""Empty\"" " & src.ToString(), expectedRetCode:=1)
            AssertOutput(
    <text>
src.vb(2) : warning BC40056: Namespace or type specified in the Imports 'Microsoft.VisualBasic' doesn't contain any public member or cannot be found. Make sure the namespace or the type is defined and contains at least one public member. Make sure the imported element name doesn't use any aliases.
Imports Microsoft.VisualBasic
        ~~~~~~~~~~~~~~~~~~~~~
src.vb(4) : error BC30451: 'vbLf' is not declared. It may be inaccessible due to its protection level.
Dim a = vbLf
        ~~~~
src.vb(5) : error BC30451: 'Loc' is not declared. It may be inaccessible due to its protection level.
Dim b = Loc
        ~~~
</text>, output)

            CleanupAllGeneratedFiles(src.Path)
        End Sub

        <Fact()>
        Public Sub VbRuntimeEmbeddedIsIncompatibleWithNetModule()
            Dim opt = TestOptions.ReleaseModule

            opt = opt.WithEmbedVbCoreRuntime(True)
            opt.Errors.Verify(Diagnostic(ERRID.ERR_VBCoreNetModuleConflict))

            CreateCompilationWithMscorlibAndVBRuntime(<compilation><file/></compilation>, opt).GetDiagnostics().Verify(Diagnostic(ERRID.ERR_VBCoreNetModuleConflict))

            opt = opt.WithOutputKind(OutputKind.DynamicallyLinkedLibrary)
            opt.Errors.Verify()

            CreateCompilationWithMscorlibAndVBRuntime(<compilation><file/></compilation>, opt).GetDiagnostics().Verify()
        End Sub

        <Fact()>
        Public Sub SdkPathInAction()

            Dim dir = Temp.CreateDirectory()
            Dim src = dir.CreateFile("src.vb")
            src.WriteAllText(
    <text>
Class C
End Class
</text>.Value.Replace(vbLf, vbCrLf))

            Dim output = RunAndGetOutput(s_basicCompilerExecutable, "/nologo /preferreduilang:en /nostdlib /sdkpath:l:\x /t:library " & src.ToString(), expectedRetCode:=1, startFolder:=dir.Path)
            AssertOutput(
    <text>
        vbc : error BC2017: could not find library 'Microsoft.VisualBasic.dll'
        </text>, output)

            output = RunAndGetOutput(s_basicCompilerExecutable, "/nologo /preferreduilang:en /nostdlib /r:mscorlib.dll /vbruntime- /sdkpath:c:folder /t:library " & src.ToString(), expectedRetCode:=1, startFolder:=dir.Path)
            AssertOutput(
    <text> 
vbc : error BC2017: could not find library 'mscorlib.dll'
</text>, output)

            output = RunAndGetOutput(s_basicCompilerExecutable, "/nologo /preferreduilang:en /nostdlib /sdkpath:" & dir.Path & " /t:library " & src.ToString(), expectedRetCode:=1, startFolder:=dir.Path)
            AssertOutput(
    <text>
vbc : error BC2017: could not find library 'Microsoft.VisualBasic.dll'
</text>, output.Replace(dir.Path, "{SDKPATH}"))

            ' Create 'System.Runtime.dll'
            Dim sysRuntime = dir.CreateFile("System.Runtime.dll")
            sysRuntime.WriteAllBytes(File.ReadAllBytes(Path.Combine(RuntimeEnvironment.GetRuntimeDirectory(), "System.Runtime.dll")))

            output = RunAndGetOutput(s_basicCompilerExecutable, "/nologo /preferreduilang:en /nostdlib /sdkpath:" & dir.Path & " /t:library " & src.ToString(), expectedRetCode:=1, startFolder:=dir.Path)
            AssertOutput(
    <text>
vbc : error BC2017: could not find library 'Microsoft.VisualBasic.dll'
</text>, output.Replace(dir.Path, "{SDKPATH}"))

            ' trash in 'System.Runtime.dll'
            sysRuntime.WriteAllBytes({0, 1, 2, 3, 4, 5})

            output = RunAndGetOutput(s_basicCompilerExecutable, "/nologo /preferreduilang:en /nostdlib /sdkpath:" & dir.Path & " /t:library " & src.ToString(), expectedRetCode:=1, startFolder:=dir.Path)
            AssertOutput(
    <text>
vbc : error BC2017: could not find library 'Microsoft.VisualBasic.dll'
</text>, output.Replace(dir.Path, "{SDKPATH}"))

            ' Create 'mscorlib.dll'
            Dim msCorLib = dir.CreateFile("mscorlib.dll")
            msCorLib.WriteAllBytes(File.ReadAllBytes(Path.Combine(RuntimeEnvironment.GetRuntimeDirectory(), "mscorlib.dll")))

            ' NOT: both libraries exist, but 'System.Runtime.dll' is invalid, so we need to pick up 'mscorlib.dll'
            output = RunAndGetOutput(s_basicCompilerExecutable, "/nologo /nostdlib /sdkpath:" & dir.Path & " /t:library /vbruntime* /r:" & Path.Combine(RuntimeEnvironment.GetRuntimeDirectory(), "System.dll") & " " & src.ToString(), startFolder:=dir.Path)
            AssertOutput(<text></text>, output.Replace(dir.Path, "{SDKPATH}")) ' SUCCESSFUL BUILD with 'mscorlib.dll' and embedded VbCore

            File.Delete(sysRuntime.Path)

            ' NOTE: only 'mscorlib.dll' exists
            output = RunAndGetOutput(s_basicCompilerExecutable, "/nologo /nostdlib /sdkpath:" & dir.Path & " /t:library /vbruntime* /r:" & Path.Combine(RuntimeEnvironment.GetRuntimeDirectory(), "System.dll") & " " & src.ToString(), startFolder:=dir.Path)
            AssertOutput(<text></text>, output.Replace(dir.Path, "{SDKPATH}"))

            File.Delete(msCorLib.Path)

            CleanupAllGeneratedFiles(src.Path)
        End Sub

        <WorkItem(598158, "DevDiv")>
        <Fact()>
        Public Sub MultiplePathsInSdkPath()

            Dim dir = Temp.CreateDirectory()
            Dim src = dir.CreateFile("src.vb")
            src.WriteAllText(
    <text>
Class C
End Class
</text>.Value.Replace(vbLf, vbCrLf))

            Dim output As String = ""

            Dim subFolder1 = dir.CreateDirectory("fldr1")
            Dim subFolder2 = dir.CreateDirectory("fldr2")

            Dim sdkMultiPath = subFolder1.Path & "," & subFolder2.Path
            Dim cmd As String = " /nologo /preferreduilang:en /sdkpath:" & sdkMultiPath &
                      " /t:library /r:" & Path.Combine(RuntimeEnvironment.GetRuntimeDirectory(), "System.dll") &
                      " " & src.ToString()
            Dim cmdNoStdLibNoRuntime As String = "/nostdlib /vbruntime* /r:mscorlib.dll /preferreduilang:en" & cmd

            ' NOTE: no 'mscorlib.dll' exists
            output = RunAndGetOutput(s_basicCompilerExecutable, cmdNoStdLibNoRuntime, startFolder:=dir.Path, expectedRetCode:=1)
            AssertOutput(<text>vbc : error BC2017: could not find library 'mscorlib.dll'</text>, output.Replace(dir.Path, "{SDKPATH}"))

            ' Create '<dir>\fldr2\mscorlib.dll'
            Dim msCorLib = subFolder2.CreateFile("mscorlib.dll")
            msCorLib.WriteAllBytes(File.ReadAllBytes(Path.Combine(RuntimeEnvironment.GetRuntimeDirectory(), "mscorlib.dll")))

            ' NOTE: only 'mscorlib.dll' exists
            output = RunAndGetOutput(s_basicCompilerExecutable, cmdNoStdLibNoRuntime, startFolder:=dir.Path)
            AssertOutput(<text></text>, output.Replace(dir.Path, "{SDKPATH}"))

            output = RunAndGetOutput(s_basicCompilerExecutable, cmd, startFolder:=dir.Path, expectedRetCode:=1)
            AssertOutput(
    <text>
vbc : warning BC40049: Could not find standard library 'System.dll'.
vbc : error BC2017: could not find library 'Microsoft.VisualBasic.dll'
</text>, output.Replace(dir.Path, "{SDKPATH}"))

            File.Delete(msCorLib.Path)
            CleanupAllGeneratedFiles(src.Path)
        End Sub

        <Fact()>
        Public Sub NostdlibInAction()

            Dim dir = Temp.CreateDirectory()
            Dim src = dir.CreateFile("src.vb")
            src.WriteAllText(
    <text>
Class C
End Class
</text>.Value.Replace(vbLf, vbCrLf))

            Dim output = RunAndGetOutput(s_basicCompilerExecutable, "/nologo /preferreduilang:en /nostdlib /t:library " & src.ToString(), startFolder:=dir.Path, expectedRetCode:=1)
            Assert.Contains("error BC30002: Type 'Global.System.ComponentModel.EditorBrowsable' is not defined.", output, StringComparison.Ordinal)

            output = RunAndGetOutput(s_basicCompilerExecutable, "/nologo /nostdlib /define:_MYTYPE=\""Empty\"" /t:library " & src.ToString(), startFolder:=dir.Path)
            AssertOutput(<text></text>, output)

            output = RunAndGetOutput(s_basicCompilerExecutable, "/nologo /preferreduilang:en /nostdlib /sdkpath:x:\ /vbruntime- /define:_MYTYPE=\""Empty\"" /t:library " & src.ToString(), expectedRetCode:=1, startFolder:=dir.Path)
            AssertOutput(
    <text>
src.vb(2) : error BC30002: Type 'System.Void' is not defined.
Class C
~~~~~~~
End Class
~~~~~~~~~
src.vb(2) : error BC31091: Import of type 'Object' from assembly or module 'src.dll' failed.
Class C
      ~
</text>, output)

            CleanupAllGeneratedFiles(src.Path)
        End Sub

        Private Sub AssertOutput(expected As XElement, output As String, Optional fileName As String = "src.vb")
            AssertOutput(expected.Value, output, fileName)
        End Sub

        Private Sub AssertOutput(expected As String, output As String, Optional fileName As String = "src.vb")
            output = Regex.Replace(output, "^.*" & fileName, fileName, RegexOptions.Multiline)
            output = Regex.Replace(output, "\r\n\s*\r\n", vbCrLf) ' empty strings
            output = output.Trim()
            Assert.Equal(expected.Replace(vbLf, vbCrLf).Trim, output)
        End Sub

        <Fact()>
        Public Sub ResponsePathInSearchPath()
            Dim file = Temp.CreateDirectory().CreateFile("vb.rsp")
            file.WriteAllText("")

            Dim parsedArgs = DefaultParse({"/libpath:c:\lib2;", "@" & file.ToString(), "a.vb"}, _baseDirectory)
            parsedArgs.Errors.Verify()
            AssertReferencePathsEqual(parsedArgs.ReferencePaths, Nothing, Path.GetDirectoryName(file.ToString()) + "\", "c:\lib2")

            CleanupAllGeneratedFiles(file.Path)
        End Sub

        Private Sub AssertReferencePathsEqual(refPaths As ImmutableArray(Of String), sdkPathOrNothing As String, ParamArray paths() As String)
            Assert.Equal(1 + paths.Length, refPaths.Length)
            Assert.Equal(If(sdkPathOrNothing, RuntimeEnvironment.GetRuntimeDirectory()), refPaths(0))
            For i = 0 To paths.Count - 1
                Assert.Equal(paths(i), refPaths(i + 1))
            Next
        End Sub

        <Fact()>
        Public Sub HighEntropyVirtualAddressSpace()
            Dim parsedArgs = DefaultParse({"/highentropyva", "a.vb"}, _baseDirectory)
            Assert.True(parsedArgs.EmitOptions.HighEntropyVirtualAddressSpace)
            parsedArgs = DefaultParse({"/highentropyva+", "a.vb"}, _baseDirectory)
            Assert.True(parsedArgs.EmitOptions.HighEntropyVirtualAddressSpace)
            parsedArgs = DefaultParse({"/highentropyva-", "a.vb"}, _baseDirectory)
            Assert.False(parsedArgs.EmitOptions.HighEntropyVirtualAddressSpace)
            parsedArgs = DefaultParse({"/highentropyva:+", "a.vb"}, _baseDirectory)
            Assert.False(parsedArgs.EmitOptions.HighEntropyVirtualAddressSpace)
            Verify(parsedArgs.Errors, Diagnostic(ERRID.WRN_BadSwitch).WithArguments("/highentropyva:+"))
            parsedArgs = DefaultParse({"/highentropyva:", "a.vb"}, _baseDirectory)
            Assert.False(parsedArgs.EmitOptions.HighEntropyVirtualAddressSpace)
            Verify(parsedArgs.Errors, Diagnostic(ERRID.WRN_BadSwitch).WithArguments("/highentropyva:"))
            parsedArgs = DefaultParse({"/highentropyva+ /highentropyva-", "a.vb"}, _baseDirectory)
            Assert.False(parsedArgs.EmitOptions.HighEntropyVirtualAddressSpace)
        End Sub

        <Fact>
        Public Sub Win32ResQuotes()
            Dim responseFile As String() = {
                " /win32resource:d:\\""abc def""\a""b c""d\a.res"
            }

            Dim args = DefaultParse(VisualBasicCommandLineParser.ParseResponseLines(responseFile), "c:\")
            Assert.Equal("d:\abc def\ab cd\a.res", args.Win32ResourceFile)

            responseFile = {
                " /win32icon:d:\\""abc def""\a""b c""d\a.ico"
            }

            args = DefaultParse(VisualBasicCommandLineParser.ParseResponseLines(responseFile), "c:\")
            Assert.Equal("d:\abc def\ab cd\a.ico", args.Win32Icon)

            responseFile = {
                " /win32manifest:d:\\""abc def""\a""b c""d\a.manifest"
            }

            args = DefaultParse(VisualBasicCommandLineParser.ParseResponseLines(responseFile), "c:\")
            Assert.Equal("d:\abc def\ab cd\a.manifest", args.Win32Manifest)
        End Sub

        <Fact>
        Public Sub ResourceOnlyCompile()
            Dim parsedArgs = DefaultParse({"/resource:foo.vb,ed", "/out:e.dll"}, _baseDirectory)
            parsedArgs.Errors.Verify()
            parsedArgs = DefaultParse({"/resource:foo.vb,ed"}, _baseDirectory)
            parsedArgs.Errors.Verify(Diagnostic(ERRID.ERR_NoSourcesOut))
        End Sub

        <Fact>
        Public Sub OutputFileName1()
            Dim source1 = <![CDATA[
Class A
End Class
]]>

            Dim source2 = <![CDATA[
Class B
    Shared Sub Main()
    End Sub
End Class
]]>

            ' Name comes from name of first file.
            CheckOutputFileName(
                source1, source2,
                inputName1:="p.cs", inputName2:="q.cs",
                commandLineArguments:={"/target:library"},
                expectedOutputName:="p.dll")
        End Sub

        <Fact>
        Public Sub OutputFileName2()
            Dim source1 = <![CDATA[
Class A
End Class
]]>

            Dim source2 = <![CDATA[
Class B
    Shared Sub Main()
    End Sub
End Class
]]>

            ' Name comes from command-line option.
            CheckOutputFileName(
                source1, source2,
                inputName1:="p.cs", inputName2:="q.cs",
                commandLineArguments:={"/target:library", "/out:r.dll"},
                expectedOutputName:="r.dll")
        End Sub

        <Fact>
        Public Sub OutputFileName3()
            Dim source1 = <![CDATA[
Class A
End Class
]]>

            Dim source2 = <![CDATA[
Class B
    Shared Sub Main()
    End Sub
End Class
]]>

            ' Name comes from name of first file.
            CheckOutputFileName(
                source1, source2,
                inputName1:="p.cs", inputName2:="q.cs",
                commandLineArguments:={"/target:exe"},
                expectedOutputName:="p.exe")
        End Sub

        <Fact>
        Public Sub OutputFileName4()
            Dim source1 = <![CDATA[
Class A
End Class
]]>

            Dim source2 = <![CDATA[
Class B
    Shared Sub Main()
    End Sub
End Class
]]>

            ' Name comes from command-line option.
            CheckOutputFileName(
                source1, source2,
                inputName1:="p.cs", inputName2:="q.cs",
                commandLineArguments:={"/target:exe", "/out:r.exe"},
                expectedOutputName:="r.exe")
        End Sub

        <Fact>
        Public Sub OutputFileName5()
            Dim source1 = <![CDATA[
Class A
    Shared Sub Main()
    End Sub
End Class
]]>

            Dim source2 = <![CDATA[
Class B
    Shared Sub Main()
    End Sub
End Class
]]>

            ' Name comes from name of first file.
            CheckOutputFileName(
                source1, source2,
                inputName1:="p.cs", inputName2:="q.cs",
                commandLineArguments:={"/target:exe", "/main:A"},
                expectedOutputName:="p.exe")
        End Sub

        <Fact>
        Public Sub OutputFileName6()
            Dim source1 = <![CDATA[
Class A
    Shared Sub Main()
    End Sub
End Class
]]>

            Dim source2 = <![CDATA[
Class B
    Shared Sub Main()
    End Sub
End Class
]]>

            ' Name comes from name of first file.
            CheckOutputFileName(
                source1, source2,
                inputName1:="p.cs", inputName2:="q.cs",
                commandLineArguments:={"/target:exe", "/main:B"},
                expectedOutputName:="p.exe")
        End Sub

        <WorkItem(545773, "DevDiv")>
        <Fact>
        Public Sub OutputFileName7()
            Dim source1 = <![CDATA[
Class A
End Class
]]>

            Dim source2 = <![CDATA[
Class B
    Shared Sub Main()
    End Sub
End Class
]]>

            ' Name comes from command-line option.
            CheckOutputFileName(
                source1, source2,
                inputName1:="p.cs", inputName2:="q.cs",
                commandLineArguments:={"/target:library", "/out:foo"},
                expectedOutputName:="foo.dll")
        End Sub

        <WorkItem(545773, "DevDiv")>
        <Fact>
        Public Sub OutputFileName8()
            Dim source1 = <![CDATA[
Class A
End Class
]]>

            Dim source2 = <![CDATA[
Class B
    Shared Sub Main()
    End Sub
End Class
]]>

            ' Name comes from command-line option.
            CheckOutputFileName(
                source1, source2,
                inputName1:="p.cs", inputName2:="q.cs",
                commandLineArguments:={"/target:library", "/out:foo. "},
                expectedOutputName:="foo.dll")
        End Sub

        <WorkItem(545773, "DevDiv")>
        <Fact>
        Public Sub OutputFileName9()
            Dim source1 = <![CDATA[
Class A
End Class
]]>

            Dim source2 = <![CDATA[
Class B
    Shared Sub Main()
    End Sub
End Class
]]>

            ' Name comes from command-line option.
            CheckOutputFileName(
                source1, source2,
                inputName1:="p.cs", inputName2:="q.cs",
                commandLineArguments:={"/target:library", "/out:foo.a"},
                expectedOutputName:="foo.a.dll")
        End Sub

        <WorkItem(545773, "DevDiv")>
        <Fact>
        Public Sub OutputFileName10()
            Dim source1 = <![CDATA[
Class A
End Class
]]>

            Dim source2 = <![CDATA[
Class B
    Shared Sub Main()
    End Sub
End Class
]]>

            ' Name comes from command-line option.
            CheckOutputFileName(
                source1, source2,
                inputName1:="p.cs", inputName2:="q.cs",
                commandLineArguments:={"/target:module", "/out:foo.a"},
                expectedOutputName:="foo.a")
        End Sub

        <WorkItem(545773, "DevDiv")>
        <Fact>
        Public Sub OutputFileName11()
            Dim source1 = <![CDATA[
Class A
End Class
]]>

            Dim source2 = <![CDATA[
Class B
    Shared Sub Main()
    End Sub
End Class
]]>

            ' Name comes from command-line option.
            CheckOutputFileName(
                source1, source2,
                inputName1:="p.cs", inputName2:="q.cs",
                commandLineArguments:={"/target:module", "/out:foo.a . . . . "},
                expectedOutputName:="foo.a")
        End Sub

        <WorkItem(545773, "DevDiv")>
        <Fact>
        Public Sub OutputFileName12()
            Dim source1 = <![CDATA[
Class A
End Class
]]>

            Dim source2 = <![CDATA[
Class B
    Shared Sub Main()
    End Sub
End Class
]]>

            ' Name comes from command-line option.
            CheckOutputFileName(
                source1, source2,
                inputName1:="p.cs", inputName2:="q.cs",
                commandLineArguments:={"/target:module", "/out:foo. . . . . "},
                expectedOutputName:="foo.netmodule")
        End Sub

        <Fact>
        Public Sub OutputFileName13()
            Dim source1 = <![CDATA[
Class A
End Class
]]>

            Dim source2 = <![CDATA[
Class B
    Shared Sub Main()
    End Sub
End Class
]]>

            ' Name comes from name of first file.
            CheckOutputFileName(
                source1, source2,
                inputName1:="p.cs", inputName2:="q.cs",
                commandLineArguments:={"/target:winmdobj"},
                expectedOutputName:="p.winmdobj")
        End Sub

        <Fact>
        Public Sub OutputFileName14()
            Dim source1 = <![CDATA[
Class A
End Class
]]>

            Dim source2 = <![CDATA[
Class B
    Shared Sub Main()
    End Sub
End Class
]]>

            ' Name comes from name of first file.
            CheckOutputFileName(
                source1, source2,
                inputName1:="p.cs", inputName2:="q.cs",
                commandLineArguments:={"/target:appcontainerexe"},
                expectedOutputName:="p.exe")
        End Sub

        Private Sub CheckOutputFileName(source1 As XCData, source2 As XCData, inputName1 As String, inputName2 As String, commandLineArguments As String(), expectedOutputName As String)
            Dim dir = Temp.CreateDirectory()

            Dim file1 = dir.CreateFile(inputName1)
            file1.WriteAllText(source1.Value)

            Dim file2 = dir.CreateFile(inputName2)
            file2.WriteAllText(source2.Value)

            Dim outWriter As New StringWriter()
            Dim vbc As New MockVisualBasicCompiler(Nothing, dir.Path, commandLineArguments.Concat({inputName1, inputName2}).ToArray())
            Dim exitCode As Integer = vbc.Run(outWriter, Nothing)
            If exitCode <> 0 Then
                Console.WriteLine(outWriter.ToString())
                Assert.Equal(0, exitCode)
            End If

            Assert.Equal(1, Directory.EnumerateFiles(dir.Path, "*" & PathUtilities.GetExtension(expectedOutputName)).Count())
            Assert.Equal(1, Directory.EnumerateFiles(dir.Path, expectedOutputName).Count())


            If System.IO.File.Exists(expectedOutputName) Then
                System.IO.File.Delete(expectedOutputName)
            End If

            CleanupAllGeneratedFiles(file1.Path)
            CleanupAllGeneratedFiles(file2.Path)
        End Sub

        Private Shared Sub AssertSpecificDiagnostics(expectedCodes As Integer(), expectedOptions As ReportDiagnostic(), args As VisualBasicCommandLineArguments)
            Dim actualOrdered = args.CompilationOptions.SpecificDiagnosticOptions.OrderBy(Function(entry) entry.Key)

            AssertEx.Equal(
                expectedCodes.Select(Function(i) MessageProvider.Instance.GetIdForErrorCode(i)),
                actualOrdered.Select(Function(entry) entry.Key))

            AssertEx.Equal(expectedOptions, actualOrdered.Select(Function(entry) entry.Value))
        End Sub

        <Fact>
        Public Sub WarningsOptions()
            ' Baseline
            Dim parsedArgs = DefaultParse({"a.vb"}, _baseDirectory)
            Assert.Equal(ReportDiagnostic.Default, parsedArgs.CompilationOptions.GeneralDiagnosticOption)

            ' Test for /warnaserrors
            parsedArgs = DefaultParse({"/warnaserror", "a.vb"}, _baseDirectory)
            Assert.Equal(ReportDiagnostic.Error, parsedArgs.CompilationOptions.GeneralDiagnosticOption)

            ' Test for /warnaserrors+
            parsedArgs = DefaultParse({"/warnaserror+", "a.vb"}, _baseDirectory)
            Assert.Equal(ReportDiagnostic.Error, parsedArgs.CompilationOptions.GeneralDiagnosticOption)

            ' Test for /warnaserrors:
            parsedArgs = DefaultParse({"/warnaserror:", "a.vb"}, _baseDirectory)
            Assert.Equal(ReportDiagnostic.Default, parsedArgs.CompilationOptions.GeneralDiagnosticOption)

            ' Test for /warnaserrors:42024,42025
            parsedArgs = DefaultParse({"/warnaserror:42024,42025", "a.vb"}, _baseDirectory)
            Assert.Equal(ReportDiagnostic.Default, parsedArgs.CompilationOptions.GeneralDiagnosticOption)
            AssertSpecificDiagnostics({42024, 42025}, {ReportDiagnostic.Error, ReportDiagnostic.Error}, parsedArgs)

            ' Test for /warnaserrors+:
            parsedArgs = DefaultParse({"/warnaserror+:", "a.vb"}, _baseDirectory)
            Assert.Equal(ReportDiagnostic.Default, parsedArgs.CompilationOptions.GeneralDiagnosticOption)

            ' Test for /warnaserrors+:42024,42025
            parsedArgs = DefaultParse({"/warnaserror+:42024,42025", "a.vb"}, _baseDirectory)
            Assert.Equal(ReportDiagnostic.Default, parsedArgs.CompilationOptions.GeneralDiagnosticOption)
            AssertSpecificDiagnostics({42024, 42025}, {ReportDiagnostic.Error, ReportDiagnostic.Error}, parsedArgs)

            ' Test for /warnaserrors-
            parsedArgs = DefaultParse({"/warnaserror-", "a.vb"}, _baseDirectory)
            Assert.Equal(ReportDiagnostic.Default, parsedArgs.CompilationOptions.GeneralDiagnosticOption)

            ' Test for /warnaserrors-:
            parsedArgs = DefaultParse({"/warnaserror-:", "a.vb"}, _baseDirectory)
            Assert.Equal(ReportDiagnostic.Default, parsedArgs.CompilationOptions.GeneralDiagnosticOption)

            ' Test for /warnaserrors-:42024,42025
            parsedArgs = DefaultParse({"/warnaserror-:42024,42025", "a.vb"}, _baseDirectory)
            Assert.Equal(ReportDiagnostic.Default, parsedArgs.CompilationOptions.GeneralDiagnosticOption)
            AssertSpecificDiagnostics({42024, 42025}, {ReportDiagnostic.Default, ReportDiagnostic.Default}, parsedArgs)

            ' Test for /nowarn
            parsedArgs = DefaultParse({"/nowarn", "a.vb"}, _baseDirectory)
            Assert.Equal(ReportDiagnostic.Suppress, parsedArgs.CompilationOptions.GeneralDiagnosticOption)

            ' Test for /nowarn:
            parsedArgs = DefaultParse({"/nowarn:", "a.vb"}, _baseDirectory)
            Assert.Equal(ReportDiagnostic.Default, parsedArgs.CompilationOptions.GeneralDiagnosticOption)

            ' Test for /nowarn:42024,42025
            parsedArgs = DefaultParse({"/nowarn:42024,42025", "a.vb"}, _baseDirectory)
            Assert.Equal(ReportDiagnostic.Default, parsedArgs.CompilationOptions.GeneralDiagnosticOption)
            AssertSpecificDiagnostics({42024, 42025}, {ReportDiagnostic.Suppress, ReportDiagnostic.Suppress}, parsedArgs)
        End Sub

        <Fact()>
        Public Sub WarningsErrors()
            ' Previous versions of the compiler used to report warnings (BC2026, BC2014)
            ' whenever an unrecognized warning code was supplied via /nowarn or /warnaserror.
            ' We no longer generate a warning in such cases.

            ' Test for /warnaserrors:1
            Dim parsedArgs = DefaultParse({"/warnaserror:1", "a.vb"}, _baseDirectory)
            parsedArgs.Errors.Verify()

            ' Test for /warnaserrors:abc
            parsedArgs = DefaultParse({"/warnaserror:abc", "a.vb"}, _baseDirectory)
            parsedArgs.Errors.Verify()

            ' Test for /nowarn:1
            parsedArgs = DefaultParse({"/nowarn:1", "a.vb"}, _baseDirectory)
            parsedArgs.Errors.Verify()

            ' Test for /nowarn:abc
            parsedArgs = DefaultParse({"/nowarn:abc", "a.vb"}, _baseDirectory)
            parsedArgs.Errors.Verify()
        End Sub

        <WorkItem(545025, "DevDiv")>
        <Fact()>
        Public Sub CompilationWithWarnAsError()
            Dim source = <![CDATA[
Class A
    Shared Sub Main()
    End Sub
End Class
]]>
            ' Baseline without warning options (expect success)
            Dim exitCode As Integer = GetExitCode(source.Value, "a.vb", {})
            Assert.Equal(0, exitCode)

            ' The case with /warnaserror (expect to be success, since there will be no warning)
            exitCode = GetExitCode(source.Value, "b.vb", {"/warnaserror"})
            Assert.Equal(0, exitCode)

            ' The case with /warnaserror and /nowarn:1 (expect success)
            ' Note that even though the command line option has a warning, it is not going to become an error
            ' in order to avoid the halt of compilation. 
            exitCode = GetExitCode(source.Value, "c.vb", {"/warnaserror", "/nowarn:1"})
            Assert.Equal(0, exitCode)
        End Sub

        Public Function GetExitCode(source As String, fileName As String, commandLineArguments As String()) As Integer
            Dim dir = Temp.CreateDirectory()
            Dim file1 = dir.CreateFile(fileName)
            file1.WriteAllText(source)

            Dim outWriter As New StringWriter()
            Dim vbc As New MockVisualBasicCompiler(Nothing, dir.Path, commandLineArguments.Concat({fileName}).ToArray())
            Return vbc.Run(outWriter, Nothing)
        End Function

        <WorkItem(545214, "DevDiv")>
        <Fact()>
        Public Sub ErrorMessageWithSquiggles_01()
            Dim source =
                <compilation>
                    <file name="a.vb">Imports System

Module Program
    Sub Main(args As String())
        Dim x As Integer
        Dim yy As Integer
        Const zzz As Long = 0
    End Sub

    Function foo()
    End Function
End Module
                    </file>
                </compilation>

            Dim result =
                    <file name="output">Microsoft (R) Visual Basic Compiler version VERSION
Copyright (C) Microsoft Corporation. All rights reserved.

PATH(5) : warning BC42024: Unused local variable: 'x'.

        Dim x As Integer
            ~           
PATH(6) : warning BC42024: Unused local variable: 'yy'.

        Dim yy As Integer
            ~~           
PATH(7) : warning BC42099: Unused local constant: 'zzz'.

        Const zzz As Long = 0
              ~~~            
PATH(11) : warning BC42105: Function 'foo' doesn't return a value on all code paths. A null reference exception could occur at run time when the result is used.

    End Function
    ~~~~~~~~~~~~
</file>

            Dim fileName = "a.vb"
            Dim dir = Temp.CreateDirectory()
            Dim file = dir.CreateFile(fileName)
            file.WriteAllText(source.Value)

            Dim output As New StringWriter()
            Dim vbc As New MockVisualBasicCompiler(Nothing, dir.Path, {fileName, "/preferreduilang:en"})
            vbc.Run(output, Nothing)

            Dim version As String = FileVersionInfo.GetVersionInfo(GetType(VisualBasicCompiler).Assembly.Location).FileVersion
            Dim expected = result.Value.Replace("PATH", file.Path).Replace("VERSION", version).Replace(vbLf, vbCrLf).Trim()
            Dim actual = output.ToString().Trim()
            Assert.Equal(expected, actual)


            CleanupAllGeneratedFiles(file.Path)
        End Sub

        <WorkItem(545214, "DevDiv")>
        <Fact()>
        Public Sub ErrorMessageWithSquiggles_02()
            ' It verifies the case where diagnostic does not have the associated location in it.
            Dim source =
                <compilation>
                    <file name="a.vb">
                        <![CDATA[
Imports System.Runtime.CompilerServices

Module Module1
    Delegate Sub delegateType()

    Sub main()
        Dim a As ArgIterator = Nothing
        Dim d As delegateType = AddressOf a.Foo
    End Sub

    <Extension()> _
    Public Function Foo(ByVal x As ArgIterator) as Integer
	Return 1
    End Function
End Module
]]>
                    </file>
                </compilation>

            Dim result =
                    <file name="output">Microsoft (R) Visual Basic Compiler version VERSION
Copyright (C) Microsoft Corporation. All rights reserved.

PATH(9) : error BC36640: Instance of restricted type 'ArgIterator' cannot be used in a lambda expression.

        Dim d As delegateType = AddressOf a.Foo
                                          ~    
</file>

            Dim fileName = "a.vb"
            Dim dir = Temp.CreateDirectory()
            Dim file = dir.CreateFile(fileName)
            file.WriteAllText(source.Value)

            Dim output As New StringWriter()
            Dim vbc As New MockVisualBasicCompiler(Nothing, dir.Path, {fileName, "/preferreduilang:en", "-imports:System"})
            vbc.Run(output, Nothing)

            Dim version As String = FileVersionInfo.GetVersionInfo(GetType(VisualBasicCompiler).Assembly.Location).FileVersion
            Assert.Equal(result.Value.Replace("PATH", file.Path).Replace("VERSION", version).Replace(vbLf, vbCrLf), output.ToString())

            CleanupAllGeneratedFiles(file.Path)
        End Sub

        <WorkItem(545214, "DevDiv")>
        <Fact()>
        Public Sub ErrorMessageWithSquiggles_03()
            ' It verifies the case where the squiggles covers the error span with tabs in it.
            Dim source = "Module Module1" + vbCrLf +
                         "  Sub Main()" + vbCrLf +
                         "      Dim x As Integer = ""a" + vbTab + vbTab + vbTab + "b""c ' There is a tab in the string." + vbCrLf +
                         "  End Sub" + vbCrLf +
                         "End Module" + vbCrLf

            Dim result = <file name="output">Microsoft (R) Visual Basic Compiler version VERSION
Copyright (C) Microsoft Corporation. All rights reserved.

PATH(3) : error BC30201: Expression expected.

      Dim x As Integer = "a            b"c ' There is a tab in the string.
                         ~                                                 
PATH(3) : error BC30004: Character constant must contain exactly one character.

      Dim x As Integer = "a            b"c ' There is a tab in the string.
                         ~~~~~~~~~~~~~~~~~                       
</file>

            Dim fileName = "a.vb"
            Dim dir = Temp.CreateDirectory()
            Dim file = dir.CreateFile(fileName)
            file.WriteAllText(source)

            Dim output As New StringWriter()
            Dim vbc As New MockVisualBasicCompiler(Nothing, dir.Path, {fileName, "/preferreduilang:en"})
            vbc.Run(output, Nothing)

            Dim version As String = FileVersionInfo.GetVersionInfo(GetType(VisualBasicCompiler).Assembly.Location).FileVersion
            Dim expected = result.Value.Replace("PATH", file.Path).Replace("VERSION", version).Replace(vbLf, vbCrLf).Trim()
            Dim actual = output.ToString().Trim()
            Assert.Equal(expected, actual)

            CleanupAllGeneratedFiles(file.Path)
        End Sub

        <WorkItem(545214, "DevDiv")>
        <Fact()>
        Public Sub ErrorMessageWithSquiggles_04()
            ' It verifies the case where the squiggles covers multiple lines.
            Dim source =
                <compilation>
                    <file name="a.vb">
                        <![CDATA[
Imports System.Collections.Generic
Module Module1
    Sub Main()
        Dim i3 = From el In {
                3, 33, 333
                } Select el
    End Sub
End Module
]]>
                    </file>
                </compilation>

            Dim result =
                    <file name="output">Microsoft (R) Visual Basic Compiler version VERSION
Copyright (C) Microsoft Corporation. All rights reserved.

PATH(5) : error BC36593: Expression of type 'Integer()' is not queryable. Make sure you are not missing an assembly reference and/or namespace import for the LINQ provider.

        Dim i3 = From el In {
                            ~
                3, 33, 333
~~~~~~~~~~~~~~~~~~~~~~~~~~
                } Select el
~~~~~~~~~~~~~~~~~          
</file>

            Dim fileName = "a.vb"
            Dim dir = Temp.CreateDirectory()
            Dim file = dir.CreateFile(fileName)
            file.WriteAllText(source.Value)

            Dim output As New StringWriter()
            Dim vbc As New MockVisualBasicCompiler(Nothing, dir.Path, {fileName, "/preferreduilang:en"})
            vbc.Run(output, Nothing)

            Dim version As String = FileVersionInfo.GetVersionInfo(GetType(VisualBasicCompiler).Assembly.Location).FileVersion
            Assert.Equal(result.Value.Replace("PATH", file.Path).Replace("VERSION", version).Replace(vbLf, vbCrLf), output.ToString())

            CleanupAllGeneratedFiles(file.Path)
        End Sub

        <WorkItem(545214, "DevDiv")>
        <Fact()>
        Public Sub ErrorMessageWithSquiggles_05()
            ' It verifies the case where the squiggles covers multiple lines.
            Dim source =
                <compilation>
                    <file name="a.vb">
                        <![CDATA[
Imports System.Collections.Generic
Module _
    Module1
    Sub Main()
    End Sub
'End Module
]]>
                    </file>
                </compilation>

            Dim result =
                    <file name="output">Microsoft (R) Visual Basic Compiler version VERSION
Copyright (C) Microsoft Corporation. All rights reserved.

PATH(3) : error BC30625: 'Module' statement must end with a matching 'End Module'.

Module _
~~~~~~~~
    Module1
~~~~~~~~~~~
</file>

            Dim fileName = "a.vb"
            Dim dir = Temp.CreateDirectory()
            Dim file = dir.CreateFile(fileName)
            file.WriteAllText(source.Value)

            Dim output As New StringWriter()
            Dim vbc As New MockVisualBasicCompiler(Nothing, dir.Path, {fileName, "/preferreduilang:en"})
            vbc.Run(output, Nothing)

            Dim version As String = FileVersionInfo.GetVersionInfo(GetType(VisualBasicCompiler).Assembly.Location).FileVersion
            Assert.Equal(result.Value.Replace("PATH", file.Path).Replace("VERSION", version).Replace(vbLf, vbCrLf), output.ToString())

            CleanupAllGeneratedFiles(file.Path)
        End Sub

        <WorkItem(545214, "DevDiv")>
        <Fact()>
        Public Sub ErrorMessageWithSquiggles_06()
            ' It verifies the case where the squiggles covers the very long error span.
            Dim source =
                <compilation>
                    <file name="a.vb">
                        <![CDATA[
Imports System
Imports System.Collections.Generic

Module Program

    Event eeeeeeeeeeeeeeeeeeeeeeeeeeeeeeeeeeeeeeeeeeeeeeeeeeeeeeeeeeeeeeeeeeeeeeeeeeeeeeeeeeeeeeeeeeeeeeeeeeeeeeeeeeeeeeeeeeeeeeeeeeeeeeeeeeeeeeeeeeeeeeeeeeeeeeeeeeeeeeeeeeeeeeeeeeeeeeeeeeeeeeeeeeeeeeeeeeeeeeeeeeeeeeeeeeeeeeeeeeeeeeeeeeeeeeeeeeeeeeeeeeeeeeeeeeeeeeeeeeeeeeeeeeeeeeeeeeeeeeeeeeeeeeeeeeeeeeeeeeeeeeeeeeeeeeeeeeeeeeeeeeeeeeeeeeeeeeeeeeeeeeeeeeeeeeeeeeeeeeeeeeeeeeeeeeeeeeeeeeeeeeeeeeeeeeeeeeeeeeeeeeeeeeeeeeeeeeeeeeeeeeeeeeeeeeeeeeeeeeeeeeeeeeeeeeeeeeeeeeeeeeeeeeeeeeeeeeeeeeeeeeeeeeeeeeeeeeeeeeeeeeeeeeeeeeeeeeeeeeeeeeeeeeeeeeeeeeeeeeeeeeeeeeeeeeeeeeeeeeeeeeeeeeeeeeeeeeeeeeeeeeeeeeeeeeeeeeeeeeeeeeeeeeeeeeeeeeeeeeeeeeeeeeeeeeeeeeeeeeeeeeeeeeeeeeeeeeeeeeeeeeeeeeeeeeeeeeeeeeeeeeeeeeeeeeeeeeeeeeeeeeeeeeeeeeeeeeeeeeeeeeeeeeeeeeeeeeeeeeeeeeeeeeeeeeeeeeeeeeeeeeeeeeeeeeeeeeeeeeeeeeeeeeeeeeeeeeeeeeeeeeeeeeeeeeeeeeeeeeeeeeeeeeeeeeeeeeeeeeeeeeeeeeeeeeeeeeeeeeeeeeeeeeeeeeeeeeeeeeeeeeeeeeeeeeeeeeeeeeeeeeeeeeeeeeeeeeeeeeeeeeeeeeeeeeeeeeeeeeeeeeeeeeeeeeeeeeeeeeeeeeeeeeeeeeeeeeeeeeeeeeeeeeeeeeeeeeeeeeeeeeeeeeeeeeee()

    Event eeeeeeeeeeeeeeeeeeeeeeeeeeeeeeeeeeeeeeeeeeeeeeeeeeeeeeeeeeeeeeeeeeeeeeeeeeeeeeeeeeeeeeeeeeeeeeeeeeeeeeeeeeeeeeeeeeeeeeeeeeeeeeeeeeeeeeeeeeeeeeeeeeeeeeeeeeeeeeeeeeeeeeeeeeeeeeeeeeeeeeeeeeeeeeeeeeeeeeeeeeeeeeeeeeeeeeeeeeeeeeeeeeeeeeeeeeeeeeeeeeeeeeeeeeeeeeeeeeeeeeeeeeeeeeeeeeeeeeeeeeeeeeeeeeeeeeeeeeeeeeeeeeeeeeeeeeeeeeeeeeeeeeeeeeeeeeeeeeeeeeeeeeeeeeeeeeeeeeeeeeeeeeeeeeeeeeeeeeeeeeeeeeeeeeeeeeeeeeeeeeeeeeeeeeeeeeeeeeeeeeeeeeeeeeeeeeeeeeeeeeeeeeeeeeeeeeeeeeeeeeeeeeeeeeeeeeeeeeeeeeeeeeeeeeeeeeeeeeeeeeeeeeeeeeeeeeeeeeeeeeeeeeeeeeeeeeeeeeeeeeeeeeeeeeeeeeeeeeeeeeeeeeeeeeeeeeeeeeeeeeeeeeeeeeeeeeeeeeeeeeeeeeeeeeeeeeeeeeeeeeeeeeeeeeeeeeeeeeeeeeeeeeeeeeeeeeeeeeeeeeeeeeeeeeeeeeeeeeeeeeeeeeeeeeeeeeeeeeeeeeeeeeeeeeeeeeeeeeeeeeeeeeeeeeeeeeeeeeeeeeeeeeeeeeeeeeeeeeeeeeeeeeeeeeeeeeeeeeeeeeeeeeeeeeeeeeeeeeeeeeeeeeeeeeeeeeeeeeeeeeeeeeeeeeeeeeeeeeeeeeeeeeeeeeeeeeeeeeeeeeeeeeeeeeeeeeeeeeeeeeeeeeeeeeeeeeeeeeeeeeeeeeeeeeeeeeeeeeeeeeeeeeeeeeeeeeeeeeeeeeeeeeeeeeeeeeeeeeeeeeeeeeeeeeeeeeeeeeeeeeeeeeeeeeeeeeeeeeeeeeeeeeeeeee()

    Sub Main(args As String())
    End Sub
End Module
]]>
                    </file>
                </compilation>

            Dim result =
                    <file name="output">Microsoft (R) Visual Basic Compiler version VERSION
Copyright (C) Microsoft Corporation. All rights reserved.

PATH(7) : error BC37220: Name 'eeeeeeeeeeeeeeeeeeeeeeeeeeeeeeeeeeeeeeeeeeeeeeeeeeeeeeeeeeeeeeeeeeeeeeeeeeeeeeeeeeeeeeeeeeeeeeeeeeeeeeeeeeeeeeeeeeeeeeeeeeeeeeeeeeeeeeeeeeeeeeeeeeeeeeeeeeeeeeeeeeeeeeeeeeeeeeeeeeeeeeeeeeeeeeeeeeeeeeeeeeeeeeeeeeeeeeeeeeeeeeeeeeeeeeeeeeeeeeeeeeeeeeeeeeeeeeeeeeeeeeeeeeeeeeeeeeeeeeeeeeeeeeeeeeeeeeeeeeeeeeeeeeeeeeeeeeeeeeeeeeeeeeeeeeeeeeeeeeeeeeeeeeeeeeeeeeeeeeeeeeeeeeeeeeeeeeeeeeeeeeeeeeeeeeeeeeeeeeeeeeeeeeeeeeeeeeeeeeeeeeeeeeeeeeeeeeeeeeeeeeeeeeeeeeeeeeeeeeeeeeeeeeeeeeeeeeeeeeeeeeeeeeeeeeeeeeeeeeeeeeeeeeeeeeeeeeeeeeeeeeeeeeeeeeeeeeeeeeeeeeeeeeeeeeeeeeeeeeeeeeeeeeeeeeeeeeeeeeeeeeeeeeeeeeeeeeeeeeeeeeeeeeeeeeeeeeeeeeeeeeeeeeeeeeeeeeeeeeeeeeeeeeeeeeeeeeeeeeeeeeeeeeeeeeeeeeeeeeeeeeeeeeeeeeeeeeeeeeeeeeeeeeeeeeeeeeeeeeeeeeeeeeeeeeeeeeeeeeeeeeeeeeeeeeeeeeeeeeeeeeeeeeeeeeeeeeeeeeeeeeeeeeeeeeeeeeeeeeeeeeeeeeeeeeeeeeeeeeeeeeeeeeeeeeeeeeeeeeeeeeeeeeeeeeeeeeeeeeeeeeeeeeeeeeeeeeeeeeeeeeeeeeeeeeeeeeeeeeeeeeeeeeeeeeeeeeeeeeeeeeeeeeeeeeeeeeeeeeeeeeeeeeeeeeeeeeeeeeeeeeeeeeeeeeeeeeeeeeeeeeeeeeeeeeeeeeeeeeeeeeeeeeeeeeeeEventHandler' exceeds the maximum length allowed in metadata.

    Event eeeeeeeeeeeeeeeeeeeeeeeeeeeeeeeeeeeeeeeeeeeeeeeeeeeeeeeeeeeeeeeeeeeeeeeeeeeeeeeeeeeeeeeeeeeeeeeeeeeeeeeeeeeeeeeeeeeeeeeeeeeeeeeeeeeeeeeeeeeeeeeeeeeeeeeeeeeeeeeeeeeeeeeeeeeeeeeeeeeeeeeeeeeeeeeeeeeeeeeeeeeeeeeeeeeeeeeeeeeeeeeeeeeeeeeeeeeeeeeeeeeeeeeeeeeeeeeeeeeeeeeeeeeeeeeeeeeeeeeeeeeeeeeeeeeeeeeeeeeeeeeeeeeeeeeeeeeeeeeeeeeeeeeeeeeeeeeeeeeeeeeeeeeeeeeeeeeeeeeeeeeeeeeeeeeeeeeeeeeeeeeeeeeeeeeeeeeeeeeeeeeeeeeeeeeeeeeeeeeeeeeeeeeeeeeeeeeeeeeeeeeeeeeeeeeeeeeeeeeeeeeeeeeeeeeeeeeeeeeeeeeeeeeeeeeeeeeeeeeeeeeeeeeeeeeeeeeeeeeeeeeeeeeeeeeeeeeeeeeeeeeeeeeeeeeeeeeeeeeeeeeeeeeeeeeeeeeeeeeeeeeeeeeeeeeeeeeeeeeeeeeeeeeeeeeeeeeeeeeeeeeeeeeeeeeeeeeeeeeeeeeeeeeeeeeeeeeeeeeeeeeeeeeeeeeeeeeeeeeeeeeeeeeeeeeeeeeeeeeeeeeeeeeeeeeeeeeeeeeeeeeeeeeeeeeeeeeeeeeeeeeeeeeeeeeeeeeeeeeeeeeeeeeeeeeeeeeeeeeeeeeeeeeeeeeeeeeeeeeeeeeeeeeeeeeeeeeeeeeeeeeeeeeeeeeeeeeeeeeeeeeeeeeeeeeeeeeeeeeeeeeeeeeeeeeeeeeeeeeeeeeeeeeeeeeeeeeeeeeeeeeeeeeeeeeeeeeeeeeeeeeeeeeeeeeeeeeeeeeeeeeeeeeeeeeeeeeeeeeeeeeeeeeeeeeeeeeeeeeeeeeeeeeeeeeeeeeeeeeeeeeeeeeeeeee()
    ~~~~~~~~~~~~~~~~~~~~~~~~~~~~~~~~~~~~~~~~~~~~~~~~~~~~~~~~~~~~~~~~~~~~~~~~~~~~~~~~~~~~~~~~~~~~~~~~~~~~~~~~~~~~~~~~~~~~~~~~~~~~~~~~~~~~~~~~~~~~~~~~~~~~~~~~~~~~~~~~~~~~~~~~~~~~~~~~~~~~~~~~~~~~~~~~~~~~~~~~~~~~~~~~~~~~~~~~~~~~~~~~~~~~~~~~~~~~~~~~~~~~~~~~~~~~~~~~~~~~~~~~~~~~~~~~~~~~~~~~~~~~~~~~~~~~~~~~~~~~~~~~~~~~~~~~~~~~~~~~~~~~~~~~~~~~~~~~~~~~~~~~~~~~~~~~~~~~~~~~~~~~~~~~~~~~~~~~~~~~~~~~~~~~~~~~~~~~~~~~~~~~~~~~~~~~~~~~~~~~~~~~~~~~~~~~~~~~~~~~~~~~~~~~~~~~~~~~~~~~~~~~~~~~~~~~~~~~~~~~~~~~~~~~~~~~~~~~~~~~~~~~~~~~~~~~~~~~~~~~~~~~~~~~~~~~~~~~~~~~~~~~~~~~~~~~~~~~~~~~~~~~~~~~~~~~~~~~~~~~~~~~~~~~~~~~~~~~~~~~~~~~~~~~~~~~~~~~~~~~~~~~~~~~~~~~~~~~~~~~~~~~~~~~~~~~~~~~~~~~~~~~~~~~~~~~~~~~~~~~~~~~~~~~~~~~~~~~~~~~~~~~~~~~~~~~~~~~~~~~~~~~~~~~~~~~~~~~~~~~~~~~~~~~~~~~~~~~~~~~~~~~~~~~~~~~~~~~~~~~~~~~~~~~~~~~~~~~~~~~~~~~~~~~~~~~~~~~~~~~~~~~~~~~~~~~~~~~~~~~~~~~~~~~~~~~~~~~~~~~~~~~~~~~~~~~~~~~~~~~~~~~~~~~~~~~~~~~~~~~~~~~~~~~~~~~~~~~~~~~~~~~~~~~~~~~~~~~~~~~~~~~~~~~~~~~~~~~~~~~~~~~~~~~~~~~~~~~~~~~~~~~~~~~~~~~~~~~~~~~~~~~~~~~~~~~~~~~~~~~
</file>

            Dim fileName = "a.vb"
            Dim dir = Temp.CreateDirectory()
            Dim file = dir.CreateFile(fileName)
            file.WriteAllText(source.Value)

            Dim output As New StringWriter()
            Dim vbc As New MockVisualBasicCompiler(Nothing, dir.Path, {fileName, "/preferreduilang:en"})
            vbc.Run(output, Nothing)

            Dim version As String = FileVersionInfo.GetVersionInfo(GetType(VisualBasicCompiler).Assembly.Location).FileVersion
            Assert.Equal(result.Value.Replace("PATH", file.Path).Replace("VERSION", version).Replace(vbLf, vbCrLf), output.ToString())

            CleanupAllGeneratedFiles(file.Path)
        End Sub

        <WorkItem(545214, "DevDiv")>
        <Fact()>
        Public Sub ErrorMessageWithSquiggles_07()
            ' It verifies the case where the error is on the last line.
            Dim source =
                <compilation>
                    <file name="a.vb">
                        <![CDATA[
Imports System

Module Module1
    Sub Main()
        Console.WriteLine("Hello from VB")
    End Sub
End Class]]>
                    </file>
                </compilation>

            Dim result =
                    <file name="output">Microsoft (R) Visual Basic Compiler version VERSION
Copyright (C) Microsoft Corporation. All rights reserved.

PATH(4) : error BC30625: 'Module' statement must end with a matching 'End Module'.

Module Module1
~~~~~~~~~~~~~~
PATH(8) : error BC30460: 'End Class' must be preceded by a matching 'Class'.

End Class
~~~~~~~~~
</file>

            Dim fileName = "a.vb"
            Dim dir = Temp.CreateDirectory()
            Dim file = dir.CreateFile(fileName)
            file.WriteAllText(source.Value)

            Dim output As New StringWriter()
            Dim vbc As New MockVisualBasicCompiler(Nothing, dir.Path, {fileName, "/preferreduilang:en"})
            vbc.Run(output, Nothing)

            Dim version As String = FileVersionInfo.GetVersionInfo(GetType(VisualBasicCompiler).Assembly.Location).FileVersion
            Assert.Equal(result.Value.Replace("PATH", file.Path).Replace("VERSION", version).Replace(vbLf, vbCrLf), output.ToString())

            CleanupAllGeneratedFiles(file.Path)
        End Sub

        <WorkItem(531606, "DevDiv")>
        <Fact()>
        Public Sub ErrorMessageWithSquiggles_08()
            Dim source =
                <compilation>
                    <file name="a.vb">
                        <![CDATA[
Imports System

Module Module1
    Sub Main()
        Dim i As system.Boolean,
    End Sub
End Module
]]>
                    </file>
                </compilation>

            Dim result =
    <file name="output">Microsoft (R) Visual Basic Compiler version VERSION
Copyright (C) Microsoft Corporation. All rights reserved.

PATH(6) : error BC30203: Identifier expected.

        Dim i As system.Boolean,
                                ~
</file>

            Dim fileName = "a.vb"
            Dim dir = Temp.CreateDirectory()
            Dim file = dir.CreateFile(fileName)
            file.WriteAllText(source.Value)

            Dim output As New StringWriter()
            Dim vbc As New MockVisualBasicCompiler(Nothing, dir.Path, {fileName, "/preferreduilang:en"})
            vbc.Run(output, Nothing)

            Dim version As String = FileVersionInfo.GetVersionInfo(GetType(VisualBasicCompiler).Assembly.Location).FileVersion
            Assert.Equal(result.Value.Replace("PATH", file.Path).Replace("VERSION", version).Replace(vbLf, vbCrLf), output.ToString())

            CleanupAllGeneratedFiles(file.Path)
        End Sub

        <WorkItem(545247, "DevDiv")>
        <Fact()>
        Public Sub CompilationWithNonExistingOutPath()
            Dim source =
                <compilation>
                    <file name="a.vb">
                        <![CDATA[
Imports System

Module Module1
    Sub Main()
    End Sub
End Module
]]>
                    </file>
                </compilation>

            Dim fileName = "a.vb"
            Dim dir = Temp.CreateDirectory()
            Dim file = dir.CreateFile(fileName)
            file.WriteAllText(source.Value)

            Dim output As New StringWriter()
            Dim vbc As New MockVisualBasicCompiler(Nothing, dir.Path, {fileName, "/target:exe", "/preferreduilang:en", "/out:sub\a.exe"})
            Dim exitCode = vbc.Run(output, Nothing)

            Assert.Equal(1, exitCode)
            Assert.Contains("error BC2012: can't open '" + dir.Path + "\sub\a.exe' for writing", output.ToString(), StringComparison.Ordinal)

            CleanupAllGeneratedFiles(file.Path)
        End Sub

        <WorkItem(545247, "DevDiv")>
        <Fact()>
        Public Sub CompilationWithWrongOutPath_01()
            Dim source =
                <compilation>
                    <file name="a.vb">
                        <![CDATA[
Imports System

Module Module1
    Sub Main()
    End Sub
End Module
]]>
                    </file>
                </compilation>

            Dim fileName = "a.vb"
            Dim dir = Temp.CreateDirectory()
            Dim file = dir.CreateFile(fileName)
            file.WriteAllText(source.Value)

            Dim output As New StringWriter()
            Dim vbc As New MockVisualBasicCompiler(Nothing, dir.Path, {fileName, "/preferreduilang:en", "/target:exe", "/out:sub\"})
            Dim exitCode = vbc.Run(output, Nothing)

            Assert.Equal(1, exitCode)
            Dim message = output.ToString()
            Assert.Contains("error BC2032: File name", message, StringComparison.Ordinal)
            Assert.Contains("sub", message, StringComparison.Ordinal)

            CleanupAllGeneratedFiles(file.Path)
        End Sub

        <WorkItem(545247, "DevDiv")>
        <Fact()>
        Public Sub CompilationWithWrongOutPath_02()
            Dim source =
                <compilation>
                    <file name="a.vb">
                        <![CDATA[
Imports System

Module Module1
    Sub Main()
    End Sub
End Module
]]>
                    </file>
                </compilation>

            Dim fileName = "a.vb"
            Dim dir = Temp.CreateDirectory()
            Dim file = dir.CreateFile(fileName)
            file.WriteAllText(source.Value)

            Dim output As New StringWriter()
            Dim vbc As New MockVisualBasicCompiler(Nothing, dir.Path, {fileName, "/preferreduilang:en", "/target:exe", "/out:sub\ "})
            Dim exitCode = vbc.Run(output, Nothing)

            Assert.Equal(1, exitCode)
            Dim message = output.ToString()
            Assert.Contains("error BC2032: File name", message, StringComparison.Ordinal)
            Assert.Contains("sub", message, StringComparison.Ordinal)

            CleanupAllGeneratedFiles(file.Path)
        End Sub

        <WorkItem(545247, "DevDiv")>
        <Fact()>
        Public Sub CompilationWithWrongOutPath_03()
            Dim source =
                <compilation>
                    <file name="a.vb">
                        <![CDATA[
Imports System

Module Module1
    Sub Main()
    End Sub
End Module
]]>
                    </file>
                </compilation>

            Dim fileName = "a.vb"
            Dim dir = Temp.CreateDirectory()
            Dim file = dir.CreateFile(fileName)
            file.WriteAllText(source.Value)

            Dim output As New StringWriter()
            Dim vbc As New MockVisualBasicCompiler(Nothing, dir.Path, {fileName, "/preferreduilang:en", "/target:exe", "/out:aaa:\a.exe"})
            Dim exitCode = vbc.Run(output, Nothing)

            Assert.Equal(1, exitCode)
            Assert.Contains("error BC2032: File name 'aaa:\a.exe' is empty, contains invalid characters, has a drive specification without an absolute path, or is too long", output.ToString(), StringComparison.Ordinal)

            CleanupAllGeneratedFiles(file.Path)
        End Sub

        <WorkItem(545247, "DevDiv")>
        <Fact()>
        Public Sub CompilationWithWrongOutPath_04()
            Dim source =
                <compilation>
                    <file name="a.vb">
                        <![CDATA[
Imports System

Module Module1
    Sub Main()
    End Sub
End Module
]]>
                    </file>
                </compilation>

            Dim fileName = "a.vb"
            Dim dir = Temp.CreateDirectory()
            Dim file = dir.CreateFile(fileName)
            file.WriteAllText(source.Value)

            Dim output As New StringWriter()
            Dim vbc As New MockVisualBasicCompiler(Nothing, dir.Path, {fileName, "/preferreduilang:en", "/target:exe", "/out: "})
            Dim exitCode = vbc.Run(output, Nothing)

            Assert.Equal(1, exitCode)
            Assert.Contains("error BC2006: option 'out' requires ':<file>'", output.ToString(), StringComparison.Ordinal)

            CleanupAllGeneratedFiles(file.Path)
        End Sub

        <Fact()>
        Public Sub SpecifyProperCodePage()
            ' Class <UTF8 Cyryllic Character>
            ' End Class
            Dim source() As Byte = {
                                    &H43, &H6C, &H61, &H73, &H73, &H20, &HD0, &H96, &HD, &HA,
                                    &H45, &H6E, &H64, &H20, &H43, &H6C, &H61, &H73, &H73
                                   }

            Dim fileName = "a.vb"
            Dim dir = Temp.CreateDirectory()
            Dim file = dir.CreateFile(fileName)
            file.WriteAllBytes(source)

            Dim output = RunAndGetOutput(s_basicCompilerExecutable, "/nologo /t:library " & file.ToString(), startFolder:=dir.Path)
            Assert.Equal("", output) ' Autodetected UTF8, NO ERROR

            output = RunAndGetOutput(s_basicCompilerExecutable, "/nologo /preferreduilang:en /t:library /codepage:20127 " & file.ToString(), expectedRetCode:=1, startFolder:=dir.Path) ' 20127: US-ASCII
            ' 0xd0, 0x96 ==> 'Ð–' ==> ERROR
            Dim expected = <result>
a.vb(1) : error BC30203: Identifier expected.

Class ??
      ~                           
    </result>.Value.Replace(vbLf, vbCrLf).Trim()
            Dim actual = Regex.Replace(output, "^.*a.vb", "a.vb", RegexOptions.Multiline).Trim()

            Assert.Equal(expected, actual)
        End Sub

        <Fact()>
        Public Sub EmittedSubsystemVersion()
            Dim dir = Temp.CreateDirectory()
            Dim file = dir.CreateFile("a.vb")
            file.WriteAllText(
    <text>
    Class C
    End Class
</text>.Value.Replace(vbLf, vbCrLf))

            Dim comp = VisualBasicCompilation.Create("a.dll", options:=TestOptions.ReleaseDll)
            Dim peHeaders = New PEHeaders(comp.EmitToStream(New EmitOptions(subsystemVersion:=SubsystemVersion.Create(5, 1))))
            Assert.Equal(5, peHeaders.PEHeader.MajorSubsystemVersion)
            Assert.Equal(1, peHeaders.PEHeader.MinorSubsystemVersion)

            CleanupAllGeneratedFiles(file.Path)
        End Sub

        <Fact>
        Public Sub DefaultManifestForExe()
            Dim source =
                <compilation>
                    <file name="a.vb">
                        <![CDATA[
Imports System

Module Module1
    Sub Main()
    End Sub
End Module
]]>
                    </file>
                </compilation>

            Dim expectedManifest =
    <?xml version="1.0" encoding="utf-16"?>
    <ManifestResource Size="490">
        <Contents><![CDATA[<?xml version="1.0" encoding="UTF-8" standalone="yes"?>

<assembly xmlns="urn:schemas-microsoft-com:asm.v1" manifestVersion="1.0">
  <assemblyIdentity version="1.0.0.0" name="MyApplication.app"/>
  <trustInfo xmlns="urn:schemas-microsoft-com:asm.v2">
    <security>
      <requestedPrivileges xmlns="urn:schemas-microsoft-com:asm.v3">
        <requestedExecutionLevel level="asInvoker" uiAccess="false"/>
      </requestedPrivileges>
    </security>
  </trustInfo>
</assembly>]]></Contents>
    </ManifestResource>

            CheckManifestXml(source, OutputKind.ConsoleApplication, explicitManifest:=Nothing, expectedManifest:=expectedManifest)
        End Sub

        <Fact>
        Public Sub DefaultManifestForDll()
            Dim source =
                <compilation>
                    <file name="a.vb">
                        <![CDATA[
Imports System

Module Module1
    Sub Main()
    End Sub
End Module
]]>
                    </file>
                </compilation>

            CheckManifestXml(source, OutputKind.DynamicallyLinkedLibrary, explicitManifest:=Nothing, expectedManifest:=Nothing)
        End Sub

        <Fact>
        Public Sub DefaultManifestForModule()
            Dim source =
                <compilation>
                    <file name="a.vb">
                        <![CDATA[
Imports System

Module Module1
    Sub Main()
    End Sub
End Module
]]>
                    </file>
                </compilation>

            CheckManifestXml(source, OutputKind.NetModule, explicitManifest:=Nothing, expectedManifest:=Nothing)
        End Sub

        <Fact>
        Public Sub DefaultManifestForWinExe()
            Dim source =
                <compilation>
                    <file name="a.vb">
                        <![CDATA[
Imports System

Module Module1
    Sub Main()
    End Sub
End Module
]]>
                    </file>
                </compilation>

            Dim expectedManifest =
    <?xml version="1.0" encoding="utf-16"?>
    <ManifestResource Size="490">
        <Contents><![CDATA[<?xml version="1.0" encoding="UTF-8" standalone="yes"?>

<assembly xmlns="urn:schemas-microsoft-com:asm.v1" manifestVersion="1.0">
  <assemblyIdentity version="1.0.0.0" name="MyApplication.app"/>
  <trustInfo xmlns="urn:schemas-microsoft-com:asm.v2">
    <security>
      <requestedPrivileges xmlns="urn:schemas-microsoft-com:asm.v3">
        <requestedExecutionLevel level="asInvoker" uiAccess="false"/>
      </requestedPrivileges>
    </security>
  </trustInfo>
</assembly>]]></Contents>
    </ManifestResource>

            CheckManifestXml(source, OutputKind.WindowsApplication, explicitManifest:=Nothing, expectedManifest:=expectedManifest)
        End Sub

        <Fact>
        Public Sub DefaultManifestForAppContainerExe()
            Dim source =
                <compilation>
                    <file name="a.vb">
                        <![CDATA[
Imports System

Module Module1
    Sub Main()
    End Sub
End Module
]]>
                    </file>
                </compilation>

            Dim expectedManifest =
    <?xml version="1.0" encoding="utf-16"?>
    <ManifestResource Size="490">
        <Contents><![CDATA[<?xml version="1.0" encoding="UTF-8" standalone="yes"?>

<assembly xmlns="urn:schemas-microsoft-com:asm.v1" manifestVersion="1.0">
  <assemblyIdentity version="1.0.0.0" name="MyApplication.app"/>
  <trustInfo xmlns="urn:schemas-microsoft-com:asm.v2">
    <security>
      <requestedPrivileges xmlns="urn:schemas-microsoft-com:asm.v3">
        <requestedExecutionLevel level="asInvoker" uiAccess="false"/>
      </requestedPrivileges>
    </security>
  </trustInfo>
</assembly>]]></Contents>
    </ManifestResource>

            CheckManifestXml(source, OutputKind.WindowsRuntimeApplication, explicitManifest:=Nothing, expectedManifest:=expectedManifest)
        End Sub

        <Fact>
        Public Sub DefaultManifestForWinMDObj()
            Dim source =
                <compilation>
                    <file name="a.vb">
                        <![CDATA[
Imports System

Module Module1
    Sub Main()
    End Sub
End Module
]]>
                    </file>
                </compilation>

            CheckManifestXml(source, OutputKind.WindowsRuntimeMetadata, explicitManifest:=Nothing, expectedManifest:=Nothing)
        End Sub

        <Fact>
        Public Sub ExplicitManifestForExe()
            Dim source =
                <compilation>
                    <file name="a.vb">
                        <![CDATA[
Imports System

Module Module1
    Sub Main()
    End Sub
End Module
]]>
                    </file>
                </compilation>

            Dim explicitManifest =
    <?xml version="1.0" encoding="UTF-8" standalone="yes"?>
    <assembly xmlns="urn:schemas-microsoft-com:asm.v1" manifestVersion="1.0">
        <assemblyIdentity version="1.0.0.0" name="Test.app"/>
        <trustInfo xmlns="urn:schemas-microsoft-com:asm.v2">
            <security>
                <requestedPrivileges xmlns="urn:schemas-microsoft-com:asm.v3">
                    <requestedExecutionLevel level="asInvoker" uiAccess="false"/>
                </requestedPrivileges>
            </security>
        </trustInfo>
    </assembly>

            Dim expectedManifest =
    <?xml version="1.0" encoding="utf-16"?>
    <ManifestResource Size="421">
        <Contents><![CDATA[<assembly xmlns="urn:schemas-microsoft-com:asm.v1" manifestVersion="1.0">
  <assemblyIdentity version="1.0.0.0" name="Test.app" />
  <trustInfo xmlns="urn:schemas-microsoft-com:asm.v2">
    <security>
      <requestedPrivileges xmlns="urn:schemas-microsoft-com:asm.v3">
        <requestedExecutionLevel level="asInvoker" uiAccess="false" />
      </requestedPrivileges>
    </security>
  </trustInfo>
</assembly>]]></Contents>
    </ManifestResource>

            CheckManifestXml(source, OutputKind.ConsoleApplication, explicitManifest, expectedManifest)
        End Sub

        <Fact>
        Public Sub ExplicitManifestResForDll()
            Dim source =
                <compilation>
                    <file name="a.vb">
                        <![CDATA[
Imports System

Module Module1
    Sub Main()
    End Sub
End Module
]]>
                    </file>
                </compilation>

            Dim explicitManifest =
    <?xml version="1.0" encoding="UTF-8" standalone="yes"?>
    <assembly xmlns="urn:schemas-microsoft-com:asm.v1" manifestVersion="1.0">
        <assemblyIdentity version="1.0.0.0" name="Test.app"/>
        <trustInfo xmlns="urn:schemas-microsoft-com:asm.v2">
            <security>
                <requestedPrivileges xmlns="urn:schemas-microsoft-com:asm.v3">
                    <requestedExecutionLevel level="asInvoker" uiAccess="false"/>
                </requestedPrivileges>
            </security>
        </trustInfo>
    </assembly>

            Dim expectedManifest =
    <?xml version="1.0" encoding="utf-16"?>
    <ManifestResource Size="421">
        <Contents><![CDATA[<assembly xmlns="urn:schemas-microsoft-com:asm.v1" manifestVersion="1.0">
  <assemblyIdentity version="1.0.0.0" name="Test.app" />
  <trustInfo xmlns="urn:schemas-microsoft-com:asm.v2">
    <security>
      <requestedPrivileges xmlns="urn:schemas-microsoft-com:asm.v3">
        <requestedExecutionLevel level="asInvoker" uiAccess="false" />
      </requestedPrivileges>
    </security>
  </trustInfo>
</assembly>]]></Contents>
    </ManifestResource>

            CheckManifestXml(source, OutputKind.DynamicallyLinkedLibrary, explicitManifest, expectedManifest)
        End Sub

        <Fact>
        Public Sub ExplicitManifestForModule()
            Dim source =
                <compilation>
                    <file name="a.vb">
                        <![CDATA[
Imports System

Module Module1
    Sub Main()
    End Sub
End Module
]]>
                    </file>
                </compilation>

            Dim explicitManifest =
    <?xml version="1.0" encoding="UTF-8" standalone="yes"?>
    <assembly xmlns="urn:schemas-microsoft-com:asm.v1" manifestVersion="1.0">
        <assemblyIdentity version="1.0.0.0" name="Test.app"/>
        <trustInfo xmlns="urn:schemas-microsoft-com:asm.v2">
            <security>
                <requestedPrivileges xmlns="urn:schemas-microsoft-com:asm.v3">
                    <requestedExecutionLevel level="asInvoker" uiAccess="false"/>
                </requestedPrivileges>
            </security>
        </trustInfo>
    </assembly>

            CheckManifestXml(source, OutputKind.NetModule, explicitManifest, expectedManifest:=Nothing)
        End Sub

        <DllImport("kernel32.dll", SetLastError:=True)> Public Shared Function _
            LoadLibraryEx(lpFileName As String, hFile As IntPtr, dwFlags As UInteger) As IntPtr
        End Function
        <DllImport("kernel32.dll", SetLastError:=True)> Public Shared Function _
            FreeLibrary(hFile As IntPtr) As Boolean
        End Function

        Private Sub CheckManifestXml(source As XElement, outputKind As OutputKind, explicitManifest As XDocument, expectedManifest As XDocument)
            Dim dir = Temp.CreateDirectory()
            Dim sourceFile = dir.CreateFile("Test.cs").WriteAllText(source.Value)

            Dim outputFileName As String
            Dim target As String
            Select Case outputKind
                Case outputKind.ConsoleApplication
                    outputFileName = "Test.exe"
                    target = "exe"
                Case outputKind.WindowsApplication
                    outputFileName = "Test.exe"
                    target = "winexe"
                Case outputKind.DynamicallyLinkedLibrary
                    outputFileName = "Test.dll"
                    target = "library"
                Case outputKind.NetModule
                    outputFileName = "Test.netmodule"
                    target = "module"
                Case outputKind.WindowsRuntimeMetadata
                    outputFileName = "Test.winmdobj"
                    target = "winmdobj"
                Case outputKind.WindowsRuntimeApplication
                    outputFileName = "Test.exe"
                    target = "appcontainerexe"
                Case Else
                    Throw TestExceptionUtilities.UnexpectedValue(outputKind)
            End Select

            Dim vbc As VisualBasicCompiler
            Dim manifestFile As TempFile
            If explicitManifest Is Nothing Then
                vbc = New MockVisualBasicCompiler(Nothing, dir.Path,
                {
                    String.Format("/target:{0}", target),
                    String.Format("/out:{0}", outputFileName),
                    Path.GetFileName(sourceFile.Path)
                })
            Else
                manifestFile = dir.CreateFile("Test.config").WriteAllText(explicitManifest.ToString())
                vbc = New MockVisualBasicCompiler(Nothing, dir.Path,
                {
                    String.Format("/target:{0}", target),
                    String.Format("/out:{0}", outputFileName),
                    String.Format("/win32manifest:{0}", Path.GetFileName(manifestFile.Path)),
                    Path.GetFileName(sourceFile.Path)
                })
            End If
            Assert.Equal(0, vbc.Run(New StringWriter(), Nothing))

            Dim library As IntPtr = LoadLibraryEx(Path.Combine(dir.Path, outputFileName), IntPtr.Zero, 2)
            If library = IntPtr.Zero Then
                Throw New Win32Exception(Marshal.GetLastWin32Error())
            End If

            Const resourceType As String = "#24"
            Dim resourceId As String = If(outputKind = outputKind.DynamicallyLinkedLibrary, "#2", "#1")

            Dim manifestSize As UInteger = Nothing
            If expectedManifest Is Nothing Then
                Assert.Throws(Of Win32Exception)(Function() Win32Res.GetResource(library, resourceId, resourceType, manifestSize))
            Else
                Dim manifestResourcePointer As IntPtr = Win32Res.GetResource(library, resourceId, resourceType, manifestSize)
                Dim actualManifest As String = Win32Res.ManifestResourceToXml(manifestResourcePointer, manifestSize)
                Assert.Equal(expectedManifest.ToString(), XDocument.Parse(actualManifest).ToString())
            End If

            FreeLibrary(library)

            CleanupAllGeneratedFiles(sourceFile.Path)
        End Sub

        <WorkItem(530221, "DevDiv")>
        <Fact()>
        Public Sub Bug15538()
            Dim folder = Temp.CreateDirectory()
            Dim source As String = folder.CreateFile("src.vb").WriteAllText("").Path
            Dim ref As String = folder.CreateFile("ref.dll").WriteAllText("").Path

            Try
                Dim output = RunAndGetOutput("cmd", "/C icacls " & ref & " /inheritance:r /Q")
                Assert.Equal("Successfully processed 1 files; Failed processing 0 files", output.Trim())

                output = RunAndGetOutput("cmd", "/C icacls " & ref & " /deny %USERDOMAIN%\%USERNAME%:(r,WDAC) /Q")
                Assert.Equal("Successfully processed 1 files; Failed processing 0 files", output.Trim())

                output = RunAndGetOutput("cmd", "/C """ & s_basicCompilerExecutable & """ /nologo /preferreduilang:en /r:" & ref & " /t:library " & source, expectedRetCode:=1)
                Assert.True(output.StartsWith("vbc : error BC31011: Unable to load referenced library '" & ref & "': Access to the path '" & ref & "' is denied.", StringComparison.Ordinal))

            Finally
                Dim output = RunAndGetOutput("cmd", "/C icacls " & ref & " /reset /Q")
                Assert.Equal("Successfully processed 1 files; Failed processing 0 files", output.Trim())
                File.Delete(ref)
            End Try

            CleanupAllGeneratedFiles(source)
        End Sub

        <WorkItem(544926, "DevDiv")>
        <Fact()>
        Public Sub ResponseFilesWithNoconfig_01()
            Dim source As String = Temp.CreateFile().WriteAllText(<text>
Imports System

Module Module1
    Sub Main()
        Dim x As Integer    
    End Sub
End Module
</text>.Value).Path

            Dim rsp As String = Temp.CreateFile().WriteAllText(<text>
/warnaserror                                                               
</text>.Value).Path

            ' Checks the base case without /noconfig (expect to see error)
            Dim vbc = New MockVisualBasicCompiler(rsp, _baseDirectory, {source, "/preferreduilang:en"})
            Dim output As New StringWriter()
            Dim exitCode = vbc.Run(output, Nothing)
            Assert.Equal(1, exitCode)
            Assert.Contains("error BC42024: Unused local variable: 'x'.", output.ToString(), StringComparison.Ordinal)

            ' Checks the base case with /noconfig (expect to see warning, instead of error)
            vbc = New MockVisualBasicCompiler(rsp, _baseDirectory, {source, "/preferreduilang:en", "/noconfig"})
            output = New StringWriter()
            exitCode = vbc.Run(output, Nothing)
            Assert.Equal(0, exitCode)
            Assert.Contains("warning BC42024: Unused local variable: 'x'.", output.ToString(), StringComparison.Ordinal)

            ' Checks the base case with /NOCONFIG (expect to see warning, instead of error)
            vbc = New MockVisualBasicCompiler(rsp, _baseDirectory, {source, "/preferreduilang:en", "/NOCONFIG"})
            output = New StringWriter()
            exitCode = vbc.Run(output, Nothing)
            Assert.Equal(0, exitCode)
            Assert.Contains("warning BC42024: Unused local variable: 'x'.", output.ToString(), StringComparison.Ordinal)

            ' Checks the base case with -noconfig (expect to see warning, instead of error)
            vbc = New MockVisualBasicCompiler(rsp, _baseDirectory, {source, "/preferreduilang:en", "-noconfig"})
            output = New StringWriter()
            exitCode = vbc.Run(output, Nothing)
            Assert.Equal(0, exitCode)
            Assert.Contains("warning BC42024: Unused local variable: 'x'.", output.ToString(), StringComparison.Ordinal)

            CleanupAllGeneratedFiles(source)
            CleanupAllGeneratedFiles(rsp)
        End Sub

        <WorkItem(544926, "DevDiv")>
        <Fact()>
        Public Sub ResponseFilesWithNoconfig_02()
            Dim source As String = Temp.CreateFile().WriteAllText(<text>
Imports System

Module Module1
    Sub Main()
    End Sub
End Module
</text>.Value).Path

            Dim rsp As String = Temp.CreateFile().WriteAllText(<text>
/noconfig                                        
</text>.Value).Path

            ' Checks the case with /noconfig inside the response file (expect to see warning)
            Dim vbc = New MockVisualBasicCompiler(rsp, _baseDirectory, {source, "/preferreduilang:en"})
            Dim output As New StringWriter()
            Dim exitCode = vbc.Run(output, Nothing)
            Assert.Equal(0, exitCode)
            Assert.Contains("warning BC2025: ignoring /noconfig option because it was specified in a response file", output.ToString(), StringComparison.Ordinal)

            ' Checks the case with /noconfig inside the response file as along with /nowarn (expect to see warning)
            vbc = New MockVisualBasicCompiler(rsp, _baseDirectory, {source, "/preferreduilang:en", "/nowarn"})
            output = New StringWriter()
            exitCode = vbc.Run(output, Nothing)
            Assert.Equal(0, exitCode)
            Assert.Contains("warning BC2025: ignoring /noconfig option because it was specified in a response file", output.ToString(), StringComparison.Ordinal)

            CleanupAllGeneratedFiles(source)
            CleanupAllGeneratedFiles(rsp)
        End Sub

        <WorkItem(544926, "DevDiv")>
        <Fact()>
        Public Sub ResponseFilesWithNoconfig_03()
            Dim source As String = Temp.CreateFile().WriteAllText(<text>
Imports System

Module Module1
    Sub Main()
    End Sub
End Module
</text>.Value).Path

            Dim rsp As String = Temp.CreateFile().WriteAllText(<text>
/NOCONFIG       
</text>.Value).Path

            ' Checks the case with /noconfig inside the response file (expect to see warning)
            Dim vbc = New MockVisualBasicCompiler(rsp, _baseDirectory, {source, "/preferreduilang:en"})
            Dim output As New StringWriter()
            Dim exitCode = vbc.Run(output, Nothing)
            Assert.Equal(0, exitCode)
            Assert.Contains("warning BC2025: ignoring /noconfig option because it was specified in a response file", output.ToString(), StringComparison.Ordinal)

            ' Checks the case with /NOCONFIG inside the response file as along with /nowarn (expect to see warning)
            vbc = New MockVisualBasicCompiler(rsp, _baseDirectory, {source, "/preferreduilang:en", "/nowarn"})
            output = New StringWriter()
            exitCode = vbc.Run(output, Nothing)
            Assert.Equal(0, exitCode)
            Assert.Contains("warning BC2025: ignoring /noconfig option because it was specified in a response file", output.ToString(), StringComparison.Ordinal)

            CleanupAllGeneratedFiles(source)
            CleanupAllGeneratedFiles(rsp)
        End Sub

        <WorkItem(544926, "DevDiv")>
        <Fact()>
        Public Sub ResponseFilesWithNoconfig_04()
            Dim source As String = Temp.CreateFile().WriteAllText(<text>
Imports System

Module Module1
    Sub Main()
    End Sub
End Module
</text>.Value).Path

            Dim rsp As String = Temp.CreateFile().WriteAllText(<text>
-noconfig
</text>.Value).Path

            ' Checks the case with /noconfig inside the response file (expect to see warning)
            Dim vbc = New MockVisualBasicCompiler(rsp, _baseDirectory, {source, "/preferreduilang:en"})
            Dim output As New StringWriter()
            Dim exitCode = vbc.Run(output, Nothing)
            Assert.Equal(0, exitCode)
            Assert.Contains("warning BC2025: ignoring /noconfig option because it was specified in a response file", output.ToString(), StringComparison.Ordinal)

            ' Checks the case with -noconfig inside the response file as along with /nowarn (expect to see warning)
            vbc = New MockVisualBasicCompiler(rsp, _baseDirectory, {source, "/preferreduilang:en", "/nowarn"})
            output = New StringWriter()
            exitCode = vbc.Run(output, Nothing)
            Assert.Equal(0, exitCode)
            Assert.Contains("warning BC2025: ignoring /noconfig option because it was specified in a response file", output.ToString(), StringComparison.Ordinal)

            CleanupAllGeneratedFiles(source)
            CleanupAllGeneratedFiles(rsp)
        End Sub

        <WorkItem(545832, "DevDiv")>
        <Fact()>
        Public Sub ResponseFilesWithEmptyAliasReference()
            Dim source As String = Temp.CreateFile().WriteAllText(<text>
Imports System
</text>.Value).Path

            Dim rsp As String = Temp.CreateFile().WriteAllText(<text>
-nologo
/r:a=""""
</text>.Value).Path

            Dim vbc = New MockVisualBasicCompiler(rsp, _baseDirectory, {source, "/preferreduilang:en"})
            Dim output As New StringWriter()
            Dim exitCode = vbc.Run(output, Nothing)
            Assert.Equal(1, exitCode)
            Assert.Equal("vbc : error BC2017: could not find library 'a='", output.ToString().Trim())

            CleanupAllGeneratedFiles(source)
            CleanupAllGeneratedFiles(rsp)
        End Sub

        <WorkItem(546031, "DevDiv")>
        <WorkItem(546032, "DevDiv")>
        <WorkItem(546033, "DevDiv")>
        <Fact()>
        Public Sub InvalidDefineSwitch()
            Dim source As String = Temp.CreateFile().WriteAllText(<text>
Imports System
</text>.Value).Path

            Dim vbc = New MockVisualBasicCompiler(Nothing, _baseDirectory, {"-nologo", "/preferreduilang:en", "/t:libraRY", "/define", source})
            Dim output As New StringWriter()
            Dim exitCode = vbc.Run(output, Nothing)
            Assert.Equal(1, exitCode)
            Assert.Equal("vbc : error BC2006: option 'define' requires ':<symbol_list>'", output.ToString().Trim())

            vbc = New MockVisualBasicCompiler(Nothing, _baseDirectory, {"-nologo", "/preferreduilang:en", "/t:libraRY", "/define:", source})
            output = New StringWriter()
            exitCode = vbc.Run(output, Nothing)
            Assert.Equal(1, exitCode)
            Assert.Equal("vbc : error BC2006: option 'define' requires ':<symbol_list>'", output.ToString().Trim())

            vbc = New MockVisualBasicCompiler(Nothing, _baseDirectory, {"-nologo", "/preferreduilang:en", "/t:libraRY", "/define: ", source})
            output = New StringWriter()
            exitCode = vbc.Run(output, Nothing)
            Assert.Equal(1, exitCode)
            Assert.Equal("vbc : error BC2006: option 'define' requires ':<symbol_list>'", output.ToString().Trim())

            vbc = New MockVisualBasicCompiler(Nothing, _baseDirectory, {"-nologo", "/preferreduilang:en", "/t:libraRY", "/define:_,", source})
            output = New StringWriter()
            exitCode = vbc.Run(output, Nothing)
            Assert.Equal(1, exitCode)
            Assert.Equal("vbc : error BC31030: Project-level conditional compilation constant '_ ^^ ^^ ' is not valid: Identifier expected.", output.ToString().Trim())

            vbc = New MockVisualBasicCompiler(Nothing, _baseDirectory, {"-nologo", "/preferreduilang:en", "/t:libraRY", "/define:_a,", source})
            output = New StringWriter()
            exitCode = vbc.Run(output, Nothing)
            Assert.Equal(0, exitCode)
            Assert.Equal("", output.ToString().Trim())

            vbc = New MockVisualBasicCompiler(Nothing, _baseDirectory, {"-nologo", "/preferreduilang:en", "/t:libraRY", "/define:_ a,", source})
            output = New StringWriter()
            exitCode = vbc.Run(output, Nothing)
            Assert.Equal(1, exitCode)
            Assert.Equal("vbc : error BC31030: Project-level conditional compilation constant '_  ^^ ^^ a' is not valid: Identifier expected.", output.ToString().Trim())

            vbc = New MockVisualBasicCompiler(Nothing, _baseDirectory, {"-nologo", "/preferreduilang:en", "/t:libraRY", "/define:a,_,b", source})
            output = New StringWriter()
            exitCode = vbc.Run(output, Nothing)
            Assert.Equal(1, exitCode)
            Assert.Equal("vbc : error BC31030: Project-level conditional compilation constant '_ ^^ ^^ ' is not valid: Identifier expected.", output.ToString().Trim())

            vbc = New MockVisualBasicCompiler(Nothing, _baseDirectory, {"-nologo", "/preferreduilang:en", "/t:libraRY", "/define:_", source})
            output = New StringWriter()
            exitCode = vbc.Run(output, Nothing)
            Assert.Equal(1, exitCode)
            Assert.Equal("vbc : error BC31030: Project-level conditional compilation constant '_ ^^ ^^ ' is not valid: Identifier expected.", output.ToString().Trim())

            vbc = New MockVisualBasicCompiler(Nothing, _baseDirectory, {"-nologo", "/preferreduilang:en", "/t:libraRY", "/define:_ ", source})
            output = New StringWriter()
            exitCode = vbc.Run(output, Nothing)
            Assert.Equal(1, exitCode)
            Assert.Equal("vbc : error BC31030: Project-level conditional compilation constant '_ ^^ ^^ ' is not valid: Identifier expected.", output.ToString().Trim())

            vbc = New MockVisualBasicCompiler(Nothing, _baseDirectory, {"-nologo", "/preferreduilang:en", "/t:libraRY", "/define:a,_", source})
            output = New StringWriter()
            exitCode = vbc.Run(output, Nothing)
            Assert.Equal(1, exitCode)
            Assert.Equal("vbc : error BC31030: Project-level conditional compilation constant '_ ^^ ^^ ' is not valid: Identifier expected.", output.ToString().Trim())

            CleanupAllGeneratedFiles(source)
        End Sub

        Private Function GetDefaultResponseFilePath() As String
            Return Temp.CreateFile().WriteAllBytes(CommandLineTestResources.vbc_rsp).Path
        End Function

        <Fact(Skip:="972948")>
        Public Sub DefaultResponseFile()
            Dim defaultResponseFile = GetDefaultResponseFilePath()
            Assert.True(File.Exists(defaultResponseFile))
            Dim vbc As New MockVisualBasicCompiler(defaultResponseFile, _baseDirectory, {})

            ' VB includes these by default, with or without the default response file.
            Dim corlibLocation = GetType(Object).Assembly.Location
            Dim corlibDir = Path.GetDirectoryName(corlibLocation)
            Dim systemLocation = Path.Combine(corlibDir, "System.dll")
            Dim msvbLocation = Path.Combine(corlibDir, "Microsoft.VisualBasic.dll")

            Assert.Equal(vbc.Arguments.MetadataReferences.Select(Function(r) r.Reference),
            {
                "Accessibility.dll",
                "System.Configuration.dll",
                "System.Configuration.Install.dll",
                "System.Data.dll",
                "System.Data.OracleClient.dll",
                "System.Deployment.dll",
                "System.Design.dll",
                "System.DirectoryServices.dll",
                "System.dll",
                "System.Drawing.Design.dll",
                "System.Drawing.dll",
                "System.EnterpriseServices.dll",
                "System.Management.dll",
                "System.Messaging.dll",
                "System.Runtime.Remoting.dll",
                "System.Runtime.Serialization.Formatters.Soap.dll",
                "System.Security.dll",
                "System.ServiceProcess.dll",
                "System.Transactions.dll",
                "System.Web.dll",
                "System.Web.Mobile.dll",
                "System.Web.RegularExpressions.dll",
                "System.Web.Services.dll",
                "System.Windows.Forms.dll",
                "System.XML.dll",
                "System.Workflow.Activities.dll",
                "System.Workflow.ComponentModel.dll",
                "System.Workflow.Runtime.dll",
                "System.Runtime.Serialization.dll",
                "System.ServiceModel.dll",
                "System.Core.dll",
                "System.Xml.Linq.dll",
                "System.Data.Linq.dll",
                "System.Data.DataSetExtensions.dll",
                "System.Web.Extensions.dll",
                "System.Web.Extensions.Design.dll",
                "System.ServiceModel.Web.dll",
                systemLocation,
                msvbLocation
            }, StringComparer.OrdinalIgnoreCase)

            Assert.Equal(vbc.Arguments.CompilationOptions.GlobalImports.Select(Function(i) i.Name),
            {
                "System",
                "Microsoft.VisualBasic",
                "System.Linq",
                "System.Xml.Linq"
            })

            Assert.True(vbc.Arguments.CompilationOptions.OptionInfer)
        End Sub

        <Fact(Skip:="972948")>
        Public Sub DefaultResponseFileNoConfig()
            Dim defaultResponseFile = GetDefaultResponseFilePath()
            Assert.True(File.Exists(defaultResponseFile))
            Dim vbc As New MockVisualBasicCompiler(defaultResponseFile, _baseDirectory, {"/noconfig"})

            ' VB includes these by default, with or without the default response file.
            Dim corlibLocation = GetType(Object).Assembly.Location
            Dim corlibDir = Path.GetDirectoryName(corlibLocation)
            Dim systemLocation = Path.Combine(corlibDir, "System.dll")
            Dim msvbLocation = Path.Combine(corlibDir, "Microsoft.VisualBasic.dll")

            Assert.Equal(vbc.Arguments.MetadataReferences.Select(Function(r) r.Reference),
            {
                systemLocation,
                msvbLocation
            }, StringComparer.OrdinalIgnoreCase)

            Assert.Equal(0, vbc.Arguments.CompilationOptions.GlobalImports.Count)

            Assert.False(vbc.Arguments.CompilationOptions.OptionInfer)
        End Sub

        <Fact(), WorkItem(546114, "DevDiv")>
        Public Sub TestFilterCommandLineDiagnostics()
            Dim source As String = Temp.CreateFile().WriteAllText(<text>
Module Module1
    Function blah() As Integer
    End Function

    Sub Main()
    End Sub
End Module
</text>.Value).Path

            ' Previous versions of the compiler used to report warnings (BC2026)
            ' whenever an unrecognized warning code was supplied via /nowarn or /warnaserror.
            ' We no longer generate a warning in such cases.
            Dim vbc = New MockVisualBasicCompiler(Nothing, _baseDirectory, {"/nologo", "/preferreduilang:en", "/blah", "/nowarn:2007,42353,1234,2026", source})
            Dim output = New StringWriter()
            Dim exitCode = vbc.Run(output, Nothing)
            Assert.Equal(0, exitCode)
            Assert.Equal("vbc : warning BC2007: unrecognized option '/blah'; ignored", output.ToString().Trim())
            CleanupAllGeneratedFiles(source)
        End Sub

        <WorkItem(546305, "DevDiv")>
        <Fact()>
        Public Sub Bug15539()
            Dim source As String = Temp.CreateFile().WriteAllText(<text>
Module Module1
    Sub Main()
    End Sub
End Module
</text>.Value).Path

            Dim vbc = New MockVisualBasicCompiler(Nothing, _baseDirectory, {"/nologo", "/preferreduilang:en", "/define:I(", source})
            Dim output As New StringWriter()
            Dim exitCode = vbc.Run(output, Nothing)
            Assert.Equal(1, exitCode)
            Assert.Equal("vbc : error BC31030: Project-level conditional compilation constant 'I ^^ ^^ ' is not valid: End of statement expected.", output.ToString().Trim())

            vbc = New MockVisualBasicCompiler(Nothing, _baseDirectory, {"/nologo", "/preferreduilang:en", "/define:I*", source})
            output = New StringWriter()
            exitCode = vbc.Run(output, Nothing)
            Assert.Equal(1, exitCode)
            Assert.Equal("vbc : error BC31030: Project-level conditional compilation constant 'I ^^ ^^ ' is not valid: End of statement expected.", output.ToString().Trim())
        End Sub

        <Fact()>
        Public Sub TestImportsWithQuotes()
            Dim errors As IEnumerable(Of DiagnosticInfo) = Nothing

            Dim [imports] = "System,""COLL = System.Collections"",System.Diagnostics,""COLLGEN =   System.Collections.Generic"""
            Dim vbc = New MockVisualBasicCompiler(Nothing, _baseDirectory, {"/nologo", "/imports:" + [imports]})
            Assert.Equal(4, vbc.Arguments.CompilationOptions.GlobalImports.Count)
            Assert.Equal("System", vbc.Arguments.CompilationOptions.GlobalImports(0).Name)
            Assert.Equal("COLL = System.Collections", vbc.Arguments.CompilationOptions.GlobalImports(1).Name)
            Assert.Equal("System.Diagnostics", vbc.Arguments.CompilationOptions.GlobalImports(2).Name)
            Assert.Equal("COLLGEN =   System.Collections.Generic", vbc.Arguments.CompilationOptions.GlobalImports(3).Name)
        End Sub

        <Fact()>
        Public Sub TestCommandLineSwitchThatNoLongerAreImplemented()
            ' These switches are no longer implemented and should fail silently
            ' the switches have various arguments that can be used
            Dim source As String = Temp.CreateFile().WriteAllText(<text>
Module Module1
    Sub Main()
    End Sub
End Module
</text>.Value).Path

            Dim vbc = New MockVisualBasicCompiler(Nothing, _baseDirectory, {"/nologo", "/netcf", source})
            Dim output = New StringWriter()
            Dim exitCode = vbc.Run(output, Nothing)
            Assert.Equal(0, exitCode)
            Assert.Equal("", output.ToString().Trim())

            vbc = New MockVisualBasicCompiler(Nothing, _baseDirectory, {"/nologo", "/bugreport", source})
            output = New StringWriter()
            exitCode = vbc.Run(output, Nothing)
            Assert.Equal(0, exitCode)
            Assert.Equal("", output.ToString().Trim())

            vbc = New MockVisualBasicCompiler(Nothing, _baseDirectory, {"/nologo", "/bugreport:test.dmp", source})
            output = New StringWriter()
            exitCode = vbc.Run(output, Nothing)
            Assert.Equal(0, exitCode)
            Assert.Equal("", output.ToString().Trim())

            vbc = New MockVisualBasicCompiler(Nothing, _baseDirectory, {"/nologo", "/errorreport", source})
            output = New StringWriter()
            exitCode = vbc.Run(output, Nothing)
            Assert.Equal(0, exitCode)
            Assert.Equal("", output.ToString().Trim())

            vbc = New MockVisualBasicCompiler(Nothing, _baseDirectory, {"/nologo", "/errorreport:prompt", source})
            output = New StringWriter()
            exitCode = vbc.Run(output, Nothing)
            Assert.Equal(0, exitCode)
            Assert.Equal("", output.ToString().Trim())

            vbc = New MockVisualBasicCompiler(Nothing, _baseDirectory, {"/nologo", "/errorreport:queue", source})
            output = New StringWriter()
            exitCode = vbc.Run(output, Nothing)
            Assert.Equal(0, exitCode)
            Assert.Equal("", output.ToString().Trim())

            vbc = New MockVisualBasicCompiler(Nothing, _baseDirectory, {"/nologo", "/errorreport:send", source})
            output = New StringWriter()
            exitCode = vbc.Run(output, Nothing)
            Assert.Equal(0, exitCode)
            Assert.Equal("", output.ToString().Trim())

            vbc = New MockVisualBasicCompiler(Nothing, _baseDirectory, {"/nologo", "/errorreport:", source})
            output = New StringWriter()
            exitCode = vbc.Run(output, Nothing)
            Assert.Equal(0, exitCode)
            Assert.Equal("", output.ToString().Trim())

            vbc = New MockVisualBasicCompiler(Nothing, _baseDirectory, {"/nologo", "/bugreport:", source})
            output = New StringWriter()
            exitCode = vbc.Run(output, Nothing)
            Assert.Equal(0, exitCode)
            Assert.Equal("", output.ToString().Trim())

            vbc = New MockVisualBasicCompiler(Nothing, _baseDirectory, {"/nologo", "/novbruntimeref", source})
            output = New StringWriter()
            exitCode = vbc.Run(output, Nothing)
            Assert.Equal(0, exitCode)
            Assert.Equal("", output.ToString().Trim())

            ' Just to confirm case insensitive
            vbc = New MockVisualBasicCompiler(Nothing, _baseDirectory, {"/nologo", "/errorreport:PROMPT", source})
            output = New StringWriter()
            exitCode = vbc.Run(output, Nothing)
            Assert.Equal(0, exitCode)
            Assert.Equal("", output.ToString().Trim())

            CleanupAllGeneratedFiles(source)
        End Sub

        <WorkItem(531263, "DevDiv")>
        <Fact>
        Public Sub EmptyFileName()
            Dim outWriter As New StringWriter()
            Dim exitCode = New MockVisualBasicCompiler(Nothing, _baseDirectory, {""}).Run(outWriter, Nothing)
            Assert.NotEqual(0, exitCode)

            ' error BC2032: File name '' is empty, contains invalid characters, has a drive specification without an absolute path, or is too long
            Assert.Contains("BC2032", outWriter.ToString(), StringComparison.Ordinal)
        End Sub

        <WorkItem(1119609, "DevDiv")>
        <Fact(Skip:="1119609")>
        Public Sub PreferredUILang()
            Dim outWriter As New StringWriter(CultureInfo.InvariantCulture)
            Dim exitCode = New MockVisualBasicCompiler(Nothing, _baseDirectory, {"/preferreduilang"}).Run(outWriter, Nothing)
            Assert.Equal(1, exitCode)
            Assert.Contains("BC2006", outWriter.ToString(), StringComparison.Ordinal)

            outWriter = New StringWriter(CultureInfo.InvariantCulture)
            exitCode = New MockVisualBasicCompiler(Nothing, _baseDirectory, {"/preferreduilang:"}).Run(outWriter, Nothing)
            Assert.Equal(1, exitCode)
            Assert.Contains("BC2006", outWriter.ToString(), StringComparison.Ordinal)

            outWriter = New StringWriter(CultureInfo.InvariantCulture)
            exitCode = New MockVisualBasicCompiler(Nothing, _baseDirectory, {"/preferreduilang:zz"}).Run(outWriter, Nothing)
            Assert.Equal(1, exitCode)
            Assert.Contains("BC2038", outWriter.ToString(), StringComparison.Ordinal)

            outWriter = New StringWriter(CultureInfo.InvariantCulture)
            exitCode = New MockVisualBasicCompiler(Nothing, _baseDirectory, {"/preferreduilang:en-zz"}).Run(outWriter, Nothing)
            Assert.Equal(1, exitCode)
            Assert.Contains("BC2038", outWriter.ToString(), StringComparison.Ordinal)

            outWriter = New StringWriter(CultureInfo.InvariantCulture)
            exitCode = New MockVisualBasicCompiler(Nothing, _baseDirectory, {"/preferreduilang:en-US"}).Run(outWriter, Nothing)
            Assert.Equal(1, exitCode)
            Assert.DoesNotContain("BC2038", outWriter.ToString(), StringComparison.Ordinal)

            outWriter = New StringWriter(CultureInfo.InvariantCulture)
            exitCode = New MockVisualBasicCompiler(Nothing, _baseDirectory, {"/preferreduilang:de"}).Run(outWriter, Nothing)
            Assert.Equal(1, exitCode)
            Assert.DoesNotContain("BC2038", outWriter.ToString(), StringComparison.Ordinal)

            outWriter = New StringWriter(CultureInfo.InvariantCulture)
            exitCode = New MockVisualBasicCompiler(Nothing, _baseDirectory, {"/preferreduilang:de-AT"}).Run(outWriter, Nothing)
            Assert.Equal(1, exitCode)
            Assert.DoesNotContain("BC2038", outWriter.ToString(), StringComparison.Ordinal)
        End Sub

        <Fact, WorkItem(650083, "DevDiv")>
        Public Sub ReservedDeviceNameAsFileName()
            ' Source file name
            Dim parsedArgs = DefaultParse({"/t:library", "con.vb"}, _baseDirectory)
            parsedArgs.Errors.Verify()

            parsedArgs = DefaultParse({"/out:com1.exe", "a.vb"}, _baseDirectory)
            parsedArgs.Errors.Verify(Diagnostic(ERRID.FTL_InputFileNameTooLong).WithArguments("\\.\com1").WithLocation(1, 1))

            parsedArgs = DefaultParse({"/doc:..\lpt2.xml", "a.vb"}, _baseDirectory)
            parsedArgs.Errors.Verify(Diagnostic(ERRID.WRN_XMLCannotWriteToXMLDocFile2).WithArguments("..\lpt2.xml", "The system cannot find the path specified").WithLocation(1, 1))

            parsedArgs = DefaultParse({"/SdkPath:..\aux", "com.vb"}, _baseDirectory)
            parsedArgs.Errors.Verify(Diagnostic(ERRID.WRN_CannotFindStandardLibrary1).WithArguments("System.dll").WithLocation(1, 1),
                                     Diagnostic(ERRID.ERR_LibNotFound).WithArguments("Microsoft.VisualBasic.dll").WithLocation(1, 1))

        End Sub

        <Fact()>
        Public Sub ReservedDeviceNameAsFileName2()
            Dim source As String = Temp.CreateFile().WriteAllText(<text>
Module Module1
    Sub Main()
    End Sub
End Module
</text>.Value).Path
            ' Make sure these reserved device names don't affect compiler
            Dim vbc = New MockVisualBasicCompiler(Nothing, _baseDirectory, {"/r:.\com3.dll", "/preferreduilang:en", source})
            Dim output = New StringWriter()
            Dim exitCode = vbc.Run(output, Nothing)
            Assert.Equal(1, exitCode)
            Assert.Contains("error BC2017: could not find library '.\com3.dll'", output.ToString(), StringComparison.Ordinal)

            vbc = New MockVisualBasicCompiler(Nothing, _baseDirectory, {"/nologo", "/preferreduilang:en", "/link:prn.dll", source})
            output = New StringWriter()
            exitCode = vbc.Run(output, Nothing)
            Assert.Equal(1, exitCode)
            Assert.Contains("error BC2017: could not find library 'prn.dll'", output.ToString(), StringComparison.Ordinal)

            vbc = New MockVisualBasicCompiler(Nothing, _baseDirectory, {"@aux.rsp", "/preferreduilang:en", source})
            output = New StringWriter()
            exitCode = vbc.Run(output, Nothing)
            Assert.Equal(1, exitCode)
            Dim errMessage = output.ToString().Trim()
            Assert.Contains("error BC2011: unable to open response file", errMessage, StringComparison.Ordinal)
            Assert.Contains("aux.rsp", errMessage, StringComparison.Ordinal)

            vbc = New MockVisualBasicCompiler(Nothing, _baseDirectory, {"/nologo", "/preferreduilang:en", "/vbruntime:..\con.dll", source})
            output = New StringWriter()
            exitCode = vbc.Run(output, Nothing)
            Assert.Equal(1, exitCode)
            Assert.Contains("error BC2017: could not find library '..\con.dll'", output.ToString(), StringComparison.Ordinal)

            ' Native VB compiler also ignore invalid lib pathes
            vbc = New MockVisualBasicCompiler(Nothing, _baseDirectory, {"/LibPath:lpt1,Lpt2,LPT9", source})
            output = New StringWriter()
            exitCode = vbc.Run(output, Nothing)
            Assert.Equal(0, exitCode)

            CleanupAllGeneratedFiles(source)
        End Sub

        <Fact(Skip:="574361"), WorkItem(574361, "DevDiv")>
        Public Sub LangVersionForOldBC36716()

            Dim dir = Temp.CreateDirectory()
            Dim src = dir.CreateFile("src.vb")
            src.WriteAllText(
    <text><![CDATA[
Imports System.Runtime.CompilerServices
Imports System.Collections

Friend Module AutoPropAttributesmod
        Class AttrInThisAsmAttribute
            Inherits Attribute
            Public Property Prop() As Integer
        End Class

    Class HasProps
        <CompilerGenerated()>
        Public Property Scen1() As <CompilerGenerated()> Func(Of String)
        <CLSCompliant(False), Obsolete("obsolete message!")>
                <AttrInThisAsmAttribute()>
        Public Property Scen2() As String
    End Class

End Module
]]>
    </text>.Value.Replace(vbLf, vbCrLf))

            Dim output = RunAndGetOutput(s_basicCompilerExecutable, "/nologo /t:library /langversion:9 " & src.ToString(), expectedRetCode:=1, startFolder:=dir.Path)
            AssertOutput(
    <text><![CDATA[
error BC36716: Visual Basic 9.0 does not support auto-implemented properties.

        Public Property Prop() As Integer
                        ~~~~
error BC36716: Visual Basic 9.0 does not support implicit line continuation.

        <CompilerGenerated()>
                            ~
error BC36716: Visual Basic 9.0 does not support auto-implemented properties.

        Public Property Scen1() As <CompilerGenerated()> Func(Of String)
                        ~~~~~
error BC36716: Visual Basic 9.0 does not support implicit line continuation.

        <CLSCompliant(False), Obsolete("obsolete message!")>
                                                           ~
error BC36716: Visual Basic 9.0 does not support implicit line continuation.

        <AttrInThisAsmAttribute()>
                                 ~
error BC36716: Visual Basic 9.0 does not support auto-implemented properties.

        Public Property Scen2() As String
                        ~~~~~
]]>
    </text>, output)


            CleanupAllGeneratedFiles(src.Path)
        End Sub

        <Fact>
        Public Sub DiagnosticFormatting()
            Dim source = "
Class C
    Sub Main()
        Foo(0)
#ExternalSource(""c:\temp\a\1.vb"", 10)
        Foo(1)
#End ExternalSource
#ExternalSource(""C:\a\..\b.vb"", 20)
        Foo(2)
#End ExternalSource
#ExternalSource(""C:\a\../B.vb"", 30)
        Foo(3)
#End ExternalSource
#ExternalSource(""../b.vb"", 40)
        Foo(4)
#End ExternalSource
#ExternalSource(""..\b.vb"", 50)
        Foo(5)
#End ExternalSource
#ExternalSource(""C:\X.vb"", 60)
        Foo(6)
#End ExternalSource
#ExternalSource(""C:\x.vb"", 70)
        Foo(7)
#End ExternalSource
#ExternalSource(""      "", 90)
		Foo(9)
#End ExternalSource
#ExternalSource(""C:\*.vb"", 100)
		Foo(10)
#End ExternalSource
#ExternalSource("""", 110)
		Foo(11)
#End ExternalSource
        Foo(12)
#ExternalSource(""***"", 140)
        Foo(14)
#End ExternalSource
    End Sub
End Class
"
            Dim dir = Temp.CreateDirectory()
            Dim file = dir.CreateFile("a.vb").WriteAllText(source)

            Dim outWriter = New StringWriter(CultureInfo.InvariantCulture)
            Dim vbc = New MockVisualBasicCompiler(Nothing, dir.Path, {"/nologo", "/preferreduilang:en", "/t:library", "a.vb"})
            Dim exitCode = vbc.Run(outWriter, Nothing)
            Assert.Equal(1, exitCode)

            ' with /fullpaths off
            Dim expected =
    file.Path & "(4) : error BC30451: 'Foo' is not declared. It may be inaccessible due to its protection level.
        Foo(0)
        ~~~   
c:\temp\a\1.vb(10) : error BC30451: 'Foo' is not declared. It may be inaccessible due to its protection level.
        Foo(1)
        ~~~   
C:\b.vb(20) : error BC30451: 'Foo' is not declared. It may be inaccessible due to its protection level.
        Foo(2)
        ~~~   
C:\B.vb(30) : error BC30451: 'Foo' is not declared. It may be inaccessible due to its protection level.
        Foo(3)
        ~~~   
" & Path.GetFullPath(Path.Combine(dir.Path, "..\b.vb")) & "(40) : error BC30451: 'Foo' is not declared. It may be inaccessible due to its protection level.
        Foo(4)
        ~~~   
" & Path.GetFullPath(Path.Combine(dir.Path, "..\b.vb")) & "(50) : error BC30451: 'Foo' is not declared. It may be inaccessible due to its protection level.
        Foo(5)
        ~~~   
C:\X.vb(60) : error BC30451: 'Foo' is not declared. It may be inaccessible due to its protection level.
        Foo(6)
        ~~~   
C:\x.vb(70) : error BC30451: 'Foo' is not declared. It may be inaccessible due to its protection level.
        Foo(7)
        ~~~   
      (90) : error BC30451: 'Foo' is not declared. It may be inaccessible due to its protection level.
        Foo(9)
        ~~~   
C:\*.vb(100) : error BC30451: 'Foo' is not declared. It may be inaccessible due to its protection level.
        Foo(10)
        ~~~    
(110) : error BC30451: 'Foo' is not declared. It may be inaccessible due to its protection level.
        Foo(11)
        ~~~    
" & file.Path & "(35) : error BC30451: 'Foo' is not declared. It may be inaccessible due to its protection level.
        Foo(12)
        ~~~    
***(140) : error BC30451: 'Foo' is not declared. It may be inaccessible due to its protection level.
        Foo(14)
        ~~~    
"
            AssertOutput(expected.Replace(vbCrLf, vbLf), outWriter.ToString())
            CleanupAllGeneratedFiles(file.Path)
        End Sub

        <Fact>
        Public Sub ParseFeatures()
            Dim args = DefaultParse({"/features:Test", "a.vb"}, _baseDirectory)
            args.Errors.Verify()
            Assert.Equal("Test", args.CompilationOptions.Features.Single())

            args = DefaultParse({"/features:Test", "a.vb", "/Features:Experiment"}, _baseDirectory)
            args.Errors.Verify()
            Assert.Equal(2, args.CompilationOptions.Features.Length)
            Assert.Equal("Test", args.CompilationOptions.Features(0))
            Assert.Equal("Experiment", args.CompilationOptions.Features(1))

            args = DefaultParse({"/features:Test:false,Key:value", "a.vb"}, _baseDirectory)
            args.Errors.Verify()
            Assert.Equal("Test:false,Key:value", args.CompilationOptions.Features.Single())

            ' We don't do any rigorous validation of /features arguments...

            args = DefaultParse({"/features", "a.vb"}, _baseDirectory)
            args.Errors.Verify()
            Assert.Empty(args.CompilationOptions.Features)

            args = DefaultParse({"/features:,", "a.vb"}, _baseDirectory)
            args.Errors.Verify()
            Assert.Equal(",", args.CompilationOptions.Features.Single())

            args = DefaultParse({"/features:Test,", "a.vb"}, _baseDirectory)
            args.Errors.Verify()
            Assert.Equal("Test,", args.CompilationOptions.Features.Single())
        End Sub

        <Fact>
        Public Sub ParseAdditionalFile()
            Dim args = DefaultParse({"/additionalfile:web.config", "a.vb"}, _baseDirectory)
            args.Errors.Verify()
            Assert.Equal(Path.Combine(_baseDirectory, "web.config"), args.AdditionalFiles.Single().Path)

            args = DefaultParse({"/additionalfile:web.config", "a.vb", "/additionalfile:app.manifest"}, _baseDirectory)
            args.Errors.Verify()
            Assert.Equal(2, args.AdditionalFiles.Length)
            Assert.Equal(Path.Combine(_baseDirectory, "web.config"), args.AdditionalFiles(0).Path)
            Assert.Equal(Path.Combine(_baseDirectory, "app.manifest"), args.AdditionalFiles(1).Path)

            args = DefaultParse({"/additionalfile:web.config", "a.vb", "/additionalfile:web.config"}, _baseDirectory)
            args.Errors.Verify()
            Assert.Equal(2, args.AdditionalFiles.Length)
            Assert.Equal(Path.Combine(_baseDirectory, "web.config"), args.AdditionalFiles(0).Path)
            Assert.Equal(Path.Combine(_baseDirectory, "web.config"), args.AdditionalFiles(1).Path)

            args = DefaultParse({"/additionalfile:..\web.config", "a.vb"}, _baseDirectory)
            args.Errors.Verify()
            Assert.Equal(Path.Combine(_baseDirectory, "..\web.config"), args.AdditionalFiles.Single().Path)

            Dim baseDir = Temp.CreateDirectory()
            baseDir.CreateFile("web1.config")
            baseDir.CreateFile("web2.config")
            baseDir.CreateFile("web3.config")

            args = DefaultParse({"/additionalfile:web*.config", "a.vb"}, baseDir.Path)
            args.Errors.Verify()
            Assert.Equal(3, args.AdditionalFiles.Length)
            Assert.Equal(Path.Combine(baseDir.Path, "web1.config"), args.AdditionalFiles(0).Path)
            Assert.Equal(Path.Combine(baseDir.Path, "web2.config"), args.AdditionalFiles(1).Path)
            Assert.Equal(Path.Combine(baseDir.Path, "web3.config"), args.AdditionalFiles(2).Path)

            args = DefaultParse({"/additionalfile:web.config;app.manifest", "a.vb"}, _baseDirectory)
            args.Errors.Verify()
            Assert.Equal(2, args.AdditionalFiles.Length)
            Assert.Equal(Path.Combine(_baseDirectory, "web.config"), args.AdditionalFiles(0).Path)
            Assert.Equal(Path.Combine(_baseDirectory, "app.manifest"), args.AdditionalFiles(1).Path)

            args = DefaultParse({"/additionalfile:web.config,app.manifest", "a.vb"}, _baseDirectory)
            args.Errors.Verify()
            Assert.Equal(2, args.AdditionalFiles.Length)
            Assert.Equal(Path.Combine(_baseDirectory, "web.config"), args.AdditionalFiles(0).Path)
            Assert.Equal(Path.Combine(_baseDirectory, "app.manifest"), args.AdditionalFiles(1).Path)

            args = DefaultParse({"/additionalfile:web.config:app.manifest", "a.vb"}, _baseDirectory)
            args.Errors.Verify()
            Assert.Equal(1, args.AdditionalFiles.Length)
            Assert.Equal(Path.Combine(_baseDirectory, "web.config:app.manifest"), args.AdditionalFiles(0).Path)

            args = DefaultParse({"/additionalfile", "a.vb"}, _baseDirectory)
            args.Errors.Verify(Diagnostic(ERRID.ERR_ArgumentRequired).WithArguments("additionalfile", ":<file_list>"))
            Assert.Equal(0, args.AdditionalFiles.Length)

            args = DefaultParse({"/additionalfile:", "a.vb"}, _baseDirectory)
            args.Errors.Verify(Diagnostic(ERRID.ERR_ArgumentRequired).WithArguments("additionalfile", ":<file_list>"))
            Assert.Equal(0, args.AdditionalFiles.Length)
        End Sub

        Private Shared Sub Verify(actual As IEnumerable(Of Diagnostic), ParamArray expected As DiagnosticDescription())
            actual.Verify(expected)
        End Sub

        Private Const s_logoLine1 As String = "Microsoft (R) Visual Basic Compiler version"
        Private Const s_logoLine2 As String = "Copyright (C) Microsoft Corporation. All rights reserved."

        Private Shared Function OccurrenceCount(source As String, word As String) As Integer
            Dim n = 0
            Dim index = source.IndexOf(word, StringComparison.Ordinal)
            While (index >= 0)
                n += 1
                index = source.IndexOf(word, index + word.Length, StringComparison.Ordinal)
            End While
            Return n
        End Function

        Private Shared Function VerifyOutput(sourceDir As TempDirectory, sourceFile As TempFile,
                                             Optional includeCurrentAssemblyAsAnalyzerReference As Boolean = True,
                                             Optional additionalFlags As String() = Nothing,
                                             Optional expectedInfoCount As Integer = 0,
                                             Optional expectedWarningCount As Integer = 0,
                                             Optional expectedErrorCount As Integer = 0) As String
            Dim args = {
                            "/nologo", "/preferreduilang:en", "/t:library",
                            sourceFile.Path
                       }
            If includeCurrentAssemblyAsAnalyzerReference Then
                args = args.Append("/a:" + Assembly.GetExecutingAssembly().Location)
            End If
            If additionalFlags IsNot Nothing Then
                args = args.Append(additionalFlags)
            End If

            Dim vbc = New MockVisualBasicCompiler(Nothing, sourceDir.Path, args)
            Dim outWriter = New StringWriter(CultureInfo.InvariantCulture)
            Dim exitCode = vbc.Run(outWriter, Nothing)
            Dim output = outWriter.ToString()

            Dim expectedExitCode = If(expectedErrorCount > 0, 1, 0)
            Assert.True(expectedExitCode = exitCode,
                        String.Format("Expected exit code to be '{0}' was '{1}'.{2}Output:{3}{4}", expectedExitCode, exitCode, Environment.NewLine, Environment.NewLine, output))

            Assert.DoesNotContain(" : hidden", output, StringComparison.Ordinal)

            If expectedInfoCount = 0 Then
                Assert.DoesNotContain(" : info", output, StringComparison.Ordinal)
            Else
                Assert.Equal(expectedInfoCount, OccurrenceCount(output, " : info"))
            End If

            If expectedWarningCount = 0 Then
                Assert.DoesNotContain(" : warning", output, StringComparison.Ordinal)
            Else
                Assert.Equal(expectedWarningCount, OccurrenceCount(output, " : warning"))
            End If

            If expectedErrorCount = 0 Then
                Assert.DoesNotContain(" : error", output, StringComparison.Ordinal)
            Else
                Assert.Equal(expectedErrorCount, OccurrenceCount(output, " : error"))
            End If

            Return output
        End Function

        <WorkItem(899050)>
        <Fact>
        Public Sub NoWarnAndWarnAsError_AnalyzerDriverWarnings()
            ' This assembly has an abstract MockAbstractDiagnosticAnalyzer type which should cause
            ' compiler warning BC42376 to be produced when compilations created in this test try to load it.
            Dim source = "Imports System"
            Dim dir = Temp.CreateDirectory()
            Dim file = dir.CreateFile("a.vb")
            file.WriteAllText(source)

            Dim output = VerifyOutput(dir, file, expectedWarningCount:=1)
            Assert.Contains("warning BC42376", output, StringComparison.Ordinal)

            ' TEST: Verify that compiler warning BC42376 can be suppressed via /nowarn.
            output = VerifyOutput(dir, file, additionalFlags:={"/nowarn"})

            ' TEST: Verify that compiler warning BC42376 can be individually suppressed via /nowarn:.
            output = VerifyOutput(dir, file, additionalFlags:={"/nowarn:BC42376"})

            ' TEST: Verify that compiler warning BC42376 can be promoted to an error via /warnaserror+.
            output = VerifyOutput(dir, file, additionalFlags:={"/warnaserror+"}, expectedErrorCount:=1)
            Assert.Contains("error BC42376", output, StringComparison.Ordinal)

            ' TEST: Verify that compiler warning BC42376 can be individually promoted to an error via /warnaserror:.
            output = VerifyOutput(dir, file, additionalFlags:={"/warnaserror:42376"}, expectedErrorCount:=1)
            Assert.Contains("error BC42376", output, StringComparison.Ordinal)

            CleanupAllGeneratedFiles(file.Path)
        End Sub

        <WorkItem(899050)>
        <WorkItem(981677)>
        <Fact>
        Public Sub NoWarnAndWarnAsError_HiddenDiagnostic()
            ' This assembly has a HiddenDiagnosticAnalyzer type which should produce custom hidden
            ' diagnostics for #ExternalSouce directives present in the compilations created in this test.
            Dim source = "Imports System
#ExternalSource (""file"", 123)
#End ExternalSource"
            Dim dir = Temp.CreateDirectory()
            Dim file = dir.CreateFile("a.vb")
            file.WriteAllText(source)

            Dim output = VerifyOutput(dir, file, expectedWarningCount:=1)
            Assert.Contains("warning BC42376", output, StringComparison.Ordinal)

            ' TEST: Verify that /nowarn has no impact on custom hidden diagnostic Hidden01.
            output = VerifyOutput(dir, file, additionalFlags:={"/nowarn"})

            ' TEST: Verify that /nowarn: has no impact on custom hidden diagnostic Hidden01.
            output = VerifyOutput(dir, file, additionalFlags:={"/nowarn:Hidden01"}, expectedWarningCount:=1)
            Assert.Contains("warning BC42376", output, StringComparison.Ordinal)

            ' TEST: Verify that /warnaserror+ has no impact on custom hidden diagnostic Hidden01.
            output = VerifyOutput(dir, file, additionalFlags:={"/warnaserror+", "/nowarn:42376"})

            ' TEST: Verify that /warnaserror- has no impact on custom hidden diagnostic Hidden01.
            output = VerifyOutput(dir, file, additionalFlags:={"/warnaserror-"}, expectedWarningCount:=1)
            Assert.Contains("warning BC42376", output, StringComparison.Ordinal)

            ' TEST: Verify that /warnaserror: promotes custom hidden diagnostic Hidden01 to an error.
            output = VerifyOutput(dir, file, additionalFlags:={"/warnaserror:hidden01"}, expectedWarningCount:=1, expectedErrorCount:=1)
            Assert.Contains("warning BC42376", output, StringComparison.Ordinal)
            Assert.Contains("a.vb(2) : error Hidden01: Throwing a diagnostic for #ExternalSource", output, StringComparison.Ordinal)

            ' TEST: Verify that /warnaserror-: has no impact on custom hidden diagnostic Hidden01.
            output = VerifyOutput(dir, file, additionalFlags:={"/warnaserror-:Hidden01"}, expectedWarningCount:=1)
            Assert.Contains("warning BC42376", output, StringComparison.Ordinal)

            ' TEST: Verify /nowarn: overrides /warnaserror:.
            output = VerifyOutput(dir, file, additionalFlags:={"/warnaserror:Hidden01", "/nowarn:Hidden01"}, expectedWarningCount:=1)
            Assert.Contains("warning BC42376", output, StringComparison.Ordinal)

            ' TEST: Verify /nowarn: overrides /warnaserror:.
            output = VerifyOutput(dir, file, additionalFlags:={"/nowarn:hidden01", "/warnaserror:Hidden01"}, expectedWarningCount:=1)
            Assert.Contains("warning BC42376", output, StringComparison.Ordinal)

            ' TEST: Verify /nowarn: overrides /warnaserror-:.
            output = VerifyOutput(dir, file, additionalFlags:={"/warnaserror-:Hidden01", "/nowarn:Hidden01"}, expectedWarningCount:=1)
            Assert.Contains("warning BC42376", output, StringComparison.Ordinal)

            ' TEST: Verify /nowarn: overrides /warnaserror-:.
            output = VerifyOutput(dir, file, additionalFlags:={"/nowarn:hidden01", "/warnaserror-:Hidden01"}, expectedWarningCount:=1)
            Assert.Contains("warning BC42376", output, StringComparison.Ordinal)

            ' TEST: Verify /nowarn doesn't override /warnaserror: in the case of custom hidden diagnostics.
            ' Although the compiler normally suppresses printing of hidden diagnostics in the compiler output, they are never really suppressed
            ' because in the IDE features that rely on hidden diagnostics to display light bulb need to continue to work even when users have global
            ' suppression (/nowarn) specified in their project. In other words, /nowarn flag is a no-op for hidden diagnostics.
            output = VerifyOutput(dir, file, additionalFlags:={"/nowarn", "/warnaserror:Hidden01"}, expectedErrorCount:=1)
            Assert.Contains("a.vb(2) : error Hidden01: Throwing a diagnostic for #ExternalSource", output, StringComparison.Ordinal)

            ' TEST: Verify /nowarn doesn't override /warnaserror: in the case of custom hidden diagnostics.
            ' Although the compiler normally suppresses printing of hidden diagnostics in the compiler output, they are never really suppressed
            ' because in the IDE features that rely on hidden diagnostics to display light bulb need to continue to work even when users have global
            ' suppression (/nowarn) specified in their project. In other words, /nowarn flag is a no-op for hidden diagnostics.
            output = VerifyOutput(dir, file, additionalFlags:={"/warnaserror:HIDDen01", "/nowarn"}, expectedErrorCount:=1)
            Assert.Contains("a.vb(2) : error Hidden01: Throwing a diagnostic for #ExternalSource", output, StringComparison.Ordinal)

            ' TEST: Verify /nowarn and /warnaserror-: have no impact  on custom hidden diagnostic Hidden01.
            output = VerifyOutput(dir, file, additionalFlags:={"/warnaserror-:Hidden01", "/nowarn"})

            ' TEST: Verify /nowarn and /warnaserror-: have no impact  on custom hidden diagnostic Hidden01.
            output = VerifyOutput(dir, file, additionalFlags:={"/nowarn", "/warnaserror-:Hidden01"})

            ' TEST: Santiy test for /nowarn and /nowarn:.
            output = VerifyOutput(dir, file, additionalFlags:={"/nowarn", "/nowarn:Hidden01"})

            ' TEST: Santiy test for /nowarn and /nowarn:.
            output = VerifyOutput(dir, file, additionalFlags:={"/nowarn:Hidden01", "/nowarn"})

            ' TEST: Verify that last /warnaserror[+/-]: flag on command line wins.
            output = VerifyOutput(dir, file, additionalFlags:={"/warnaserror+:Hidden01", "/warnaserror-:hidden01"}, expectedWarningCount:=1)
            Assert.Contains("warning BC42376", output, StringComparison.Ordinal)

            ' TEST: Verify that last /warnaserror[+/-]: flag on command line wins.
            output = VerifyOutput(dir, file, additionalFlags:={"/warnaserror-:Hidden01", "/warnaserror+:hidden01"}, expectedWarningCount:=1, expectedErrorCount:=1)
            Assert.Contains("warning BC42376", output, StringComparison.Ordinal)
            Assert.Contains("a.vb(2) : error Hidden01: Throwing a diagnostic for #ExternalSource", output, StringComparison.Ordinal)

            ' TEST: Verify that specific promotions and suppressions (via /warnaserror[+/-]:) override general ones (i.e. /warnaserror[+/-]).
            output = VerifyOutput(dir, file, additionalFlags:={"/warnaserror-", "/warnaserror+:hidden01"}, expectedWarningCount:=1, expectedErrorCount:=1)
            Assert.Contains("warning BC42376", output, StringComparison.Ordinal)
            Assert.Contains("a.vb(2) : error Hidden01: Throwing a diagnostic for #ExternalSource", output, StringComparison.Ordinal)

            ' TEST: Verify that specific promotions and suppressions (via /warnaserror[+/-]:) override general ones (i.e. /warnaserror[+/-]).
            output = VerifyOutput(dir, file, additionalFlags:={"/warnaserror+:hiddEn01", "/warnaserror+", "/nowarn:42376"}, expectedErrorCount:=1)
            Assert.Contains("a.vb(2) : error Hidden01: Throwing a diagnostic for #ExternalSource", output, StringComparison.Ordinal)

            ' TEST: Verify that specific promotions and suppressions (via /warnaserror[+/-]:) override general ones (i.e. /warnaserror[+/-]).
            output = VerifyOutput(dir, file, additionalFlags:={"/warnaserror+:HiDden01", "/warnaserror-"}, expectedWarningCount:=1, expectedErrorCount:=1)
            Assert.Contains("warning BC42376", output, StringComparison.Ordinal)
            Assert.Contains("a.vb(2) : error Hidden01: Throwing a diagnostic for #ExternalSource", output, StringComparison.Ordinal)

            ' TEST: Verify that specific promotions and suppressions (via /warnaserror[+/-]:) override general ones (i.e. /warnaserror[+/-]).
            output = VerifyOutput(dir, file, additionalFlags:={"/warnaserror+", "/warnaserror-:Hidden01", "/nowarn:42376"})

            ' TEST: Verify that specific promotions and suppressions (via /warnaserror[+/-]:) override general ones (i.e. /warnaserror[+/-]).
            output = VerifyOutput(dir, file, additionalFlags:={"/warnaserror-", "/warnaserror-:Hidden01"}, expectedWarningCount:=1)
            Assert.Contains("warning BC42376", output, StringComparison.Ordinal)

            ' TEST: Verify that specific promotions and suppressions (via /warnaserror[+/-]:) override general ones (i.e. /warnaserror[+/-]).
            output = VerifyOutput(dir, file, additionalFlags:={"/warnaserror-:Hidden01", "/warnaserror-"}, expectedWarningCount:=1)
            Assert.Contains("warning BC42376", output, StringComparison.Ordinal)

            ' TEST: Verify that specific promotions and suppressions (via /warnaserror[+/-]:) override general ones (i.e. /warnaserror[+/-]).
            output = VerifyOutput(dir, file, additionalFlags:={"/warnaserror+:HiDden01", "/warnaserror+", "/nowarn:42376"}, expectedErrorCount:=1)
            Assert.Contains("a.vb(2) : error Hidden01: Throwing a diagnostic for #ExternalSource", output, StringComparison.Ordinal)

            ' TEST: Verify that specific promotions and suppressions (via /warnaserror[+/-]:) override general ones (i.e. /warnaserror[+/-]).
            output = VerifyOutput(dir, file, additionalFlags:={"/warnaserror+", "/warnaserror+:HiDden01", "/nowarn:42376"}, expectedErrorCount:=1)
            Assert.Contains("a.vb(2) : error Hidden01: Throwing a diagnostic for #ExternalSource", output, StringComparison.Ordinal)

            CleanupAllGeneratedFiles(file.Path)
        End Sub

        <WorkItem(899050)>
        <WorkItem(981677)>
        <Fact>
        Public Sub NoWarnAndWarnAsError_InfoDiagnostic()
            ' This assembly has an InfoDiagnosticAnalyzer type which should produce custom info
            ' diagnostics for the #Enable directives present in the compilations created in this test.
            Dim source = "Imports System
#Enable Warning"
            Dim name = "a.vb"

            Dim output = GetOutput(name, source, expectedWarningCount:=1, expectedInfoCount:=1)
            Assert.Contains("warning BC42376", output, StringComparison.Ordinal)
            Assert.Contains("a.vb(2) : info Info01: Throwing a diagnostic for #Enable", output, StringComparison.Ordinal)

            ' TEST: Verify that custom info diagnostic Info01 can be suppressed via /nowarn.
            output = GetOutput(name, source, additionalFlags:={"/nowarn"})

            ' TEST: Verify that custom info diagnostic Info01 can be individually suppressed via /nowarn:.
            output = GetOutput(name, source, additionalFlags:={"/nowarn:Info01"}, expectedWarningCount:=1)
            Assert.Contains("warning BC42376", output, StringComparison.Ordinal)

            ' TEST: Verify that custom info diagnostic Info01 can never be promoted to an error via /warnaserror+.
            output = GetOutput(name, source, additionalFlags:={"/warnaserror+", "/nowarn:42376"}, expectedInfoCount:=1)
            Assert.Contains("a.vb(2) : info Info01: Throwing a diagnostic for #Enable", output, StringComparison.Ordinal)

            ' TEST: Verify that custom info diagnostic Info01 is still reported as an info when /warnaserror- is used.
            output = GetOutput(name, source, additionalFlags:={"/warnaserror-"}, expectedWarningCount:=1, expectedInfoCount:=1)
            Assert.Contains("warning BC42376", output, StringComparison.Ordinal)
            Assert.Contains("a.vb(2) : info Info01: Throwing a diagnostic for #Enable", output, StringComparison.Ordinal)

            ' TEST: Verify that custom info diagnostic Info01 can be individually promoted to an error via /warnaserror:.
            output = GetOutput(name, source, additionalFlags:={"/warnaserror:info01"}, expectedWarningCount:=1, expectedErrorCount:=1)
            Assert.Contains("warning BC42376", output, StringComparison.Ordinal)
            Assert.Contains("a.vb(2) : error Info01: Throwing a diagnostic for #Enable", output, StringComparison.Ordinal)

            ' TEST: Verify that custom info diagnostic Info01 is still reported as an info when passed to /warnaserror-:.
            output = GetOutput(name, source, additionalFlags:={"/warnaserror-:info01"}, expectedWarningCount:=1, expectedInfoCount:=1)
            Assert.Contains("warning BC42376", output, StringComparison.Ordinal)
            Assert.Contains("a.vb(2) : info Info01: Throwing a diagnostic for #Enable", output, StringComparison.Ordinal)

            ' TEST: Verify /nowarn: overrides /warnaserror:.
            output = GetOutput(name, source, additionalFlags:={"/warnaserror:Info01", "/nowarn:info01"}, expectedWarningCount:=1)
            Assert.Contains("warning BC42376", output, StringComparison.Ordinal)

            ' TEST: Verify /nowarn: overrides /warnaserror:.
            output = GetOutput(name, source, additionalFlags:={"/nowarn:INFO01", "/warnaserror:Info01"}, expectedWarningCount:=1)
            Assert.Contains("warning BC42376", output, StringComparison.Ordinal)

            ' TEST: Verify /nowarn: overrides /warnaserror-:.
            output = GetOutput(name, source, additionalFlags:={"/warnaserror-:Info01", "/nowarn:info01"}, expectedWarningCount:=1)
            Assert.Contains("warning BC42376", output, StringComparison.Ordinal)

            ' TEST: Verify /nowarn: overrides /warnaserror-:.
            output = GetOutput(name, source, additionalFlags:={"/nowarn:INFO01", "/warnaserror-:Info01"}, expectedWarningCount:=1)
            Assert.Contains("warning BC42376", output, StringComparison.Ordinal)

            ' TEST: Verify /nowarn overrides /warnaserror:.
            output = GetOutput(name, source, additionalFlags:={"/nowarn", "/warnaserror:Info01"})

            ' TEST: Verify /nowarn overrides /warnaserror:.
            output = GetOutput(name, source, additionalFlags:={"/warnaserror:Info01", "/nowarn"})

            ' TEST: Verify /nowarn overrides /warnaserror-:.
            output = GetOutput(name, source, additionalFlags:={"/nowarn", "/warnaserror-:Info01"})

            ' TEST: Verify /nowarn overrides /warnaserror-:.
            output = GetOutput(name, source, additionalFlags:={"/warnaserror-:Info01", "/nowarn"})

            ' TEST: Santiy test for /nowarn and /nowarn:.
            output = GetOutput(name, source, additionalFlags:={"/nowarn", "/nowarn:Info01"})

            ' TEST: Santiy test for /nowarn and /nowarn:.
            output = GetOutput(name, source, additionalFlags:={"/nowarn:Info01", "/nowarn"})

            ' TEST: Verify that last /warnaserror[+/-]: flag on command line wins.
            output = GetOutput(name, source, additionalFlags:={"/warnaserror+:Info01", "/warnaserror-:info01"}, expectedWarningCount:=1, expectedInfoCount:=1)
            Assert.Contains("warning BC42376", output, StringComparison.Ordinal)
            Assert.Contains("a.vb(2) : info Info01: Throwing a diagnostic for #Enable", output, StringComparison.Ordinal)

            ' TEST: Verify that last /warnaserror[+/-]: flag on command line wins.
            output = GetOutput(name, source, additionalFlags:={"/warnaserror-:Info01", "/warnaserror+:INfo01"}, expectedWarningCount:=1, expectedErrorCount:=1)
            Assert.Contains("warning BC42376", output, StringComparison.Ordinal)
            Assert.Contains("a.vb(2) : error Info01: Throwing a diagnostic for #Enable", output, StringComparison.Ordinal)

            ' TEST: Verify that specific promotions and suppressions (via /warnaserror[+/-]:) override general ones (i.e. /warnaserror[+/-]).
            output = GetOutput(name, source, additionalFlags:={"/warnaserror-", "/warnaserror+:info01"}, expectedWarningCount:=1, expectedErrorCount:=1)
            Assert.Contains("warning BC42376", output, StringComparison.Ordinal)
            Assert.Contains("a.vb(2) : error Info01: Throwing a diagnostic for #Enable", output, StringComparison.Ordinal)

            ' TEST: Verify that specific promotions and suppressions (via /warnaserror[+/-]:) override general ones (i.e. /warnaserror[+/-]).
            output = GetOutput(name, source, additionalFlags:={"/warnaserror+:InFo01", "/warnaserror+", "/nowarn:42376"}, expectedErrorCount:=1)
            Assert.Contains("a.vb(2) : error Info01: Throwing a diagnostic for #Enable", output, StringComparison.Ordinal)

            ' TEST: Verify that specific promotions and suppressions (via /warnaserror[+/-]:) override general ones (i.e. /warnaserror[+/-]).
            output = GetOutput(name, source, additionalFlags:={"/warnaserror+:InfO01", "/warnaserror-"}, expectedWarningCount:=1, expectedErrorCount:=1)
            Assert.Contains("warning BC42376", output, StringComparison.Ordinal)
            Assert.Contains("a.vb(2) : error Info01: Throwing a diagnostic for #Enable", output, StringComparison.Ordinal)

            ' TEST: Verify that specific promotions and suppressions (via /warnaserror[+/-]:) override general ones (i.e. /warnaserror[+/-]).
            output = GetOutput(name, source, additionalFlags:={"/warnaserror+", "/warnaserror-:INfo01", "/nowarn:42376"}, expectedInfoCount:=1)
            Assert.Contains("a.vb(2) : info Info01: Throwing a diagnostic for #Enable", output, StringComparison.Ordinal)

            ' TEST: Verify that specific promotions and suppressions (via /warnaserror[+/-]:) override general ones (i.e. /warnaserror[+/-]).
            output = GetOutput(name, source, additionalFlags:={"/warnaserror-", "/warnaserror-:INfo01"}, expectedWarningCount:=1, expectedInfoCount:=1)
            Assert.Contains("warning BC42376", output, StringComparison.Ordinal)
            Assert.Contains("a.vb(2) : info Info01: Throwing a diagnostic for #Enable", output, StringComparison.Ordinal)

            ' TEST: Verify that specific promotions and suppressions (via /warnaserror[+/-]:) override general ones (i.e. /warnaserror[+/-]).
            output = GetOutput(name, source, additionalFlags:={"/warnaserror-:Info01", "/warnaserror-"}, expectedWarningCount:=1, expectedInfoCount:=1)
            Assert.Contains("warning BC42376", output, StringComparison.Ordinal)
            Assert.Contains("a.vb(2) : info Info01: Throwing a diagnostic for #Enable", output, StringComparison.Ordinal)

            ' TEST: Verify that specific promotions and suppressions (via /warnaserror[+/-]:) override general ones (i.e. /warnaserror[+/-]).
            output = GetOutput(name, source, additionalFlags:={"/warnaserror+", "/warnaserror+:Info01", "/nowarn:42376"}, expectedErrorCount:=1)
            Assert.Contains("a.vb(2) : error Info01: Throwing a diagnostic for #Enable", output, StringComparison.Ordinal)

            ' TEST: Verify that specific promotions and suppressions (via /warnaserror[+/-]:) override general ones (i.e. /warnaserror[+/-]).
            output = GetOutput(name, source, additionalFlags:={"/warnaserror+:InFO01", "/warnaserror+", "/nowarn:42376"}, expectedErrorCount:=1)
            Assert.Contains("a.vb(2) : error Info01: Throwing a diagnostic for #Enable", output, StringComparison.Ordinal)
        End Sub

        Private Function GetOutput(name As String,
                                   source As String,
                          Optional includeCurrentAssemblyAsAnalyzerReference As Boolean = True,
                          Optional additionalFlags As String() = Nothing,
                          Optional expectedInfoCount As Integer = 0,
                          Optional expectedWarningCount As Integer = 0,
                          Optional expectedErrorCount As Integer = 0) As String
            Dim dir = Temp.CreateDirectory()
            Dim file = dir.CreateFile(name)
            file.WriteAllText(source)
            Dim output = VerifyOutput(dir, file, includeCurrentAssemblyAsAnalyzerReference, additionalFlags, expectedInfoCount, expectedWarningCount, expectedErrorCount)
            CleanupAllGeneratedFiles(file.Path)
            Return output
        End Function

        <WorkItem(899050)>
        <WorkItem(981677)>
        <WorkItem(998069)>
        <WorkItem(998724)>
        <Fact>
        Public Sub NoWarnAndWarnAsError_WarningDiagnostic()
            ' This assembly has a WarningDiagnosticAnalyzer type which should produce custom warning
            ' diagnostics for source types present in the compilations created in this test.
            Dim source = "Imports System
Module Module1
    Sub Main
        Dim x as Integer
    End Sub
End Module"
            Dim dir = Temp.CreateDirectory()
            Dim file = dir.CreateFile("a.vb")
            file.WriteAllText(source)

            Dim output = VerifyOutput(dir, file, expectedWarningCount:=4)
            Assert.Contains("warning BC42376", output, StringComparison.Ordinal)
            Assert.Contains("a.vb(2) : warning Warning01: Throwing a diagnostic for types declared", output, StringComparison.Ordinal)
            Assert.Contains("a.vb(2) : warning Warning03: Throwing a diagnostic for types declared", output, StringComparison.Ordinal)
            Assert.Contains("a.vb(4) : warning BC42024: Unused local variable: 'x'.", output, StringComparison.Ordinal)

            ' TEST: Verify that compiler warning BC42024 as well as custom warning diagnostics Warning01 and Warning03 can be suppressed via /nowarn.
            ' This doesn't work for BC42376 currently (Bug 899050).
            output = VerifyOutput(dir, file, additionalFlags:={"/nowarn"})

            ' TEST: Verify that compiler warning BC42024 as well as custom warning diagnostics Warning01 and Warning03 can be individually suppressed via /nowarn:.
            output = VerifyOutput(dir, file, additionalFlags:={"/nowarn:warning01,Warning03,bc42024,58000"}, expectedWarningCount:=1)
            Assert.Contains("warning BC42376", output, StringComparison.Ordinal)

            ' TEST: Verify that compiler warning BC42024 as well as custom warning diagnostics Warning01 and Warning03 can be promoted to errors via /warnaserror.
            ' Promoting compiler warning BC42024 to an error causes us to no longer report any custom warning diagnostics as errors (Bug 998069).
            output = VerifyOutput(dir, file, additionalFlags:={"/warnaserror"}, expectedErrorCount:=1)
            Assert.Contains("error BC42376", output, StringComparison.Ordinal)

            ' TEST: Verify that compiler warning BC42024 as well as custom warning diagnostics Warning01 and Warning03 can be promoted to errors via /warnaserror+.
            ' This doesn't work currently - promoting compiler warning BC42024 to an error causes us to no longer report any custom warning diagnostics as errors (Bug 998069).
            output = VerifyOutput(dir, file, additionalFlags:={"/warnaserror+"}, expectedErrorCount:=1)
            Assert.Contains("error BC42376", output, StringComparison.Ordinal)

            ' TEST: Verify that /warnaserror- keeps compiler warning BC42024 as well as custom warning diagnostics Warning01 and Warning03 as warnings.
            output = VerifyOutput(dir, file, additionalFlags:={"/warnaserror-"}, expectedWarningCount:=4)
            Assert.Contains("warning BC42376", output, StringComparison.Ordinal)
            Assert.Contains("a.vb(2) : warning Warning01: Throwing a diagnostic for types declared", output, StringComparison.Ordinal)
            Assert.Contains("a.vb(2) : warning Warning03: Throwing a diagnostic for types declared", output, StringComparison.Ordinal)
            Assert.Contains("a.vb(4) : warning BC42024: Unused local variable: 'x'.", output, StringComparison.Ordinal)

            ' TEST: Verify that custom warning diagnostics Warning01 and Warning03 can be individually promoted to errors via /warnaserror:.
            output = VerifyOutput(dir, file, additionalFlags:={"/warnaserror:warning01,Something,warning03"}, expectedWarningCount:=2, expectedErrorCount:=2)
            Assert.Contains("warning BC42376", output, StringComparison.Ordinal)
            Assert.Contains("a.vb(2) : error Warning01: Throwing a diagnostic for types declared", output, StringComparison.Ordinal)
            Assert.Contains("a.vb(2) : error Warning03: Throwing a diagnostic for types declared", output, StringComparison.Ordinal)
            Assert.Contains("a.vb(4) : warning BC42024: Unused local variable: 'x'.", output, StringComparison.Ordinal)

            ' TEST: Verify that compiler warning BC42024 can be individually promoted to an error via /warnaserror+:.
            ' This doesn't work correctly currently - promoting compiler warning BC42024 to an error causes us to no longer report any custom warning diagnostics as errors (Bug 998069).
            output = VerifyOutput(dir, file, additionalFlags:={"/warnaserror+:bc42024"}, expectedWarningCount:=1, expectedErrorCount:=1)
            Assert.Contains("warning BC42376", output, StringComparison.Ordinal)
            Assert.Contains("a.vb(4) : error BC42024: Unused local variable: 'x'.", output, StringComparison.Ordinal)

            ' TEST: Verify that custom warning diagnostics Warning01 and Warning03 as well as compiler warning BC42024 can be individually promoted to errors via /warnaserror:.
            ' This doesn't work currently - promoting compiler warning BC42024 to an error causes us to no longer report any custom warning diagnostics as errors (Bug 998069).
            output = VerifyOutput(dir, file, additionalFlags:={"/warnaserror:warning01,Warning03,bc42024,58000"}, expectedWarningCount:=1, expectedErrorCount:=1)
            Assert.Contains("warning BC42376", output, StringComparison.Ordinal)
            Assert.Contains("a.vb(4) : error BC42024: Unused local variable: 'x'.", output, StringComparison.Ordinal)

            ' TEST: Verify that last flag on command line wins between /nowarn and /warnaserror.
            output = VerifyOutput(dir, file, additionalFlags:={"/warnaserror", "/nowarn"})

            ' TEST: Verify that last flag on command line wins between /nowarn and /warnaserror+.
            output = VerifyOutput(dir, file, additionalFlags:={"/nowarn", "/warnaserror+"}, expectedErrorCount:=1)
            Assert.Contains("error BC42376", output, StringComparison.Ordinal)

            ' TEST: Verify that /nowarn overrides /warnaserror-.
            output = VerifyOutput(dir, file, additionalFlags:={"/nowarn", "/warnaserror-"})

            ' TEST: Verify that /nowarn overrides /warnaserror-.
            output = VerifyOutput(dir, file, additionalFlags:={"/warnaserror-", "/nowarn"})

            ' TEST: Verify that /nowarn: overrides /warnaserror:.
            output = VerifyOutput(dir, file, additionalFlags:={"/warnaserror:Something,042024,Warning01,Warning03", "/nowarn:warning01,Warning03,bc42024,58000"}, expectedWarningCount:=1)
            Assert.Contains("warning BC42376", output, StringComparison.Ordinal)

            ' TEST: Verify that /nowarn: overrides /warnaserror:.
            output = VerifyOutput(dir, file, additionalFlags:={"/nowarn:warning01,Warning03,bc42024,58000", "/warnaserror:Something,042024,Warning01,Warning03"}, expectedWarningCount:=1)
            Assert.Contains("warning BC42376", output, StringComparison.Ordinal)

            ' TEST: Verify that /nowarn: overrides /warnaserror-:.
            output = VerifyOutput(dir, file, additionalFlags:={"/warnaserror-:Something,042024,Warning01,Warning03", "/nowarn:warning01,Warning03,bc42024,58000"}, expectedWarningCount:=1)
            Assert.Contains("warning BC42376", output, StringComparison.Ordinal)

            ' TEST: Verify that /nowarn: overrides /warnaserror-:.
            output = VerifyOutput(dir, file, additionalFlags:={"/nowarn:warning01,Warning03,bc42024,58000", "/warnaserror-:Something,042024,Warning01,Warning03"}, expectedWarningCount:=1)
            Assert.Contains("warning BC42376", output, StringComparison.Ordinal)

            ' TEST: Verify that /nowarn: overrides /warnaserror+.
            output = VerifyOutput(dir, file, additionalFlags:={"/warnaserror+", "/nowarn:warning01,Warning03,bc42024,58000,42376"})

            ' TEST: Verify that /nowarn: overrides /warnaserror.
            output = VerifyOutput(dir, file, additionalFlags:={"/nowarn:warning01,Warning03,bc42024,58000,42376", "/warnaserror"})

            ' TEST: Verify that /nowarn: overrides /warnaserror-.
            output = VerifyOutput(dir, file, additionalFlags:={"/warnaserror-", "/nowarn:warning01,Warning03,bc42024,58000,42376"})

            ' TEST: Verify that /nowarn: overrides /warnaserror-.
            output = VerifyOutput(dir, file, additionalFlags:={"/nowarn:warning01,Warning03,bc42024,58000,42376", "/warnaserror-"})

            ' TEST: Verify that /nowarn: overrides /warnaserror-:.
            output = VerifyOutput(dir, file, additionalFlags:={"/warnaserror-:warning01,Warning03,bc42024,58000", "/nowarn:warning01,Warning03,bc42024,58000"}, expectedWarningCount:=1)
            Assert.Contains("warning BC42376", output, StringComparison.Ordinal)

            ' TEST: Verify that /nowarn: overrides /warnaserror-:.
            output = VerifyOutput(dir, file, additionalFlags:={"/nowarn:warning01,Warning03,bc42024,58000", "/warnaserror-:warning01,Warning03,bc42024,58000"}, expectedWarningCount:=1)
            Assert.Contains("warning BC42376", output, StringComparison.Ordinal)

            ' TEST: Verify that /nowarn overrides /warnaserror:.
            output = VerifyOutput(dir, file, additionalFlags:={"/nowarn", "/warnaserror:Something,042024,Warning01,Warning03,42376"})

            ' TEST: Verify that /nowarn: overrides /warnaserror.
            output = VerifyOutput(dir, file, additionalFlags:={"/nowarn:warning01,Warning03,bc42024,58000,42376", "/warnaserror"})

            ' TEST: Verify that /nowarn overrides /warnaserror-:.
            output = VerifyOutput(dir, file, additionalFlags:={"/warnaserror-:Something,042024,Warning01,Warning03,42376", "/nowarn"})

            ' TEST: Verify that /nowarn overrides /warnaserror-:.
            output = VerifyOutput(dir, file, additionalFlags:={"/nowarn", "/warnaserror-:Something,042024,Warning01,Warning03,42376"})

            ' TEST: Santiy test for /nowarn and /nowarn:.
            output = VerifyOutput(dir, file, additionalFlags:={"/nowarn", "/nowarn:Something,042024,Warning01,Warning03,42376"})

            ' TEST: Santiy test for /nowarn: and /nowarn.
            output = VerifyOutput(dir, file, additionalFlags:={"/nowarn:Something,042024,Warning01,Warning03,42376", "/nowarn"})

            ' TEST: Verify that last /warnaserror[+/-] flag on command line wins.
            output = VerifyOutput(dir, file, additionalFlags:={"/warnaserror-", "/warnaserror+"}, expectedErrorCount:=1)
            Assert.Contains("error BC42376", output, StringComparison.Ordinal)

            ' Note: Old native compiler behaved strangely for the below case.
            ' When /warnaserror+ and /warnaserror- appeared on the same command line, natvie compiler would allow /warnaserror+ to win always
            ' regardless of order. However when /warnaserror+:xyz and /warnaserror-:xyz appeared on the same command line, native compiler
            ' would allow the flag that appeared last on the command line to win. Roslyn compiler allows the last flag that appears on the
            ' command line to win in both cases. This is not a breaking change since at worst this only makes a case that used to be an error
            ' in the native compiler to be a warning in Roslyn.

            ' TEST: Verify that last /warnaserror[+/-] flag on command line wins.
            output = VerifyOutput(dir, file, additionalFlags:={"/warnaserror+", "/warnaserror-"}, expectedWarningCount:=4)
            Assert.Contains("warning BC42376", output, StringComparison.Ordinal)
            Assert.Contains("a.vb(2) : warning Warning01: Throwing a diagnostic for types declared", output, StringComparison.Ordinal)
            Assert.Contains("a.vb(2) : warning Warning03: Throwing a diagnostic for types declared", output, StringComparison.Ordinal)
            Assert.Contains("a.vb(4) : warning BC42024: Unused local variable: 'x'.", output, StringComparison.Ordinal)

            ' TEST: Verify that last /warnaserror[+/-]: flag on command line wins.
            output = VerifyOutput(dir, file, additionalFlags:={"/warnaserror-:warning01,Warning03", "/warnaserror+:Warning01,Warning03"}, expectedWarningCount:=2, expectedErrorCount:=2)
            Assert.Contains("warning BC42376", output, StringComparison.Ordinal)
            Assert.Contains("a.vb(2) : error Warning01: Throwing a diagnostic for types declared", output, StringComparison.Ordinal)
            Assert.Contains("a.vb(2) : error Warning03: Throwing a diagnostic for types declared", output, StringComparison.Ordinal)
            Assert.Contains("a.vb(4) : warning BC42024: Unused local variable: 'x'.", output, StringComparison.Ordinal)

            ' TEST: Verify that last /warnaserror[+/-]: flag on command line wins.
            output = VerifyOutput(dir, file, additionalFlags:={"/warnaserror+:Warning01,Warning03", "/warnaserror-:warning01,Warning03"}, expectedWarningCount:=4)
            Assert.Contains("warning BC42376", output, StringComparison.Ordinal)
            Assert.Contains("a.vb(2) : warning Warning01: Throwing a diagnostic for types declared", output, StringComparison.Ordinal)
            Assert.Contains("a.vb(2) : warning Warning03: Throwing a diagnostic for types declared", output, StringComparison.Ordinal)
            Assert.Contains("a.vb(4) : warning BC42024: Unused local variable: 'x'.", output, StringComparison.Ordinal)

            ' TEST: Verify that specific promotions and suppressions (via /warnaserror[+/-]:) override general ones (i.e. /warnaserror[+/-]).
            output = VerifyOutput(dir, file, additionalFlags:={"/warnaserror-:warning01,Warning03,bc42024,58000,42376", "/warnaserror+"}, expectedWarningCount:=4)
            Assert.Contains("warning BC42376", output, StringComparison.Ordinal)
            Assert.Contains("a.vb(2) : warning Warning01: Throwing a diagnostic for types declared", output, StringComparison.Ordinal)
            Assert.Contains("a.vb(2) : warning Warning03: Throwing a diagnostic for types declared", output, StringComparison.Ordinal)
            Assert.Contains("a.vb(4) : warning BC42024: Unused local variable: 'x'.", output, StringComparison.Ordinal)

            ' TEST: Verify that specific promotions and suppressions (via /warnaserror[+/-]:) override general ones (i.e. /warnaserror[+/-]).
            output = VerifyOutput(dir, file, additionalFlags:={"/warnaserror:warning01,Warning03,58000", "/warnaserror-"}, expectedWarningCount:=2, expectedErrorCount:=2)
            Assert.Contains("warning BC42376", output, StringComparison.Ordinal)
            Assert.Contains("a.vb(2) : error Warning01: Throwing a diagnostic for types declared", output, StringComparison.Ordinal)
            Assert.Contains("a.vb(2) : error Warning03: Throwing a diagnostic for types declared", output, StringComparison.Ordinal)
            Assert.Contains("a.vb(4) : warning BC42024: Unused local variable: 'x'.", output, StringComparison.Ordinal)

            ' TEST: Verify that specific promotions and suppressions (via /warnaserror[+/-]:) override general ones (i.e. /warnaserror[+/-]).
            output = VerifyOutput(dir, file, additionalFlags:={"/warnaserror-", "/warnaserror+:warning01,Warning03,bc42024,58000"}, expectedWarningCount:=1, expectedErrorCount:=1)
            Assert.Contains("warning BC42376", output, StringComparison.Ordinal)
            Assert.Contains("a.vb(4) : error BC42024: Unused local variable: 'x'.", output, StringComparison.Ordinal)

            ' TEST: Verify that specific promotions and suppressions (via /warnaserror[+/-]:) override general ones (i.e. /warnaserror[+/-]).
            output = VerifyOutput(dir, file, additionalFlags:={"/warnaserror+", "/warnaserror-:warning01,Warning03,bc42024,58000,42376"}, expectedWarningCount:=4)
            Assert.Contains("warning BC42376", output, StringComparison.Ordinal)
            Assert.Contains("a.vb(2) : warning Warning01: Throwing a diagnostic for types declared", output, StringComparison.Ordinal)
            Assert.Contains("a.vb(2) : warning Warning03: Throwing a diagnostic for types declared", output, StringComparison.Ordinal)
            Assert.Contains("a.vb(4) : warning BC42024: Unused local variable: 'x'.", output, StringComparison.Ordinal)

            ' TEST: Verify that specific promotions and suppressions (via /warnaserror[+/-]:) override general ones (i.e. /warnaserror[+/-]).
            output = VerifyOutput(dir, file, additionalFlags:={"/warnaserror+", "/warnaserror+:warning01,Warning03,bc42024,58000,42376"}, expectedErrorCount:=1)
            Assert.Contains("error BC42376", output, StringComparison.Ordinal)

            ' TEST: Verify that specific promotions and suppressions (via /warnaserror[+/-]:) override general ones (i.e. /warnaserror[+/-]).
            output = VerifyOutput(dir, file, additionalFlags:={"/warnaserror:warning01,Warning03,bc42024,58000,42376", "/warnaserror"}, expectedErrorCount:=1)
            Assert.Contains("error BC42376", output, StringComparison.Ordinal)

            ' TEST: Verify that specific promotions and suppressions (via /warnaserror[+/-]:) override general ones (i.e. /warnaserror[+/-]).
            output = VerifyOutput(dir, file, additionalFlags:={"/warnaserror-", "/warnaserror-:warning01,Warning03,bc42024,58000,42376"}, expectedWarningCount:=4)
            Assert.Contains("warning BC42376", output, StringComparison.Ordinal)
            Assert.Contains("a.vb(2) : warning Warning01: Throwing a diagnostic for types declared", output, StringComparison.Ordinal)
            Assert.Contains("a.vb(2) : warning Warning03: Throwing a diagnostic for types declared", output, StringComparison.Ordinal)
            Assert.Contains("a.vb(4) : warning BC42024: Unused local variable: 'x'.", output, StringComparison.Ordinal)

            ' TEST: Verify that specific promotions and suppressions (via /warnaserror[+/-]:) override general ones (i.e. /warnaserror[+/-]).
            output = VerifyOutput(dir, file, additionalFlags:={"/warnaserror-:warning01,Warning03,bc42024,58000,42376", "/warnaserror-"}, expectedWarningCount:=4)
            Assert.Contains("warning BC42376", output, StringComparison.Ordinal)
            Assert.Contains("a.vb(2) : warning Warning01: Throwing a diagnostic for types declared", output, StringComparison.Ordinal)
            Assert.Contains("a.vb(2) : warning Warning03: Throwing a diagnostic for types declared", output, StringComparison.Ordinal)
            Assert.Contains("a.vb(4) : warning BC42024: Unused local variable: 'x'.", output, StringComparison.Ordinal)

            CleanupAllGeneratedFiles(file.Path)
        End Sub

        <WorkItem(899050)>
        <WorkItem(981677)>
        <Fact>
        Public Sub NoWarnAndWarnAsError_ErrorDiagnostic()
            ' This assembly has an ErrorDiagnosticAnalyzer type which should produce custom error
            ' diagnostics for #Disable directives present in the compilations created in this test.
            Dim source = "Imports System
#Disable Warning"

            Dim dir = Temp.CreateDirectory()

            Dim file = dir.CreateFile("a.vb")
            file.WriteAllText(source)

            ' TEST: Verify that custom error diagnostic Error01 can't be suppressed via /nowarn.
            Dim output = VerifyOutput(dir, file, additionalFlags:={"/nowarn"}, expectedErrorCount:=1)
            Assert.Contains("a.vb(2) : error Error01: Throwing a diagnostic for #Disable", output, StringComparison.Ordinal)

            ' TEST: Verify that custom error diagnostic Error01 can be suppressed via /nowarn:.
            output = VerifyOutput(dir, file, additionalFlags:={"/nowarn:Error01"}, expectedWarningCount:=1)
            Assert.Contains("warning BC42376", output, StringComparison.Ordinal)

            ' TEST: Verify that custom error diagnostic Error01 can be suppressed via /nowarn:.
            output = VerifyOutput(dir, file, additionalFlags:={"/nowarn:ERROR01"}, expectedWarningCount:=1)
            Assert.Contains("warning BC42376", output, StringComparison.Ordinal)

            ' TEST: Verify that /nowarn: overrides /warnaserror+.
            output = VerifyOutput(dir, file, additionalFlags:={"/warnaserror+", "/nowarn:ERROR01,42376"})

            ' TEST: Verify that /nowarn: overrides /warnaserror.
            output = VerifyOutput(dir, file, additionalFlags:={"/nowarn:ERROR01,42376", "/warnaserror"})

            ' TEST: Verify that /nowarn: overrides /warnaserror+:.
            output = VerifyOutput(dir, file, additionalFlags:={"/warnaserror+:Error01,42376", "/nowarn:ERROR01,42376"})

            ' TEST: Verify that /nowarn: overrides /warnaserror:.
            output = VerifyOutput(dir, file, additionalFlags:={"/nowarn:ERROR01,42376", "/warnaserror:Error01,42376"})

            ' TEST: Verify that /nowarn: overrides /warnaserror-.
            output = VerifyOutput(dir, file, additionalFlags:={"/warnaserror-", "/nowarn:ERROR01,42376"})

            ' TEST: Verify that /nowarn: overrides /warnaserror-.
            output = VerifyOutput(dir, file, additionalFlags:={"/nowarn:ERROR01,42376", "/warnaserror-"})

            ' TEST: Verify that /nowarn: overrides /warnaserror-:.
            output = VerifyOutput(dir, file, additionalFlags:={"/warnaserror-:Error01,42376", "/nowarn:ERROR01,42376"})

            ' TEST: Verify that /nowarn: overrides /warnaserror-:.
            output = VerifyOutput(dir, file, additionalFlags:={"/nowarn:ERROR01,42376", "/warnaserror-:Error01,42376"})

            ' TEST: Verify that nothing bad happens when using /warnaserror[+/-] when custom error diagnostic Error01 is present.
            output = VerifyOutput(dir, file, additionalFlags:={"/warnaserror", "/nowarn:42376"}, expectedErrorCount:=1)
            Assert.Contains("a.vb(2) : error Error01: Throwing a diagnostic for #Disable", output, StringComparison.Ordinal)

            output = VerifyOutput(dir, file, additionalFlags:={"/warnaserror+", "/nowarn:42376"}, expectedErrorCount:=1)
            Assert.Contains("a.vb(2) : error Error01: Throwing a diagnostic for #Disable", output, StringComparison.Ordinal)

            output = VerifyOutput(dir, file, additionalFlags:={"/warnaserror-"}, expectedWarningCount:=1, expectedErrorCount:=1)
            Assert.Contains("warning BC42376", output, StringComparison.Ordinal)
            Assert.Contains("a.vb(2) : error Error01: Throwing a diagnostic for #Disable", output, StringComparison.Ordinal)

            ' TEST: Verify that nothing bad happens if someone passes custom error diagnostic Error01 to /warnaserror[+/-]:.
            output = VerifyOutput(dir, file, additionalFlags:={"/warnaserror:Error01"}, expectedWarningCount:=1, expectedErrorCount:=1)
            Assert.Contains("warning BC42376", output, StringComparison.Ordinal)
            Assert.Contains("a.vb(2) : error Error01: Throwing a diagnostic for #Disable", output, StringComparison.Ordinal)

            output = VerifyOutput(dir, file, additionalFlags:={"/warnaserror+:ERROR01"}, expectedWarningCount:=1, expectedErrorCount:=1)
            Assert.Contains("warning BC42376", output, StringComparison.Ordinal)
            Assert.Contains("a.vb(2) : error Error01: Throwing a diagnostic for #Disable", output, StringComparison.Ordinal)

            output = VerifyOutput(dir, file, additionalFlags:={"/warnaserror-:Error01"}, expectedWarningCount:=1, expectedErrorCount:=1)
            Assert.Contains("warning BC42376", output, StringComparison.Ordinal)
            Assert.Contains("a.vb(2) : error Error01: Throwing a diagnostic for #Disable", output, StringComparison.Ordinal)

            CleanupAllGeneratedFiles(file.Path)
        End Sub

        <WorkItem(981677)>
        <Fact>
        Public Sub NoWarnAndWarnAsError_CompilerErrorDiagnostic()
            Dim source = "Imports System
Module Module1
    Sub Main
        Dim x as Integer = New Exception()
    End Sub
End Module"
            Dim dir = Temp.CreateDirectory()
            Dim file = dir.CreateFile("a.vb")
            file.WriteAllText(source)

            Dim output = VerifyOutput(dir, file, includeCurrentAssemblyAsAnalyzerReference:=False, expectedErrorCount:=1)
            Assert.Contains("a.vb(4) : error BC30311: Value of type 'Exception' cannot be converted to 'Integer'.", output, StringComparison.Ordinal)

            ' TEST: Verify that compiler error BC30311 can't be suppressed via /nowarn.
            output = VerifyOutput(dir, file, includeCurrentAssemblyAsAnalyzerReference:=False, additionalFlags:={"/nowarn"}, expectedErrorCount:=1)
            Assert.Contains("a.vb(4) : error BC30311: Value of type 'Exception' cannot be converted to 'Integer'.", output, StringComparison.Ordinal)

            ' TEST: Verify that compiler error BC30311 can't be suppressed via /nowarn:.
            output = VerifyOutput(dir, file, includeCurrentAssemblyAsAnalyzerReference:=False, additionalFlags:={"/nowarn:30311"}, expectedErrorCount:=1)
            Assert.Contains("a.vb(4) : error BC30311: Value of type 'Exception' cannot be converted to 'Integer'.", output, StringComparison.Ordinal)

            output = VerifyOutput(dir, file, includeCurrentAssemblyAsAnalyzerReference:=False, additionalFlags:={"/nowarn:BC30311"}, expectedErrorCount:=1)
            Assert.Contains("a.vb(4) : error BC30311: Value of type 'Exception' cannot be converted to 'Integer'.", output, StringComparison.Ordinal)

            output = VerifyOutput(dir, file, includeCurrentAssemblyAsAnalyzerReference:=False, additionalFlags:={"/nowarn:bc30311"}, expectedErrorCount:=1)
            Assert.Contains("a.vb(4) : error BC30311: Value of type 'Exception' cannot be converted to 'Integer'.", output, StringComparison.Ordinal)

            ' TEST: Verify that nothing bad happens when using /warnaserror[+/-] when compiler error BC30311 is present.
            output = VerifyOutput(dir, file, includeCurrentAssemblyAsAnalyzerReference:=False, additionalFlags:={"/warnaserror"}, expectedErrorCount:=1)
            Assert.Contains("a.vb(4) : error BC30311: Value of type 'Exception' cannot be converted to 'Integer'.", output, StringComparison.Ordinal)

            output = VerifyOutput(dir, file, includeCurrentAssemblyAsAnalyzerReference:=False, additionalFlags:={"/warnaserror+"}, expectedErrorCount:=1)
            Assert.Contains("a.vb(4) : error BC30311: Value of type 'Exception' cannot be converted to 'Integer'.", output, StringComparison.Ordinal)

            output = VerifyOutput(dir, file, includeCurrentAssemblyAsAnalyzerReference:=False, additionalFlags:={"/warnaserror-"}, expectedErrorCount:=1)
            Assert.Contains("a.vb(4) : error BC30311: Value of type 'Exception' cannot be converted to 'Integer'.", output, StringComparison.Ordinal)

            ' TEST: Verify that nothing bad happens if someone passes BC30311 to /warnaserror[+/-]:.
            output = VerifyOutput(dir, file, includeCurrentAssemblyAsAnalyzerReference:=False, additionalFlags:={"/warnaserror:30311"}, expectedErrorCount:=1)
            Assert.Contains("a.vb(4) : error BC30311: Value of type 'Exception' cannot be converted to 'Integer'.", output, StringComparison.Ordinal)

            output = VerifyOutput(dir, file, includeCurrentAssemblyAsAnalyzerReference:=False, additionalFlags:={"/warnaserror+:BC30311"}, expectedErrorCount:=1)
            Assert.Contains("a.vb(4) : error BC30311: Value of type 'Exception' cannot be converted to 'Integer'.", output, StringComparison.Ordinal)

            output = VerifyOutput(dir, file, includeCurrentAssemblyAsAnalyzerReference:=False, additionalFlags:={"/warnaserror+:bc30311"}, expectedErrorCount:=1)
            Assert.Contains("a.vb(4) : error BC30311: Value of type 'Exception' cannot be converted to 'Integer'.", output, StringComparison.Ordinal)

            output = VerifyOutput(dir, file, includeCurrentAssemblyAsAnalyzerReference:=False, additionalFlags:={"/warnaserror-:30311"}, expectedErrorCount:=1)
            Assert.Contains("a.vb(4) : error BC30311: Value of type 'Exception' cannot be converted to 'Integer'.", output, StringComparison.Ordinal)

            output = VerifyOutput(dir, file, includeCurrentAssemblyAsAnalyzerReference:=False, additionalFlags:={"/warnaserror-:BC30311"}, expectedErrorCount:=1)
            Assert.Contains("a.vb(4) : error BC30311: Value of type 'Exception' cannot be converted to 'Integer'.", output, StringComparison.Ordinal)

            output = VerifyOutput(dir, file, includeCurrentAssemblyAsAnalyzerReference:=False, additionalFlags:={"/warnaserror-:bc30311"}, expectedErrorCount:=1)
            Assert.Contains("a.vb(4) : error BC30311: Value of type 'Exception' cannot be converted to 'Integer'.", output, StringComparison.Ordinal)

            CleanupAllGeneratedFiles(file.Path)
        End Sub

        <Fact, WorkItem(1091972, "DevDiv"), WorkItem(444, "CodePlex")>
        Public Sub Bug1091972()
            Dim dir = Temp.CreateDirectory()
            Dim src = dir.CreateFile("a.vb")
            src.WriteAllText(
    <text>
''' &lt;summary&gt;ABC...XYZ&lt;/summary&gt;
Class C
    Shared Sub Main()
        Dim textStreamReader = New System.IO.StreamReader(GetType(C).Assembly.GetManifestResourceStream("doc.xml"))
        System.Console.WriteLine(textStreamReader.ReadToEnd())
    End Sub
End Class
</text>.Value.Replace(vbLf, vbCrLf))

            Dim output = RunAndGetOutput(s_basicCompilerExecutable, String.Format("/nologo /doc:doc.xml /out:out.exe /resource:doc.xml {0}", src.ToString()), startFolder:=dir.ToString())
            AssertOutput(<text></text>, output)

            Assert.True(File.Exists(Path.Combine(dir.ToString(), "doc.xml")))

            Dim expected = <text>
                               <![CDATA[
<?xml version="1.0"?>
<doc>
<assembly>
<name>
out
</name>
</assembly>
<members>
<member name="T:C">
 <summary>ABC...XYZ</summary>
</member>
</members>
</doc>
]]>
                           </text>

            Using reader As New StreamReader(Path.Combine(dir.ToString(), "doc.xml"))
                Dim content = reader.ReadToEnd()
                AssertOutput(expected, content)
            End Using

            output = RunAndGetOutput(Path.Combine(dir.ToString(), "out.exe"), startFolder:=dir.ToString())
            AssertOutput(expected, output)

            CleanupAllGeneratedFiles(src.Path)
        End Sub

        <Fact, WorkItem(468, "https://github.com/dotnet/roslyn/issues/468")>
        Public Sub RuleSet_GeneralCommandLineOptionOverridesGeneralRuleSetOption()
            Dim dir = Temp.CreateDirectory()

            Dim ruleSetSource = "<?xml version=""1.0"" encoding=""utf-8""?>
<RuleSet Name=""Ruleset1"" Description=""Test"" ToolsVersion=""12.0"">
  <IncludeAll Action=""Warning"" />
</RuleSet>
"
            Dim ruleSetFile = dir.CreateFile("Rules.ruleset").WriteAllText(ruleSetSource)

            Dim arguments = DefaultParse({"/ruleset:Rules.RuleSet", "/WarnAsError+", "A.vb"}, dir.Path)

            Assert.Empty(arguments.Errors)
            Assert.Equal(expected:=ReportDiagnostic.Error, actual:=arguments.CompilationOptions.GeneralDiagnosticOption)
            Assert.Equal(expected:=0, actual:=arguments.CompilationOptions.SpecificDiagnosticOptions.Count)
        End Sub

        <Fact, WorkItem(468, "https://github.com/dotnet/roslyn/issues/468")>
        Public Sub RuleSet_GeneralWarnAsErrorPromotesWarningFromRuleSet()
            Dim dir = Temp.CreateDirectory()

            Dim ruleSetSource = "<?xml version=""1.0"" encoding=""utf-8""?>
<RuleSet Name=""Ruleset1"" Description=""Test"" ToolsVersion=""12.0"">
  <Rules AnalyzerId=""Microsoft.Analyzers.ManagedCodeAnalysis"" RuleNamespace=""Microsoft.Rules.Managed"">
    <Rule Id=""Test001"" Action=""Warning"" />
  </Rules>
</RuleSet>
"
            Dim ruleSetFile = dir.CreateFile("Rules.ruleset").WriteAllText(ruleSetSource)

            Dim arguments = DefaultParse({"/ruleset:Rules.RuleSet", "/WarnAsError+", "A.vb"}, dir.Path)

            Assert.Empty(arguments.Errors)
            Assert.Equal(expected:=ReportDiagnostic.Error, actual:=arguments.CompilationOptions.GeneralDiagnosticOption)
            Assert.Equal(expected:=1, actual:=arguments.CompilationOptions.SpecificDiagnosticOptions.Count)
            Assert.Equal(expected:=ReportDiagnostic.Error, actual:=arguments.CompilationOptions.SpecificDiagnosticOptions("Test001"))
        End Sub

        <Fact, WorkItem(468, "https://github.com/dotnet/roslyn/issues/468")>
        Public Sub RuleSet_GeneralWarnAsErrorDoesNotPromoteInfoFromRuleSet()
            Dim dir = Temp.CreateDirectory()

            Dim ruleSetSource = "<?xml version=""1.0"" encoding=""utf-8""?>
<RuleSet Name=""Ruleset1"" Description=""Test"" ToolsVersion=""12.0"">
  <Rules AnalyzerId=""Microsoft.Analyzers.ManagedCodeAnalysis"" RuleNamespace=""Microsoft.Rules.Managed"">
    <Rule Id=""Test001"" Action=""Info"" />
  </Rules>
</RuleSet>
"
            Dim ruleSetFile = dir.CreateFile("Rules.ruleset").WriteAllText(ruleSetSource)

            Dim arguments = DefaultParse({"/ruleset:Rules.RuleSet", "/WarnAsError+", "A.vb"}, dir.Path)

            Assert.Empty(arguments.Errors)
            Assert.Equal(expected:=ReportDiagnostic.Error, actual:=arguments.CompilationOptions.GeneralDiagnosticOption)
            Assert.Equal(expected:=1, actual:=arguments.CompilationOptions.SpecificDiagnosticOptions.Count)
            Assert.Equal(expected:=ReportDiagnostic.Info, actual:=arguments.CompilationOptions.SpecificDiagnosticOptions("Test001"))
        End Sub

        <Fact, WorkItem(468, "https://github.com/dotnet/roslyn/issues/468")>
        Public Sub RuleSet_SpecificWarnAsErrorPromotesInfoFromRuleSet()
            Dim dir = Temp.CreateDirectory()

            Dim ruleSetSource = "<?xml version=""1.0"" encoding=""utf-8""?>
<RuleSet Name=""Ruleset1"" Description=""Test"" ToolsVersion=""12.0"">
  <Rules AnalyzerId=""Microsoft.Analyzers.ManagedCodeAnalysis"" RuleNamespace=""Microsoft.Rules.Managed"">
    <Rule Id=""Test001"" Action=""Info"" />
  </Rules>
</RuleSet>
"
            Dim ruleSetFile = dir.CreateFile("Rules.ruleset").WriteAllText(ruleSetSource)

            Dim arguments = DefaultParse({"/ruleset:Rules.RuleSet", "/WarnAsError+:Test001", "A.vb"}, dir.Path)

            Assert.Empty(arguments.Errors)
            Assert.Equal(expected:=ReportDiagnostic.Default, actual:=arguments.CompilationOptions.GeneralDiagnosticOption)
            Assert.Equal(expected:=1, actual:=arguments.CompilationOptions.SpecificDiagnosticOptions.Count)
            Assert.Equal(expected:=ReportDiagnostic.Error, actual:=arguments.CompilationOptions.SpecificDiagnosticOptions("Test001"))
        End Sub

        <Fact, WorkItem(468, "https://github.com/dotnet/roslyn/issues/468")>
        Public Sub RuleSet_GeneralWarnAsErrorMinusResetsRules()
            Dim dir = Temp.CreateDirectory()

            Dim ruleSetSource = "<?xml version=""1.0"" encoding=""utf-8""?>
<RuleSet Name=""Ruleset1"" Description=""Test"" ToolsVersion=""12.0"">
  <Rules AnalyzerId=""Microsoft.Analyzers.ManagedCodeAnalysis"" RuleNamespace=""Microsoft.Rules.Managed"">
    <Rule Id=""Test001"" Action=""Warning"" />
  </Rules>
</RuleSet>
"
            Dim ruleSetFile = dir.CreateFile("Rules.ruleset").WriteAllText(ruleSetSource)

            Dim arguments = DefaultParse({"/ruleset:Rules.RuleSet", "/WarnAsError+", "/WarnAsError-", "A.vb"}, dir.Path)

            Assert.Empty(arguments.Errors)
            Assert.Equal(expected:=ReportDiagnostic.Default, actual:=arguments.CompilationOptions.GeneralDiagnosticOption)
            Assert.Equal(expected:=1, actual:=arguments.CompilationOptions.SpecificDiagnosticOptions.Count)
            Assert.Equal(expected:=ReportDiagnostic.Warn, actual:=arguments.CompilationOptions.SpecificDiagnosticOptions("Test001"))
        End Sub

        <Fact, WorkItem(468, "https://github.com/dotnet/roslyn/issues/468")>
        Public Sub RuleSet_SpecificWarnAsErrorMinusResetsRules()
            Dim dir = Temp.CreateDirectory()

            Dim ruleSetSource = "<?xml version=""1.0"" encoding=""utf-8""?>
<RuleSet Name=""Ruleset1"" Description=""Test"" ToolsVersion=""12.0"">
  <Rules AnalyzerId=""Microsoft.Analyzers.ManagedCodeAnalysis"" RuleNamespace=""Microsoft.Rules.Managed"">
    <Rule Id=""Test001"" Action=""Warning"" />
  </Rules>
</RuleSet>
"
            Dim ruleSetFile = dir.CreateFile("Rules.ruleset").WriteAllText(ruleSetSource)

            Dim arguments = DefaultParse({"/ruleset:Rules.RuleSet", "/WarnAsError+", "/WarnAsError-:Test001", "A.vb"}, dir.Path)

            Assert.Empty(arguments.Errors)
            Assert.Equal(expected:=ReportDiagnostic.Error, actual:=arguments.CompilationOptions.GeneralDiagnosticOption)
            Assert.Equal(expected:=1, actual:=arguments.CompilationOptions.SpecificDiagnosticOptions.Count)
            Assert.Equal(expected:=ReportDiagnostic.Warn, actual:=arguments.CompilationOptions.SpecificDiagnosticOptions("Test001"))
        End Sub

        <Fact, WorkItem(468, "https://github.com/dotnet/roslyn/issues/468")>
        Public Sub RuleSet_SpecificWarnAsErrorMinusDefaultsRuleNotInRuleSet()
            Dim dir = Temp.CreateDirectory()

            Dim ruleSetSource = "<?xml version=""1.0"" encoding=""utf-8""?>
<RuleSet Name=""Ruleset1"" Description=""Test"" ToolsVersion=""12.0"">
  <Rules AnalyzerId=""Microsoft.Analyzers.ManagedCodeAnalysis"" RuleNamespace=""Microsoft.Rules.Managed"">
    <Rule Id=""Test001"" Action=""Warning"" />
  </Rules>
</RuleSet>
"
            Dim ruleSetFile = dir.CreateFile("Rules.ruleset").WriteAllText(ruleSetSource)

            Dim arguments = DefaultParse({"/ruleset:Rules.RuleSet", "/WarnAsError+:Test002", "/WarnAsError-:Test002", "A.vb"}, dir.Path)

            Assert.Empty(arguments.Errors)
            Assert.Equal(expected:=ReportDiagnostic.Default, actual:=arguments.CompilationOptions.GeneralDiagnosticOption)
            Assert.Equal(expected:=2, actual:=arguments.CompilationOptions.SpecificDiagnosticOptions.Count)
            Assert.Equal(expected:=ReportDiagnostic.Warn, actual:=arguments.CompilationOptions.SpecificDiagnosticOptions("Test001"))
            Assert.Equal(expected:=ReportDiagnostic.Default, actual:=arguments.CompilationOptions.SpecificDiagnosticOptions("Test002"))
        End Sub

        <Fact, WorkItem(468, "https://github.com/dotnet/roslyn/issues/468")>
        Public Sub RuleSet_LastGeneralWarnAsErrorTrumpsNoWarn()
            Dim dir = Temp.CreateDirectory()

            Dim ruleSetSource = "<?xml version=""1.0"" encoding=""utf-8""?>
<RuleSet Name=""Ruleset1"" Description=""Test"" ToolsVersion=""12.0"">
  <Rules AnalyzerId=""Microsoft.Analyzers.ManagedCodeAnalysis"" RuleNamespace=""Microsoft.Rules.Managed"">
    <Rule Id=""Test001"" Action=""Warning"" />
  </Rules>
</RuleSet>
"
            Dim ruleSetFile = dir.CreateFile("Rules.ruleset").WriteAllText(ruleSetSource)

            Dim arguments = DefaultParse({"/ruleset:Rules.RuleSet", "/NoWarn", "/WarnAsError+", "A.vb"}, dir.Path)

            Assert.Empty(arguments.Errors)
            Assert.Equal(expected:=ReportDiagnostic.Error, actual:=arguments.CompilationOptions.GeneralDiagnosticOption)
            Assert.Equal(expected:=1, actual:=arguments.CompilationOptions.SpecificDiagnosticOptions.Count)
            Assert.Equal(expected:=ReportDiagnostic.Error, actual:=arguments.CompilationOptions.SpecificDiagnosticOptions("Test001"))
        End Sub

        <Fact, WorkItem(468, "https://github.com/dotnet/roslyn/issues/468")>
        Public Sub RuleSet_GeneralNoWarnTrumpsGeneralWarnAsErrorMinus()
            Dim dir = Temp.CreateDirectory()

            Dim ruleSetSource = "<?xml version=""1.0"" encoding=""utf-8""?>
<RuleSet Name=""Ruleset1"" Description=""Test"" ToolsVersion=""12.0"">
  <Rules AnalyzerId=""Microsoft.Analyzers.ManagedCodeAnalysis"" RuleNamespace=""Microsoft.Rules.Managed"">
    <Rule Id=""Test001"" Action=""Warning"" />
  </Rules>
</RuleSet>
"
            Dim ruleSetFile = dir.CreateFile("Rules.ruleset").WriteAllText(ruleSetSource)

            Dim arguments = DefaultParse({"/ruleset:Rules.RuleSet", "/WarnAsError+", "/NoWarn", "/WarnAsError-", "A.vb"}, dir.Path)

            Assert.Empty(arguments.Errors)
            Assert.Equal(expected:=ReportDiagnostic.Suppress, actual:=arguments.CompilationOptions.GeneralDiagnosticOption)
            Assert.Equal(expected:=1, actual:=arguments.CompilationOptions.SpecificDiagnosticOptions.Count)
            Assert.Equal(expected:=ReportDiagnostic.Warn, actual:=arguments.CompilationOptions.SpecificDiagnosticOptions("Test001"))
        End Sub

        <Fact, WorkItem(468, "https://github.com/dotnet/roslyn/issues/468")>
        Public Sub RuleSet_GeneralNoWarnTurnsOffAllButErrors()
            Dim dir = Temp.CreateDirectory()

            Dim ruleSetSource = "<?xml version=""1.0"" encoding=""utf-8""?>
<RuleSet Name=""Ruleset1"" Description=""Test"" ToolsVersion=""12.0"">
  <Rules AnalyzerId=""Microsoft.Analyzers.ManagedCodeAnalysis"" RuleNamespace=""Microsoft.Rules.Managed"">
    <Rule Id=""Test001"" Action=""Error"" />
    <Rule Id=""Test002"" Action=""Warning"" />
    <Rule Id=""Test003"" Action=""Info"" />
  </Rules>
</RuleSet>
"
            Dim ruleSetFile = dir.CreateFile("Rules.ruleset").WriteAllText(ruleSetSource)

            Dim arguments = DefaultParse({"/ruleset:Rules.RuleSet", "/NoWarn", "A.vb"}, dir.Path)

            Assert.Empty(arguments.Errors)
            Assert.Equal(expected:=ReportDiagnostic.Suppress, actual:=arguments.CompilationOptions.GeneralDiagnosticOption)
            Assert.Equal(expected:=3, actual:=arguments.CompilationOptions.SpecificDiagnosticOptions.Count)
            Assert.Equal(expected:=ReportDiagnostic.Error, actual:=arguments.CompilationOptions.SpecificDiagnosticOptions("Test001"))
            Assert.Equal(expected:=ReportDiagnostic.Suppress, actual:=arguments.CompilationOptions.SpecificDiagnosticOptions("Test002"))
            Assert.Equal(expected:=ReportDiagnostic.Suppress, actual:=arguments.CompilationOptions.SpecificDiagnosticOptions("Test003"))
        End Sub

        <Fact, WorkItem(468, "https://github.com/dotnet/roslyn/issues/468")>
        Public Sub RuleSet_SpecificNoWarnAlwaysWins()
            Dim dir = Temp.CreateDirectory()

            Dim ruleSetSource = "<?xml version=""1.0"" encoding=""utf-8""?>
<RuleSet Name=""Ruleset1"" Description=""Test"" ToolsVersion=""12.0"">
  <Rules AnalyzerId=""Microsoft.Analyzers.ManagedCodeAnalysis"" RuleNamespace=""Microsoft.Rules.Managed"">
    <Rule Id=""Test001"" Action=""Warning"" />
  </Rules>
</RuleSet>
"
            Dim ruleSetFile = dir.CreateFile("Rules.ruleset").WriteAllText(ruleSetSource)

            Dim arguments = DefaultParse({"/ruleset:Rules.RuleSet", "/NoWarn:Test001", "/WarnAsError+", "/WarnAsError-:Test001", "A.vb"}, dir.Path)

            Assert.Empty(arguments.Errors)
            Assert.Equal(expected:=ReportDiagnostic.Error, actual:=arguments.CompilationOptions.GeneralDiagnosticOption)
            Assert.Equal(expected:=1, actual:=arguments.CompilationOptions.SpecificDiagnosticOptions.Count)
            Assert.Equal(expected:=ReportDiagnostic.Suppress, actual:=arguments.CompilationOptions.SpecificDiagnosticOptions("Test001"))
        End Sub

        <Fact>
        Public Sub ReportAnalyzer()
            Dim args1 = DefaultParse({"/reportanalyzer", "a.vb"}, _baseDirectory)
            Assert.True(args1.ReportAnalyzer)

            Dim args2 = DefaultParse({"", "a.vb"}, _baseDirectory)
            Assert.False(args2.ReportAnalyzer)
        End Sub

        <Fact>
        Public Sub ReportAnalyzerOutput()
            Dim source As String = Temp.CreateFile().WriteAllText(<text>
Class C
End Class
</text>.Value).Path

            Dim vbc = New MockVisualBasicCompiler(Nothing, _baseDirectory, {"/reportanalyzer", "/t:library", "/a:" + Assembly.GetExecutingAssembly().Location, source})
            Dim outWriter = New StringWriter()
            Dim exitCode = vbc.Run(outWriter, Nothing)
            Assert.Equal(0, exitCode)
            Dim output = outWriter.ToString()
            Assert.Contains(New WarningDiagnosticAnalyzer().ToString(), output, StringComparison.Ordinal)
            Assert.Contains(CodeAnalysisResources.AnalyzerExecutionTimeColumnHeader, output, StringComparison.Ordinal)
            CleanupAllGeneratedFiles(source)
        End Sub
<<<<<<< HEAD
=======

        <Fact>
        Public Sub AdditionalFileDiagnostics()
            Dim dir = Temp.CreateDirectory()
            Dim source = dir.CreateFile("a.vb").WriteAllText(<text>
Class C
End Class
</text>.Value).Path

            Dim additionalFile = dir.CreateFile("AdditionalFile.txt").WriteAllText(<text>
Additional File Line 1!
Additional File Line 2!
</text>.Value).Path

            Dim nonCompilerInputFile = dir.CreateFile("DummyFile.txt").WriteAllText(<text>
Dummy File Line 1!
</text>.Value).Path

            Dim analyzer = New AdditionalFileDiagnosticAnalyzer(nonCompilerInputFile)
            Dim arguments = {"/nologo", "/preferreduilang:en", "/vbruntime", "/t:library",
                "/additionalfile:" & additionalFile, ' Valid additional text file
                "/additionalfile:" & Assembly.GetExecutingAssembly.Location, ' Non-text file specified as an additional text file
                source}
            Dim vbc = New MockVisualBasicCompiler(Nothing, _baseDirectory, arguments, analyzer)

            Dim outWriter = New StringWriter()
            Dim exitCode = vbc.Run(outWriter, Nothing)
            Assert.Equal(1, exitCode)
            Dim output = outWriter.ToString()

            AssertOutput(
    String.Format(<text>
AdditionalFile.txt(1) : warning AdditionalFileDiagnostic: Additional File Diagnostic: AdditionalFile
Additional File Line 1!
~~~~~~~~~~             
vbc : warning AdditionalFileDiagnostic: Additional File Diagnostic: {0}
vbc : warning AdditionalFileDiagnostic: Additional File Diagnostic: AdditionalFile
vbc : warning AdditionalFileDiagnostic: Additional File Diagnostic: DummyFile
vbc : warning AdditionalFileDiagnostic: Additional File Diagnostic: NonExistentPath
vbc : error BC2015: the file '{1}' is not a text file
</text>.Value.ToString(),
        IO.Path.GetFileNameWithoutExtension(Assembly.GetExecutingAssembly.Location),
        Assembly.GetExecutingAssembly.Location),
    output, fileName:="AdditionalFile.txt")

            CleanupAllGeneratedFiles(source)
            CleanupAllGeneratedFiles(additionalFile)
            CleanupAllGeneratedFiles(nonCompilerInputFile)
        End Sub

        ''' <summary>
        ''' Script compilation should be internal only.
        ''' </summary>
        <WorkItem(1979, "https://github.com/dotnet/roslyn/issues/1979")>
        <Fact>
        Public Sub ScriptCompilationInternalOnly()
            Dim source = "System.Console.WriteLine()"
            Dim dir = Temp.CreateDirectory()
            Dim file = dir.CreateFile("b.vbx")
            file.WriteAllText(source)

            ' Compiling script file with internal API should be supported.
            Dim compilation = CreateCompilationWithMscorlib(
                <compilation>
                    <file name="b.vbx"><%= source %></file>
                </compilation>,
                parseOptions:=New VisualBasicParseOptions(LanguageVersion.VisualBasic14, DocumentationMode.Parse, SourceCodeKind.Script, ImmutableArray(Of KeyValuePair(Of String, Object)).Empty),
                options:=New VisualBasicCompilationOptions(OutputKind.ConsoleApplication))
            compilation.VerifyDiagnostics()

            ' Compiling with command-line compiler, should not treat .vbx as script.
            Dim cmd = New MockVisualBasicCompiler(Nothing, _baseDirectory, {"/nologo", "/preferreduilang:en", file.Path})
            Dim output As StringWriter = New StringWriter()
            cmd.Run(output, Nothing)
            Assert.True(output.ToString().Contains("error BC30689: Statement cannot appear outside of a method body."))

            CleanupAllGeneratedFiles(file.Path)
        End Sub

        <Fact, WorkItem(1093063, "DevDiv")>
        Public Sub VerifyDiagnosticSeverityNotLocalized()
            Dim source = <![CDATA[
Class A
End Class
]]>
            Dim fileName = "a.vb"
            Dim dir = Temp.CreateDirectory()
            Dim file = dir.CreateFile(fileName)
            file.WriteAllText(source.Value)

            Dim output As New StringWriter()
            Dim vbc As New MockVisualBasicCompiler(Nothing, dir.Path, {"/nologo", "/target:exe", fileName})
            vbc.Run(output, Nothing)

            ' If "error" was localized, below assert will fail on PLOC builds. The output would be something like: "!pTCvB!vbc : !FLxft!error 表! BC30420:"
            Assert.Contains("error BC30420:", output.ToString())

            CleanupAllGeneratedFiles(file.Path)
        End Sub
>>>>>>> 1d61936d
    End Class

    <DiagnosticAnalyzer(LanguageNames.VisualBasic)>
    Friend MustInherit Class MockAbstractDiagnosticAnalyzer
        Inherits DiagnosticAnalyzer

        Public Overrides Sub Initialize(context As AnalysisContext)
            context.RegisterCompilationStartAction(
                Sub(startContext As CompilationStartAnalysisContext)
                    startContext.RegisterCompilationEndAction(AddressOf AnalyzeCompilation)
                    CreateAnalyzerWithinCompilation(startContext)
                End Sub)
        End Sub

        Public MustOverride Sub CreateAnalyzerWithinCompilation(context As CompilationStartAnalysisContext)
        Public MustOverride Sub AnalyzeCompilation(context As CompilationAnalysisContext)
    End Class

    <DiagnosticAnalyzer(LanguageNames.VisualBasic)>
    Friend Class HiddenDiagnosticAnalyzer
        Inherits MockAbstractDiagnosticAnalyzer

        Friend Shared ReadOnly Hidden01 As DiagnosticDescriptor = New DiagnosticDescriptor("Hidden01", "", "Throwing a diagnostic for #ExternalSource", "", DiagnosticSeverity.Hidden, isEnabledByDefault:=True)

        Public Overrides Sub CreateAnalyzerWithinCompilation(context As CompilationStartAnalysisContext)
            context.RegisterSyntaxNodeAction(AddressOf AnalyzeNode, SyntaxKind.ExternalSourceDirectiveTrivia)
        End Sub

        Public Overrides Sub AnalyzeCompilation(context As CompilationAnalysisContext)
        End Sub

        Public Overrides ReadOnly Property SupportedDiagnostics As ImmutableArray(Of DiagnosticDescriptor)
            Get
                Return ImmutableArray.Create(Hidden01)
            End Get
        End Property

        Public Sub AnalyzeNode(context As SyntaxNodeAnalysisContext)
            context.ReportDiagnostic(Diagnostic.Create(Hidden01, context.Node.GetLocation()))
        End Sub
    End Class

    <DiagnosticAnalyzer(LanguageNames.VisualBasic)>
    Friend Class InfoDiagnosticAnalyzer
        Inherits MockAbstractDiagnosticAnalyzer

        Friend Shared ReadOnly Info01 As DiagnosticDescriptor = New DiagnosticDescriptor("Info01", "", "Throwing a diagnostic for #Enable", "", DiagnosticSeverity.Info, isEnabledByDefault:=True)
        Friend Shared ReadOnly Info02 As DiagnosticDescriptor = New DiagnosticDescriptor("Info02", "", "Throwing a diagnostic for something else", "", DiagnosticSeverity.Info, isEnabledByDefault:=True)

        Public Overrides Sub CreateAnalyzerWithinCompilation(context As CompilationStartAnalysisContext)
            context.RegisterSyntaxNodeAction(AddressOf AnalyzeNode, SyntaxKind.EnableWarningDirectiveTrivia)
        End Sub

        Public Overrides Sub AnalyzeCompilation(context As CompilationAnalysisContext)
        End Sub

        Public Overrides ReadOnly Property SupportedDiagnostics As ImmutableArray(Of DiagnosticDescriptor)
            Get
                Return ImmutableArray.Create(Info01, Info02)
            End Get
        End Property

        Public Sub AnalyzeNode(context As SyntaxNodeAnalysisContext)
            context.ReportDiagnostic(Diagnostic.Create(Info01, context.Node.GetLocation()))
        End Sub
    End Class

    <DiagnosticAnalyzer(LanguageNames.VisualBasic)>
    Friend Class WarningDiagnosticAnalyzer
        Inherits MockAbstractDiagnosticAnalyzer

        Friend Shared ReadOnly Warning01 As DiagnosticDescriptor = New DiagnosticDescriptor("Warning01", "", "Throwing a diagnostic for types declared", "", DiagnosticSeverity.Warning, isEnabledByDefault:=True)
        Friend Shared ReadOnly Warning02 As DiagnosticDescriptor = New DiagnosticDescriptor("Warning02", "", "Throwing a diagnostic for something else", "", DiagnosticSeverity.Warning, isEnabledByDefault:=True)
        Friend Shared ReadOnly Warning03 As DiagnosticDescriptor = New DiagnosticDescriptor("Warning03", "", "Throwing a diagnostic for types declared", "", DiagnosticSeverity.Warning, isEnabledByDefault:=True)

        Public Overrides Sub CreateAnalyzerWithinCompilation(context As CompilationStartAnalysisContext)
            context.RegisterSymbolAction(AddressOf AnalyzeSymbol, SymbolKind.NamedType)
        End Sub

        Public Overrides Sub AnalyzeCompilation(context As CompilationAnalysisContext)
        End Sub

        Public Overrides ReadOnly Property SupportedDiagnostics As ImmutableArray(Of DiagnosticDescriptor)
            Get
                Return ImmutableArray.Create(Warning01, Warning02, Warning03)
            End Get
        End Property

        Public Sub AnalyzeSymbol(context As SymbolAnalysisContext)
            context.ReportDiagnostic(Diagnostic.Create(Warning01, context.Symbol.Locations.First()))
            context.ReportDiagnostic(Diagnostic.Create(Warning03, context.Symbol.Locations.First()))
        End Sub
    End Class

    <DiagnosticAnalyzer(LanguageNames.VisualBasic)>
    Friend Class ErrorDiagnosticAnalyzer
        Inherits MockAbstractDiagnosticAnalyzer

        Friend Shared ReadOnly Error01 As DiagnosticDescriptor = New DiagnosticDescriptor("Error01", "", "Throwing a diagnostic for #Disable", "", DiagnosticSeverity.Error, isEnabledByDefault:=True)

        Public Overrides Sub CreateAnalyzerWithinCompilation(context As CompilationStartAnalysisContext)
            context.RegisterSyntaxNodeAction(AddressOf AnalyzeNode, SyntaxKind.DisableWarningDirectiveTrivia)
        End Sub

        Public Overrides Sub AnalyzeCompilation(context As CompilationAnalysisContext)
        End Sub

        Public Overrides ReadOnly Property SupportedDiagnostics As ImmutableArray(Of DiagnosticDescriptor)
            Get
                Return ImmutableArray.Create(Error01)
            End Get
        End Property

        Public Sub AnalyzeNode(context As SyntaxNodeAnalysisContext)
            context.ReportDiagnostic(Diagnostic.Create(Error01, context.Node.GetLocation()))
        End Sub
    End Class

    Friend Class AdditionalFileDiagnosticAnalyzer
        Inherits MockAbstractDiagnosticAnalyzer

        Friend Shared ReadOnly Rule As DiagnosticDescriptor = New DiagnosticDescriptor("AdditionalFileDiagnostic", "", "Additional File Diagnostic: {0}", "", DiagnosticSeverity.Warning, isEnabledByDefault:=True)
        Private ReadOnly _nonCompilerInputFile As String

        Public Sub New(nonCompilerInputFile As String)
            _nonCompilerInputFile = nonCompilerInputFile
        End Sub

        Public Overrides ReadOnly Property SupportedDiagnostics As ImmutableArray(Of DiagnosticDescriptor)
            Get
                Return ImmutableArray.Create(Rule)
            End Get
        End Property

        Public Overrides Sub AnalyzeCompilation(context As CompilationAnalysisContext)
        End Sub

        Public Overrides Sub CreateAnalyzerWithinCompilation(context As CompilationStartAnalysisContext)
            context.RegisterCompilationEndAction(AddressOf CompilationEndAction)
        End Sub

        Private Sub CompilationEndAction(context As CompilationAnalysisContext)
            ' Diagnostic reported on additionals file, with valid span.
            For Each additionalFile In context.Options.AdditionalFiles
                ReportDiagnostic(additionalFile.Path, context)
            Next

            ' Diagnostic reported on an additional file, but with an invalid span.
            ReportDiagnostic(context.Options.AdditionalFiles.First().Path, context, New TextSpan(0, 1000000)) ' Overflow span

            ' Diagnostic reported on a file which is not an input for the compiler.
            ReportDiagnostic(_nonCompilerInputFile, context)

            ' Diagnostic reported on a non-existent file.
            ReportDiagnostic("NonExistentPath", context)
        End Sub

        Private Sub ReportDiagnostic(path As String, context As CompilationAnalysisContext, Optional span As TextSpan = Nothing)
            If span = Nothing Then
                span = New TextSpan(0, 11)
            End If

            Dim linePosSpan = New LinePositionSpan(New LinePosition(0, 0), New LinePosition(0, span.End))
            Dim diagLocation = Location.Create(path, span, linePosSpan)
            Dim diag = Diagnostic.Create(Rule, diagLocation, IO.Path.GetFileNameWithoutExtension(path))
            context.ReportDiagnostic(diag)
        End Sub
    End Class
End Namespace<|MERGE_RESOLUTION|>--- conflicted
+++ resolved
@@ -7135,8 +7135,6 @@
             Assert.Contains(CodeAnalysisResources.AnalyzerExecutionTimeColumnHeader, output, StringComparison.Ordinal)
             CleanupAllGeneratedFiles(source)
         End Sub
-<<<<<<< HEAD
-=======
 
         <Fact>
         Public Sub AdditionalFileDiagnostics()
@@ -7236,7 +7234,6 @@
 
             CleanupAllGeneratedFiles(file.Path)
         End Sub
->>>>>>> 1d61936d
     End Class
 
     <DiagnosticAnalyzer(LanguageNames.VisualBasic)>
