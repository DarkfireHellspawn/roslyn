﻿' Copyright (c) Microsoft.  All Rights Reserved.  Licensed under the Apache License, Version 2.0.  See License.txt in the project root for license information.

Imports System.Collections.Concurrent
Imports System.Collections.Generic
Imports System.Collections.Immutable
Imports System.Runtime.InteropServices
Imports System.Threading
Imports Microsoft.CodeAnalysis.PooledObjects
Imports Microsoft.CodeAnalysis.Text
Imports Microsoft.CodeAnalysis.VisualBasic.Symbols
Imports Microsoft.CodeAnalysis.VisualBasic.Syntax

Namespace Microsoft.CodeAnalysis.VisualBasic.Symbols
    ''' <summary>
    ''' A TypeSymbol is a base class for all the symbols that represent a type
    ''' in Visual Basic.
    ''' </summary>
    Friend MustInherit Class TypeSymbol
        Inherits NamespaceOrTypeSymbol
        Implements ITypeSymbol

        ' !!!!!!!!!!!!!!!!!!!!!!!!!!!!!!!!!!!!!!!!!!!!
        ' Changes to the public interface of this class should remain synchronized with the C# version of Symbol.
        ' Do not make any changes to the public interface without making the corresponding change
        ' to the C# version.
        ' !!!!!!!!!!!!!!!!!!!!!!!!!!!!!!!!!!!!!!!!!!!!

        ' TODO (tomat): Consider changing this to an empty name. This name shouldn't ever leak to the user in error messages.
        Friend Const ImplicitTypeName As String = "<invalid-global-code>"

        Private Shared ReadOnly s_EmptyTypeSymbols() As TypeSymbol = Array.Empty(Of TypeSymbol)

        Private _lazyAllInterfaces As ImmutableArray(Of NamedTypeSymbol)

        ''' <summary>
        ''' <see cref="InterfacesAndTheirBaseInterfacesNoUseSiteDiagnostics"/>
        ''' </summary>
        Private _lazyInterfacesAndTheirBaseInterfaces As MultiDictionary(Of NamedTypeSymbol, NamedTypeSymbol)

        Private Shared ReadOnly EmptyInterfacesAndTheirBaseInterfaces As New MultiDictionary(Of NamedTypeSymbol, NamedTypeSymbol)(0, EqualsIgnoringComparer.InstanceCLRSignatureCompare)

        ' Map with the interface member implementations for this type.
        ' Key is implemented method, value is implementing method (from the perspective of this type)
        ' Don't allocate until someone needs it.
        Private _lazyImplementationForInterfaceMemberMap As ConcurrentDictionary(Of Symbol, Symbol)

        ''' <summary>
        ''' Map with all the explicitly implemented interface symbols declared on this type.
        ''' key = interface method/property/event compared using <see cref="ExplicitInterfaceImplementationTargetMemberEqualityComparer"/>,
        ''' value = explicitly implementing methods/properties/events declared on this type (normally a single value, multiple in case of
        ''' an error).
        ''' Access through <see cref="ExplicitInterfaceImplementationMap"/> property ONLY!
        ''' </summary>
        Protected m_lazyExplicitInterfaceImplementationMap As MultiDictionary(Of Symbol, Symbol)

        Public Shared ReadOnly Property EmptyTypeSymbolsList As IList(Of TypeSymbol)
            Get
                Return s_EmptyTypeSymbols
            End Get
        End Property

        ''' <summary>
        ''' Get the original definition of this symbol. If this symbol is derived from another
        ''' symbol by (say) type substitution, this gets the original symbol, as it was defined
        ''' in source or metadata.
        ''' </summary>
        Public Shadows ReadOnly Property OriginalDefinition As TypeSymbol
            Get
                Return OriginalTypeSymbolDefinition
            End Get
        End Property

        Protected Overridable ReadOnly Property OriginalTypeSymbolDefinition As TypeSymbol
            Get
                ' Default implements returns Me.
                Return Me
            End Get
        End Property

        Protected NotOverridable Overrides ReadOnly Property OriginalSymbolDefinition As Symbol
            Get
                Return OriginalTypeSymbolDefinition
            End Get
        End Property

        ''' <summary>
        ''' Gets the BaseType of this type. If the base type could not be determined, then 
        ''' an instance of ErrorType is returned. If this kind of type does not have a base type
        ''' (for example, interfaces), Nothing is returned. Also the special class System.Object
        ''' always has a BaseType of Nothing.
        ''' </summary>
        Friend MustOverride ReadOnly Property BaseTypeNoUseSiteDiagnostics As NamedTypeSymbol

        Friend Function BaseTypeWithDefinitionUseSiteDiagnostics(<[In], Out> ByRef useSiteDiagnostics As HashSet(Of DiagnosticInfo)) As NamedTypeSymbol
            Dim result = BaseTypeNoUseSiteDiagnostics

            If result IsNot Nothing Then
                result.OriginalDefinition.AddUseSiteDiagnostics(useSiteDiagnostics)
            End If

            Return result
        End Function

        Friend Function BaseTypeOriginalDefinition(<[In], Out> ByRef useSiteDiagnostics As HashSet(Of DiagnosticInfo)) As NamedTypeSymbol
            Dim result = BaseTypeNoUseSiteDiagnostics

            If result IsNot Nothing Then
                result = result.OriginalDefinition
                result.AddUseSiteDiagnostics(useSiteDiagnostics)
            End If

            Return result
        End Function

        ''' <summary>
        ''' Gets the set of interfaces that this type directly implements. This set does not
        ''' include interfaces that are base interfaces of directly implemented interfaces.
        ''' </summary>
        Friend MustOverride ReadOnly Property InterfacesNoUseSiteDiagnostics As ImmutableArray(Of NamedTypeSymbol)

        ''' <summary>
        ''' The list of all interfaces of which this type is a declared subtype, excluding this type
        ''' itself. This includes all declared base interfaces, all declared base interfaces of base
        ''' types, and all declared base interfaces of those results (recursively).  Each result
        ''' appears exactly once in the list. This list is topologically sorted by the inheritance
        ''' relationship: if interface type A extends interface type B, then A precedes B in the
        ''' list. This is not quite the same as "all interfaces of which this type is a proper
        ''' subtype" because it does not take into account variance: AllInterfaces for
        ''' IEnumerable(Of String) will not include IEnumerable(Of Object).
        ''' </summary>
        Friend ReadOnly Property AllInterfacesNoUseSiteDiagnostics As ImmutableArray(Of NamedTypeSymbol)
            Get
                If (_lazyAllInterfaces.IsDefault) Then
                    ImmutableInterlocked.InterlockedInitialize(_lazyAllInterfaces, MakeAllInterfaces())
                End If

                Return _lazyAllInterfaces
            End Get
        End Property

        Friend Function AllInterfacesWithDefinitionUseSiteDiagnostics(<[In], Out> ByRef useSiteDiagnostics As HashSet(Of DiagnosticInfo)) As ImmutableArray(Of NamedTypeSymbol)
            Dim result = AllInterfacesNoUseSiteDiagnostics

            ' Since bases affect content of AllInterfaces set, we need to make sure they all are good.
            Me.AddUseSiteDiagnosticsForBaseDefinitions(useSiteDiagnostics)

            For Each iface In result
                iface.OriginalDefinition.AddUseSiteDiagnostics(useSiteDiagnostics)
            Next

            Return result
        End Function

        ''' Produce all implemented interfaces in topologically sorted order. We use
        ''' TypeSymbol.Interfaces as the source of edge data, which has had cycles and infinitely
        ''' long dependency cycles removed. Consequently, it is possible (and we do) use the
        ''' simplest version of Tarjan's topological sorting algorithm.
        Protected Overridable Function MakeAllInterfaces() As ImmutableArray(Of NamedTypeSymbol)
            Dim result = ArrayBuilder(Of NamedTypeSymbol).GetInstance()
            Dim visited = New HashSet(Of NamedTypeSymbol)()

            Dim baseType = Me

            While baseType IsNot Nothing
                Dim baseInterfaces As ImmutableArray(Of NamedTypeSymbol) = baseType.InterfacesNoUseSiteDiagnostics
                For n = baseInterfaces.Length - 1 To 0 Step -1
                    MakeAllInterfacesInternal(baseInterfaces(n), visited, result)
                Next

                baseType = baseType.BaseTypeNoUseSiteDiagnostics
            End While

            result.ReverseContents()
            Return result.ToImmutableAndFree()
        End Function

        Private Shared Sub MakeAllInterfacesInternal(i As NamedTypeSymbol, visited As HashSet(Of NamedTypeSymbol), result As ArrayBuilder(Of NamedTypeSymbol))
            If visited.Add(i) Then
                Dim baseInterfaces As ImmutableArray(Of NamedTypeSymbol) = i.InterfacesNoUseSiteDiagnostics
                For n = baseInterfaces.Length - 1 To 0 Step -1
                    MakeAllInterfacesInternal(baseInterfaces(n), visited, result)
                Next

                result.Add(i)
            End If
        End Sub

        ''' <summary>
        ''' Gets the set of interfaces that this type directly implements, plus the base interfaces
        ''' of all such types.
        ''' Keys are compared using <see cref="EqualsIgnoringComparer.InstanceCLRSignatureCompare"/>,
        ''' values are distinct interfaces corresponding to the key, according to <see cref="TypeCompareKind.ConsiderEverything"/> rules.
        ''' </summary>
        ''' <remarks>
        ''' CONSIDER: it probably isn't truly necessary to cache this.  If space gets tight, consider
        ''' alternative approaches (recompute every time, cache on the side, only store on some types,
        ''' etc).
        ''' </remarks>
        Friend ReadOnly Property InterfacesAndTheirBaseInterfacesNoUseSiteDiagnostics As MultiDictionary(Of NamedTypeSymbol, NamedTypeSymbol)
            Get
                If _lazyInterfacesAndTheirBaseInterfaces Is Nothing Then
                    Interlocked.CompareExchange(_lazyInterfacesAndTheirBaseInterfaces, MakeInterfacesAndTheirBaseInterfaces(Me.InterfacesNoUseSiteDiagnostics), Nothing)
                End If

                Return _lazyInterfacesAndTheirBaseInterfaces
            End Get

        End Property

        ' Note: Unlike MakeAllInterfaces, this doesn't need to be virtual. It depends on
        ' AllInterfaces for its implementation, so it will pick up all changes to MakeAllInterfaces
        ' indirectly.
        Private Shared Function MakeInterfacesAndTheirBaseInterfaces(declaredInterfaces As ImmutableArray(Of NamedTypeSymbol)) As MultiDictionary(Of NamedTypeSymbol, NamedTypeSymbol)
            If declaredInterfaces.IsEmpty Then
                Return EmptyInterfacesAndTheirBaseInterfaces
            End If

            Dim result As New MultiDictionary(Of NamedTypeSymbol, NamedTypeSymbol)(declaredInterfaces.Length, EqualsIgnoringComparer.InstanceCLRSignatureCompare)

            For Each [interface] In declaredInterfaces
                If result.Add([interface], [interface]) Then
                    For Each baseInterface In [interface].AllInterfacesNoUseSiteDiagnostics
                        result.Add(baseInterface, baseInterface)
                    Next
                End If
            Next

            Return result
        End Function

        ''' <summary>
        ''' Returns true if this type is known to be a reference type. It is never the case
        ''' that <see cref="IsReferenceType"/> and <see cref="IsValueType"/> both return true. However, for an unconstrained
        ''' type parameter, <see cref="IsReferenceType"/> and <see cref="IsValueType"/> will both return false.
        ''' </summary>
        Public MustOverride ReadOnly Property IsReferenceType As Boolean Implements ITypeSymbol.IsReferenceType

        ''' <summary>
        ''' Returns true if this type is known to be a value type. It is never the case
        ''' that <see cref="IsReferenceType"/> and <see cref="IsValueType"/> both return true. However, for an unconstrained
        ''' type parameter, <see cref="IsReferenceType"/> and <see cref="IsValueType"/> will both return false.
        ''' </summary>
        Public MustOverride ReadOnly Property IsValueType As Boolean Implements ITypeSymbol.IsValueType

        ''' <summary>
        ''' Is this a symbol for an anonymous type (including delegate).
        ''' </summary>
        Public Overridable ReadOnly Property IsAnonymousType As Boolean Implements ITypeSymbol.IsAnonymousType
            Get
                Return False
            End Get
        End Property

        Public NotOverridable Overrides ReadOnly Property IsShared As Boolean
            Get
                ' VB doesn't have a concept of shared types.
                Return False
            End Get
        End Property

        ' Only the compiler can create TypeSymbols.
        Friend Sub New()
        End Sub

        ''' <summary>
        ''' Gets the kind of this type.
        ''' </summary>
        Public MustOverride ReadOnly Property TypeKind As TypeKind

        ''' <summary>
        ''' Gets corresponding special TypeId of this type.
        ''' </summary>
        Public Overridable ReadOnly Property SpecialType As SpecialType Implements ITypeSymbol.SpecialType
            Get
                Return SpecialType.None
            End Get
        End Property

        ''' <summary>
        ''' Gets corresponding primitive type code for this type declaration.
        ''' </summary>
        Friend ReadOnly Property PrimitiveTypeCode As Microsoft.Cci.PrimitiveTypeCode
            Get
                Return SpecialTypes.GetTypeCode(SpecialType)
            End Get
        End Property

        ''' <summary>
        ''' Substitute the given type substitution within this type, returning a new type. If the
        ''' substitution had no effect, return Me. 
        ''' !!! Only code implementing construction of generic types is allowed to call this method !!!
        ''' !!! All other code should use Construct methods.                                        !!! 
        ''' </summary>
        Friend MustOverride Function InternalSubstituteTypeParameters(substitution As TypeSubstitution) As TypeWithModifiers

        <Obsolete("Use TypeWithModifiers.Is method.", True)>
        Friend Overloads Function Equals(other As TypeWithModifiers) As Boolean
            Return other.Is(Me)
        End Function

        <Obsolete("Use TypeSymbol.Equals(TypeSymbol, TypeSymbol, TypeCompareKind) method.", True)>
        Public Overloads Shared Operator =(left As TypeSymbol, right As TypeSymbol) As Boolean
            Throw ExceptionUtilities.Unreachable
        End Operator

        <Obsolete("Use TypeSymbol.Equals(TypeSymbol, TypeSymbol, TypeCompareKind) method.", True)>
        Public Overloads Shared Operator <>(left As TypeSymbol, right As TypeSymbol) As Boolean
            Throw ExceptionUtilities.Unreachable
        End Operator

        <Obsolete("Use TypeSymbol.Equals(TypeSymbol, TypeSymbol, TypeCompareKind) method.", True)>
        Public Overloads Shared Operator =(left As Symbol, right As TypeSymbol) As Boolean
            Throw ExceptionUtilities.Unreachable
        End Operator

        <Obsolete("Use TypeSymbol.Equals(TypeSymbol, TypeSymbol, TypeCompareKind) method.", True)>
        Public Overloads Shared Operator <>(left As Symbol, right As TypeSymbol) As Boolean
            Throw ExceptionUtilities.Unreachable
        End Operator

        <Obsolete("Use TypeSymbol.Equals(TypeSymbol, TypeSymbol, TypeCompareKind) method.", True)>
        Public Overloads Shared Operator =(left As TypeSymbol, right As Symbol) As Boolean
            Throw ExceptionUtilities.Unreachable
        End Operator

        <Obsolete("Use TypeSymbol.Equals(TypeSymbol, TypeSymbol, TypeCompareKind) method.", True)>
        Public Overloads Shared Operator <>(left As TypeSymbol, right As Symbol) As Boolean
            Throw ExceptionUtilities.Unreachable
        End Operator

        Public Overloads Shared Function Equals(left As TypeSymbol, right As TypeSymbol, comparison As TypeCompareKind) As Boolean
            Return left.IsSameType(right, comparison)
        End Function

        ''' <summary>
        ''' Lookup an immediately nested type referenced from metadata, names should be
        ''' compared case-sensitively.
        ''' </summary>
        ''' <param name="emittedTypeName">
        ''' Type name.
        ''' </param>
        ''' <returns>
        ''' Symbol for the type, or MissingMetadataSymbol if the type isn't found.
        ''' </returns>
        ''' <remarks></remarks>
        Friend Overridable Function LookupMetadataType(ByRef emittedTypeName As MetadataTypeName) As NamedTypeSymbol
            Debug.Assert(Not emittedTypeName.IsNull)
            Debug.Assert(TypeOf Me Is NamedTypeSymbol)

            Dim namedType As NamedTypeSymbol = Nothing

            If Me.Kind <> SymbolKind.ErrorType Then
                Dim typeMembers As ImmutableArray(Of NamedTypeSymbol)

                If emittedTypeName.IsMangled Then
                    Debug.Assert(Not emittedTypeName.UnmangledTypeName.Equals(emittedTypeName.TypeName) AndAlso emittedTypeName.InferredArity > 0)

                    If emittedTypeName.ForcedArity = -1 OrElse emittedTypeName.ForcedArity = emittedTypeName.InferredArity Then
                        ' Let's handle mangling case first.
                        typeMembers = Me.GetTypeMembers(emittedTypeName.UnmangledTypeName)

                        For Each named In typeMembers
                            If emittedTypeName.InferredArity = named.Arity AndAlso named.MangleName AndAlso String.Equals(named.Name, emittedTypeName.UnmangledTypeName, StringComparison.Ordinal) Then
                                If namedType IsNot Nothing Then
                                    ' ambiguity
                                    namedType = Nothing
                                    Exit For
                                End If

                                namedType = named
                            End If
                        Next
                    End If
                Else
                    Debug.Assert(emittedTypeName.UnmangledTypeName Is emittedTypeName.TypeName AndAlso emittedTypeName.InferredArity = 0)
                End If

                ' Now try lookup without removing generic arity mangling.
                Dim forcedArity As Integer = emittedTypeName.ForcedArity

                If emittedTypeName.UseCLSCompliantNameArityEncoding Then
                    ' Only types with arity 0 are acceptable, we already examined types with mangled names.
                    If emittedTypeName.InferredArity > 0 Then
                        GoTo Done
                    ElseIf forcedArity = -1 Then
                        forcedArity = 0
                    ElseIf forcedArity <> 0 Then
                        GoTo Done
                    Else
                        Debug.Assert(forcedArity = emittedTypeName.InferredArity)
                    End If
                End If

                typeMembers = Me.GetTypeMembers(emittedTypeName.TypeName)

                For Each named In typeMembers
                    ' If the name of the type must include generic mangling, it cannot be our match.
                    If Not named.MangleName AndAlso (forcedArity = -1 OrElse forcedArity = named.Arity) AndAlso
                       String.Equals(named.Name, emittedTypeName.TypeName, StringComparison.Ordinal) Then

                        If namedType IsNot Nothing Then
                            ' ambiguity
                            namedType = Nothing
                            Exit For
                        End If

                        namedType = named
                    End If
                Next
            End If

Done:
            If namedType Is Nothing Then
                Return New MissingMetadataTypeSymbol.Nested(DirectCast(Me, NamedTypeSymbol), emittedTypeName)
            End If

            Return namedType
        End Function

        Friend Overridable Function GetDirectBaseTypeNoUseSiteDiagnostics(basesBeingResolved As ConsList(Of Symbol)) As NamedTypeSymbol
            Return BaseTypeNoUseSiteDiagnostics
        End Function

        Friend Overridable Function GetDirectBaseTypeWithDefinitionUseSiteDiagnostics(basesBeingResolved As ConsList(Of Symbol), <[In], Out> ByRef useSiteDiagnostics As HashSet(Of DiagnosticInfo)) As NamedTypeSymbol
            Dim result = GetDirectBaseTypeNoUseSiteDiagnostics(basesBeingResolved)

            If result IsNot Nothing Then
                result.OriginalDefinition.AddUseSiteDiagnostics(useSiteDiagnostics)
            End If

            Return result
        End Function

        Public Overridable ReadOnly Property IsTupleType() As Boolean
            Get
                Return False
            End Get
        End Property

        Public Overridable ReadOnly Property TupleUnderlyingType() As NamedTypeSymbol
            Get
                Return Nothing
            End Get
        End Property

        Public Overridable ReadOnly Property TupleElements As ImmutableArray(Of FieldSymbol)
            Get
                Return Nothing
            End Get
        End Property

        Public Overridable ReadOnly Property TupleElementTypes() As ImmutableArray(Of TypeSymbol)
            Get
                Return Nothing
            End Get
        End Property

        Public Overridable ReadOnly Property TupleElementNames() As ImmutableArray(Of String)
            Get
                Return Nothing
            End Get
        End Property

        ''' <summary>
        ''' Verify if the given type can be used to back a tuple type 
        ''' and return cardinality of that tuple type in <paramref name="tupleCardinality"/>. 
        ''' </summary>
        ''' <param name="tupleCardinality">If method returns true, contains cardinality of the compatible tuple type.</param>
        ''' <returns></returns>
        Public Overridable Function IsTupleCompatible(<Out> ByRef tupleCardinality As Integer) As Boolean
            tupleCardinality = 0
            Return False
        End Function

        ''' <summary>
        ''' Verify if the given type can be used to back a tuple type. 
        ''' </summary>
        Public Function IsTupleCompatible() As Boolean
            Dim countOfItems As Integer
            Return IsTupleCompatible(countOfItems)
        End Function

        ''' <summary>
        ''' Verify if the given type is a tuple of a given cardinality, or can be used to back a tuple type 
        ''' with the given cardinality. 
        ''' </summary>
        Public Function IsTupleOrCompatibleWithTupleOfCardinality(targetCardinality As Integer) As Boolean
            If (IsTupleType) Then
                Return TupleElementTypes.Length = targetCardinality
            End If

            Dim countOfItems As Integer
            Return IsTupleCompatible(countOfItems) AndAlso countOfItems = targetCardinality
        End Function

#Region "Use-Site Diagnostics"

        ''' <summary>
        ''' Return error code that has highest priority while calculating use site error for this symbol. 
        ''' </summary>
        Protected Overrides ReadOnly Property HighestPriorityUseSiteError As Integer
            Get
                Return ERRID.ERR_UnsupportedType1
            End Get
        End Property

        Public NotOverridable Overrides ReadOnly Property HasUnsupportedMetadata As Boolean
            Get
                Dim info As DiagnosticInfo = GetUseSiteErrorInfo()
                Return info IsNot Nothing AndAlso info.Code = ERRID.ERR_UnsupportedType1
            End Get
        End Property

        Friend MustOverride Overloads Function GetUnificationUseSiteDiagnosticRecursive(owner As Symbol, ByRef checkedTypes As HashSet(Of TypeSymbol)) As DiagnosticInfo
#End Region

#Region "ITypeSymbol"

        Private Function ITypeSymbol_FindImplementationForInterfaceMember(interfaceMember As ISymbol) As ISymbol Implements ITypeSymbol.FindImplementationForInterfaceMember
            Return If(TypeOf interfaceMember Is Symbol,
                FindImplementationForInterfaceMember(DirectCast(interfaceMember, Symbol)),
                Nothing)
        End Function

        Private ReadOnly Property ITypeSymbol_AllInterfaces As ImmutableArray(Of INamedTypeSymbol) Implements ITypeSymbol.AllInterfaces
            Get
                Return StaticCast(Of INamedTypeSymbol).From(Me.AllInterfacesNoUseSiteDiagnostics)
            End Get
        End Property

        Private ReadOnly Property ITypeSymbol_BaseType As INamedTypeSymbol Implements ITypeSymbol.BaseType
            Get
                Return Me.BaseTypeNoUseSiteDiagnostics
            End Get
        End Property

        Private ReadOnly Property ITypeSymbol_Interfaces As ImmutableArray(Of INamedTypeSymbol) Implements ITypeSymbol.Interfaces
            Get
                Return StaticCast(Of INamedTypeSymbol).From(Me.InterfacesNoUseSiteDiagnostics)
            End Get
        End Property

        Private ReadOnly Property ITypeSymbol_OriginalDefinition As ITypeSymbol Implements ITypeSymbol.OriginalDefinition
            Get
                Return Me.OriginalDefinition
            End Get
        End Property

        Private ReadOnly Property ITypeSymbol_IsTupleSymbol As Boolean Implements ITypeSymbol.IsTupleType
            Get
                Return Me.IsTupleType
            End Get
        End Property

        Private ReadOnly Property ITypeSymbol_TypeKind As TypeKind Implements ITypeSymbol.TypeKind
            Get
                Return Me.TypeKind
            End Get
        End Property

        Private ReadOnly Property ITypeSymbol_IsRefLikeType As Boolean Implements ITypeSymbol.IsRefLikeType
            Get
                ' VB has no concept of ref-like types
                Return False
            End Get
        End Property

        Private ReadOnly Property ITypeSymbol_IsUnmanagedType As Boolean Implements ITypeSymbol.IsUnmanagedType
            Get
                ' VB has no concept of unmanaged types
                Return False
            End Get
        End Property

<<<<<<< HEAD
        Private Function ITypeSymbol_ToDisplayString(topLevelNullability As NullableFlowState, Optional format As SymbolDisplayFormat = Nothing) As String Implements ITypeSymbol.ToDisplayString
            Return ToDisplayString(format)
        End Function

        Private Function ITypeSymbol_ToDisplayParts(topLevelNullability As NullableFlowState, Optional format As SymbolDisplayFormat = Nothing) As ImmutableArray(Of SymbolDisplayPart) Implements ITypeSymbol.ToDisplayParts
            Return ToDisplayParts(format)
        End Function

        Private Function ITypeSymbol_ToMinimalDisplayString(semanticModel As SemanticModel, topLevelNullability As NullableFlowState, position As Integer, Optional format As SymbolDisplayFormat = Nothing) As String Implements ITypeSymbol.ToMinimalDisplayString
            Return ToMinimalDisplayString(semanticModel, position, format)
        End Function

        Private Function ITypeSymbol_ToMinimalDisplayParts(semanticModel As SemanticModel, topLevelNullability As NullableFlowState, position As Integer, Optional format As SymbolDisplayFormat = Nothing) As ImmutableArray(Of SymbolDisplayPart) Implements ITypeSymbol.ToMinimalDisplayParts
            Return ToMinimalDisplayParts(semanticModel, position, format)
        End Function
=======
        Private ReadOnly Property ITypeSymbol_IsReadOnly As Boolean Implements ITypeSymbol.IsReadOnly
            Get
                ' VB does not have readonly structures
                Return False
            End Get
        End Property
>>>>>>> d6e44b80

#End Region

#Region "Interface checks"
        ''' <summary>
        ''' Returns the corresponding symbol in this type or a base type that implements 
        ''' interfaceMember (either implicitly or explicitly), or null if no such symbol 
        ''' exists (which might be either because this type doesn't implement the container 
        ''' of interfaceMember, or this type doesn't supply a member that successfully 
        ''' implements interfaceMember).
        ''' </summary>
        ''' <param name="interfaceMember">
        ''' Must be a non-null interface property, method, or event.
        ''' </param>
        ''' <returns>The implementing member.</returns>
        Public Function FindImplementationForInterfaceMember(interfaceMember As Symbol) As Symbol
            ' This layer handles caching, ComputeImplementationForInterfaceMember does the work.
            If interfaceMember Is Nothing Then
                Throw New ArgumentNullException(NameOf(interfaceMember))
            End If

            If Not interfaceMember.ContainingType.IsInterfaceType() OrElse
               Not Me.ImplementsInterface(interfaceMember.ContainingType, comparer:=EqualsIgnoringComparer.InstanceCLRSignatureCompare, useSiteDiagnostics:=Nothing) Then
                Return Nothing
            End If

            ' PERF: Avoid delegate allocation by splitting GetOrAdd into TryGetValue+TryAdd
            Dim map = ImplementationForInterfaceMemberMap
            Dim result As Symbol = Nothing
            If map.TryGetValue(interfaceMember, result) Then
                Return result
            End If

            result = ComputeImplementationForInterfaceMember(interfaceMember)
            map.TryAdd(interfaceMember, result)
            Return result
        End Function

        Private ReadOnly Property ImplementationForInterfaceMemberMap As ConcurrentDictionary(Of Symbol, Symbol)
            Get
                Dim map = _lazyImplementationForInterfaceMemberMap
                If map IsNot Nothing Then
                    Return map
                End If

                ' PERF: Avoid over-allocation. In many cases, there's only 1 entry and we don't expect concurrent updates.
                map = New ConcurrentDictionary(Of Symbol, Symbol)(concurrencyLevel:=1, capacity:=1)
                Return If(Interlocked.CompareExchange(_lazyImplementationForInterfaceMemberMap, map, Nothing), map)
            End Get
        End Property


        ''' <summary>
        ''' Compute the implementation for an interface member in this type, or Nothing if none.
        ''' </summary>
        Private Function ComputeImplementationForInterfaceMember(interfaceMember As Symbol) As Symbol
            Select Case interfaceMember.Kind
                Case SymbolKind.Method
                    Return ImplementsHelper.ComputeImplementationForInterfaceMember(Of MethodSymbol)(
                        DirectCast(interfaceMember, MethodSymbol),
                        Me,
                        MethodSignatureComparer.RuntimeMethodSignatureComparer)

                Case SymbolKind.Property
                    Return ImplementsHelper.ComputeImplementationForInterfaceMember(Of PropertySymbol)(
                        DirectCast(interfaceMember, PropertySymbol),
                        Me,
                        PropertySignatureComparer.RuntimePropertySignatureComparer)

                Case SymbolKind.Event
                    Return ImplementsHelper.ComputeImplementationForInterfaceMember(Of EventSymbol)(
                        DirectCast(interfaceMember, EventSymbol),
                        Me,
                        EventSignatureComparer.RuntimeEventSignatureComparer)

                Case Else
                    Return Nothing
            End Select
        End Function

        ''' <summary>
        ''' Get a dictionary with all the explicitly implemented interface symbols declared on this type.
        ''' 
        ''' key = interface method/property/event compared using <see cref="ExplicitInterfaceImplementationTargetMemberEqualityComparer"/>,
        ''' value = explicitly implementing methods/properties/events declared on this type (normally a single value, multiple in case of
        ''' an error).
        ''' 
        ''' Note: This implementation is overridden by source symbols, because they diagnose errors also.
        ''' </summary>
        Friend Overridable ReadOnly Property ExplicitInterfaceImplementationMap As MultiDictionary(Of Symbol, Symbol)
            Get
                If m_lazyExplicitInterfaceImplementationMap Is Nothing Then
                    Interlocked.CompareExchange(Me.m_lazyExplicitInterfaceImplementationMap, MakeExplicitInterfaceImplementationMap(), Nothing)
                End If

                Return m_lazyExplicitInterfaceImplementationMap
            End Get
        End Property

        ' An empty dictionary to use if there are no members in the explicit interface map.
        Protected Shared ReadOnly EmptyExplicitImplementationMap As MultiDictionary(Of Symbol, Symbol) = New MultiDictionary(Of Symbol, Symbol)

        ' Build the explicit interface map for this type. 
        ' This implementation is not used by source symbols, which additionally diagnose errors.
        Private Function MakeExplicitInterfaceImplementationMap() As MultiDictionary(Of Symbol, Symbol)
            If Me.IsClassType() OrElse Me.IsStructureType() Then
                Dim map = New MultiDictionary(Of Symbol, Symbol)(ExplicitInterfaceImplementationTargetMemberEqualityComparer.Instance)
                For Each implementingMember In Me.GetMembersUnordered()
                    For Each interfaceMember In GetExplicitInterfaceImplementations(implementingMember)
                        map.Add(interfaceMember, implementingMember)
                    Next
                Next

                If map.Count > 0 Then
                    Return map
                Else
                    Return EmptyExplicitImplementationMap  ' Better to use singleton and garbage collection the empty dictionary we just created.
                End If
            Else
                Return EmptyExplicitImplementationMap
            End If
        End Function

        Protected Class ExplicitInterfaceImplementationTargetMemberEqualityComparer
            Implements IEqualityComparer(Of Symbol)

            Public Shared ReadOnly Instance As New ExplicitInterfaceImplementationTargetMemberEqualityComparer()

            Private Sub New()
            End Sub

            Public Overloads Function Equals(x As Symbol, y As Symbol) As Boolean Implements IEqualityComparer(Of Symbol).Equals
                Return x.OriginalDefinition = y.OriginalDefinition AndAlso
                       EqualsIgnoringComparer.InstanceCLRSignatureCompare.Equals(x.ContainingType, y.ContainingType)
            End Function

            Public Overloads Function GetHashCode(obj As Symbol) As Integer Implements IEqualityComparer(Of Symbol).GetHashCode
                Return obj.OriginalDefinition.GetHashCode()
            End Function
        End Class

#End Region
    End Class
End Namespace<|MERGE_RESOLUTION|>--- conflicted
+++ resolved
@@ -265,7 +265,7 @@
         ''' <summary>
         ''' Gets the kind of this type.
         ''' </summary>
-        Public MustOverride ReadOnly Property TypeKind As TypeKind
+        Public MustOverride ReadOnly Property TypeKind As TYPEKIND
 
         ''' <summary>
         ''' Gets corresponding special TypeId of this type.
@@ -552,7 +552,7 @@
             End Get
         End Property
 
-        Private ReadOnly Property ITypeSymbol_TypeKind As TypeKind Implements ITypeSymbol.TypeKind
+        Private ReadOnly Property ITypeSymbol_TypeKind As TYPEKIND Implements ITypeSymbol.TypeKind
             Get
                 Return Me.TypeKind
             End Get
@@ -572,7 +572,13 @@
             End Get
         End Property
 
-<<<<<<< HEAD
+        Private ReadOnly Property ITypeSymbol_IsReadOnly As Boolean Implements ITypeSymbol.IsReadOnly
+            Get
+                ' VB does not have readonly structures
+                Return False
+            End Get
+        End Property
+
         Private Function ITypeSymbol_ToDisplayString(topLevelNullability As NullableFlowState, Optional format As SymbolDisplayFormat = Nothing) As String Implements ITypeSymbol.ToDisplayString
             Return ToDisplayString(format)
         End Function
@@ -588,14 +594,6 @@
         Private Function ITypeSymbol_ToMinimalDisplayParts(semanticModel As SemanticModel, topLevelNullability As NullableFlowState, position As Integer, Optional format As SymbolDisplayFormat = Nothing) As ImmutableArray(Of SymbolDisplayPart) Implements ITypeSymbol.ToMinimalDisplayParts
             Return ToMinimalDisplayParts(semanticModel, position, format)
         End Function
-=======
-        Private ReadOnly Property ITypeSymbol_IsReadOnly As Boolean Implements ITypeSymbol.IsReadOnly
-            Get
-                ' VB does not have readonly structures
-                Return False
-            End Get
-        End Property
->>>>>>> d6e44b80
 
 #End Region
 
