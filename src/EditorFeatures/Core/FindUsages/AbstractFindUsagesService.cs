--- conflicted
+++ resolved
@@ -165,7 +165,6 @@
                 context, symbolAndProject?.symbol, symbolAndProject?.project, cancellationToken).ConfigureAwait(false);
         }
 
-<<<<<<< HEAD
         /// <summary>
         /// Public helper that we use from features like ObjectBrowser which start with a symbol
         /// and want to push all the references to it into the Streaming-Find-References window.
@@ -173,13 +172,8 @@
         public static async Task FindSymbolReferencesAsync(
             IFindUsagesContext context, ISymbol symbol, Project project, CancellationToken cancellationToken)
         {
-            context.SetSearchTitle(string.Format(EditorFeaturesResources._0_references,
-                FindUsagesHelpers.GetDisplayName(symbol)));
-=======
-            await context.SetSearchTitleAsync(
-                string.Format(EditorFeaturesResources._0_references,
+            await context.SetSearchTitleAsync(string.Format(EditorFeaturesResources._0_references,
                 FindUsagesHelpers.GetDisplayName(symbol))).ConfigureAwait(false);
->>>>>>> 3af66b8e
 
             var progressAdapter = new FindReferencesProgressAdapter(project.Solution, context);
 
