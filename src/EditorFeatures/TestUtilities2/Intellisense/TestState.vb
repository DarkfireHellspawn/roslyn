﻿' Copyright (c) Microsoft.  All Rights Reserved.  Licensed under the Apache License, Version 2.0.  See License.txt in the project root for license information.

Imports System.Collections.Immutable
Imports System.Threading
Imports Microsoft.CodeAnalysis.Completion
Imports Microsoft.CodeAnalysis.Editor.CommandHandlers
Imports Microsoft.CodeAnalysis.Editor.Implementation.Formatting
Imports Microsoft.CodeAnalysis.Editor.UnitTests.Utilities
Imports Microsoft.CodeAnalysis.SignatureHelp
Imports Microsoft.CodeAnalysis.Test.Utilities
Imports Microsoft.VisualStudio.Commanding
Imports Microsoft.VisualStudio.Composition
Imports Microsoft.VisualStudio.Language.Intellisense
Imports Microsoft.VisualStudio.Language.Intellisense.AsyncCompletion
Imports Microsoft.VisualStudio.Text
Imports Microsoft.VisualStudio.Text.Editor
Imports Microsoft.VisualStudio.Text.Editor.Commanding.Commands
Imports Roslyn.Utilities

Namespace Microsoft.CodeAnalysis.Editor.UnitTests.IntelliSense
    Friend Class TestState
        Inherits AbstractCommandHandlerTestState

        Private Const timeoutMs = 10000
        Private Const editorTimeoutMs = 20000
        Friend Const RoslynItem = "RoslynItem"
        Friend ReadOnly EditorCompletionCommandHandler As ICommandHandler
        Friend ReadOnly CompletionPresenterProvider As ICompletionPresenterProvider

        Protected ReadOnly SessionTestState As IIntelliSenseTestState
        Private ReadOnly SignatureHelpBeforeCompletionCommandHandler As SignatureHelpBeforeCompletionCommandHandler
        Protected ReadOnly SignatureHelpAfterCompletionCommandHandler As SignatureHelpAfterCompletionCommandHandler
        Private ReadOnly FormatCommandHandler As FormatCommandHandler

        Private Shared s_lazyEntireAssemblyCatalogWithCSharpAndVisualBasicWithoutCompletionTestParts As Lazy(Of ComposableCatalog) =
            New Lazy(Of ComposableCatalog)(Function()
                                               Return TestExportProvider.EntireAssemblyCatalogWithCSharpAndVisualBasic.
                                               WithoutPartsOfTypes({
                                                                   GetType(IIntelliSensePresenter(Of ISignatureHelpPresenterSession, ISignatureHelpSession)),
                                                                   GetType(FormatCommandHandler)}).
                                               WithParts({
                                                         GetType(TestSignatureHelpPresenter),
                                                         GetType(IntelliSenseTestState),
                                                         GetType(MockCompletionPresenterProvider)
                                                         })
                                           End Function)

        Private Shared ReadOnly Property EntireAssemblyCatalogWithCSharpAndVisualBasicWithoutCompletionTestParts As ComposableCatalog
            Get
                Return s_lazyEntireAssemblyCatalogWithCSharpAndVisualBasicWithoutCompletionTestParts.Value
            End Get
        End Property

        Private Shared s_lazyExportProviderFactoryWithCSharpAndVisualBasicWithoutCompletionTestParts As Lazy(Of IExportProviderFactory) =
            New Lazy(Of IExportProviderFactory)(Function()
                                                    Return ExportProviderCache.GetOrCreateExportProviderFactory(EntireAssemblyCatalogWithCSharpAndVisualBasicWithoutCompletionTestParts)
                                                End Function)

        Private Shared ReadOnly Property ExportProviderFactoryWithCSharpAndVisualBasicWithoutCompletionTestParts As IExportProviderFactory
            Get
                Return s_lazyExportProviderFactoryWithCSharpAndVisualBasicWithoutCompletionTestParts.Value
            End Get
        End Property

        Friend ReadOnly Property CurrentSignatureHelpPresenterSession As TestSignatureHelpPresenterSession
            Get
                Return SessionTestState.CurrentSignatureHelpPresenterSession
            End Get
        End Property

        ' Do not call directly. Use TestStateFactory
        Friend Sub New(workspaceElement As XElement,
                       extraCompletionProviders As CompletionProvider(),
                       excludedTypes As List(Of Type),
                       extraExportedTypes As List(Of Type),
                       includeFormatCommandHandler As Boolean,
                       workspaceKind As String,
                       Optional cursorDocumentElement As XElement = Nothing,
                       Optional roles As ImmutableArray(Of String) = Nothing)
            MyBase.New(workspaceElement, GetExportProvider(excludedTypes, extraExportedTypes, includeFormatCommandHandler), workspaceKind:=workspaceKind, cursorDocumentElement, roles)

            ' The current default timeout defined in the Editor may not work on slow virtual test machines.
            ' Need to use a safe timeout there to follow real code paths.
            MyBase.TextView.Options.GlobalOptions.SetOptionValue(DefaultOptions.ResponsiveCompletionThresholdOptionId, editorTimeoutMs)

            Dim languageServices = Me.Workspace.CurrentSolution.Projects.First().LanguageServices
            Dim language = languageServices.Language

            Dim lazyExtraCompletionProviders = CreateLazyProviders(extraCompletionProviders, language, roles:=Nothing)
            If lazyExtraCompletionProviders IsNot Nothing Then
                Dim completionService = DirectCast(languageServices.GetService(Of CompletionService), CompletionServiceWithProviders)
                If completionService IsNot Nothing Then
                    completionService.SetTestProviders(lazyExtraCompletionProviders.Select(Function(lz) lz.Value).ToList())
                End If
            End If

            Me.SessionTestState = GetExportedValue(Of IIntelliSenseTestState)()

            Me.SignatureHelpBeforeCompletionCommandHandler = GetExportedValue(Of SignatureHelpBeforeCompletionCommandHandler)()

            Me.SignatureHelpAfterCompletionCommandHandler = GetExportedValue(Of SignatureHelpAfterCompletionCommandHandler)()

            Me.FormatCommandHandler = If(includeFormatCommandHandler, GetExportedValue(Of FormatCommandHandler)(), Nothing)

            CompletionPresenterProvider = GetExportedValues(Of ICompletionPresenterProvider)().
                Single(Function(e As ICompletionPresenterProvider) e.GetType().FullName = "Microsoft.CodeAnalysis.Editor.UnitTests.IntelliSense.MockCompletionPresenterProvider")
<<<<<<< HEAD
            EditorCompletionCommandHandler = GetExportedValues(Of ICommandHandler)().
                Single(Function(e As ICommandHandler) e.GetType().Name = PredefinedCompletionNames.CompletionCommandHandler)
=======
            EditorCompletionCommandHandler = GetExportedValues(Of VSCommanding.ICommandHandler)().
                Single(Function(e As VSCommanding.ICommandHandler) e.GetType().Name = PredefinedCompletionNames.CompletionCommandHandler)

            ' The current default timeout defined in the Editor may not work on slow virtual test machines.	
            ' Need to use a safe timeout there to follow real code paths.	
            MyBase.TextView.Options.GlobalOptions.SetOptionValue(DefaultOptions.ResponsiveCompletionThresholdOptionId, editorTimeoutMs)

>>>>>>> 0bbe746d
        End Sub

        Private Overloads Shared Function GetExportProvider(excludedTypes As List(Of Type),
                                                  extraExportedTypes As List(Of Type),
                                                  includeFormatCommandHandler As Boolean) As ExportProvider
            If (excludedTypes Is Nothing OrElse excludedTypes.Count = 0) AndAlso
               (extraExportedTypes Is Nothing OrElse extraExportedTypes.Count = 0) AndAlso
               Not includeFormatCommandHandler Then
                Return ExportProviderFactoryWithCSharpAndVisualBasicWithoutCompletionTestParts.CreateExportProvider()
            End If

            Dim combinedExcludedTypes = CombineExcludedTypes(excludedTypes, includeFormatCommandHandler)
            Dim extraParts = ExportProviderCache.CreateTypeCatalog(CombineExtraTypes(If(extraExportedTypes, New List(Of Type))))
            Return GetExportProvider(combinedExcludedTypes, extraParts)
        End Function

#Region "Editor Related Operations"

        Protected Overloads Sub ExecuteTypeCharCommand(args As TypeCharCommandArgs, finalHandler As Action, context As CommandExecutionContext, completionCommandHandler As IChainedCommandHandler(Of TypeCharCommandArgs))
            Dim sigHelpHandler = DirectCast(SignatureHelpBeforeCompletionCommandHandler, IChainedCommandHandler(Of TypeCharCommandArgs))
            Dim formatHandler = DirectCast(FormatCommandHandler, IChainedCommandHandler(Of TypeCharCommandArgs))

            If formatHandler Is Nothing Then
                sigHelpHandler.ExecuteCommand(
                    args, Sub() completionCommandHandler.ExecuteCommand(
                                    args, finalHandler, context), context)
            Else
                formatHandler.ExecuteCommand(
                    args, Sub() sigHelpHandler.ExecuteCommand(
                                    args, Sub() completionCommandHandler.ExecuteCommand(
                                                    args, finalHandler, context), context), context)
            End If
        End Sub

        Public Overloads Sub SendTab()
            Dim handler = GetHandler(Of IChainedCommandHandler(Of TabKeyCommandArgs))()
            MyBase.SendTab(Sub(a, n, c) handler.ExecuteCommand(a, n, c), Sub() EditorOperations.InsertText(vbTab))
        End Sub

        Public Overloads Sub SendReturn()
            Dim handler = GetHandler(Of IChainedCommandHandler(Of ReturnKeyCommandArgs))()
            MyBase.SendReturn(Sub(a, n, c) handler.ExecuteCommand(a, n, c), Sub() EditorOperations.InsertNewLine())
        End Sub

        Public Overrides Sub SendBackspace()
            Dim compHandler = GetHandler(Of IChainedCommandHandler(Of BackspaceKeyCommandArgs))()
            MyBase.SendBackspace(Sub(a, n, c) compHandler.ExecuteCommand(a, n, c), AddressOf MyBase.SendBackspace)
        End Sub

        Public Overrides Sub SendDelete()
            Dim compHandler = GetHandler(Of IChainedCommandHandler(Of DeleteKeyCommandArgs))()
            MyBase.SendDelete(Sub(a, n, c) compHandler.ExecuteCommand(a, n, c), AddressOf MyBase.SendDelete)
        End Sub

        Public Sub SendDeleteToSpecificViewAndBuffer(view As IWpfTextView, buffer As ITextBuffer)
            Dim compHandler = GetHandler(Of IChainedCommandHandler(Of DeleteKeyCommandArgs))()
            compHandler.ExecuteCommand(New DeleteKeyCommandArgs(view, buffer), AddressOf MyBase.SendDelete, TestCommandExecutionContext.Create())
        End Sub

        Private Overloads Sub ExecuteTypeCharCommand(args As TypeCharCommandArgs, finalHandler As Action, context As CommandExecutionContext)
            Dim compHandler = GetHandler(Of IChainedCommandHandler(Of TypeCharCommandArgs))()
            ExecuteTypeCharCommand(args, finalHandler, context, compHandler)
        End Sub

        Public Overloads Sub SendTypeChars(typeChars As String)
            MyBase.SendTypeChars(typeChars, Sub(a, n, c) ExecuteTypeCharCommand(a, n, c))
        End Sub

        Public Overloads Sub SendEscape()
            MyBase.SendEscape(Sub(a, n, c) EditorCompletionCommandHandler.ExecuteCommand(a, Sub() SignatureHelpAfterCompletionCommandHandler.ExecuteCommand(a, n, c), c), Sub() Return)
        End Sub

        Public Overloads Sub SendDownKey()
            MyBase.SendDownKey(
                Sub(a, n, c) EditorCompletionCommandHandler.ExecuteCommand(a, Sub() SignatureHelpAfterCompletionCommandHandler.ExecuteCommand(a, n, c), c),
                Sub()
                    EditorOperations.MoveLineDown(extendSelection:=False)
                End Sub)
        End Sub

        Public Overloads Sub SendUpKey()
            MyBase.SendUpKey(
                Sub(a, n, c) EditorCompletionCommandHandler.ExecuteCommand(a, Sub() SignatureHelpAfterCompletionCommandHandler.ExecuteCommand(a, n, c), c),
                Sub()
                    EditorOperations.MoveLineUp(extendSelection:=False)
                End Sub)
        End Sub

        Public Overloads Sub SendPageUp()
            Dim handler = DirectCast(EditorCompletionCommandHandler, ICommandHandler(Of PageUpKeyCommandArgs))
            MyBase.SendPageUp(Sub(a, n, c) EditorCompletionCommandHandler.ExecuteCommand(a, n, c), Sub() Return)
        End Sub

        Public Overloads Sub SendCut()
            MyBase.SendCut(Sub(a, n, c) EditorCompletionCommandHandler.ExecuteCommand(a, n, c), Sub() Return)
        End Sub

        Public Overloads Sub SendPaste()
            MyBase.SendPaste(Sub(a, n, c) EditorCompletionCommandHandler.ExecuteCommand(a, n, c), Sub() Return)
        End Sub

        Public Overloads Sub SendInvokeCompletionList()
            MyBase.SendInvokeCompletionList(Sub(a, n, c) EditorCompletionCommandHandler.ExecuteCommand(a, n, c), Sub() Return)
        End Sub

        Public Overloads Sub SendInsertSnippetCommand()
            MyBase.SendInsertSnippetCommand(Sub(a, n, c) EditorCompletionCommandHandler.ExecuteCommand(a, n, c), Sub() Return)
        End Sub

        Public Overloads Sub SendSurroundWithCommand()
            MyBase.SendSurroundWithCommand(Sub(a, n, c) EditorCompletionCommandHandler.ExecuteCommand(a, n, c), Sub() Return)
        End Sub

        Public Overloads Sub SendSave()
            MyBase.SendSave(Sub(a, n, c) EditorCompletionCommandHandler.ExecuteCommand(a, n, c), Sub() Return)
        End Sub

        Public Overloads Sub SendSelectAll()

            MyBase.SendSelectAll(Sub(a, n, c) EditorCompletionCommandHandler.ExecuteCommand(a, n, c), Sub() Return)
        End Sub

        Public Overrides Sub SendDeleteWordToLeft()
            Dim compHandler = DirectCast(EditorCompletionCommandHandler, ICommandHandler(Of WordDeleteToStartCommandArgs))
            MyBase.SendWordDeleteToStart(Sub(a, n, c) compHandler.ExecuteCommand(a, n, c), AddressOf MyBase.SendDeleteWordToLeft)
        End Sub

        Public Overloads Sub SendToggleCompletionMode()
            Dim handler = DirectCast(EditorCompletionCommandHandler, ICommandHandler(Of ToggleCompletionModeCommandArgs))
            MyBase.SendToggleCompletionMode(Sub(a, n, c) handler.ExecuteCommand(a, n, c), Sub() Return)
        End Sub

        Protected Function GetHandler(Of T As ICommandHandler)() As T
            Return DirectCast(EditorCompletionCommandHandler, T)
        End Function

#End Region

#Region "Completion Operations"

        Public Overloads Sub SendCommitUniqueCompletionListItem()
            MyBase.SendCommitUniqueCompletionListItem(Sub(a, n, c) EditorCompletionCommandHandler.ExecuteCommand(a, n, c), Sub() Return)
        End Sub

        Public Async Function AssertNoCompletionSession() As Task
            Await WaitForAsynchronousOperationsAsync()
            Dim session = GetExportedValue(Of IAsyncCompletionBroker)().GetSession(TextView)
            If session Is Nothing Then
                Return
            End If

            If session.IsDismissed Then
                Return
            End If

            Dim completionItems = session.GetComputedItems(CancellationToken.None)
            ' During the computation we can explicitly dismiss the session or we can return no items.
            ' Each of these conditions mean that there is no active completion.
            Assert.True(session.IsDismissed OrElse completionItems.Items.Count() = 0, "AssertNoCompletionSession")
        End Function

        Public Sub AssertNoCompletionSessionWithNoBlock()
            Dim session = GetExportedValue(Of IAsyncCompletionBroker)().GetSession(TextView)
            If session Is Nothing Then
                Return
            End If

            If session.IsDismissed Then
                Return
            End If

            ' If completionItems cannot be calculated in 5 seconds, no session exists.
            Dim task1 = Task.Delay(5000)
            Dim task2 = Task.Run(
                Sub()
                    Dim completionItems = session.GetComputedItems(CancellationToken.None)

                    ' In the non blocking mode, we are not interested for a session appeared later than in 5 seconds.
                    If task1.Status = TaskStatus.Running Then
                        ' During the computation we can explicitly dismiss the session or we can return no items.
                        ' Each of these conditions mean that there is no active completion.
                        Assert.True(session.IsDismissed OrElse completionItems.Items.Count() = 0)
                    End If
                End Sub)

            Task.WaitAny(task1, task2)
        End Sub

        Public Async Function AssertCompletionSession(Optional projectionsView As ITextView = Nothing) As Task
            Await WaitForAsynchronousOperationsAsync()
            Dim view = If(projectionsView, TextView)

            Dim session = GetExportedValue(Of IAsyncCompletionBroker)().GetSession(view)
            Assert.NotNull(session)
        End Function

        Public Async Function AssertCompletionItemsDoNotContainAny(ParamArray displayText As String()) As Task
            Await WaitForAsynchronousOperationsAsync()
            Dim items = GetCompletionItems()
            Assert.False(displayText.Any(Function(v) items.Any(Function(i) i.DisplayText = v)))
        End Function

        Public Async Function AssertCompletionItemsContainAll(ParamArray displayText As String()) As Task
            Await WaitForAsynchronousOperationsAsync()
            Dim items = GetCompletionItems()
            Assert.True(displayText.All(Function(v) items.Any(Function(i) i.DisplayText = v)))
        End Function

        Public Async Function AssertCompletionItemsContain(displayText As String, displayTextSuffix As String) As Task
            Await WaitForAsynchronousOperationsAsync()
            Dim items = GetCompletionItems()
            Assert.True(items.Any(Function(i) i.DisplayText = displayText AndAlso i.DisplayTextSuffix = displayTextSuffix))
        End Function

        Public Sub AssertItemsInOrder(expectedOrder As String())
            Dim session = GetExportedValue(Of IAsyncCompletionBroker)().GetSession(TextView)
            Assert.NotNull(session)
            Dim items = session.GetComputedItems(CancellationToken.None).Items
            Assert.Equal(expectedOrder.Count, items.Count)
            For i = 0 To expectedOrder.Count - 1
                Assert.Equal(expectedOrder(i), items(i).DisplayText)
            Next
        End Sub

        Public Async Function AssertSelectedCompletionItem(
                                                    Optional displayText As String = Nothing,
                                                    Optional displayTextSuffix As String = Nothing,
                                                    Optional description As String = Nothing,
                                                    Optional isSoftSelected As Boolean? = Nothing,
                                                    Optional isHardSelected As Boolean? = Nothing,
                                                    Optional shouldFormatOnCommit As Boolean? = Nothing,
                                                    Optional inlineDescription As String = Nothing,
                                                    Optional automationText As String = Nothing,
                                                    Optional projectionsView As ITextView = Nothing) As Task

            Await WaitForAsynchronousOperationsAsync()
            Dim view = If(projectionsView, TextView)

            Dim session = GetExportedValue(Of IAsyncCompletionBroker)().GetSession(view)
            Assert.NotNull(session)
            Dim items = session.GetComputedItems(CancellationToken.None)

            If isSoftSelected.HasValue Then
                If isSoftSelected.Value Then
                    Assert.True(items.UsesSoftSelection, "Current completion is not soft-selected. Expected: soft-selected")
                Else
                    Assert.False(items.UsesSoftSelection, "Current completion is soft-selected. Expected: not soft-selected")
                End If
            End If

            If isHardSelected.HasValue Then
                If isHardSelected.Value Then
                    Assert.True(Not items.UsesSoftSelection, "Current completion is not hard-selected. Expected: hard-selected")
                Else
                    Assert.True(items.UsesSoftSelection, "Current completion is hard-selected. Expected: not hard-selected")
                End If
            End If

            If displayText IsNot Nothing Then
                Assert.NotNull(items.SelectedItem)
                If displayTextSuffix IsNot Nothing Then
                    Assert.NotNull(items.SelectedItem)
                    Assert.Equal(displayText + displayTextSuffix, items.SelectedItem.DisplayText)
                Else
                    Assert.Equal(displayText, items.SelectedItem.DisplayText)
                End If
            End If

            If shouldFormatOnCommit.HasValue Then
                Assert.Equal(shouldFormatOnCommit.Value, GetRoslynCompletionItem(items.SelectedItem).Rules.FormatOnCommit)
            End If

            If description IsNot Nothing Then
                Dim document = Me.Workspace.CurrentSolution.Projects.First().Documents.First()
                Dim service = CompletionService.GetService(document)
                Dim roslynItem = GetRoslynCompletionItem(items.SelectedItem)
                Dim itemDescription = Await service.GetDescriptionAsync(document, roslynItem)
                Assert.Equal(description, itemDescription.Text)
            End If

            If inlineDescription IsNot Nothing Then
                Assert.Equal(inlineDescription, items.SelectedItem.Suffix)
            End If

            If automationText IsNot Nothing Then
                Assert.Equal(automationText, items.SelectedItem.AutomationText)
            End If
        End Function

        Public Sub AssertCompletionItemExpander(isAvailable As Boolean, isSelected As Boolean)
            Dim presenter = DirectCast(CompletionPresenterProvider.GetOrCreate(Me.TextView), MockCompletionPresenter)
            Dim expander = presenter.GetExpander()
            If Not isAvailable Then
                Assert.False(isSelected)
                Assert.Null(expander)
            Else
                Assert.NotNull(expander)
                Assert.Equal(expander.IsSelected, isSelected)
            End If
        End Sub

        Public Sub SetCompletionItemExpanderState(isSelected As Boolean)
            Dim presenter = DirectCast(CompletionPresenterProvider.GetOrCreate(Me.TextView), MockCompletionPresenter)
            Dim expander = presenter.GetExpander()
            Assert.NotNull(expander)
            presenter.SetExpander(isSelected)
        End Sub

        Public Async Function AssertSessionIsNothingOrNoCompletionItemLike(text As String) As Task
            Await WaitForAsynchronousOperationsAsync()
            Dim session = GetExportedValue(Of IAsyncCompletionBroker)().GetSession(TextView)
            If Not session Is Nothing Then
                Await AssertCompletionItemsDoNotContainAny(text)
            End If
        End Function

        Public Function GetSelectedItem() As CompletionItem
            Dim session = GetExportedValue(Of IAsyncCompletionBroker)().GetSession(TextView)
            Assert.NotNull(session)
            Dim items = session.GetComputedItems(CancellationToken.None)
            Return GetRoslynCompletionItem(items.SelectedItem)
        End Function

        Public Sub CalculateItemsIfSessionExists()
            Dim session = GetExportedValue(Of IAsyncCompletionBroker)().GetSession(TextView)
            If session IsNot Nothing Then
                Dim item = session.GetComputedItems(CancellationToken.None).SelectedItem
            End If
        End Sub

        Public Function GetCompletionItems() As IList(Of CompletionItem)
            Dim session = GetExportedValue(Of IAsyncCompletionBroker)().GetSession(TextView)
            Assert.NotNull(session)
            Return session.GetComputedItems(CancellationToken.None).Items.Select(Function(item) GetRoslynCompletionItem(item)).ToList()
        End Function

        Private Shared Function GetRoslynCompletionItem(item As Data.CompletionItem) As CompletionItem
            Return If(item IsNot Nothing, DirectCast(item.Properties(RoslynItem), CompletionItem), Nothing)
        End Function

        Public Sub RaiseFiltersChanged(args As ImmutableArray(Of Data.CompletionFilterWithState))
            Dim presenter = DirectCast(CompletionPresenterProvider.GetOrCreate(Me.TextView), MockCompletionPresenter)
            Dim newArgs = New Data.CompletionFilterChangedEventArgs(args)
            presenter.TriggerFiltersChanged(Me, newArgs)
        End Sub

        Public Function GetCompletionItemFilters() As ImmutableArray(Of Data.CompletionFilterWithState)
            Dim presenter = DirectCast(CompletionPresenterProvider.GetOrCreate(Me.TextView), MockCompletionPresenter)
            Return presenter.GetFilters()
        End Function

        Public Function HasSuggestedItem() As Boolean
            Dim session = GetExportedValue(Of IAsyncCompletionBroker)().GetSession(TextView)
            Assert.NotNull(session)
            Dim computedItems = session.GetComputedItems(CancellationToken.None)
            Return computedItems.SuggestionItem IsNot Nothing
        End Function

        Public Function IsSoftSelected() As Boolean
            Dim session = GetExportedValue(Of IAsyncCompletionBroker)().GetSession(TextView)
            Assert.NotNull(session)
            Dim computedItems = session.GetComputedItems(CancellationToken.None)
            Return computedItems.UsesSoftSelection
        End Function

        Public Sub SendSelectCompletionItem(displayText As String)
            Dim session = GetExportedValue(Of IAsyncCompletionBroker)().GetSession(TextView)
            Dim operations = DirectCast(session, IAsyncCompletionSessionOperations)
            operations.SelectCompletionItem(session.GetComputedItems(CancellationToken.None).Items.Single(Function(i) i.DisplayText = displayText))
        End Sub

        Public Async Function WaitForUIRenderedAsync() As Task
            Await WaitForAsynchronousOperationsAsync()
            Dim tcs = New TaskCompletionSource(Of Boolean)
            Dim presenter = DirectCast(CompletionPresenterProvider.GetOrCreate(TextView), MockCompletionPresenter)
            Dim uiUpdated As EventHandler(Of Data.CompletionItemSelectedEventArgs)

            uiUpdated = Sub()
                            RemoveHandler presenter.UiUpdated, uiUpdated
                            tcs.TrySetResult(True)
                        End Sub

            AddHandler presenter.UiUpdated, uiUpdated
            Dim ct = New CancellationTokenSource(timeoutMs)
            ct.Token.Register(Sub() tcs.TrySetCanceled(), useSynchronizationContext:=False)

            Await tcs.Task.ConfigureAwait(True)
        End Function

        Public Overloads Sub SendTypeCharsToSpecificViewAndBuffer(typeChars As String, view As IWpfTextView, buffer As ITextBuffer)
            For Each ch In typeChars
                Dim localCh = ch
                ExecuteTypeCharCommand(New TypeCharCommandArgs(view, buffer, localCh), Sub() EditorOperations.InsertText(localCh.ToString()), TestCommandExecutionContext.Create())
            Next
        End Sub

        Public Async Function AssertLineTextAroundCaret(expectedTextBeforeCaret As String, expectedTextAfterCaret As String) As Task
            Await WaitForAsynchronousOperationsAsync()

            Dim actual = GetLineTextAroundCaretPosition()

            Assert.Equal(expectedTextBeforeCaret, actual.TextBeforeCaret)
            Assert.Equal(expectedTextAfterCaret, actual.TextAfterCaret)
        End Function

        Public Sub NavigateToDisplayText(targetText As String)
            Dim currentText = GetSelectedItem().DisplayText

            ' GetComputedItems provided by the Editor for tests does not guarantee that 
            ' the order of items match the order of items actually displayed in the completion popup.
            ' For example, they put starred items (intellicode) below non-starred ones.
            ' And the order they display those items in the UI is opposite.
            ' Therefore, we do the full traverse: down to the bottom and if not found up to the top.
            Do While currentText <> targetText
                SendDownKey()
                Dim newText = GetSelectedItem().DisplayText
                If currentText = newText Then
                    ' Nothing found on going down. Try going up
                    Do While currentText <> targetText
                        SendUpKey()
                        newText = GetSelectedItem().DisplayText
                        Assert.True(newText <> currentText, "Reached the bottom, then the top and didn't find the match")
                        currentText = newText
                    Loop
                End If

                currentText = newText
            Loop
        End Sub

#End Region

#Region "Signature Help Operations"

        Public Overloads Sub SendInvokeSignatureHelp()
            Dim handler = DirectCast(SignatureHelpBeforeCompletionCommandHandler, IChainedCommandHandler(Of InvokeSignatureHelpCommandArgs))
            MyBase.SendInvokeSignatureHelp(Sub(a, n, c) handler.ExecuteCommand(a, n, c), Sub() Return)
        End Sub

        Public Overloads Async Function AssertNoSignatureHelpSession(Optional block As Boolean = True) As Task
            If block Then
                Await WaitForAsynchronousOperationsAsync()
            End If

            Assert.Null(Me.CurrentSignatureHelpPresenterSession)
        End Function

        Public Overloads Async Function AssertSignatureHelpSession() As Task
            Await WaitForAsynchronousOperationsAsync()
            Assert.NotNull(Me.CurrentSignatureHelpPresenterSession)
        End Function

        Public Overloads Function GetSignatureHelpItems() As IList(Of SignatureHelpItem)
            Return CurrentSignatureHelpPresenterSession.SignatureHelpItems
        End Function

        Public Async Function AssertSignatureHelpItemsContainAll(displayText As String()) As Task
            Await WaitForAsynchronousOperationsAsync()
            Assert.True(displayText.All(Function(v) CurrentSignatureHelpPresenterSession.SignatureHelpItems.Any(
                                            Function(i) GetDisplayText(i, CurrentSignatureHelpPresenterSession.SelectedParameter.Value) = v)))
        End Function

        Public Async Function AssertSelectedSignatureHelpItem(Optional displayText As String = Nothing,
                               Optional documentation As String = Nothing,
                               Optional selectedParameter As String = Nothing) As Task
            Await WaitForAsynchronousOperationsAsync()

            If displayText IsNot Nothing Then
                Assert.Equal(displayText, GetDisplayText(Me.CurrentSignatureHelpPresenterSession.SelectedItem, Me.CurrentSignatureHelpPresenterSession.SelectedParameter.Value))
            End If

            If documentation IsNot Nothing Then
                Assert.Equal(documentation, Me.CurrentSignatureHelpPresenterSession.SelectedItem.DocumentationFactory(CancellationToken.None).GetFullText())
            End If

            If selectedParameter IsNot Nothing Then
                Assert.Equal(selectedParameter, GetDisplayText(
                    Me.CurrentSignatureHelpPresenterSession.SelectedItem.Parameters(
                        Me.CurrentSignatureHelpPresenterSession.SelectedParameter.Value).DisplayParts))
            End If
        End Function
#End Region

#Region "Helpers"

        Private Shared Function CombineExcludedTypes(excludedTypes As IList(Of Type), includeFormatCommandHandler As Boolean) As IList(Of Type)
            Dim result = New List(Of Type) From {
                GetType(IIntelliSensePresenter(Of ISignatureHelpPresenterSession, ISignatureHelpSession))
            }

            If Not includeFormatCommandHandler Then
                result.Add(GetType(FormatCommandHandler))
            End If

            If excludedTypes IsNot Nothing Then
                result.AddRange(excludedTypes)
            End If

            Return result
        End Function

        Private Shared Function CombineExtraTypes(extraExportedTypes As IList(Of Type)) As IList(Of Type)
            Dim result = New List(Of Type) From {
                GetType(TestSignatureHelpPresenter),
                GetType(IntelliSenseTestState),
                GetType(MockCompletionPresenterProvider)
            }

            If extraExportedTypes IsNot Nothing Then
                result.AddRange(extraExportedTypes)
            End If

            Return result
        End Function

        Private Shared Function GetDisplayText(item As SignatureHelpItem, selectedParameter As Integer) As String
            Dim suffix = If(selectedParameter < item.Parameters.Count,
                            GetDisplayText(item.Parameters(selectedParameter).SuffixDisplayParts),
                            String.Empty)
            Return String.Join(
                String.Empty,
                GetDisplayText(item.PrefixDisplayParts),
                String.Join(
                    GetDisplayText(item.SeparatorDisplayParts),
                    item.Parameters.Select(Function(p) GetDisplayText(p.DisplayParts))),
                GetDisplayText(item.SuffixDisplayParts),
                suffix)
        End Function

        Private Shared Function GetDisplayText(parts As IEnumerable(Of TaggedText)) As String
            Return String.Join(String.Empty, parts.Select(Function(p) p.ToString()))
        End Function

#End Region

    End Class
End Namespace<|MERGE_RESOLUTION|>--- conflicted
+++ resolved
@@ -104,18 +104,8 @@
 
             CompletionPresenterProvider = GetExportedValues(Of ICompletionPresenterProvider)().
                 Single(Function(e As ICompletionPresenterProvider) e.GetType().FullName = "Microsoft.CodeAnalysis.Editor.UnitTests.IntelliSense.MockCompletionPresenterProvider")
-<<<<<<< HEAD
             EditorCompletionCommandHandler = GetExportedValues(Of ICommandHandler)().
                 Single(Function(e As ICommandHandler) e.GetType().Name = PredefinedCompletionNames.CompletionCommandHandler)
-=======
-            EditorCompletionCommandHandler = GetExportedValues(Of VSCommanding.ICommandHandler)().
-                Single(Function(e As VSCommanding.ICommandHandler) e.GetType().Name = PredefinedCompletionNames.CompletionCommandHandler)
-
-            ' The current default timeout defined in the Editor may not work on slow virtual test machines.	
-            ' Need to use a safe timeout there to follow real code paths.	
-            MyBase.TextView.Options.GlobalOptions.SetOptionValue(DefaultOptions.ResponsiveCompletionThresholdOptionId, editorTimeoutMs)
-
->>>>>>> 0bbe746d
         End Sub
 
         Private Overloads Shared Function GetExportProvider(excludedTypes As List(Of Type),
