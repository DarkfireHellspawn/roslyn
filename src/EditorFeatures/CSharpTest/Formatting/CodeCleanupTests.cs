--- conflicted
+++ resolved
@@ -174,12 +174,7 @@
 
                 var codeCleanupService = document.GetLanguageService<ICodeCleanupService>();
 
-<<<<<<< HEAD
-                var docOptions = await document.GetOptionsAsync(CancellationToken.None).ConfigureAwait(false);
-                var enabledDiagnostics = codeCleanupService.GetEnabledDiagnostics(docOptions);
-=======
                 var enabledDiagnostics = codeCleanupService.GetAllDiagnostics();
->>>>>>> 835a94d2
 
                 var newDoc = await codeCleanupService.CleanupAsync(
                     document, enabledDiagnostics, new ProgressTracker(), CancellationToken.None);
