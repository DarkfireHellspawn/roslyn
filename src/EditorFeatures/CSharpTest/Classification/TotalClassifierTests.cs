﻿// Copyright (c) Microsoft.  All Rights Reserved.  Licensed under the Apache License, Version 2.0.  See License.txt in the project root for license information.

using System.Collections.Immutable;
using System.Linq;
using System.Threading.Tasks;
using Microsoft.CodeAnalysis.Classification;
using Microsoft.CodeAnalysis.Editor.UnitTests.Workspaces;
using Microsoft.CodeAnalysis.Text;
using Roslyn.Test.Utilities;
using Roslyn.Utilities;
using Xunit;
using static Microsoft.CodeAnalysis.Editor.UnitTests.Classification.FormattedClassifications;

namespace Microsoft.CodeAnalysis.Editor.CSharp.UnitTests.Classification
{
    public partial class TotalClassifierTests : AbstractCSharpClassifierTests
    {
        protected override Task<ImmutableArray<ClassifiedSpan>> GetClassificationSpansAsync(string code, TextSpan span, ParseOptions options)
        {
            using (var workspace = TestWorkspace.CreateCSharp(code, options))
            {
                var document = workspace.CurrentSolution.GetDocument(workspace.Documents.First().Id);

                return GetAllClassificationsAsync(document, span);
            }
        }

        [Fact, Trait(Traits.Feature, Traits.Features.Classification)]
        public async Task VarAsUsingAliasForNamespace()
        {
            await TestAsync(
@"using var = System;",
                Keyword("using"),
                Identifier("var"),
                Operators.Equals,
                Identifier("System"),
                Punctuation.Semicolon);
        }

        [Fact, Trait(Traits.Feature, Traits.Features.Classification), WorkItem(547068, "http://vstfdevdiv:8080/DevDiv2/DevDiv/_workitems/edit/547068")]
        public async Task Bug17819()
        {
            await TestAsync(
@"_ _()
{
}
///<param name='_
}",
                Identifier("_"),
                Method("_"),
                Punctuation.OpenParen,
                Punctuation.CloseParen,
                Punctuation.OpenCurly,
                Punctuation.CloseCurly,
                XmlDoc.Delimiter("///"),
                XmlDoc.Delimiter("<"),
                XmlDoc.Name("param"),
                XmlDoc.AttributeName(" "),
                XmlDoc.AttributeName("name"),
                XmlDoc.Delimiter("="),
                XmlDoc.AttributeQuotes("'"),
                Identifier("_"),
                Punctuation.CloseCurly);
        }

        [Fact, Trait(Traits.Feature, Traits.Features.Classification)]
        public async Task VarAsUsingAliasForClass()
        {
            await TestAsync(
@"using var = System.Math;",
                Keyword("using"),
                Class("var"),
                Operators.Equals,
                Identifier("System"),
                Operators.Dot,
                Class("Math"),
                Punctuation.Semicolon);
        }

        [Fact, Trait(Traits.Feature, Traits.Features.Classification)]
        public async Task VarAsUsingAliasForDelegate()
        {
            await TestAsync(
@"using var = System.Action;",
                Keyword("using"),
                Delegate("var"),
                Operators.Equals,
                Identifier("System"),
                Operators.Dot,
                Delegate("Action"),
                Punctuation.Semicolon);
        }

        [Fact, Trait(Traits.Feature, Traits.Features.Classification)]
        public async Task VarAsUsingAliasForStruct()
        {
            await TestAsync(
@"using var = System.DateTime;",
                Keyword("using"),
                Struct("var"),
                Operators.Equals,
                Identifier("System"),
                Operators.Dot,
                Struct("DateTime"),
                Punctuation.Semicolon);
        }

        [Fact, Trait(Traits.Feature, Traits.Features.Classification)]
        public async Task VarAsUsingAliasForEnum()
        {
            await TestAsync(
@"using var = System.DayOfWeek;",
                Keyword("using"),
                Enum("var"),
                Operators.Equals,
                Identifier("System"),
                Operators.Dot,
                Enum("DayOfWeek"),
                Punctuation.Semicolon);
        }

        [Fact, Trait(Traits.Feature, Traits.Features.Classification)]
        public async Task VarAsUsingAliasForInterface()
        {
            await TestAsync(
@"using var = System.IDisposable;",
                Keyword("using"),
                Interface("var"),
                Operators.Equals,
                Identifier("System"),
                Operators.Dot,
                Interface("IDisposable"),
                Punctuation.Semicolon);
        }

        [Fact, Trait(Traits.Feature, Traits.Features.Classification)]
        public async Task VarAsConstructorName()
        {
            await TestAsync(
@"class var
{
    var()
    {
    }
}",
                Keyword("class"),
                Class("var"),
                Punctuation.OpenCurly,
                Identifier("var"),
                Punctuation.OpenParen,
                Punctuation.CloseParen,
                Punctuation.OpenCurly,
                Punctuation.CloseCurly,
                Punctuation.CloseCurly);
        }

        [Fact, Trait(Traits.Feature, Traits.Features.Classification)]
        public async Task UsingAliasGlobalNamespace()
        {
            await TestAsync(
@"using IO = global::System.IO;",
                Keyword("using"),
                Identifier("IO"),
                Operators.Equals,
                Keyword("global"),
                Operators.ColonColon,
                Identifier("System"),
                Operators.Dot,
                Identifier("IO"),
                Punctuation.Semicolon);
        }

        [Fact, Trait(Traits.Feature, Traits.Features.Classification)]
        public async Task PartialDynamicWhere()
        {
            var code = @"partial class partial<where> where where : partial<where>
{
    static dynamic dynamic<partial>()
    {
        return dynamic<dynamic>();
    }
}
";
            await TestAsync(code,
                Keyword("partial"),
                Keyword("class"),
                Class("partial"),
                Punctuation.OpenAngle,
                TypeParameter("where"),
                Punctuation.CloseAngle,
                Keyword("where"),
                TypeParameter("where"),
                Punctuation.Colon,
                Class("partial"),
                Punctuation.OpenAngle,
                TypeParameter("where"),
                Punctuation.CloseAngle,
                Punctuation.OpenCurly,
                Keyword("static"),
                Keyword("dynamic"),
                Method("dynamic"),
                Punctuation.OpenAngle,
                TypeParameter("partial"),
                Punctuation.CloseAngle,
                Punctuation.OpenParen,
                Punctuation.CloseParen,
                Punctuation.OpenCurly,
                Keyword("return"),
                Method("dynamic"),
                Punctuation.OpenAngle,
                Keyword("dynamic"),
                Punctuation.CloseAngle,
                Punctuation.OpenParen,
                Punctuation.CloseParen,
                Punctuation.Semicolon,
                Punctuation.CloseCurly,
                Punctuation.CloseCurly);
        }

        [Fact, Trait(Traits.Feature, Traits.Features.Classification)]
        [WorkItem(543123, "http://vstfdevdiv:8080/DevDiv2/DevDiv/_workitems/edit/543123")]
        public async Task VarInForeach()
        {
            await TestInMethodAsync(@"foreach (var v in args) { }",
                Keyword("foreach"),
                Punctuation.OpenParen,
                Keyword("var"),
                Local("v"),
                Keyword("in"),
                Identifier("args"),
                Punctuation.CloseParen,
                Punctuation.OpenCurly,
                Punctuation.CloseCurly);
        }

        [Fact, Trait(Traits.Feature, Traits.Features.Classification)]
        public async Task ValueInSetterAndAnonymousTypePropertyName()
        {
            await TestAsync(
@"class C
{
    int P
    {
        set
        {
            var t = new { value = value };
        }
    }
}",
                Keyword("class"),
                Class("C"),
                Punctuation.OpenCurly,
                Keyword("int"),
                Property("P"),
                Punctuation.OpenCurly,
                Keyword("set"),
                Punctuation.OpenCurly,
                Keyword("var"),
                Local("t"),
                Operators.Equals,
                Keyword("new"),
                Punctuation.OpenCurly,
                Property("value"),
                Operators.Equals,
                Keyword("value"),
                Punctuation.CloseCurly,
                Punctuation.Semicolon,
                Punctuation.CloseCurly,
                Punctuation.CloseCurly,
                Punctuation.CloseCurly);
        }

        [Fact, Trait(Traits.Feature, Traits.Features.Classification)]
        public async Task TestValueInEvent()
        {
            await TestInClassAsync(
@"event int Bar
{
    add
    {
        this.value = value;
    }

    remove
    {
        this.value = value;
    }
}",

                Keyword("event"),
                Keyword("int"),
                Event("Bar"),
                Punctuation.OpenCurly,
                Keyword("add"),
                Punctuation.OpenCurly,
                Keyword("this"),
                Operators.Dot,
                Identifier("value"),
                Operators.Equals,
                Keyword("value"),
                Punctuation.Semicolon,
                Punctuation.CloseCurly,

                Keyword("remove"),
                Punctuation.OpenCurly,
                Keyword("this"),
                Operators.Dot,
                Identifier("value"),
                Operators.Equals,
                Keyword("value"),
                Punctuation.Semicolon,
                Punctuation.CloseCurly,
                Punctuation.CloseCurly);
        }

        [Fact, Trait(Traits.Feature, Traits.Features.Classification)]
        public async Task TestValueInProperty()
        {
            await TestInClassAsync(
@"int Goo
{
    get
    {
        this.value = value;
    }

    set
    {
        this.value = value;
    }
}",
                Keyword("int"),
                Property("Goo"),
                Punctuation.OpenCurly,
                Keyword("get"),
                Punctuation.OpenCurly,
                Keyword("this"),
                Operators.Dot,
                Identifier("value"),
                Operators.Equals,
                Identifier("value"),
                Punctuation.Semicolon,
                Punctuation.CloseCurly,

                Keyword("set"),
                Punctuation.OpenCurly,
                Keyword("this"),
                Operators.Dot,
                Identifier("value"),
                Operators.Equals,
                Keyword("value"),
                Punctuation.Semicolon,
                Punctuation.CloseCurly,
                Punctuation.CloseCurly);
        }

        [Fact, Trait(Traits.Feature, Traits.Features.Classification)]
        public async Task ValueFieldInSetterAccessedThroughThis()
        {
            await TestInClassAsync(
@"int P
{
    set
    {
        this.value = value;
    }
}",
                Keyword("int"),
                Property("P"),
                Punctuation.OpenCurly,
                Keyword("set"),
                Punctuation.OpenCurly,
                Keyword("this"),
                Operators.Dot,
                Identifier("value"),
                Operators.Equals,
                Keyword("value"),
                Punctuation.Semicolon,
                Punctuation.CloseCurly,
                Punctuation.CloseCurly);
        }

        [Fact, Trait(Traits.Feature, Traits.Features.Classification)]
        public async Task NewOfInterface()
        {
            await TestInMethodAsync(
@"object o = new System.IDisposable();",
                Keyword("object"),
                Local("o"),
                Operators.Equals,
                Keyword("new"),
                Identifier("System"),
                Operators.Dot,
                Interface("IDisposable"),
                Punctuation.OpenParen,
                Punctuation.CloseParen,
                Punctuation.Semicolon);
        }

        [WorkItem(545611, "http://vstfdevdiv:8080/DevDiv2/DevDiv/_workitems/edit/545611")]
        [Fact, Trait(Traits.Feature, Traits.Features.Classification)]
        public async Task TestVarConstructor()
        {
            await TestAsync(
@"class var
{
    void Main()
    {
        new var();
    }
}",
                Keyword("class"),
                Class("var"),
                Punctuation.OpenCurly,
                Keyword("void"),
                Method("Main"),
                Punctuation.OpenParen,
                Punctuation.CloseParen,
                Punctuation.OpenCurly,
                Keyword("new"),
                Class("var"),
                Punctuation.OpenParen,
                Punctuation.CloseParen,
                Punctuation.Semicolon,
                Punctuation.CloseCurly,
                Punctuation.CloseCurly);
        }

        [WorkItem(545609, "http://vstfdevdiv:8080/DevDiv2/DevDiv/_workitems/edit/545609")]
        [Fact, Trait(Traits.Feature, Traits.Features.Classification)]
        public async Task TestVarTypeParameter()
        {
            await TestAsync(
@"class X
{
    void Goo<var>()
    {
        var x;
    }
}",
                Keyword("class"),
                Class("X"),
                Punctuation.OpenCurly,
                Keyword("void"),
                Method("Goo"),
                Punctuation.OpenAngle,
                TypeParameter("var"),
                Punctuation.CloseAngle,
                Punctuation.OpenParen,
                Punctuation.CloseParen,
                Punctuation.OpenCurly,
                TypeParameter("var"),
                Local("x"),
                Punctuation.Semicolon,
                Punctuation.CloseCurly,
                Punctuation.CloseCurly);
        }

        [WorkItem(545610, "http://vstfdevdiv:8080/DevDiv2/DevDiv/_workitems/edit/545610")]
        [Fact, Trait(Traits.Feature, Traits.Features.Classification)]
        public async Task TestVarAttribute1()
        {
            await TestAsync(
@"using System;

[var]
class var : Attribute
{
}",
                Keyword("using"),
                Identifier("System"),
                Punctuation.Semicolon,
                Punctuation.OpenBracket,
                Class("var"),
                Punctuation.CloseBracket,
                Keyword("class"),
                Class("var"),
                Punctuation.Colon,
                Class("Attribute"),
                Punctuation.OpenCurly,
                Punctuation.CloseCurly);
        }

        [WorkItem(545610, "http://vstfdevdiv:8080/DevDiv2/DevDiv/_workitems/edit/545610")]
        [Fact, Trait(Traits.Feature, Traits.Features.Classification)]
        public async Task TestVarAttribute2()
        {
            await TestAsync(
@"using System;

[var]
class varAttribute : Attribute
{
}",
                Keyword("using"),
                Identifier("System"),
                Punctuation.Semicolon,
                Punctuation.OpenBracket,
                Class("var"),
                Punctuation.CloseBracket,
                Keyword("class"),
                Class("varAttribute"),
                Punctuation.Colon,
                Class("Attribute"),
                Punctuation.OpenCurly,
                Punctuation.CloseCurly);
        }

        [WorkItem(546170, "http://vstfdevdiv:8080/DevDiv2/DevDiv/_workitems/edit/546170")]
        [Fact, Trait(Traits.Feature, Traits.Features.Classification)]
        public async Task TestStandaloneTypeName()
        {
            await TestAsync(
@"using System;

class C
{
    static void Main()
    {
        var tree = Console
    }
}",
                Keyword("using"),
                Identifier("System"),
                Punctuation.Semicolon,
                Keyword("class"),
                Class("C"),
                Punctuation.OpenCurly,
                Keyword("static"),
                Keyword("void"),
                Method("Main"),
                Punctuation.OpenParen,
                Punctuation.CloseParen,
                Punctuation.OpenCurly,
                Keyword("var"),
                Local("tree"),
                Operators.Equals,
                Class("Console"),
                Punctuation.CloseCurly,
                Punctuation.CloseCurly);
        }

        [WorkItem(546403, "http://vstfdevdiv:8080/DevDiv2/DevDiv/_workitems/edit/546403")]
        [Fact, Trait(Traits.Feature, Traits.Features.Classification)]
        public async Task TestNamespaceClassAmbiguities()
        {
            await TestAsync(
@"class C
{
}

namespace C
{
}",
                Keyword("class"),
                Class("C"),
                Punctuation.OpenCurly,
                Punctuation.CloseCurly,
                Keyword("namespace"),
                Identifier("C"),
                Punctuation.OpenCurly,
                Punctuation.CloseCurly);
        }

        [Fact, Trait(Traits.Feature, Traits.Features.Classification)]
        public async Task NameAttributeValue()
        {
            await TestAsync(
@"class Program<T>
{
    /// <param name=""x""/>
    void Goo(int x)
    {
    }
}",
                Keyword("class"),
                Class("Program"),
                Punctuation.OpenAngle,
                TypeParameter("T"),
                Punctuation.CloseAngle,
                Punctuation.OpenCurly,
                XmlDoc.Delimiter("///"),
                XmlDoc.Text(" "),
                XmlDoc.Delimiter("<"),
                XmlDoc.Name("param"),
                XmlDoc.AttributeName(" "),
                XmlDoc.AttributeName("name"),
                XmlDoc.Delimiter("="),
                XmlDoc.AttributeQuotes("\""),
                Parameter("x"),
                XmlDoc.AttributeQuotes("\""),
                XmlDoc.Delimiter("/>"),
                Keyword("void"),
                Method("Goo"),
                Punctuation.OpenParen,
                Keyword("int"),
                Parameter("x"),
                Punctuation.CloseParen,
                Punctuation.OpenCurly,
                Punctuation.CloseCurly,
                Punctuation.CloseCurly);
        }

        [Fact, Trait(Traits.Feature, Traits.Features.Classification)]
        public async Task Cref1()
        {
            await TestAsync(
@"/// <see cref=""Program{T}""/>
class Program<T>
{
    void Goo()
    {
    }
}",
                XmlDoc.Delimiter("///"),
                XmlDoc.Text(" "),
                XmlDoc.Delimiter("<"),
                XmlDoc.Name("see"),
                XmlDoc.AttributeName(" "),
                XmlDoc.AttributeName("cref"),
                XmlDoc.Delimiter("="),
                XmlDoc.AttributeQuotes("\""),
                Class("Program"),
                Punctuation.OpenCurly,
                TypeParameter("T"),
                Punctuation.CloseCurly,
                XmlDoc.AttributeQuotes("\""),
                XmlDoc.Delimiter("/>"),
                Keyword("class"),
                Class("Program"),
                Punctuation.OpenAngle,
                TypeParameter("T"),
                Punctuation.CloseAngle,
                Punctuation.OpenCurly,
                Keyword("void"),
                Method("Goo"),
                Punctuation.OpenParen,
                Punctuation.CloseParen,
                Punctuation.OpenCurly,
                Punctuation.CloseCurly,
                Punctuation.CloseCurly);
        }

        [Fact, Trait(Traits.Feature, Traits.Features.Classification)]
        public async Task CrefNamespaceIsNotClass()
        {
            await TestAsync(
@"///  <see cref=""N""/>
namespace N
{
    class Program
    {
    }
}",
                XmlDoc.Delimiter("///"),
                XmlDoc.Text("  "),
                XmlDoc.Delimiter("<"),
                XmlDoc.Name("see"),
                XmlDoc.AttributeName(" "),
                XmlDoc.AttributeName("cref"),
                XmlDoc.Delimiter("="),
                XmlDoc.AttributeQuotes("\""),
                Identifier("N"),
                XmlDoc.AttributeQuotes("\""),
                XmlDoc.Delimiter("/>"),
                Keyword("namespace"),
                Identifier("N"),
                Punctuation.OpenCurly,
                Keyword("class"),
                Class("Program"),
                Punctuation.OpenCurly,
                Punctuation.CloseCurly,
                Punctuation.CloseCurly);
        }

        [Fact, Trait(Traits.Feature, Traits.Features.Classification)]
        public async Task InterfacePropertyWithSameNameShouldBePreferredToType()
        {
            await TestAsync(
@"interface IGoo
{
    int IGoo { get; set; }

    void Bar(int x = IGoo);
}",
                Keyword("interface"),
                Interface("IGoo"),
                Punctuation.OpenCurly,
                Keyword("int"),
                Property("IGoo"),
                Punctuation.OpenCurly,
                Keyword("get"),
                Punctuation.Semicolon,
                Keyword("set"),
                Punctuation.Semicolon,
                Punctuation.CloseCurly,
                Keyword("void"),
                Method("Bar"),
                Punctuation.OpenParen,
                Keyword("int"),
                Parameter("x"),
                Operators.Equals,
                Property("IGoo"),
                Punctuation.CloseParen,
                Punctuation.Semicolon,
                Punctuation.CloseCurly);
        }

        [WorkItem(633, "https://github.com/dotnet/roslyn/issues/633")]
        [WpfFact, Trait(Traits.Feature, Traits.Features.Classification)]
        public async Task XmlDocCref()
        {
            await TestAsync(
@"/// <summary>
/// <see cref=""MyClass.MyClass(int)""/>
/// </summary>
class MyClass
{
    public MyClass(int x)
    {
    }
}",
                XmlDoc.Delimiter("///"),
                XmlDoc.Text(" "),
                XmlDoc.Delimiter("<"),
                XmlDoc.Name("summary"),
                XmlDoc.Delimiter(">"),
                XmlDoc.Delimiter("///"),
                XmlDoc.Text(" "),
                XmlDoc.Delimiter("<"),
                XmlDoc.Name("see"),
                XmlDoc.AttributeName(" "),
                XmlDoc.AttributeName("cref"),
                XmlDoc.Delimiter("="),
                XmlDoc.AttributeQuotes("\""),
                Class("MyClass"),
                Operators.Dot,
                Method("MyClass"),
                Punctuation.OpenParen,
                Keyword("int"),
                Punctuation.CloseParen,
                XmlDoc.AttributeQuotes("\""),
                XmlDoc.Delimiter("/>"),
                XmlDoc.Delimiter("///"),
                XmlDoc.Text(" "),
                XmlDoc.Delimiter("</"),
                XmlDoc.Name("summary"),
                XmlDoc.Delimiter(">"),
                Keyword("class"),
                Class("MyClass"),
                Punctuation.OpenCurly,
                Keyword("public"),
                Identifier("MyClass"),
                Punctuation.OpenParen,
                Keyword("int"),
                Parameter("x"),
                Punctuation.CloseParen,
                Punctuation.OpenCurly,
                Punctuation.CloseCurly,
                Punctuation.CloseCurly);
        }

        [Fact, Trait(Traits.Feature, Traits.Features.Classification)]
        public async Task TestGenericTypeWithNoArity()
        {
            await TestAsync(
@"
using System.Collections.Generic;

class Program : IReadOnlyCollection
{
}",
                Keyword("using"),
                Identifier("System"),
                Operators.Dot,
                Identifier("Collections"),
                Operators.Dot,
                Identifier("Generic"),
                Punctuation.Semicolon,
                Keyword("class"),
                Class("Program"),
                Punctuation.Colon,
                Interface("IReadOnlyCollection"),
                Punctuation.OpenCurly,
                Punctuation.CloseCurly);
        }

        [Fact, Trait(Traits.Feature, Traits.Features.Classification)]
        public async Task TestGenericTypeWithWrongArity()
        {
            await TestAsync(
@"
using System.Collections.Generic;

class Program : IReadOnlyCollection<int,string>
{
}",
                Keyword("using"),
                Identifier("System"),
                Operators.Dot,
                Identifier("Collections"),
                Operators.Dot,
                Identifier("Generic"),
                Punctuation.Semicolon,
                Keyword("class"),
                Class("Program"),
                Punctuation.Colon,
                Identifier("IReadOnlyCollection"),
                Punctuation.OpenAngle,
                Keyword("int"),
                Punctuation.Comma,
                Keyword("string"),
                Punctuation.CloseAngle,
                Punctuation.OpenCurly,
                Punctuation.CloseCurly);
        }

        [Fact, Trait(Traits.Feature, Traits.Features.Classification)]
<<<<<<< HEAD
        public async Task TestUnmanagedConstraint_InsideMethod()
        {
            await TestInMethodAsync(@"
var unmanaged = 0;
unmanaged++;",
                Keyword("var"),
                Identifier("unmanaged"),
                Operators.Equals,
                Number("0"),
                Punctuation.Semicolon,
                Identifier("unmanaged"),
                Operators.DoublePlus,
                Punctuation.Semicolon);
        }

        [Fact, Trait(Traits.Feature, Traits.Features.Classification)]
        public async Task TestUnmanagedConstraint_Type_Keyword()
        {
            await TestAsync(
                "class X<T> where T : unmanaged { }",
                Keyword("class"),
                Class("X"),
                Punctuation.OpenAngle,
                TypeParameter("T"),
                Punctuation.CloseAngle,
                Keyword("where"),
                TypeParameter("T"),
                Punctuation.Colon,
                Keyword("unmanaged"),
                Punctuation.OpenCurly,
                Punctuation.CloseCurly);
        }

        [Fact, Trait(Traits.Feature, Traits.Features.Classification)]
        public async Task TestUnmanagedConstraint_Type_ExistingInterface()
        {
            await TestAsync(@"
interface unmanaged {}
class X<T> where T : unmanaged { }",
                Keyword("interface"),
                Interface("unmanaged"),
                Punctuation.OpenCurly,
                Punctuation.CloseCurly,
                Keyword("class"),
                Class("X"),
                Punctuation.OpenAngle,
                TypeParameter("T"),
                Punctuation.CloseAngle,
                Keyword("where"),
                TypeParameter("T"),
                Punctuation.Colon,
                Interface("unmanaged"),
                Punctuation.OpenCurly,
                Punctuation.CloseCurly);
        }

        [Fact, Trait(Traits.Feature, Traits.Features.Classification)]
        public async Task TestUnmanagedConstraint_Type_ExistingInterfaceButOutOfScope()
        {
            await TestAsync(@"
namespace OtherScope
{
    interface unmanaged {}
}
class X<T> where T : unmanaged { }",
                Keyword("namespace"),
                Identifier("OtherScope"),
                Punctuation.OpenCurly,
                Keyword("interface"),
                Interface("unmanaged"),
                Punctuation.OpenCurly,
                Punctuation.CloseCurly,
                Punctuation.CloseCurly,
                Keyword("class"),
                Class("X"),
                Punctuation.OpenAngle,
                TypeParameter("T"),
                Punctuation.CloseAngle,
                Keyword("where"),
                TypeParameter("T"),
                Punctuation.Colon,
                Keyword("unmanaged"),
                Punctuation.OpenCurly,
                Punctuation.CloseCurly);
        }

        [Fact, Trait(Traits.Feature, Traits.Features.Classification)]
        public async Task TestUnmanagedConstraint_Method_Keyword()
        {
            await TestAsync(@"
class X
{
    void M<T>() where T : unmanaged { }
}",
                Keyword("class"),
                Class("X"),
                Punctuation.OpenCurly,
                Keyword("void"),
                Identifier("M"),
                Punctuation.OpenAngle,
                TypeParameter("T"),
                Punctuation.CloseAngle,
                Punctuation.OpenParen,
                Punctuation.CloseParen,
                Keyword("where"),
                TypeParameter("T"),
                Punctuation.Colon,
                Keyword("unmanaged"),
=======
        public async Task TestExtensionMethodDeclaration()
        {
            await TestAsync(
@"static class ExtMethod
{
    public static void TestMethod(this C c)
    {
    }
}
",
                Keyword("static"),
                Keyword("class"),
                Class("ExtMethod"),
                Punctuation.OpenCurly,
                Keyword("public"),
                Keyword("static"),
                Keyword("void"),
                ExtensionMethod("TestMethod"),
                Punctuation.OpenParen,
                Keyword("this"),
                Identifier("C"),
                Parameter("c"),
                Punctuation.CloseParen,
>>>>>>> 0559722d
                Punctuation.OpenCurly,
                Punctuation.CloseCurly,
                Punctuation.CloseCurly);
        }

        [Fact, Trait(Traits.Feature, Traits.Features.Classification)]
<<<<<<< HEAD
        public async Task TestUnmanagedConstraint_Method_ExistingInterface()
        {
            await TestAsync(@"
interface unmanaged {}
class X
{
    void M<T>() where T : unmanaged { }
}",
                Keyword("interface"),
                Interface("unmanaged"),
                Punctuation.OpenCurly,
                Punctuation.CloseCurly,
                Keyword("class"),
                Class("X"),
                Punctuation.OpenCurly,
                Keyword("void"),
                Identifier("M"),
                Punctuation.OpenAngle,
                TypeParameter("T"),
                Punctuation.CloseAngle,
                Punctuation.OpenParen,
                Punctuation.CloseParen,
                Keyword("where"),
                TypeParameter("T"),
                Punctuation.Colon,
                Interface("unmanaged"),
                Punctuation.OpenCurly,
                Punctuation.CloseCurly,
                Punctuation.CloseCurly);
        }

        [Fact, Trait(Traits.Feature, Traits.Features.Classification)]
        public async Task TestUnmanagedConstraint_Method_ExistingInterfaceButOutOfScope()
        {
            await TestAsync(@"
namespace OtherScope
{
    interface unmanaged {}
}
class X
{
    void M<T>() where T : unmanaged { }
}",
                Keyword("namespace"),
                Identifier("OtherScope"),
                Punctuation.OpenCurly,
                Keyword("interface"),
                Interface("unmanaged"),
=======
        public async Task TestExtensionMethodUsage()
        {
            await TestAsync(
@"static class ExtMethod
{
    public static void TestMethod(this C c)
    {
    }
}

class C
{
    void Test()
    {
        ExtMethod.TestMethod(new C());
        new C().TestMethod();
    }
}
",
                ParseOptions(Options.Regular),
                Keyword("static"),
                Keyword("class"),
                Class("ExtMethod"),
                Punctuation.OpenCurly,
                Keyword("public"),
                Keyword("static"),
                Keyword("void"),
                ExtensionMethod("TestMethod"),
                Punctuation.OpenParen,
                Keyword("this"),
                Class("C"),
                Parameter("c"),
                Punctuation.CloseParen,
>>>>>>> 0559722d
                Punctuation.OpenCurly,
                Punctuation.CloseCurly,
                Punctuation.CloseCurly,
                Keyword("class"),
<<<<<<< HEAD
                Class("X"),
                Punctuation.OpenCurly,
                Keyword("void"),
                Identifier("M"),
                Punctuation.OpenAngle,
                TypeParameter("T"),
                Punctuation.CloseAngle,
                Punctuation.OpenParen,
                Punctuation.CloseParen,
                Keyword("where"),
                TypeParameter("T"),
                Punctuation.Colon,
                Keyword("unmanaged"),
                Punctuation.OpenCurly,
                Punctuation.CloseCurly,
                Punctuation.CloseCurly);
        }

        [Fact, Trait(Traits.Feature, Traits.Features.Classification)]
        public async Task TestUnmanagedConstraint_Delegate_Keyword()
        {
            await TestAsync(
                "delegate void D<T>() where T : unmanaged;",
                Keyword("delegate"),
                Keyword("void"),
                Delegate("D"),
                Punctuation.OpenAngle,
                TypeParameter("T"),
                Punctuation.CloseAngle,
                Punctuation.OpenParen,
                Punctuation.CloseParen,
                Keyword("where"),
                TypeParameter("T"),
                Punctuation.Colon,
                Keyword("unmanaged"),
                Punctuation.Semicolon);
        }

        [Fact, Trait(Traits.Feature, Traits.Features.Classification)]
        public async Task TestUnmanagedConstraint_Delegate_ExistingInterface()
        {
            await TestAsync(@"
interface unmanaged {}
delegate void D<T>() where T : unmanaged;",
                Keyword("interface"),
                Interface("unmanaged"),
                Punctuation.OpenCurly,
                Punctuation.CloseCurly,
                Keyword("delegate"),
                Keyword("void"),
                Delegate("D"),
                Punctuation.OpenAngle,
                TypeParameter("T"),
                Punctuation.CloseAngle,
                Punctuation.OpenParen,
                Punctuation.CloseParen,
                Keyword("where"),
                TypeParameter("T"),
                Punctuation.Colon,
                Interface("unmanaged"),
                Punctuation.Semicolon);
        }

        [Fact, Trait(Traits.Feature, Traits.Features.Classification)]
        public async Task TestUnmanagedConstraint_Delegate_ExistingInterfaceButOutOfScope()
        {
            await TestAsync(@"
namespace OtherScope
{
    interface unmanaged {}
}
delegate void D<T>() where T : unmanaged;",
                Keyword("namespace"),
                Identifier("OtherScope"),
                Punctuation.OpenCurly,
                Keyword("interface"),
                Interface("unmanaged"),
                Punctuation.OpenCurly,
                Punctuation.CloseCurly,
                Punctuation.CloseCurly,
                Keyword("delegate"),
                Keyword("void"),
                Delegate("D"),
                Punctuation.OpenAngle,
                TypeParameter("T"),
                Punctuation.CloseAngle,
                Punctuation.OpenParen,
                Punctuation.CloseParen,
                Keyword("where"),
                TypeParameter("T"),
                Punctuation.Colon,
                Keyword("unmanaged"),
=======
                Class("C"),
                Punctuation.OpenCurly,
                Keyword("void"),
                Method("Test"),
                Punctuation.OpenParen,
                Punctuation.CloseParen,
                Punctuation.OpenCurly,
                Class("ExtMethod"),
                Operators.Dot,
                Method("TestMethod"),
                Punctuation.OpenParen,
                Keyword("new"),
                Class("C"),
                Punctuation.OpenParen,
                Punctuation.CloseParen,
                Punctuation.CloseParen,
                Punctuation.Semicolon,
                Keyword("new"),
                Class("C"),
                Punctuation.OpenParen,
                Punctuation.CloseParen,
                Operators.Dot,
                ExtensionMethod("TestMethod"),
                Punctuation.OpenParen,
                Punctuation.CloseParen,
                Punctuation.Semicolon,
                Punctuation.CloseCurly,
                Punctuation.CloseCurly);
        }

        [Fact, Trait(Traits.Feature, Traits.Features.Classification)]
        public async Task TestConstLocals()
        {
            await TestInMethodAsync(
@"const int Number = 42;
var x = Number;",
                Keyword("const"),
                Keyword("int"),
                Constant("Number"),
                Operators.Equals,
                Number("42"),
                Punctuation.Semicolon,
                Keyword("var"),
                Local("x"),
                Operators.Equals,
                Constant("Number"),
>>>>>>> 0559722d
                Punctuation.Semicolon);
        }
    }
}<|MERGE_RESOLUTION|>--- conflicted
+++ resolved
@@ -816,116 +816,6 @@
         }
 
         [Fact, Trait(Traits.Feature, Traits.Features.Classification)]
-<<<<<<< HEAD
-        public async Task TestUnmanagedConstraint_InsideMethod()
-        {
-            await TestInMethodAsync(@"
-var unmanaged = 0;
-unmanaged++;",
-                Keyword("var"),
-                Identifier("unmanaged"),
-                Operators.Equals,
-                Number("0"),
-                Punctuation.Semicolon,
-                Identifier("unmanaged"),
-                Operators.DoublePlus,
-                Punctuation.Semicolon);
-        }
-
-        [Fact, Trait(Traits.Feature, Traits.Features.Classification)]
-        public async Task TestUnmanagedConstraint_Type_Keyword()
-        {
-            await TestAsync(
-                "class X<T> where T : unmanaged { }",
-                Keyword("class"),
-                Class("X"),
-                Punctuation.OpenAngle,
-                TypeParameter("T"),
-                Punctuation.CloseAngle,
-                Keyword("where"),
-                TypeParameter("T"),
-                Punctuation.Colon,
-                Keyword("unmanaged"),
-                Punctuation.OpenCurly,
-                Punctuation.CloseCurly);
-        }
-
-        [Fact, Trait(Traits.Feature, Traits.Features.Classification)]
-        public async Task TestUnmanagedConstraint_Type_ExistingInterface()
-        {
-            await TestAsync(@"
-interface unmanaged {}
-class X<T> where T : unmanaged { }",
-                Keyword("interface"),
-                Interface("unmanaged"),
-                Punctuation.OpenCurly,
-                Punctuation.CloseCurly,
-                Keyword("class"),
-                Class("X"),
-                Punctuation.OpenAngle,
-                TypeParameter("T"),
-                Punctuation.CloseAngle,
-                Keyword("where"),
-                TypeParameter("T"),
-                Punctuation.Colon,
-                Interface("unmanaged"),
-                Punctuation.OpenCurly,
-                Punctuation.CloseCurly);
-        }
-
-        [Fact, Trait(Traits.Feature, Traits.Features.Classification)]
-        public async Task TestUnmanagedConstraint_Type_ExistingInterfaceButOutOfScope()
-        {
-            await TestAsync(@"
-namespace OtherScope
-{
-    interface unmanaged {}
-}
-class X<T> where T : unmanaged { }",
-                Keyword("namespace"),
-                Identifier("OtherScope"),
-                Punctuation.OpenCurly,
-                Keyword("interface"),
-                Interface("unmanaged"),
-                Punctuation.OpenCurly,
-                Punctuation.CloseCurly,
-                Punctuation.CloseCurly,
-                Keyword("class"),
-                Class("X"),
-                Punctuation.OpenAngle,
-                TypeParameter("T"),
-                Punctuation.CloseAngle,
-                Keyword("where"),
-                TypeParameter("T"),
-                Punctuation.Colon,
-                Keyword("unmanaged"),
-                Punctuation.OpenCurly,
-                Punctuation.CloseCurly);
-        }
-
-        [Fact, Trait(Traits.Feature, Traits.Features.Classification)]
-        public async Task TestUnmanagedConstraint_Method_Keyword()
-        {
-            await TestAsync(@"
-class X
-{
-    void M<T>() where T : unmanaged { }
-}",
-                Keyword("class"),
-                Class("X"),
-                Punctuation.OpenCurly,
-                Keyword("void"),
-                Identifier("M"),
-                Punctuation.OpenAngle,
-                TypeParameter("T"),
-                Punctuation.CloseAngle,
-                Punctuation.OpenParen,
-                Punctuation.CloseParen,
-                Keyword("where"),
-                TypeParameter("T"),
-                Punctuation.Colon,
-                Keyword("unmanaged"),
-=======
         public async Task TestExtensionMethodDeclaration()
         {
             await TestAsync(
@@ -949,63 +839,12 @@
                 Identifier("C"),
                 Parameter("c"),
                 Punctuation.CloseParen,
->>>>>>> 0559722d
-                Punctuation.OpenCurly,
-                Punctuation.CloseCurly,
-                Punctuation.CloseCurly);
-        }
-
-        [Fact, Trait(Traits.Feature, Traits.Features.Classification)]
-<<<<<<< HEAD
-        public async Task TestUnmanagedConstraint_Method_ExistingInterface()
-        {
-            await TestAsync(@"
-interface unmanaged {}
-class X
-{
-    void M<T>() where T : unmanaged { }
-}",
-                Keyword("interface"),
-                Interface("unmanaged"),
-                Punctuation.OpenCurly,
-                Punctuation.CloseCurly,
-                Keyword("class"),
-                Class("X"),
-                Punctuation.OpenCurly,
-                Keyword("void"),
-                Identifier("M"),
-                Punctuation.OpenAngle,
-                TypeParameter("T"),
-                Punctuation.CloseAngle,
-                Punctuation.OpenParen,
-                Punctuation.CloseParen,
-                Keyword("where"),
-                TypeParameter("T"),
-                Punctuation.Colon,
-                Interface("unmanaged"),
-                Punctuation.OpenCurly,
-                Punctuation.CloseCurly,
-                Punctuation.CloseCurly);
-        }
-
-        [Fact, Trait(Traits.Feature, Traits.Features.Classification)]
-        public async Task TestUnmanagedConstraint_Method_ExistingInterfaceButOutOfScope()
-        {
-            await TestAsync(@"
-namespace OtherScope
-{
-    interface unmanaged {}
-}
-class X
-{
-    void M<T>() where T : unmanaged { }
-}",
-                Keyword("namespace"),
-                Identifier("OtherScope"),
-                Punctuation.OpenCurly,
-                Keyword("interface"),
-                Interface("unmanaged"),
-=======
+                Punctuation.OpenCurly,
+                Punctuation.CloseCurly,
+                Punctuation.CloseCurly);
+        }
+
+        [Fact, Trait(Traits.Feature, Traits.Features.Classification)]
         public async Task TestExtensionMethodUsage()
         {
             await TestAsync(
@@ -1039,105 +878,10 @@
                 Class("C"),
                 Parameter("c"),
                 Punctuation.CloseParen,
->>>>>>> 0559722d
-                Punctuation.OpenCurly,
-                Punctuation.CloseCurly,
-                Punctuation.CloseCurly,
-                Keyword("class"),
-<<<<<<< HEAD
-                Class("X"),
-                Punctuation.OpenCurly,
-                Keyword("void"),
-                Identifier("M"),
-                Punctuation.OpenAngle,
-                TypeParameter("T"),
-                Punctuation.CloseAngle,
-                Punctuation.OpenParen,
-                Punctuation.CloseParen,
-                Keyword("where"),
-                TypeParameter("T"),
-                Punctuation.Colon,
-                Keyword("unmanaged"),
-                Punctuation.OpenCurly,
-                Punctuation.CloseCurly,
-                Punctuation.CloseCurly);
-        }
-
-        [Fact, Trait(Traits.Feature, Traits.Features.Classification)]
-        public async Task TestUnmanagedConstraint_Delegate_Keyword()
-        {
-            await TestAsync(
-                "delegate void D<T>() where T : unmanaged;",
-                Keyword("delegate"),
-                Keyword("void"),
-                Delegate("D"),
-                Punctuation.OpenAngle,
-                TypeParameter("T"),
-                Punctuation.CloseAngle,
-                Punctuation.OpenParen,
-                Punctuation.CloseParen,
-                Keyword("where"),
-                TypeParameter("T"),
-                Punctuation.Colon,
-                Keyword("unmanaged"),
-                Punctuation.Semicolon);
-        }
-
-        [Fact, Trait(Traits.Feature, Traits.Features.Classification)]
-        public async Task TestUnmanagedConstraint_Delegate_ExistingInterface()
-        {
-            await TestAsync(@"
-interface unmanaged {}
-delegate void D<T>() where T : unmanaged;",
-                Keyword("interface"),
-                Interface("unmanaged"),
-                Punctuation.OpenCurly,
-                Punctuation.CloseCurly,
-                Keyword("delegate"),
-                Keyword("void"),
-                Delegate("D"),
-                Punctuation.OpenAngle,
-                TypeParameter("T"),
-                Punctuation.CloseAngle,
-                Punctuation.OpenParen,
-                Punctuation.CloseParen,
-                Keyword("where"),
-                TypeParameter("T"),
-                Punctuation.Colon,
-                Interface("unmanaged"),
-                Punctuation.Semicolon);
-        }
-
-        [Fact, Trait(Traits.Feature, Traits.Features.Classification)]
-        public async Task TestUnmanagedConstraint_Delegate_ExistingInterfaceButOutOfScope()
-        {
-            await TestAsync(@"
-namespace OtherScope
-{
-    interface unmanaged {}
-}
-delegate void D<T>() where T : unmanaged;",
-                Keyword("namespace"),
-                Identifier("OtherScope"),
-                Punctuation.OpenCurly,
-                Keyword("interface"),
-                Interface("unmanaged"),
-                Punctuation.OpenCurly,
-                Punctuation.CloseCurly,
-                Punctuation.CloseCurly,
-                Keyword("delegate"),
-                Keyword("void"),
-                Delegate("D"),
-                Punctuation.OpenAngle,
-                TypeParameter("T"),
-                Punctuation.CloseAngle,
-                Punctuation.OpenParen,
-                Punctuation.CloseParen,
-                Keyword("where"),
-                TypeParameter("T"),
-                Punctuation.Colon,
-                Keyword("unmanaged"),
-=======
+                Punctuation.OpenCurly,
+                Punctuation.CloseCurly,
+                Punctuation.CloseCurly,
+                Keyword("class"),
                 Class("C"),
                 Punctuation.OpenCurly,
                 Keyword("void"),
@@ -1184,7 +928,268 @@
                 Local("x"),
                 Operators.Equals,
                 Constant("Number"),
->>>>>>> 0559722d
+                Punctuation.Semicolon);
+        }
+
+        [Fact, Trait(Traits.Feature, Traits.Features.Classification)]
+        public async Task TestUnmanagedConstraint_InsideMethod()
+        {
+            await TestInMethodAsync(@"
+var unmanaged = 0;
+unmanaged++;",
+                Keyword("var"),
+                Identifier("unmanaged"),
+                Operators.Equals,
+                Number("0"),
+                Punctuation.Semicolon,
+                Identifier("unmanaged"),
+                Operators.DoublePlus,
+                Punctuation.Semicolon);
+        }
+
+        [Fact, Trait(Traits.Feature, Traits.Features.Classification)]
+        public async Task TestUnmanagedConstraint_Type_Keyword()
+        {
+            await TestAsync(
+                "class X<T> where T : unmanaged { }",
+                Keyword("class"),
+                Class("X"),
+                Punctuation.OpenAngle,
+                TypeParameter("T"),
+                Punctuation.CloseAngle,
+                Keyword("where"),
+                TypeParameter("T"),
+                Punctuation.Colon,
+                Keyword("unmanaged"),
+                Punctuation.OpenCurly,
+                Punctuation.CloseCurly);
+        }
+
+        [Fact, Trait(Traits.Feature, Traits.Features.Classification)]
+        public async Task TestUnmanagedConstraint_Type_ExistingInterface()
+        {
+            await TestAsync(@"
+interface unmanaged {}
+class X<T> where T : unmanaged { }",
+                Keyword("interface"),
+                Interface("unmanaged"),
+                Punctuation.OpenCurly,
+                Punctuation.CloseCurly,
+                Keyword("class"),
+                Class("X"),
+                Punctuation.OpenAngle,
+                TypeParameter("T"),
+                Punctuation.CloseAngle,
+                Keyword("where"),
+                TypeParameter("T"),
+                Punctuation.Colon,
+                Interface("unmanaged"),
+                Punctuation.OpenCurly,
+                Punctuation.CloseCurly);
+        }
+
+        [Fact, Trait(Traits.Feature, Traits.Features.Classification)]
+        public async Task TestUnmanagedConstraint_Type_ExistingInterfaceButOutOfScope()
+        {
+            await TestAsync(@"
+namespace OtherScope
+{
+    interface unmanaged {}
+}
+class X<T> where T : unmanaged { }",
+                Keyword("namespace"),
+                Identifier("OtherScope"),
+                Punctuation.OpenCurly,
+                Keyword("interface"),
+                Interface("unmanaged"),
+                Punctuation.OpenCurly,
+                Punctuation.CloseCurly,
+                Punctuation.CloseCurly,
+                Keyword("class"),
+                Class("X"),
+                Punctuation.OpenAngle,
+                TypeParameter("T"),
+                Punctuation.CloseAngle,
+                Keyword("where"),
+                TypeParameter("T"),
+                Punctuation.Colon,
+                Keyword("unmanaged"),
+                Punctuation.OpenCurly,
+                Punctuation.CloseCurly);
+        }
+
+        [Fact, Trait(Traits.Feature, Traits.Features.Classification)]
+        public async Task TestUnmanagedConstraint_Method_Keyword()
+        {
+            await TestAsync(@"
+class X
+{
+    void M<T>() where T : unmanaged { }
+}",
+                Keyword("class"),
+                Class("X"),
+                Punctuation.OpenCurly,
+                Keyword("void"),
+                Identifier("M"),
+                Punctuation.OpenAngle,
+                TypeParameter("T"),
+                Punctuation.CloseAngle,
+                Punctuation.OpenParen,
+                Punctuation.CloseParen,
+                Keyword("where"),
+                TypeParameter("T"),
+                Punctuation.Colon,
+                Keyword("unmanaged"),
+                Punctuation.OpenCurly,
+                Punctuation.CloseCurly,
+                Punctuation.CloseCurly);
+        }
+
+        [Fact, Trait(Traits.Feature, Traits.Features.Classification)]
+        public async Task TestUnmanagedConstraint_Method_ExistingInterface()
+        {
+            await TestAsync(@"
+interface unmanaged {}
+class X
+{
+    void M<T>() where T : unmanaged { }
+}",
+                Keyword("interface"),
+                Interface("unmanaged"),
+                Punctuation.OpenCurly,
+                Punctuation.CloseCurly,
+                Keyword("class"),
+                Class("X"),
+                Punctuation.OpenCurly,
+                Keyword("void"),
+                Identifier("M"),
+                Punctuation.OpenAngle,
+                TypeParameter("T"),
+                Punctuation.CloseAngle,
+                Punctuation.OpenParen,
+                Punctuation.CloseParen,
+                Keyword("where"),
+                TypeParameter("T"),
+                Punctuation.Colon,
+                Interface("unmanaged"),
+                Punctuation.OpenCurly,
+                Punctuation.CloseCurly,
+                Punctuation.CloseCurly);
+        }
+
+        [Fact, Trait(Traits.Feature, Traits.Features.Classification)]
+        public async Task TestUnmanagedConstraint_Method_ExistingInterfaceButOutOfScope()
+        {
+            await TestAsync(@"
+namespace OtherScope
+{
+    interface unmanaged {}
+}
+class X
+{
+    void M<T>() where T : unmanaged { }
+}",
+                Keyword("namespace"),
+                Identifier("OtherScope"),
+                Punctuation.OpenCurly,
+                Keyword("interface"),
+                Interface("unmanaged"),
+                Punctuation.OpenCurly,
+                Punctuation.CloseCurly,
+                Punctuation.CloseCurly,
+                Keyword("class"),
+                Class("X"),
+                Punctuation.OpenCurly,
+                Keyword("void"),
+                Identifier("M"),
+                Punctuation.OpenAngle,
+                TypeParameter("T"),
+                Punctuation.CloseAngle,
+                Punctuation.OpenParen,
+                Punctuation.CloseParen,
+                Keyword("where"),
+                TypeParameter("T"),
+                Punctuation.Colon,
+                Keyword("unmanaged"),
+                Punctuation.OpenCurly,
+                Punctuation.CloseCurly,
+                Punctuation.CloseCurly);
+        }
+
+        [Fact, Trait(Traits.Feature, Traits.Features.Classification)]
+        public async Task TestUnmanagedConstraint_Delegate_Keyword()
+        {
+            await TestAsync(
+                "delegate void D<T>() where T : unmanaged;",
+                Keyword("delegate"),
+                Keyword("void"),
+                Delegate("D"),
+                Punctuation.OpenAngle,
+                TypeParameter("T"),
+                Punctuation.CloseAngle,
+                Punctuation.OpenParen,
+                Punctuation.CloseParen,
+                Keyword("where"),
+                TypeParameter("T"),
+                Punctuation.Colon,
+                Keyword("unmanaged"),
+                Punctuation.Semicolon);
+        }
+
+        [Fact, Trait(Traits.Feature, Traits.Features.Classification)]
+        public async Task TestUnmanagedConstraint_Delegate_ExistingInterface()
+        {
+            await TestAsync(@"
+interface unmanaged {}
+delegate void D<T>() where T : unmanaged;",
+                Keyword("interface"),
+                Interface("unmanaged"),
+                Punctuation.OpenCurly,
+                Punctuation.CloseCurly,
+                Keyword("delegate"),
+                Keyword("void"),
+                Delegate("D"),
+                Punctuation.OpenAngle,
+                TypeParameter("T"),
+                Punctuation.CloseAngle,
+                Punctuation.OpenParen,
+                Punctuation.CloseParen,
+                Keyword("where"),
+                TypeParameter("T"),
+                Punctuation.Colon,
+                Interface("unmanaged"),
+                Punctuation.Semicolon);
+        }
+
+        [Fact, Trait(Traits.Feature, Traits.Features.Classification)]
+        public async Task TestUnmanagedConstraint_Delegate_ExistingInterfaceButOutOfScope()
+        {
+            await TestAsync(@"
+namespace OtherScope
+{
+    interface unmanaged {}
+}
+delegate void D<T>() where T : unmanaged;",
+                Keyword("namespace"),
+                Identifier("OtherScope"),
+                Punctuation.OpenCurly,
+                Keyword("interface"),
+                Interface("unmanaged"),
+                Punctuation.OpenCurly,
+                Punctuation.CloseCurly,
+                Punctuation.CloseCurly,
+                Keyword("delegate"),
+                Keyword("void"),
+                Delegate("D"),
+                Punctuation.OpenAngle,
+                TypeParameter("T"),
+                Punctuation.CloseAngle,
+                Punctuation.OpenParen,
+                Punctuation.CloseParen,
+                Keyword("where"),
+                TypeParameter("T"),
+                Punctuation.Colon,
+                Keyword("unmanaged"),
                 Punctuation.Semicolon);
         }
     }
