--- conflicted
+++ resolved
@@ -346,9 +346,6 @@
     {
         Bar(x => [||]Goo(x));
     }
-<<<<<<< HEAD
-}", parameters: new TestParameters(parseOptions: CSharpParseOptions.Default.WithLanguageVersion(LanguageVersion.CSharp7)));
-=======
 }", parameters: new TestParameters(parseOptions: new CSharpParseOptions(LanguageVersion.CSharp7)));
         }
 
@@ -398,7 +395,6 @@
         Bar(Goo);
     }
 }");
->>>>>>> 4c065fae
         }
 
         [WorkItem(627092, "http://vstfdevdiv:8080/DevDiv2/DevDiv/_workitems/edit/627092")]
