// Copyright (c) Microsoft.  All Rights Reserved.  Licensed under the Apache License, Version 2.0.  See License.txt in the project root for license information.

using System.Threading;
using System.Threading.Tasks;
using Microsoft.CodeAnalysis.CodeFixes;
using Microsoft.CodeAnalysis.CodeFixes.NamingStyles;
using Microsoft.CodeAnalysis.CSharp.Diagnostics.NamingStyles;
using Microsoft.CodeAnalysis.Diagnostics;
using Microsoft.CodeAnalysis.Editor.UnitTests.Workspaces;
using Roslyn.Test.Utilities;
using Xunit;

namespace Microsoft.CodeAnalysis.Editor.CSharp.UnitTests.Diagnostics.NamingStyles
{
    public partial class NamingStylesTests : AbstractCSharpDiagnosticProviderBasedUserDiagnosticTest
    {
        internal override (DiagnosticAnalyzer, CodeFixProvider) CreateDiagnosticProviderAndFixer(Workspace workspace)
            => (new CSharpNamingStyleDiagnosticAnalyzer(), new NamingStyleCodeFixProvider());

        [Fact, Trait(Traits.Feature, Traits.Features.NamingStyle)]
        public async Task TestPascalCaseClass_CorrectName()
        {
            await TestMissingInRegularAndScriptAsync(
@"class [|C|]
{
}", new TestParameters(options: ClassNamesArePascalCase));
        }

        [Fact, Trait(Traits.Feature, Traits.Features.NamingStyle)]
        public async Task TestPascalCaseClass_NameGetsCapitalized()
        {
            await TestInRegularAndScriptAsync(
@"class [|c|]
{
}",
@"class C
{
}",
                options: ClassNamesArePascalCase);
        }

        [Fact, Trait(Traits.Feature, Traits.Features.NamingStyle)]
        public async Task TestPascalCaseMethod_CorrectName()
        {
            await TestMissingInRegularAndScriptAsync(
@"class C
{
    void [|M|]()
    {
    }
}", new TestParameters(options: MethodNamesArePascalCase));
        }

        [Fact, Trait(Traits.Feature, Traits.Features.NamingStyle)]
        public async Task TestPascalCaseMethod_NameGetsCapitalized()
        {
            await TestInRegularAndScriptAsync(
@"class C
{
    void [|m|]()
    {
    }
}",
@"class C
{
    void M()
    {
    }
}",
                options: MethodNamesArePascalCase);
        }

        [Fact, Trait(Traits.Feature, Traits.Features.NamingStyle)]
        public async Task TestPascalCaseMethod_ConstructorsAreIgnored()
        {
            await TestMissingInRegularAndScriptAsync(
@"class c
{
    public [|c|]()
    {
    }
}", new TestParameters(options: MethodNamesArePascalCase));
        }

        [Fact, Trait(Traits.Feature, Traits.Features.NamingStyle)]
        public async Task TestPascalCaseMethod_PropertyAccessorsAreIgnored()
        {
            await TestMissingInRegularAndScriptAsync(
@"class C
{
    public int P { [|get|]; set; }
}", new TestParameters(options: MethodNamesArePascalCase));
        }

        [Fact, Trait(Traits.Feature, Traits.Features.NamingStyle)]
        public async Task TestPascalCaseMethod_IndexerNameIsIgnored()
        {
            await TestMissingInRegularAndScriptAsync(
@"class C
{
    public int [|this|][int index]
    {
        get
        {
            return 1;
        }
    }
}", new TestParameters(options: MethodNamesArePascalCase));
        }

        [Fact, Trait(Traits.Feature, Traits.Features.NamingStyle)]
        public async Task TestCamelCaseParameters()
        {
            await TestInRegularAndScriptAsync(
@"class C
{
    public void M(int [|X|])
    {
    }
}",
@"class C
{
    public void M(int x)
    {
    }
}",
                options: ParameterNamesAreCamelCase);
		}
		
        [Fact, Trait(Traits.Feature, Traits.Features.NamingStyle)]
        public async Task TestPascalCaseMethod_InInterfaceWithImplicitImplementation()
        {
            await TestInRegularAndScriptAsync(
@"interface I
{
    void [|m|]();
}

class C : I
{
    public void m() { }
}",
@"interface I
{
    void M();
}

class C : I
{
    public void M() { }
}",
                options: MethodNamesArePascalCase);
        }

        [Fact, Trait(Traits.Feature, Traits.Features.NamingStyle)]
        public async Task TestPascalCaseMethod_InInterfaceWithExplicitImplementation()
        {
            await TestInRegularAndScriptAsync(
@"interface I
{
    void [|m|]();
}

class C : I
{
    void I.m() { }
}",
@"interface I
{
    void M();
}

class C : I
{
    void I.M() { }
}",
                options: MethodNamesArePascalCase);
        }

        [Fact, Trait(Traits.Feature, Traits.Features.NamingStyle)]
        public async Task TestPascalCaseMethod_NotInImplicitInterfaceImplementation()
        {
            await TestMissingInRegularAndScriptAsync(
@"interface I
{
    void m();
}

class C : I
{
    public void [|m|]() { }
}", new TestParameters(options: MethodNamesArePascalCase));
        }

        [Fact, Trait(Traits.Feature, Traits.Features.NamingStyle)]
        public async Task TestPascalCaseMethod_NotInExplicitInterfaceImplementation()
        {
            await TestMissingInRegularAndScriptAsync(
@"interface I
{
    void m();
}

class C : I
{
    void I.[|m|]() { }
}", new TestParameters(options: MethodNamesArePascalCase));
        }

        [Fact, Trait(Traits.Feature, Traits.Features.NamingStyle)]
        public async Task TestPascalCaseMethod_InAbstractType()
        {
            await TestInRegularAndScriptAsync(
@"
abstract class C
{
    public abstract void [|m|]();
}

class D : C
{
    public override void m() { }
}",
@"
abstract class C
{
    public abstract void M();
}

class D : C
{
    public override void M() { }
}",
                options: MethodNamesArePascalCase);
        }

        [Fact, Trait(Traits.Feature, Traits.Features.NamingStyle)]
        public async Task TestPascalCaseMethod_NotInAbstractMethodImplementation()
        {
            await TestMissingInRegularAndScriptAsync(
@"
abstract class C
{
    public abstract void m();
}

class D : C
{
    public override void [|m|]() { }
}", new TestParameters(options: MethodNamesArePascalCase));
        }

        [Fact, Trait(Traits.Feature, Traits.Features.NamingStyle)]
        public async Task TestPascalCaseProperty_InInterface()
        {
            await TestInRegularAndScriptAsync(
@"
interface I
{
    int [|p|] { get; set; }
}

class C : I
{
    public int p { get { return 1; } set { } }
}",
@"
interface I
{
    int P { get; set; }
}

class C : I
{
    public int P { get { return 1; } set { } }
}",
                options: PropertyNamesArePascalCase);
        }

        [Fact, Trait(Traits.Feature, Traits.Features.NamingStyle)]
        public async Task TestPascalCaseProperty_NotInImplicitInterfaceImplementation()
        {
            await TestMissingInRegularAndScriptAsync(
@"
interface I
{
    int p { get; set; }
}

class C : I
{
    public int [|p|] { get { return 1; } set { } }
}", new TestParameters(options: PropertyNamesArePascalCase));
        }

        [Fact, Trait(Traits.Feature, Traits.Features.NamingStyle)]
        public async Task TestPascalCaseMethod_OverrideInternalMethod()
        {
            await TestMissingInRegularAndScriptAsync(
@"
abstract class C
{
    internal abstract void m();
}

class D : C
{
    internal override void [|m|]() { }
}", new TestParameters(options: MethodNamesArePascalCase));
        }

        [Fact, Trait(Traits.Feature, Traits.Features.NamingStyle)]
<<<<<<< HEAD
        [WorkItem(19106, "https://github.com/dotnet/roslyn/issues/19106")]
        public async Task TestMissingOnSymbolsWithNoName()
        {
            await TestMissingInRegularAndScriptAsync(
@"
namespace Microsoft.CodeAnalysis.Host
{
    internal interface 
[|}|]
", new TestParameters(options: InterfaceNamesStartWithI));
=======
        [WorkItem(16562, "https://github.com/dotnet/roslyn/issues/16562")]
        public async Task TestRefactorNotify()
        {
            var markup = @"public class [|c|] { }";
            var testParameters = new TestParameters(options: ClassNamesArePascalCase);

            using (var workspace = CreateWorkspaceFromOptions(markup, testParameters))
            {
                var actions = await GetCodeActionsAsync(workspace, testParameters);

                var previewOperations = await actions[0].GetPreviewOperationsAsync(CancellationToken.None);
                Assert.Empty(previewOperations.OfType<TestSymbolRenamedCodeActionOperationFactoryWorkspaceService.Operation>());

                var commitOperations = await actions[0].GetOperationsAsync(CancellationToken.None);
                Assert.Equal(2, commitOperations.Length);

                var symbolRenamedOperation = (TestSymbolRenamedCodeActionOperationFactoryWorkspaceService.Operation)commitOperations[1];
                Assert.Equal("c", symbolRenamedOperation._symbol.Name);
                Assert.Equal("C", symbolRenamedOperation._newName);
            }
>>>>>>> a0e6a835
        }
    }
}<|MERGE_RESOLUTION|>--- conflicted
+++ resolved
@@ -310,7 +310,6 @@
         }
 
         [Fact, Trait(Traits.Feature, Traits.Features.NamingStyle)]
-<<<<<<< HEAD
         [WorkItem(19106, "https://github.com/dotnet/roslyn/issues/19106")]
         public async Task TestMissingOnSymbolsWithNoName()
         {
@@ -321,7 +320,8 @@
     internal interface 
 [|}|]
 ", new TestParameters(options: InterfaceNamesStartWithI));
-=======
+        }
+        
         [WorkItem(16562, "https://github.com/dotnet/roslyn/issues/16562")]
         public async Task TestRefactorNotify()
         {
@@ -342,7 +342,6 @@
                 Assert.Equal("c", symbolRenamedOperation._symbol.Name);
                 Assert.Equal("C", symbolRenamedOperation._newName);
             }
->>>>>>> a0e6a835
         }
     }
 }