--- conflicted
+++ resolved
@@ -175,7 +175,6 @@
         }
 
         [Fact, Trait(Traits.Feature, Traits.Features.CodeActionsAddAwait)]
-<<<<<<< HEAD
         public void FunctionNotAwaited_WithLeadingTrivia()
         {
             var initial =
@@ -251,7 +250,9 @@
     }
 }";
             Test(initial, expected);
-=======
+        }
+
+        [Fact, Trait(Traits.Feature, Traits.Features.CodeActionsAddAwait)]
         public void TestAssignmentExpression()
         {
             Test(
@@ -340,7 +341,6 @@
         {
             TestMissing(
 @"using System ; using System . Threading . Tasks ; class TestClass { private async Task MyTestMethod1Async ( ) { Func < Task > @delegate = delegate { int myInt = MyIntM [||] ethodAsync ( ) ; } ; } private Task < int > MyIntMethodAsync ( ) { return Task . FromResult ( result : 1 ) ; } } ");
->>>>>>> 261c2039
         }
 
         internal override Tuple<DiagnosticAnalyzer, CodeFixProvider> CreateDiagnosticProviderAndFixer(Workspace workspace)
