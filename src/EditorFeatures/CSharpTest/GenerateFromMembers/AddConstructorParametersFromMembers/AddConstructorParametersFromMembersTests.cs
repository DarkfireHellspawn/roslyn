--- conflicted
+++ resolved
@@ -3,11 +3,8 @@
 using System.Threading.Tasks;
 using Microsoft.CodeAnalysis.AddConstructorParametersFromMembers;
 using Microsoft.CodeAnalysis.CodeRefactorings;
-<<<<<<< HEAD
+using Microsoft.CodeAnalysis.CSharp;
 using Microsoft.CodeAnalysis.CSharp.Test.Utilities;
-=======
-using Microsoft.CodeAnalysis.CSharp;
->>>>>>> 83d18908
 using Microsoft.CodeAnalysis.Editor.CSharp.UnitTests.CodeRefactorings;
 using Microsoft.CodeAnalysis.Test.Utilities;
 using Roslyn.Test.Utilities;
@@ -284,9 +281,6 @@
         }
 
         [Fact, Trait(Traits.Feature, Traits.Features.CodeActionsAddConstructorParametersFromMembers)]
-<<<<<<< HEAD
-        public async Task TestTupleOptional_CSharp7()
-=======
         public async Task TestTupleOptionalCSharp7()
         {
             await TestAsync(
@@ -316,7 +310,6 @@
 
         [Fact, Trait(Traits.Feature, Traits.Features.CodeActionsAddConstructorParametersFromMembers)]
         public async Task TestTupleOptional()
->>>>>>> 83d18908
         {
             await TestInRegularAndScriptAsync(
 @"class Program
@@ -334,75 +327,48 @@
     (int, string) i;
     (string, int) s;
 
-    public Program((int, string) i, (string, int) s = default((string, int)))
-    {
-        this.i = i;
-        this.s = s;
-    }
-}",
-parseOptions: TestOptions.Regular7,
-index: 1);
-        }
-
-        [Fact, Trait(Traits.Feature, Traits.Features.CodeActionsAddConstructorParametersFromMembers)]
-<<<<<<< HEAD
-        public async Task TestTupleOptional()
-        {
-            await TestInRegularAndScriptAsync(
-@"class Program
-{
-    [|(int, string) i;
-    (string, int) s;|]
-
-    public Program((int, string) i)
-=======
-        public async Task TestTupleOptionalWithNamesCSharp7()
-        {
-            await TestAsync(
+    public Program((int, string) i, (string, int) s = default)
+    {
+        this.i = i;
+        this.s = s;
+    }
+}",
+index: 1);
+        }
+
+        [Fact, Trait(Traits.Feature, Traits.Features.CodeActionsAddConstructorParametersFromMembers)]
+        public async Task TestTupleOptionalWithNames_CSharp7()
+        {
+            await TestInRegularAndScriptAsync(
 @"class Program
 {
     [|(int a, string b) i;
     (string c, int d) s;|]
 
     public Program((int a, string b) i)
->>>>>>> 83d18908
-    {
-        this.i = i;
-    }
-}",
-@"class Program
-{
-<<<<<<< HEAD
-    (int, string) i;
-    (string, int) s;
-
-    public Program((int, string) i, (string, int) s = default)
-=======
+    {
+        this.i = i;
+    }
+}",
+@"class Program
+{
     (int a, string b) i;
     (string c, int d) s;
 
     public Program((int a, string b) i, (string c, int d) s = default((string c, int d)))
->>>>>>> 83d18908
-    {
-        this.i = i;
-        this.s = s;
-    }
-}",
-<<<<<<< HEAD
-index: 1);
-        }
-
-        [Fact, Trait(Traits.Feature, Traits.Features.CodeActionsAddConstructorParametersFromMembers)]
-        public async Task TestTupleOptionalWithNames_CSharp7()
-=======
-index: 1, parseOptions: new CSharpParseOptions(LanguageVersion.CSharp7));
-        }
-
-        [Fact, Trait(Traits.Feature, Traits.Features.CodeActionsAddConstructorParametersFromMembers)]
-        public async Task TestTupleOptionalWithNames()
->>>>>>> 83d18908
-        {
-            await TestInRegularAndScriptAsync(
+    {
+        this.i = i;
+        this.s = s;
+    }
+}",
+parseOptions: TestOptions.Regular7,
+index: 1);
+        }
+
+        [Fact, Trait(Traits.Feature, Traits.Features.CodeActionsAddConstructorParametersFromMembers)]
+        public async Task TestTupleOptionalWithNamesCSharp7()
+        {
+            await TestAsync(
 @"class Program
 {
     [|(int a, string b) i;
@@ -424,8 +390,7 @@
         this.s = s;
     }
 }",
-parseOptions: TestOptions.Regular7,
-index: 1);
+index: 1, parseOptions: new CSharpParseOptions(LanguageVersion.CSharp7));
         }
 
         [Fact, Trait(Traits.Feature, Traits.Features.CodeActionsAddConstructorParametersFromMembers)]
