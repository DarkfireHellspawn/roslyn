﻿// Copyright (c) Microsoft.  All Rights Reserved.  Licensed under the Apache License, Version 2.0.  See License.txt in the project root for license information.

using System.Linq;
using System.Threading.Tasks;
using Microsoft.CodeAnalysis.CodeRefactorings;
using Microsoft.CodeAnalysis.CSharp;
using Microsoft.CodeAnalysis.CSharp.CodeStyle;
using Microsoft.CodeAnalysis.CSharp.Test.Utilities;
using Microsoft.CodeAnalysis.Editor.CSharp.UnitTests.CodeRefactorings;
using Microsoft.CodeAnalysis.GenerateEqualsAndGetHashCodeFromMembers;
using Microsoft.CodeAnalysis.PickMembers;
using Microsoft.CodeAnalysis.Test.Utilities;
using Roslyn.Test.Utilities;
using Xunit;

namespace Microsoft.CodeAnalysis.Editor.CSharp.UnitTests.GenerateEqualsAndGetHashCodeFromMembers
{
    using static GenerateEqualsAndGetHashCodeFromMembersCodeRefactoringProvider;

    public class GenerateEqualsAndGetHashCodeFromMembersTests : AbstractCSharpCodeActionTest
    {
        private static readonly TestParameters CSharp6 = 
            new TestParameters(parseOptions: TestOptions.Regular.WithLanguageVersion(LanguageVersion.CSharp6));

        protected override CodeRefactoringProvider CreateCodeRefactoringProvider(Workspace workspace, TestParameters parameters)
            => new GenerateEqualsAndGetHashCodeFromMembersCodeRefactoringProvider((IPickMembersService)parameters.fixProviderData);

        [Fact, Trait(Traits.Feature, Traits.Features.CodeActionsGenerateEqualsAndGetHashCode)]
        public async Task TestEqualsSingleField()
        {
            await TestInRegularAndScript1Async(
@"using System.Collections.Generic;

class Program
{
    [|int a;|]
}",
@"using System.Collections.Generic;

class Program
{
    int a;

    public override bool Equals(object obj)
    {
        var program = obj as Program;
        return program != null &&
               a == program.a;
    }
}",
parameters: CSharp6);
        }

        [Fact, Trait(Traits.Feature, Traits.Features.CodeActionsGenerateEqualsAndGetHashCode)]
        public async Task TestReferenceIEquatable()
        {
            await TestInRegularAndScript1Async(
@"
using System;
using System.Collections.Generic;

class S : IEquatable<S> { }

class Program
{
    [|S a;|]
}",
@"
using System;
using System.Collections.Generic;

class S : IEquatable<S> { }

class Program
{
    S a;

    public override bool Equals(object obj)
    {
        var program = obj as Program;
        return program != null &&
               EqualityComparer<S>.Default.Equals(a, program.a);
    }
}",
parameters: CSharp6);
        }

        [Fact, Trait(Traits.Feature, Traits.Features.CodeActionsGenerateEqualsAndGetHashCode)]
        public async Task TestValueIEquatable()
        {
            await TestInRegularAndScript1Async(
@"
using System;
using System.Collections.Generic;

struct S : IEquatable<S> { }

class Program
{
    [|S a;|]
}",
@"
using System;
using System.Collections.Generic;

struct S : IEquatable<S> { }

class Program
{
    S a;

    public override bool Equals(object obj)
    {
        var program = obj as Program;
        return program != null &&
               a.Equals(program.a);
    }
}",
parameters: CSharp6);
        }

        [Fact, Trait(Traits.Feature, Traits.Features.CodeActionsGenerateEqualsAndGetHashCode)]
        public async Task TestEqualsLongName()
        {
            await TestInRegularAndScript1Async(
@"using System.Collections.Generic;

class ReallyLongName
{
    [|int a;|]
}",
@"using System.Collections.Generic;

class ReallyLongName
{
    int a;

    public override bool Equals(object obj)
    {
        var name = obj as ReallyLongName;
        return name != null &&
               a == name.a;
    }
}",
parameters: CSharp6);
        }

        [Fact, Trait(Traits.Feature, Traits.Features.CodeActionsGenerateEqualsAndGetHashCode)]
        public async Task TestEqualsKeywordName()
        {
            await TestInRegularAndScript1Async(
@"using System.Collections.Generic;

class ReallyLongLong
{
    [|long a;|]
}",
@"using System.Collections.Generic;

class ReallyLongLong
{
    long a;

    public override bool Equals(object obj)
    {
        var @long = obj as ReallyLongLong;
        return @long != null &&
               a == @long.a;
    }
}",
parameters: CSharp6);
        }

        [Fact, Trait(Traits.Feature, Traits.Features.CodeActionsGenerateEqualsAndGetHashCode)]
        public async Task TestEqualsProperty()
        {
            await TestInRegularAndScript1Async(
@"using System.Collections.Generic;

class ReallyLongName
{
    [|int a;

    string B { get; }|]
}",
@"using System.Collections.Generic;

class ReallyLongName
{
    int a;

    string B { get; }

    public override bool Equals(object obj)
    {
        var name = obj as ReallyLongName;
        return name != null &&
               a == name.a &&
               B == name.B;
    }
}",
parameters: CSharp6);
        }

        [Fact, Trait(Traits.Feature, Traits.Features.CodeActionsGenerateEqualsAndGetHashCode)]
        public async Task TestEqualsBaseTypeWithNoEquals()
        {
            await TestInRegularAndScript1Async(
@"class Base
{
}

class Program : Base
{
    [|int i;|]
}",
@"class Base
{
}

class Program : Base
{
    int i;

    public override bool Equals(object obj)
    {
        var program = obj as Program;
        return program != null &&
               i == program.i;
    }
}",
parameters: CSharp6);
        }

        [Fact, Trait(Traits.Feature, Traits.Features.CodeActionsGenerateEqualsAndGetHashCode)]
        public async Task TestEqualsBaseWithOverriddenEquals()
        {
            await TestInRegularAndScript1Async(
@"using System.Collections.Generic;

class Base
{
    public override bool Equals(object o)
    {
    }
}

class Program : Base
{
    [|int i;

    string S { get; }|]
}",
@"using System.Collections.Generic;

class Base
{
    public override bool Equals(object o)
    {
    }
}

class Program : Base
{
    int i;

    string S { get; }

    public override bool Equals(object obj)
    {
        var program = obj as Program;
        return program != null &&
               base.Equals(obj) &&
               i == program.i &&
               S == program.S;
    }
}",
index: 0,
parameters: CSharp6);
        }

        [Fact, Trait(Traits.Feature, Traits.Features.CodeActionsGenerateEqualsAndGetHashCode)]
        public async Task TestEqualsOverriddenDeepBase()
        {
            await TestInRegularAndScript1Async(
@"using System.Collections.Generic;

class Base
{
    public override bool Equals(object o)
    {
    }
}

class Middle : Base
{
}

class Program : Middle
{
    [|int i;

    string S { get; }|]
}",
@"using System.Collections.Generic;

class Base
{
    public override bool Equals(object o)
    {
    }
}

class Middle : Base
{
}

class Program : Middle
{
    int i;

    string S { get; }

    public override bool Equals(object obj)
    {
        var program = obj as Program;
        return program != null &&
               base.Equals(obj) &&
               i == program.i &&
               S == program.S;
    }
}",
parameters: CSharp6);
        }

        [Fact, Trait(Traits.Feature, Traits.Features.CodeActionsGenerateEqualsAndGetHashCode)]
        public async Task TestEqualsStruct()
        {
            await TestInRegularAndScript1Async(
@"using System.Collections.Generic;

struct ReallyLongName
{
    [|int i;

    string S { get; }|]
}",
@"using System.Collections.Generic;

struct ReallyLongName
{
    int i;

    string S { get; }

    public override bool Equals(object obj)
    {
        if (!(obj is ReallyLongName))
        {
            return false;
        }

        var name = (ReallyLongName)obj;
        return i == name.i &&
               S == name.S;
    }
}",
parameters: CSharp6);
        }

        [Fact, Trait(Traits.Feature, Traits.Features.CodeActionsGenerateEqualsAndGetHashCode)]
        public async Task TestEqualsGenericType()
        {
            var code = @"
using System.Collections.Generic;
class Program<T>
{
    [|int i;|]
}
";

            var expected = @"
using System.Collections.Generic;
class Program<T>
{
    int i;

    public override bool Equals(object obj)
    {
        var program = obj as Program<T>;
        return program != null &&
               i == program.i;
    }
}
";

            await TestInRegularAndScript1Async(code, expected,
parameters: CSharp6);
        }

        [Fact, Trait(Traits.Feature, Traits.Features.CodeActionsGenerateEqualsAndGetHashCode)]
        public async Task TestGetHashCodeSingleField1()
        {
            await TestInRegularAndScript1Async(
@"using System.Collections.Generic;

class Program
{
    [|int i;|]
}",
@"using System.Collections.Generic;

class Program
{
    int i;

    public override bool Equals(object obj)
    {
        var program = obj as Program;
        return program != null &&
               i == program.i;
    }

    public override int GetHashCode()
    {
        return 165851236 + i.GetHashCode();
    }
}",
index: 1,
parameters: CSharp6);
        }

        [Fact, Trait(Traits.Feature, Traits.Features.CodeActionsGenerateEqualsAndGetHashCode)]
        public async Task TestGetHashCodeSingleField2()
        {
            await TestInRegularAndScript1Async(
@"using System.Collections.Generic;

class Program
{
    [|int j;|]
}",
@"using System.Collections.Generic;

class Program
{
    int j;

    public override bool Equals(object obj)
    {
        var program = obj as Program;
        return program != null &&
               j == program.j;
    }

    public override int GetHashCode()
    {
        return 1424088837 + j.GetHashCode();
    }
}",
index: 1,
parameters: CSharp6);
        }

        [Fact, Trait(Traits.Feature, Traits.Features.CodeActionsGenerateEqualsAndGetHashCode)]
        public async Task TestGetHashCodeWithBaseHashCode1()
        {
            await TestInRegularAndScript1Async(
@"using System.Collections.Generic;

class Base {
    public override int GetHashCode() => 0;
}

class Program : Base
{
    [|int j;|]
}",
@"using System.Collections.Generic;

class Base {
    public override int GetHashCode() => 0;
}

class Program : Base
{
    int j;

    public override bool Equals(object obj)
    {
        var program = obj as Program;
        return program != null &&
               j == program.j;
    }

    public override int GetHashCode()
    {
        var hashCode = 339610899;
        hashCode = hashCode * -1521134295 + base.GetHashCode();
        hashCode = hashCode * -1521134295 + j.GetHashCode();
        return hashCode;
    }
}",
index: 1,
parameters: CSharp6);
        }

        [Fact, Trait(Traits.Feature, Traits.Features.CodeActionsGenerateEqualsAndGetHashCode)]
        public async Task TestGetHashCodeWithBaseHashCode2()
        {
            await TestWithPickMembersDialogAsync(
@"using System.Collections.Generic;

class Base {
    public override int GetHashCode() => 0;
}

class Program : Base
{
    int j;
    [||]
}",
@"using System.Collections.Generic;

class Base {
    public override int GetHashCode() => 0;
}

class Program : Base
{
    int j;

    public override bool Equals(object obj)
    {
        var program = obj as Program;
        return program != null;
    }

    public override int GetHashCode()
    {
        return 624022166 + base.GetHashCode();
    }
}",
chosenSymbols: new string[] { },
index: 1,
parameters: CSharp6);
        }

        [Fact, Trait(Traits.Feature, Traits.Features.CodeActionsGenerateEqualsAndGetHashCode)]
        public async Task TestGetHashCodeSingleField_CodeStyle1()
        {
            await TestInRegularAndScript1Async(
@"using System.Collections.Generic;

class Program
{
    [|int i;|]
}",
@"using System.Collections.Generic;

class Program
{
    int i;

    public override bool Equals(object obj)
    {
        var program = obj as Program;
        return program != null &&
               i == program.i;
    }

    public override int GetHashCode() => 165851236 + i.GetHashCode();
}",
index: 1,
<<<<<<< HEAD
parameters: new TestParameters(
    options: Option(CSharpCodeStyleOptions.PreferExpressionBodiedMethods, CSharpCodeStyleOptions.WhenPossibleWithNoneEnforcement),
    parseOptions: CSharp6.parseOptions));
=======
options: Option(CSharpCodeStyleOptions.PreferExpressionBodiedMethods, CSharpCodeStyleOptions.WhenPossibleWithSilentEnforcement));
>>>>>>> e0a9cd22
        }

        [Fact, Trait(Traits.Feature, Traits.Features.CodeActionsGenerateEqualsAndGetHashCode)]
        public async Task TestGetHashCodeTypeParameter()
        {
            await TestInRegularAndScript1Async(
@"using System.Collections.Generic;

class Program<T>
{
    [|T i;|]
}",
@"using System.Collections.Generic;

class Program<T>
{
    T i;

    public override bool Equals(object obj)
    {
        var program = obj as Program<T>;
        return program != null &&
               EqualityComparer<T>.Default.Equals(i, program.i);
    }

    public override int GetHashCode()
    {
        return 165851236 + EqualityComparer<T>.Default.GetHashCode(i);
    }
}",
index: 1,
parameters: CSharp6);
        }

        [Fact, Trait(Traits.Feature, Traits.Features.CodeActionsGenerateEqualsAndGetHashCode)]
        public async Task TestGetHashCodeGenericType()
        {
            await TestInRegularAndScript1Async(
@"using System.Collections.Generic;

class Program<T>
{
    [|Program<T> i;|]
}",
@"using System.Collections.Generic;

class Program<T>
{
    Program<T> i;

    public override bool Equals(object obj)
    {
        var program = obj as Program<T>;
        return program != null &&
               EqualityComparer<Program<T>>.Default.Equals(i, program.i);
    }

    public override int GetHashCode()
    {
        return 165851236 + EqualityComparer<Program<T>>.Default.GetHashCode(i);
    }
}",
index: 1,
parameters: CSharp6);
        }

        [Fact, Trait(Traits.Feature, Traits.Features.CodeActionsGenerateEqualsAndGetHashCode)]
        public async Task TestGetHashCodeMultipleMembers()
        {
            await TestInRegularAndScript1Async(
@"using System.Collections.Generic;

class Program
{
    [|int i;

    string S { get; }|]
}",
@"using System.Collections.Generic;

class Program
{
    int i;

    string S { get; }

    public override bool Equals(object obj)
    {
        var program = obj as Program;
        return program != null &&
               i == program.i &&
               S == program.S;
    }

    public override int GetHashCode()
    {
        var hashCode = -538000506;
        hashCode = hashCode * -1521134295 + i.GetHashCode();
        hashCode = hashCode * -1521134295 + EqualityComparer<string>.Default.GetHashCode(S);
        return hashCode;
    }
}",
index: 1,
parameters: CSharp6);
        }

        [Fact, Trait(Traits.Feature, Traits.Features.CodeActionsGenerateEqualsAndGetHashCode)]
        public async Task TestSmartTagText1()
        {
            await TestSmartTagTextAsync(
@"using System.Collections.Generic;

class Program
{
    [|bool b;
    HashSet<string> s;|]

    public Program(bool b)
    {
        this.b = b;
    }
}",
FeaturesResources.Generate_Equals_object);
        }

        [Fact, Trait(Traits.Feature, Traits.Features.CodeActionsGenerateEqualsAndGetHashCode)]
        public async Task TestSmartTagText2()
        {
            await TestSmartTagTextAsync(
@"using System.Collections.Generic;

class Program
{
    [|bool b;
    HashSet<string> s;|]

    public Program(bool b)
    {
        this.b = b;
    }
}",
FeaturesResources.Generate_Equals_and_GetHashCode,
index: 1);
        }

        [Fact, Trait(Traits.Feature, Traits.Features.CodeActionsGenerateEqualsAndGetHashCode)]
        public async Task TestSmartTagText3()
        {
            await TestSmartTagTextAsync(
@"using System.Collections.Generic;

class Program
{
    [|bool b;
    HashSet<string> s;|]

    public Program(bool b)
    {
        this.b = b;
    }
}",
FeaturesResources.Generate_Equals_and_GetHashCode,
index: 1);
        }

        [Fact, Trait(Traits.Feature, Traits.Features.CodeActionsGenerateEqualsAndGetHashCode)]
        public async Task Tuple_Disabled()
        {
            await TestInRegularAndScript1Async(
@"using System.Collections.Generic;

class C
{
    [|(int, string) a;|]
}",
@"using System.Collections.Generic;

class C
{
    (int, string) a;

    public override bool Equals(object obj)
    {
        var c = obj as C;
        return c != null &&
               a.Equals(c.a);
    }
}",
index: 0,
parameters: CSharp6);
        }

        [Fact, Trait(Traits.Feature, Traits.Features.CodeActionsGenerateEqualsAndGetHashCode)]
        public async Task Tuples_Equals()
        {
            await TestInRegularAndScript1Async(
@"using System.Collections.Generic;

class C
{
    [|(int, string) a;|]
}",
@"using System.Collections.Generic;

class C
{
    (int, string) a;

    public override bool Equals(object obj)
    {
        var c = obj as C;
        return c != null &&
               a.Equals(c.a);
    }
}",
parameters: CSharp6);
        }

        [Fact, Trait(Traits.Feature, Traits.Features.CodeActionsGenerateEqualsAndGetHashCode)]
        public async Task TupleWithNames_Equals()
        {
            await TestInRegularAndScript1Async(
@"using System.Collections.Generic;

class C
{
    [|(int x, string y) a;|]
}",
@"using System.Collections.Generic;

class C
{
    (int x, string y) a;

    public override bool Equals(object obj)
    {
        var c = obj as C;
        return c != null &&
               a.Equals(c.a);
    }
}",
parameters: CSharp6);
        }

        [Fact, Trait(Traits.Feature, Traits.Features.CodeActionsGenerateEqualsAndGetHashCode)]
        public async Task Tuple_HashCode()
        {
            await TestInRegularAndScript1Async(
@"using System.Collections.Generic;

class Program
{
    [|(int, string) i;|]
}",
@"using System.Collections.Generic;

class Program
{
    (int, string) i;

    public override bool Equals(object obj)
    {
        var program = obj as Program;
        return program != null &&
               i.Equals(program.i);
    }

    public override int GetHashCode()
    {
        return 165851236 + i.GetHashCode();
    }
}",
index: 1,
parameters: CSharp6);
        }

        [Fact, Trait(Traits.Feature, Traits.Features.CodeActionsGenerateEqualsAndGetHashCode)]
        public async Task TupleWithNames_HashCode()
        {
            await TestInRegularAndScript1Async(
@"using System.Collections.Generic;

class Program
{
    [|(int x, string y) i;|]
}",
@"using System.Collections.Generic;

class Program
{
    (int x, string y) i;

    public override bool Equals(object obj)
    {
        var program = obj as Program;
        return program != null &&
               i.Equals(program.i);
    }

    public override int GetHashCode()
    {
        return 165851236 + i.GetHashCode();
    }
}",
index: 1,
parameters: CSharp6);
        }

        [Fact, Trait(Traits.Feature, Traits.Features.CodeActionsGenerateEqualsAndGetHashCode)]
        public async Task TestWithDialog1()
        {
            await TestWithPickMembersDialogAsync(
@"using System.Collections.Generic;

class Program
{
    int a;
    string b;
    [||]
}",
@"using System.Collections.Generic;

class Program
{
    int a;
    string b;

    public override bool Equals(object obj)
    {
        var program = obj as Program;
        return program != null &&
               a == program.a &&
               b == program.b;
    }
}",
chosenSymbols: new[] { "a", "b" },
parameters: CSharp6);
        }

        [Fact, Trait(Traits.Feature, Traits.Features.CodeActionsGenerateEqualsAndGetHashCode)]
        public async Task TestWithDialog2()
        {
            await TestWithPickMembersDialogAsync(
@"using System.Collections.Generic;

class Program
{
    int a;
    string b;
    bool c;
    [||]
}",
@"using System.Collections.Generic;

class Program
{
    int a;
    string b;
    bool c;

    public override bool Equals(object obj)
    {
        var program = obj as Program;
        return program != null &&
               c == program.c &&
               b == program.b;
    }
}",
chosenSymbols: new[] { "c", "b" },
parameters: CSharp6);
        }

        [Fact, Trait(Traits.Feature, Traits.Features.CodeActionsGenerateEqualsAndGetHashCode)]
        public async Task TestWithDialog3()
        {
            await TestWithPickMembersDialogAsync(
@"using System.Collections.Generic;

class Program
{
    int a;
    string b;
    bool c;
    [||]
}",
@"using System.Collections.Generic;

class Program
{
    int a;
    string b;
    bool c;

    public override bool Equals(object obj)
    {
        var program = obj as Program;
        return program != null;
    }
}",
chosenSymbols: new string[] { },
parameters: CSharp6);
        }

        [WorkItem(17643, "https://github.com/dotnet/roslyn/issues/17643")]
        [Fact, Trait(Traits.Feature, Traits.Features.CodeActionsGenerateEqualsAndGetHashCode)]
        public async Task TestWithDialogNoBackingField()
        {
            await TestWithPickMembersDialogAsync(
@"
class Program
{
    public int F { get; set; }
    [||]
}",
@"
class Program
{
    public int F { get; set; }

    public override bool Equals(object obj)
    {
        var program = obj as Program;
        return program != null &&
               F == program.F;
    }
}",
chosenSymbols: null,
parameters: CSharp6);
        }

        [WorkItem(25690, "https://github.com/dotnet/roslyn/issues/25690")]
        [Fact, Trait(Traits.Feature, Traits.Features.CodeActionsGenerateEqualsAndGetHashCode)]
        public async Task TestWithDialogNoIndexer()
        {
            await TestWithPickMembersDialogAsync(
@"
class Program
{
    public int P => 0;
    public int this[int index] => 0;
    [||]
}",
@"
class Program
{
    public int P => 0;
    public int this[int index] => 0;

    public override bool Equals(object obj)
    {
        return obj is Program program &&
               P == program.P;
    }
}",
chosenSymbols: null);
        }

        [WorkItem(25707, "https://github.com/dotnet/roslyn/issues/25707")]
        [Fact, Trait(Traits.Feature, Traits.Features.CodeActionsGenerateEqualsAndGetHashCode)]
        public async Task TestWithDialogNoSetterOnlyProperty()
        {
            await TestWithPickMembersDialogAsync(
@"
class Program
{
    public int P => 0;
    public int S { set { } }
    [||]
}",
@"
class Program
{
    public int P => 0;
    public int S { set { } }

    public override bool Equals(object obj)
    {
        return obj is Program program &&
               P == program.P;
    }
}",
chosenSymbols: null);
        }

        [Fact, Trait(Traits.Feature, Traits.Features.CodeActionsGenerateEqualsAndGetHashCode)]
        public async Task TestGenerateOperators1()
        {
            await TestWithPickMembersDialogAsync(
@"
using System.Collections.Generic;

class Program
{
    public string s;
    [||]
}",
@"
using System.Collections.Generic;

class Program
{
    public string s;

    public override bool Equals(object obj)
    {
        var program = obj as Program;
        return program != null &&
               s == program.s;
    }

    public static bool operator ==(Program program1, Program program2)
    {
        return EqualityComparer<Program>.Default.Equals(program1, program2);
    }

    public static bool operator !=(Program program1, Program program2)
    {
        return !(program1 == program2);
    }
}",
chosenSymbols: null,
optionsCallback: options => EnableOption(options, GenerateOperatorsId),
parameters: CSharp6);
        }

        [Fact, Trait(Traits.Feature, Traits.Features.CodeActionsGenerateEqualsAndGetHashCode)]
        public async Task TestGenerateOperators2()
        {
            await TestWithPickMembersDialogAsync(
@"
using System.Collections.Generic;

class Program
{
    public string s;
    [||]
}",
@"
using System.Collections.Generic;

class Program
{
    public string s;

    public override bool Equals(object obj)
    {
        var program = obj as Program;
        return program != null &&
               s == program.s;
    }

    public static bool operator ==(Program program1, Program program2) => EqualityComparer<Program>.Default.Equals(program1, program2);
    public static bool operator !=(Program program1, Program program2) => !(program1 == program2);
}",
chosenSymbols: null,
optionsCallback: options => EnableOption(options, GenerateOperatorsId),
parameters: new TestParameters(
<<<<<<< HEAD
    options: Option(CSharpCodeStyleOptions.PreferExpressionBodiedOperators, CSharpCodeStyleOptions.WhenPossibleWithNoneEnforcement),
    parseOptions: CSharp6.parseOptions));
=======
    options: Option(CSharpCodeStyleOptions.PreferExpressionBodiedOperators, CSharpCodeStyleOptions.WhenPossibleWithSilentEnforcement)));
>>>>>>> e0a9cd22
        }

        [Fact, Trait(Traits.Feature, Traits.Features.CodeActionsGenerateEqualsAndGetHashCode)]
        public async Task TestGenerateOperators3()
        {
            await TestWithPickMembersDialogAsync(
@"
using System.Collections.Generic;

class Program
{
    public string s;
    [||]

    public static bool operator ==(Program program1, Program program2) => true;
}",
@"
using System.Collections.Generic;

class Program
{
    public string s;

    public override bool Equals(object obj)
    {
        var program = obj as Program;
        return program != null &&
               s == program.s;
    }

    public static bool operator ==(Program program1, Program program2) => true;
}",
chosenSymbols: null,
optionsCallback: options => Assert.Null(options.FirstOrDefault(i => i.Id == GenerateOperatorsId)),
parameters: CSharp6);
        }

        [Fact, Trait(Traits.Feature, Traits.Features.CodeActionsGenerateEqualsAndGetHashCode)]
        public async Task TestGenerateOperators4()
        {
            await TestWithPickMembersDialogAsync(
@"
using System.Collections.Generic;

struct Program
{
    public string s;
    [||]
}",
@"
using System.Collections.Generic;

struct Program
{
    public string s;

    public override bool Equals(object obj)
    {
        if (!(obj is Program))
        {
            return false;
        }

        var program = (Program)obj;
        return s == program.s;
    }

    public static bool operator ==(Program program1, Program program2)
    {
        return program1.Equals(program2);
    }

    public static bool operator !=(Program program1, Program program2)
    {
        return !(program1 == program2);
    }
}",
chosenSymbols: null,
optionsCallback: options => EnableOption(options, GenerateOperatorsId),
parameters: CSharp6);
        }

        [Fact, Trait(Traits.Feature, Traits.Features.CodeActionsGenerateEqualsAndGetHashCode)]
        public async Task TestImplementIEquatableOnStruct()
        {
            await TestWithPickMembersDialogAsync(
@"
using System.Collections.Generic;

struct Program
{
    public string s;
    [||]
}",
@"
using System;
using System.Collections.Generic;

struct Program : IEquatable<Program>
{
    public string s;

    public override bool Equals(object obj)
    {
        return obj is Program && Equals((Program)obj);
    }

    public bool Equals(Program other)
    {
        return s == other.s;
    }
}",
chosenSymbols: null,
optionsCallback: options => EnableOption(options, ImplementIEquatableId),
parameters: CSharp6);
        }

        [Fact, Trait(Traits.Feature, Traits.Features.CodeActionsGenerateEqualsAndGetHashCode)]
        public async Task TestImplementIEquatableOnClass()
        {
            await TestWithPickMembersDialogAsync(
@"
using System.Collections.Generic;

class Program
{
    public string s;
    [||]
}",
@"
using System;
using System.Collections.Generic;

class Program : IEquatable<Program>
{
    public string s;

    public override bool Equals(object obj)
    {
        return Equals(obj as Program);
    }

    public bool Equals(Program other)
    {
        return other != null &&
               s == other.s;
    }
}",
chosenSymbols: null,
optionsCallback: options => EnableOption(options, ImplementIEquatableId),
parameters: CSharp6);
        }

        [Fact, Trait(Traits.Feature, Traits.Features.CodeActionsGenerateEqualsAndGetHashCode)]
        public async Task TestDoNotOfferIEquatableIfTypeAlreadyImplementsIt()
        {
            await TestWithPickMembersDialogAsync(
@"
using System.Collections.Generic;

class Program : System.IEquatable<Program>
{
    public string s;
    [||]
}",
@"
using System.Collections.Generic;

class Program : System.IEquatable<Program>
{
    public string s;

    public override bool Equals(object obj)
    {
        var program = obj as Program;
        return program != null &&
               s == program.s;
    }
}",
chosenSymbols: null,
optionsCallback: options => Assert.Null(options.FirstOrDefault(i => i.Id == ImplementIEquatableId)),
parameters: CSharp6);
        }

        [Fact, Trait(Traits.Feature, Traits.Features.CodeActionsGenerateEqualsAndGetHashCode)]
        public async Task TestMissingReferences()
        {
            await TestWithPickMembersDialogAsync(
@"
<Workspace>
    <Project Language='C#' AssemblyName='CSharpAssembly1' CommonReferences='false' LanguageVersion='CSharp6'>
        <Document FilePath='Test1.cs'>
public class Class1
{
    int i;
    [||]

    public void F()
    {
    }
}
        </Document>
    </Project>
</Workspace>",
@"
public class Class1
{
    int i;

    public override global::System.Boolean Equals(global::System.Object obj)
    {
        var @class = obj as Class1;
        return @class != null;
    }

    public void F()
    {
    }

    public override global::System.Int32 GetHashCode()
    {
        return 0;
    }
}
        ",
chosenSymbols: new string[] { },
index: 1);
        }

        [Fact, Trait(Traits.Feature, Traits.Features.CodeActionsGenerateEqualsAndGetHashCode)]
        public async Task TestGetHashCodeInCheckedContext()
        {
            await TestInRegularAndScript1Async(
@"using System.Collections.Generic;

class Program
{
    [|int i;

    string S { get; }|]
}",
@"using System.Collections.Generic;

class Program
{
    int i;

    string S { get; }

    public override bool Equals(object obj)
    {
        var program = obj as Program;
        return program != null &&
               i == program.i &&
               S == program.S;
    }

    public override int GetHashCode()
    {
        unchecked
        {
            var hashCode = -538000506;
            hashCode = hashCode * -1521134295 + i.GetHashCode();
            hashCode = hashCode * -1521134295 + EqualityComparer<string>.Default.GetHashCode(S);
            return hashCode;
        }
    }
}",
index: 1,
parameters: new TestParameters(
    parseOptions: CSharp6.parseOptions,
    compilationOptions: new CSharpCompilationOptions(
        OutputKind.DynamicallyLinkedLibrary, checkOverflow: true)));
        }

        [Fact, Trait(Traits.Feature, Traits.Features.CodeActionsGenerateEqualsAndGetHashCode)]
        public async Task TestGetHashCodeStruct()
        {
            await TestInRegularAndScript1Async(
@"using System.Collections.Generic;

struct S
{
    [|int j;|]
}",
@"using System.Collections.Generic;

struct S
{
    int j;

    public override bool Equals(object obj)
    {
        if (!(obj is S))
        {
            return false;
        }

        var s = (S)obj;
        return j == s.j;
    }

    public override int GetHashCode()
    {
        return 1424088837 + j.GetHashCode();
    }
}",
index: 1,
parameters: CSharp6);
        }

        [Fact, Trait(Traits.Feature, Traits.Features.CodeActionsGenerateEqualsAndGetHashCode)]
        public async Task TestGetHashCodeSystemHashCodeOneMember()
        {
            await TestInRegularAndScript1Async(
@"using System.Collections.Generic;
namespace System { public struct HashCode { } }
struct S
{
    [|int j;|]
}",
@"using System;
using System.Collections.Generic;
namespace System { public struct HashCode { } }
struct S
{
    int j;

    public override bool Equals(object obj)
    {
        if (!(obj is S))
        {
            return false;
        }

        var s = (S)obj;
        return j == s.j;
    }

    public override int GetHashCode()
    {
        return HashCode.Combine(j);
    }
}",
index: 1,
parameters: CSharp6);
        }

        [Fact, Trait(Traits.Feature, Traits.Features.CodeActionsGenerateEqualsAndGetHashCode)]
        public async Task TestGetHashCodeSystemHashCodeEightMembers()
        {
            await TestInRegularAndScript1Async(
@"using System.Collections.Generic;
namespace System { public struct HashCode { } }
struct S
{
    [|int j, k, l, m, n, o, p, q;|]
}",
@"using System;
using System.Collections.Generic;
namespace System { public struct HashCode { } }
struct S
{
    int j, k, l, m, n, o, p, q;

    public override bool Equals(object obj)
    {
        if (!(obj is S))
        {
            return false;
        }

        var s = (S)obj;
        return j == s.j &&
               k == s.k &&
               l == s.l &&
               m == s.m &&
               n == s.n &&
               o == s.o &&
               p == s.p &&
               q == s.q;
    }

    public override int GetHashCode()
    {
        return HashCode.Combine(j, k, l, m, n, o, p, q);
    }
}",
index: 1,
parameters: CSharp6);
        }

        [Fact, Trait(Traits.Feature, Traits.Features.CodeActionsGenerateEqualsAndGetHashCode)]
        public async Task TestGetHashCodeSystemHashCodeNineMembers()
        {
            await TestInRegularAndScript1Async(
@"using System.Collections.Generic;
namespace System { public struct HashCode { } }
struct S
{
    [|int j, k, l, m, n, o, p, q, r;|]
}",
@"using System;
using System.Collections.Generic;
namespace System { public struct HashCode { } }
struct S
{
    int j, k, l, m, n, o, p, q, r;

    public override bool Equals(object obj)
    {
        if (!(obj is S))
        {
            return false;
        }

        var s = (S)obj;
        return j == s.j &&
               k == s.k &&
               l == s.l &&
               m == s.m &&
               n == s.n &&
               o == s.o &&
               p == s.p &&
               q == s.q &&
               r == s.r;
    }

    public override int GetHashCode()
    {
        var hash = new HashCode();
        hash.Add(j);
        hash.Add(k);
        hash.Add(l);
        hash.Add(m);
        hash.Add(n);
        hash.Add(o);
        hash.Add(p);
        hash.Add(q);
        hash.Add(r);
        return hash.ToHashCode();
    }
}",
index: 1,
parameters: CSharp6);
        }

        [Fact, Trait(Traits.Feature, Traits.Features.CodeActionsGenerateEqualsAndGetHashCode)]
        public async Task TestEqualsSingleField_Patterns()
        {
            await TestInRegularAndScript1Async(
@"using System.Collections.Generic;

class Program
{
    [|int a;|]
}",
@"using System.Collections.Generic;

class Program
{
    int a;

    public override bool Equals(object obj)
    {
        return obj is Program program &&
               a == program.a;
    }
}");
        }

        [Fact, Trait(Traits.Feature, Traits.Features.CodeActionsGenerateEqualsAndGetHashCode)]
        public async Task TestEqualsSingleFieldInStruct_Patterns()
        {
            await TestInRegularAndScript1Async(
@"using System.Collections.Generic;

struct Program
{
    [|int a;|]
}",
@"using System.Collections.Generic;

struct Program
{
    int a;

    public override bool Equals(object obj)
    {
        return obj is Program program &&
               a == program.a;
    }
}");
        }

        [Fact, Trait(Traits.Feature, Traits.Features.CodeActionsGenerateEqualsAndGetHashCode)]
        public async Task TestEqualsBaseWithOverriddenEquals_Patterns()
        {
            await TestInRegularAndScript1Async(
@"using System.Collections.Generic;

class Base
{
    public override bool Equals(object o)
    {
    }
}

class Program : Base
{
    [|int i;

    string S { get; }|]
}",
@"using System.Collections.Generic;

class Base
{
    public override bool Equals(object o)
    {
    }
}

class Program : Base
{
    int i;

    string S { get; }

    public override bool Equals(object obj)
    {
        return obj is Program program &&
               base.Equals(obj) &&
               i == program.i &&
               S == program.S;
    }
}",
index: 0);
        }
    }
}<|MERGE_RESOLUTION|>--- conflicted
+++ resolved
@@ -572,13 +572,9 @@
     public override int GetHashCode() => 165851236 + i.GetHashCode();
 }",
 index: 1,
-<<<<<<< HEAD
 parameters: new TestParameters(
     options: Option(CSharpCodeStyleOptions.PreferExpressionBodiedMethods, CSharpCodeStyleOptions.WhenPossibleWithNoneEnforcement),
     parseOptions: CSharp6.parseOptions));
-=======
-options: Option(CSharpCodeStyleOptions.PreferExpressionBodiedMethods, CSharpCodeStyleOptions.WhenPossibleWithSilentEnforcement));
->>>>>>> e0a9cd22
         }
 
         [Fact, Trait(Traits.Feature, Traits.Features.CodeActionsGenerateEqualsAndGetHashCode)]
@@ -1136,12 +1132,8 @@
 chosenSymbols: null,
 optionsCallback: options => EnableOption(options, GenerateOperatorsId),
 parameters: new TestParameters(
-<<<<<<< HEAD
     options: Option(CSharpCodeStyleOptions.PreferExpressionBodiedOperators, CSharpCodeStyleOptions.WhenPossibleWithNoneEnforcement),
     parseOptions: CSharp6.parseOptions));
-=======
-    options: Option(CSharpCodeStyleOptions.PreferExpressionBodiedOperators, CSharpCodeStyleOptions.WhenPossibleWithSilentEnforcement)));
->>>>>>> e0a9cd22
         }
 
         [Fact, Trait(Traits.Feature, Traits.Features.CodeActionsGenerateEqualsAndGetHashCode)]
