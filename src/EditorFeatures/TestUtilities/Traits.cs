--- conflicted
+++ resolved
@@ -17,20 +17,9 @@
         {
             public const string Adornments = nameof(Adornments);
             public const string AsyncLazy = nameof(AsyncLazy);
-<<<<<<< HEAD
-            public const string AutomaticEndConstructCorrection = "AutomaticEndConstructCorrection";
-            public const string AutomaticCompletion = "AutomaticCompletion";
-            public const string BlockCommentEditing = "BlockCommentEditing";
-            public const string BraceHighlighting = "BraceHighlighting";
-            public const string BraceMatching = "BraceMatching";
-            public const string CallHierarchy = "CallHierarchy";
-            public const string CaseCorrection = "CaseCorrection";
-            public const string ChangeSignature = "ChangeSignature";
-            public const string Classification = "Classification";
-            public const string ClassView = "ClassView";
-=======
             public const string AutomaticEndConstructCorrection = nameof(AutomaticEndConstructCorrection);
             public const string AutomaticCompletion = nameof(AutomaticCompletion);
+            public const string BlockCommentEditing = nameof(BlockCommentEditing);
             public const string BraceHighlighting = nameof(BraceHighlighting);
             public const string BraceMatching = nameof(BraceMatching);
             public const string CallHierarchy = nameof(CallHierarchy);
@@ -38,7 +27,6 @@
             public const string ChangeSignature = nameof(ChangeSignature);
             public const string Classification = nameof(Classification);
             public const string ClassView = nameof(ClassView);
->>>>>>> 613b9912
             public const string CodeActionsAddConstructorParameters = "CodeActions.AddConstructorParameters";
             public const string CodeActionsAddAsync = "CodeActions.AddAsync";
             public const string CodeActionsAddAwait = "CodeActions.AddAwait";
