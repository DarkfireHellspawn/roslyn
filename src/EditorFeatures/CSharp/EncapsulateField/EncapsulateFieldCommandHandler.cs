--- conflicted
+++ resolved
@@ -20,13 +20,8 @@
         [ImportingConstructor]
         public EncapsulateFieldCommandHandler(
             ITextBufferUndoManagerProvider undoManager,
-<<<<<<< HEAD
-            IAsynchronousOperationListenerProvider listenerProvider)
-            : base(undoManager, listenerProvider)
-=======
             [ImportMany] IEnumerable<Lazy<IAsynchronousOperationListener, FeatureMetadata>> asyncListeners)
-            : base(waitIndicator, undoManager, asyncListeners)
->>>>>>> 2aa793ee
+            : base(undoManager, asyncListeners)
         {
         }
     }
