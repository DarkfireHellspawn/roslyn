﻿' Copyright (c) Microsoft.  All Rights Reserved.  Licensed under the Apache License, Version 2.0.  See License.txt in the project root for license information.

Imports System.Composition
Imports System.Threading
Imports Microsoft.CodeAnalysis.CodeRefactorings
Imports Microsoft.CodeAnalysis.Editing
Imports Microsoft.CodeAnalysis.InitializeParameter
Imports Microsoft.CodeAnalysis.LanguageServices
Imports Microsoft.CodeAnalysis.Operations
Imports Microsoft.CodeAnalysis.VisualBasic.Syntax

Namespace Microsoft.CodeAnalysis.VisualBasic.InitializeParameter
    <ExportCodeRefactoringProvider(LanguageNames.VisualBasic, Name:=NameOf(VisualBasicInitializeMemberFromParameterCodeRefactoringProvider)), [Shared]>
    <ExtensionOrder(Before:=NameOf(VisualBasicAddParameterCheckCodeRefactoringProvider))>
    Friend Class VisualBasicInitializeMemberFromParameterCodeRefactoringProvider
        Inherits AbstractInitializeMemberFromParameterCodeRefactoringProvider(Of
            ParameterSyntax,
            StatementSyntax,
            ExpressionSyntax)

        Protected Overrides Function IsFunctionDeclaration(node As SyntaxNode) As Boolean
            Return InitializeParameterHelpers.IsFunctionDeclaration(node)
        End Function

        Protected Overrides Function GetTypeBlock(node As SyntaxNode) As SyntaxNode
            Return DirectCast(node, TypeStatementSyntax).Parent
        End Function

        Protected Overrides Function TryGetLastStatement(blockStatement As IBlockOperation) As SyntaxNode
            Return InitializeParameterHelpers.TryGetLastStatement(blockStatement)
        End Function

        Protected Overrides Function IsImplicitConversion(compilation As Compilation, source As ITypeSymbol, destination As ITypeSymbol) As Boolean
            Return InitializeParameterHelpers.IsImplicitConversion(compilation, source, destination)
        End Function

        Protected Overrides Sub InsertStatement(editor As SyntaxEditor, functionDeclaration As SyntaxNode, method As IMethodSymbol, statementToAddAfterOpt As SyntaxNode, statement As StatementSyntax)
            InitializeParameterHelpers.InsertStatement(editor, functionDeclaration, statementToAddAfterOpt, statement)
        End Sub

<<<<<<< HEAD
        ' Fields are public by default in VB, except in the case of classes and modules.
        Protected Overrides Function DetermineDefaultFieldAccessibility(containingType As INamedTypeSymbol) As Accessibility
            Return If(containingType.TypeKind = TypeKind.Class Or containingType.TypeKind = TypeKind.Module, Accessibility.Private, Accessibility.Public)
        End Function

        ' Properties are always public by default in VB.
        Protected Overrides Function DetermineDefaultPropertyAccessibility() As Accessibility
            Return Accessibility.Public
=======
        Protected Overrides Function GetBody(functionDeclaration As SyntaxNode) As SyntaxNode
            Return InitializeParameterHelpers.GetBody(functionDeclaration)
>>>>>>> 398b888f
        End Function
    End Class
End Namespace<|MERGE_RESOLUTION|>--- conflicted
+++ resolved
@@ -38,7 +38,6 @@
             InitializeParameterHelpers.InsertStatement(editor, functionDeclaration, statementToAddAfterOpt, statement)
         End Sub
 
-<<<<<<< HEAD
         ' Fields are public by default in VB, except in the case of classes and modules.
         Protected Overrides Function DetermineDefaultFieldAccessibility(containingType As INamedTypeSymbol) As Accessibility
             Return If(containingType.TypeKind = TypeKind.Class Or containingType.TypeKind = TypeKind.Module, Accessibility.Private, Accessibility.Public)
@@ -47,10 +46,10 @@
         ' Properties are always public by default in VB.
         Protected Overrides Function DetermineDefaultPropertyAccessibility() As Accessibility
             Return Accessibility.Public
-=======
+        End Function
+
         Protected Overrides Function GetBody(functionDeclaration As SyntaxNode) As SyntaxNode
             Return InitializeParameterHelpers.GetBody(functionDeclaration)
->>>>>>> 398b888f
         End Function
     End Class
 End Namespace