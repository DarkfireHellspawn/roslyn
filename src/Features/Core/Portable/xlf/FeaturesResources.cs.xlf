﻿<?xml version="1.0" encoding="utf-8"?>
<xliff xmlns="urn:oasis:names:tc:xliff:document:1.2" xmlns:xsi="http://www.w3.org/2001/XMLSchema-instance" version="1.2" xsi:schemaLocation="urn:oasis:names:tc:xliff:document:1.2 xliff-core-1.2-transitional.xsd">
  <file datatype="xml" source-language="en" target-language="cs" original="../FeaturesResources.resx">
    <body>
      <trans-unit id="A_subtraction_must_be_the_last_element_in_a_character_class">
        <source>A subtraction must be the last element in a character class</source>
        <target state="new">A subtraction must be the last element in a character class</target>
        <note>This is an error message shown to the user when they write an invalid Regular Expression. Example: [a-[b]-c]</note>
      </trans-unit>
      <trans-unit id="Add_member_name">
        <source>Add member name</source>
        <target state="translated">Přidat název členu</target>
        <note />
      </trans-unit>
      <trans-unit id="Add_null_checks_for_all_parameters">
        <source>Add null checks for all parameters</source>
        <target state="translated">Přidat kontroly hodnot null u všech parametrů</target>
        <note />
      </trans-unit>
      <trans-unit id="Add_optional_parameter_to_constructor">
        <source>Add optional parameter to constructor</source>
        <target state="translated">Přidat volitelný parametr do konstruktoru</target>
        <note />
      </trans-unit>
      <trans-unit id="Add_parameter_to_0_and_overrides_implementations">
        <source>Add parameter to '{0}' (and overrides/implementations)</source>
        <target state="translated">Přidat parametr do {0} (a přepsání/implementace)</target>
        <note />
      </trans-unit>
      <trans-unit id="Add_parameter_to_constructor">
        <source>Add parameter to constructor</source>
        <target state="translated">Přidat parametr do konstruktoru</target>
        <note />
      </trans-unit>
      <trans-unit id="Add_project_reference_to_0">
        <source>Add project reference to '{0}'.</source>
        <target state="translated">Přidat odkaz na projekt do {0}</target>
        <note />
      </trans-unit>
      <trans-unit id="Add_reference_to_0">
        <source>Add reference to '{0}'.</source>
        <target state="translated">Přidat odkaz do {0}</target>
        <note />
      </trans-unit>
      <trans-unit id="Actions_can_not_be_empty">
        <source>Actions can not be empty.</source>
        <target state="translated">Akce nemůžou zůstat prázdné.</target>
        <note />
      </trans-unit>
      <trans-unit id="Add_tuple_element_name_0">
        <source>Add tuple element name '{0}'</source>
        <target state="translated">Přidat název elementu řazené kolekce členů {0}</target>
        <note />
      </trans-unit>
      <trans-unit id="Adding_0_into_an_interface_method_will_prevent_the_debug_session_from_continuing">
        <source>Adding '{0}' into an interface method will prevent the debug session from continuing.</source>
        <target state="translated">Přidání prvku {0} do metody rozhraní zabrání v pokračování relace ladění.</target>
        <note />
      </trans-unit>
      <trans-unit id="Adding_0_into_an_interface_will_prevent_the_debug_session_from_continuing">
        <source>Adding '{0}' into an interface will prevent the debug session from continuing.</source>
        <target state="translated">Přidání prvku {0} do rozhraní zabrání v pokračování relace ladění.</target>
        <note />
      </trans-unit>
      <trans-unit id="Adding_method_with_explicit_interface_specifier_will_prevernt_the_debug_session_from_continuing">
        <source>Adding a method with an explicit interface specifier will prevent the debug session from continuing.</source>
        <target state="translated">Přidání metody s explicitním specifikátorem rozhraní zabrání v pokračování relace ladění.</target>
        <note />
      </trans-unit>
      <trans-unit id="Align_wrapped_arguments">
        <source>Align wrapped arguments</source>
        <target state="translated">Zarovnat zalomené argumenty</target>
        <note />
      </trans-unit>
      <trans-unit id="Align_wrapped_parameters">
        <source>Align wrapped parameters</source>
        <target state="translated">Zarovnat zalomené parametry</target>
        <note />
      </trans-unit>
<<<<<<< HEAD
      <trans-unit id="Alternation_conditions_cannot_be_comments">
        <source>Alternation conditions cannot be comments</source>
        <target state="new">Alternation conditions cannot be comments</target>
        <note>This is an error message shown to the user when they write an invalid Regular Expression. Example: a|(?#b)</note>
      </trans-unit>
      <trans-unit id="Alternation_conditions_do_not_capture_and_cannot_be_named">
        <source>Alternation conditions do not capture and cannot be named</source>
        <target state="new">Alternation conditions do not capture and cannot be named</target>
        <note>This is an error message shown to the user when they write an invalid Regular Expression. Example: (?(?'x'))</note>
      </trans-unit>
      <trans-unit id="Avoid_unnecessary_value_assignments_in_your_code_as_these_likely_indicate_redundant_value_computations_If_the_value_computation_is_not_redundant_and_you_intend_to_retain_the_assignmentcomma_then_change_the_assignment_target_to_a_local_variable_whose_name_starts_with_an_underscore_and_is_optionally_followed_by_an_integercomma_such_as___comma__1_comma__2_comma_etc_These_are_treated_as_special_discard_symbol_names">
=======
      <trans-unit id="Avoid_unnecessary_value_assignments_in_your_code_as_these_likely_indicate_redundant_value_computations_If_the_value_computation_is_not_redundant_and_you_intend_to_retain_the_assignmentcomma_then_change_the_assignment_target_to_a_local_variable_whose_name_starts_with_an_underscore_and_is_optionally_followed_by_an_integercomma_such_as___comma__1_comma__2_comma_etc">
>>>>>>> 21d9c895
        <source>Avoid unnecessary value assignments in your code, as these likely indicate redundant value computations. If the value computation is not redundant and you intend to retain the assignment, then change the assignment target to a local variable whose name starts with an underscore and is optionally followed by an integer, such as '_', '_1', '_2', etc. These are treated as special discard symbol names.</source>
        <target state="translated">Vyhněte se v kódu přiřazením nepotřebných hodnot, protože ta pravděpodobně indikují nadbytečné výpočty hodnot. Pokud výpočet hodnoty není nadbytečný a chcete dané přiřazení zachovat, změňte cíl přiřazení na místní proměnnou, jejíž název začíná podtržítkem, za kterým volitelně následuje celé číslo, například _, _1, _2 atd. Tyto řetězce se považují za názvy speciálních symbolů pro vyřazení.</target>
        <note />
      </trans-unit>
      <trans-unit id="Avoid_unused_parameters_in_your_code_If_the_parameter_cannot_be_removed_then_change_its_name_so_it_starts_with_an_underscore_and_is_optionally_followed_by_an_integer_such_as__comma__1_comma__2_etc_These_are_treated_as_special_discard_symbol_names">
        <source>Avoid unused parameters in your code. If the parameter cannot be removed, then change its name so it starts with an underscore and is optionally followed by an integer, such as '_', '_1', '_2', etc. These are treated as special discard symbol names.</source>
        <target state="translated">Vyhněte se v kódu nepoužitým parametrům. Pokud parametr nelze odebrat, změňte jeho název tak, aby začínal podtržítkem, za kterým volitelně následuje celé číslo, například _, _1, _2 atd. Tyto řetězce se považují za názvy speciálních symbolů pro vyřazení.</target>
        <note />
      </trans-unit>
      <trans-unit id="Awaited_task_returns_0">
        <source>Awaited task returns '{0}'</source>
        <target state="translated">Očekávaná úloha vrací {0}.</target>
        <note />
      </trans-unit>
      <trans-unit id="Awaited_task_returns_no_value">
        <source>Awaited task returns no value</source>
        <target state="translated">Očekávaná úloha nevrací žádnou hodnotu.</target>
        <note />
      </trans-unit>
      <trans-unit id="CannotApplyChangesUnexpectedError">
        <source>Cannot apply changes -- unexpected error: '{0}'</source>
        <target state="translated">Změny se nedají použít – neočekávaná chyba: {0}</target>
        <note />
      </trans-unit>
      <trans-unit id="Cannot_include_class_0_in_character_range">
        <source>Cannot include class \{0} in character range</source>
        <target state="new">Cannot include class \{0} in character range</target>
        <note>This is an error message shown to the user when they write an invalid Regular Expression. Example: [a-\w]. {0} is the invalid class (\w here)</note>
      </trans-unit>
      <trans-unit id="Capture_group_numbers_must_be_less_than_or_equal_to_Int32_MaxValue">
        <source>Capture group numbers must be less than or equal to Int32.MaxValue</source>
        <target state="new">Capture group numbers must be less than or equal to Int32.MaxValue</target>
        <note>This is an error message shown to the user when they write an invalid Regular Expression. Example: a{2147483648}</note>
      </trans-unit>
      <trans-unit id="Capture_number_cannot_be_zero">
        <source>Capture number cannot be zero</source>
        <target state="new">Capture number cannot be zero</target>
        <note>This is an error message shown to the user when they write an invalid Regular Expression. Example: (?&lt;0&gt;a)</note>
      </trans-unit>
      <trans-unit id="Change_namespace_to_0">
        <source>Change namespace to '{0}'</source>
        <target state="translated">Změnit obor názvů na {0}</target>
        <note />
      </trans-unit>
      <trans-unit id="Change_to_global_namespace">
        <source>Change to global namespace</source>
        <target state="translated">Změnit na globální obor názvů</target>
        <note />
      </trans-unit>
      <trans-unit id="ChangesDisallowedWhileStoppedAtException">
        <source>Changes are not allowed while stopped at exception</source>
        <target state="translated">Když se běh zastaví na výjimce, změny se nepovolují.</target>
        <note />
      </trans-unit>
      <trans-unit id="ChangesNotAppliedWhileRunning">
        <source>Changes made in project '{0}' will not be applied while the application is running</source>
        <target state="translated">Změny provedené v projektu {0} se nepoužijí, dokud je aplikace spuštěná.</target>
        <note />
      </trans-unit>
      <trans-unit id="Changing_0_from_asynchronous_to_synchronous_will_prevent_the_debug_session_from_continuing">
        <source>Changing '{0}' from asynchronous to synchronous will prevent the debug session from continuing.</source>
        <target state="translated">Pokud se změní {0} z asynchronního na synchronní, relace ladění nebude moct pokračovat.</target>
        <note />
      </trans-unit>
      <trans-unit id="Changing_0_to_1_will_prevent_the_debug_session_from_continuing_because_it_changes_the_shape_of_the_state_machine">
        <source>Changing '{0}' to '{1}' will prevent the debug session from continuing because it changes the shape of the state machine.</source>
        <target state="translated">Pokud se změní {0} na {1}, relace ladění nebude moct pokračovat, protože dojde ke změně tvaru stavového počítače.</target>
        <note />
      </trans-unit>
      <trans-unit id="Configure_0_code_style">
        <source>Configure {0} code style</source>
        <target state="translated">Nakonfigurovat styl kódu {0}</target>
        <note />
      </trans-unit>
      <trans-unit id="Configure_0_severity">
        <source>Configure {0} severity</source>
        <target state="translated">Nakonfigurovat závažnost {0}</target>
        <note />
      </trans-unit>
      <trans-unit id="Convert_to_linq">
        <source>Convert to LINQ</source>
        <target state="translated">Převést na LINQ</target>
        <note />
      </trans-unit>
      <trans-unit id="Add_to_0">
        <source>Add to '{0}'</source>
        <target state="translated">Přidat do {0}</target>
        <note />
      </trans-unit>
      <trans-unit id="Convert_to_class">
        <source>Convert to class</source>
        <target state="translated">Převést na třídu</target>
        <note />
      </trans-unit>
      <trans-unit id="Convert_to_linq_call_form">
        <source>Convert to LINQ (call form)</source>
        <target state="translated">Převést na LINQ (volání formuláře)</target>
        <note />
      </trans-unit>
      <trans-unit id="Convert_to_struct">
        <source>Convert to struct</source>
        <target state="translated">Převést na strukturu</target>
        <note />
      </trans-unit>
      <trans-unit id="Convert_to_tuple">
        <source>Convert to tuple</source>
        <target state="translated">Převést na řazenou kolekci členů</target>
        <note />
      </trans-unit>
      <trans-unit id="DisposableFieldsShouldBeDisposedDescription">
        <source>A type that implements System.IDisposable declares fields that are of types that also implement IDisposable. The Dispose method of the field is not called by the Dispose method of the declaring type. To fix a violation of this rule, call Dispose on fields that are of types that implement IDisposable if you are responsible for allocating and releasing the unmanaged resources held by the field.</source>
        <target state="translated">Typ, který implementuje System.IDisposable, deklaruje pole, která mají typ, který IDisposable implementuje taky. Metoda Dispose deklarujícího typu nevolá metodu Dispose daného pole. Pokud chcete porušení tohoto pravidla opravit a je vaší odpovědností přidělovat a uvolňovat nespravované prostředky, které pole uchovává, zavolejte Dispose pro pole s typy, které implementují IDisposable.</target>
        <note />
      </trans-unit>
      <trans-unit id="Disposable_field_0_is_never_disposed">
        <source>Disposable field '{0}' is never disposed</source>
        <target state="translated">Uvolnitelné pole {0} se nikdy nevyřadí.</target>
        <note />
      </trans-unit>
      <trans-unit id="Disposable_fields_should_be_disposed">
        <source>Disposable fields should be disposed</source>
        <target state="translated">Pole, která se dají uvolnit, by se měla uvolňovat</target>
        <note />
      </trans-unit>
      <trans-unit id="Disposable_object_created_by_0_is_never_disposed">
        <source>Disposable object created by '{0}' is never disposed</source>
        <target state="translated">Uvolnitelný objekt vytvořený pomocí {0} se nikdy nevyřadí.</target>
        <note />
      </trans-unit>
      <trans-unit id="Dispose_objects_before_losing_scope">
        <source>Dispose objects before losing scope</source>
        <target state="translated">Uvolňujte objekty před ztrátou oboru</target>
        <note />
      </trans-unit>
      <trans-unit id="DocumentIsOutOfSyncWithDebuggee">
        <source>The current content of source file '{0}' does not match the built source. Any changes made to this file while debugging won't be applied until its content matches the built source.</source>
        <target state="new">The current content of source file '{0}' does not match the built source. Any changes made to this file while debugging won't be applied until its content matches the built source.</target>
        <note />
      </trans-unit>
      <trans-unit id="EditAndContinue">
        <source>Edit and Continue</source>
        <target state="translated">Upravit a pokračovat</target>
        <note />
      </trans-unit>
      <trans-unit id="EditAndContinueDisallowedByModule">
        <source>Edit and Continue disallowed by module</source>
        <target state="translated">Modul zakázal funkci Upravit a pokračovat.</target>
        <note />
      </trans-unit>
      <trans-unit id="EditAndContinueDisallowedByProject">
        <source>Changes made in project '{0}' will prevent the debug session from continuing: {1}</source>
        <target state="translated">Změny provedené v projektu {0} znemožní relaci ladění pokračovat dále: {1}</target>
        <note />
      </trans-unit>
      <trans-unit id="ErrorReadingFile">
        <source>Error while reading file '{0}': {1}</source>
        <target state="translated">Při čtení souboru {0} došlo k chybě: {1}</target>
        <note />
      </trans-unit>
      <trans-unit id="Expression_value_is_never_used">
        <source>Expression value is never used</source>
        <target state="translated">Hodnota výrazu se nikdy nepoužívá.</target>
        <note />
      </trans-unit>
      <trans-unit id="Extract_interface">
        <source>Extract interface...</source>
        <target state="translated">Extrahovat rozhraní...</target>
        <note />
      </trans-unit>
      <trans-unit id="Extract_local_function">
        <source>Extract local function</source>
        <target state="translated">Extrahovat lokální funkci</target>
        <note />
      </trans-unit>
      <trans-unit id="Extract_method">
        <source>Extract method</source>
        <target state="translated">Extrahovat metodu</target>
        <note />
      </trans-unit>
      <trans-unit id="Extract_method_plus_local">
        <source>Extract method + local</source>
        <target state="translated">Extrahovat metodu a lokální</target>
        <note />
      </trans-unit>
      <trans-unit id="Failed_to_analyze_data_flow_for_0">
        <source>Failed to analyze data-flow for: {0}</source>
        <target state="translated">Nepovedlo se analyzovat tok dat pro: {0}</target>
        <note />
      </trans-unit>
      <trans-unit id="Fix_formatting">
        <source>Fix formatting</source>
        <target state="translated">Opravit formátování</target>
        <note />
      </trans-unit>
      <trans-unit id="Fix_typo_0">
        <source>Fix typo '{0}'</source>
        <target state="translated">Opravit překlep {0}</target>
        <note />
      </trans-unit>
      <trans-unit id="Formatting_document">
        <source>Formatting document</source>
        <target state="translated">Formátuje se dokument.</target>
        <note />
      </trans-unit>
      <trans-unit id="Generate_parameter_0">
        <source>Generate parameter '{0}'</source>
        <target state="translated">Generovat parametr {0}</target>
        <note />
      </trans-unit>
      <trans-unit id="Generate_parameter_0_and_overrides_implementations">
        <source>Generate parameter '{0}' (and overrides/implementations)</source>
        <target state="translated">Generovat parametr {0} (a přepsání/implementace)</target>
        <note />
      </trans-unit>
      <trans-unit id="GetHashCode_implementation_can_be_simplified">
        <source>'GetHashCode' implementation can be simplified</source>
        <target state="translated">Implementace GetHashCode se dá zjednodušit.</target>
        <note />
      </trans-unit>
      <trans-unit id="Implement all interfaces explicitly">
        <source>Implement all interfaces explicitly</source>
        <target state="translated">Implementovat všechna rozhraní explicitně</target>
        <note />
      </trans-unit>
      <trans-unit id="Implement explicitly">
        <source>Implement explicitly</source>
        <target state="translated">Implementovat explicitně</target>
        <note />
      </trans-unit>
      <trans-unit id="Implement_0_explicitly">
        <source>Implement '{0}' explicitly</source>
        <target state="translated">Implementovat rozhraní {0} explicitně</target>
        <note />
      </trans-unit>
      <trans-unit id="Implement_0_implicitly">
        <source>Implement '{0}' implicitly</source>
        <target state="translated">Implementovat rozhraní {0} implicitně</target>
        <note />
      </trans-unit>
      <trans-unit id="Implement_all_interfaces_implicitly">
        <source>Implement all interfaces implicitly</source>
        <target state="translated">Implementovat všechna rozhraní implicitně</target>
        <note />
      </trans-unit>
      <trans-unit id="Implement_implicitly">
        <source>Implement implicitly</source>
        <target state="translated">Implementovat implicitně</target>
        <note />
      </trans-unit>
      <trans-unit id="Illegal_backslash_at_end_of_pattern">
        <source>Illegal \ at end of pattern</source>
        <target state="new">Illegal \ at end of pattern</target>
        <note>This is an error message shown to the user when they write an invalid Regular Expression. Example: \</note>
      </trans-unit>
      <trans-unit id="Illegal_x_y_with_x_less_than_y">
        <source>Illegal {x,y} with x &gt; y</source>
        <target state="new">Illegal {x,y} with x &gt; y</target>
        <note>This is an error message shown to the user when they write an invalid Regular Expression. Example: a{1,0}</note>
      </trans-unit>
      <trans-unit id="Incomplete_character_escape">
        <source>Incomplete \p{X} character escape</source>
        <target state="new">Incomplete \p{X} character escape</target>
        <note>This is an error message shown to the user when they write an invalid Regular Expression. Example: \p{ Cc }</note>
      </trans-unit>
      <trans-unit id="Indent_all_arguments">
        <source>Indent all arguments</source>
        <target state="translated">Odsadit všechny argumenty</target>
        <note />
      </trans-unit>
      <trans-unit id="Indent_all_parameters">
        <source>Indent all parameters</source>
        <target state="translated">Odsadit všechny parametry</target>
        <note />
      </trans-unit>
      <trans-unit id="Indent_wrapped_arguments">
        <source>Indent wrapped arguments</source>
        <target state="translated">Odsadit zalomené argumenty</target>
        <note />
      </trans-unit>
      <trans-unit id="Indent_wrapped_parameters">
        <source>Indent wrapped parameters</source>
        <target state="translated">Odsadit zalomené parametry</target>
        <note />
      </trans-unit>
      <trans-unit id="Indexing_can_be_simplified">
        <source>Indexing can be simplified</source>
        <target state="translated">Indexování se dá zjednodušit.</target>
        <note />
      </trans-unit>
<<<<<<< HEAD
      <trans-unit id="Insufficient_hexadecimal_digits">
        <source>Insufficient hexadecimal digits</source>
        <target state="new">Insufficient hexadecimal digits</target>
        <note>This is an error message shown to the user when they write an invalid Regular Expression. Example: \x</note>
=======
      <trans-unit id="Interpolation_can_be_simplified">
        <source>Interpolation can be simplified</source>
        <target state="translated">Interpolace se dá zjednodušit.</target>
        <note />
>>>>>>> 21d9c895
      </trans-unit>
      <trans-unit id="Introduce_constant">
        <source>Introduce constant</source>
        <target state="translated">Zavést konstantu</target>
        <note />
      </trans-unit>
      <trans-unit id="Introduce_field">
        <source>Introduce field</source>
        <target state="translated">Zavést pole</target>
        <note />
      </trans-unit>
      <trans-unit id="Introduce_local">
        <source>Introduce local</source>
        <target state="translated">Zavést místní</target>
        <note />
      </trans-unit>
      <trans-unit id="Introduce_query_variable">
        <source>Introduce query variable</source>
        <target state="translated">Zavést proměnnou dotazu</target>
        <note />
      </trans-unit>
<<<<<<< HEAD
      <trans-unit id="Invalid_group_name_Group_names_must_begin_with_a_word_character">
        <source>Invalid group name: Group names must begin with a word character</source>
        <target state="new">Invalid group name: Group names must begin with a word character</target>
        <note>This is an error message shown to the user when they write an invalid Regular Expression. Example: (?&lt;a &gt;a)</note>
=======
      <trans-unit id="Make_member_static">
        <source>Make static</source>
        <target state="translated">Nastavit jako statickou</target>
        <note />
>>>>>>> 21d9c895
      </trans-unit>
      <trans-unit id="Make_readonly_fields_writable">
        <source>Make readonly fields writable</source>
        <target state="translated">Umožnit zápis do polí jen pro čtení (readonly)</target>
        <note>{Locked="readonly"} "readonly" is C# keyword and should not be localized.</note>
      </trans-unit>
      <trans-unit id="Invert_conditional">
        <source>Invert conditional</source>
        <target state="translated">Převrátit podmínku</target>
        <note />
      </trans-unit>
      <trans-unit id="Local_function_can_be_made_static">
        <source>Local function can be made static</source>
        <target state="translated">Místní funkce se dá nastavit jako statická.</target>
        <note />
      </trans-unit>
      <trans-unit id="Make_local_function_static">
        <source>Make local function 'static'</source>
        <target state="translated">Nastavit místní funkci jako statickou</target>
        <note />
      </trans-unit>
      <trans-unit id="Malformed">
        <source>malformed</source>
        <target state="new">malformed</target>
        <note>This is an error message shown to the user when they write an invalid Regular Expression. Example: (?(0</note>
      </trans-unit>
      <trans-unit id="Malformed_character_escape">
        <source>Malformed \p{X} character escape</source>
        <target state="new">Malformed \p{X} character escape</target>
        <note>This is an error message shown to the user when they write an invalid Regular Expression. Example: \p {Cc}</note>
      </trans-unit>
      <trans-unit id="Malformed_named_back_reference">
        <source>Malformed \k&lt;...&gt; named back reference</source>
        <target state="new">Malformed \k&lt;...&gt; named back reference</target>
        <note>This is an error message shown to the user when they write an invalid Regular Expression. Example: \k'</note>
      </trans-unit>
      <trans-unit id="Merge_with_nested_0_statement">
        <source>Merge with nested '{0}' statement</source>
        <target state="translated">Sloučit s vnořeným příkazem {0}</target>
        <note />
      </trans-unit>
      <trans-unit id="Merge_with_next_0_statement">
        <source>Merge with next '{0}' statement</source>
        <target state="translated">Sloučit s dalším příkazem {0}</target>
        <note />
      </trans-unit>
      <trans-unit id="Merge_with_outer_0_statement">
        <source>Merge with outer '{0}' statement</source>
        <target state="translated">Sloučit s vnějším příkazem {0}</target>
        <note />
      </trans-unit>
      <trans-unit id="Merge_with_previous_0_statement">
        <source>Merge with previous '{0}' statement</source>
        <target state="translated">Sloučit s předchozím příkazem {0}</target>
        <note />
      </trans-unit>
      <trans-unit id="MethodMustReturnStreamThatSupportsReadAndSeek">
        <source>{0} must return a stream that supports read and seek operations.</source>
        <target state="translated">Metoda {0} musí vrátit stream, který podporuje operace čtení a hledání.</target>
        <note />
      </trans-unit>
      <trans-unit id="Modifying_0_which_contains_a_switch_expression_will_prevent_the_debug_session_from_continuing">
        <source>Modifying '{0}' which contains a switch expression will prevent the debug session from continuing.</source>
        <target state="translated">Pokud se změní {0} obsahující výraz switch, relace ladění nebude moct pokračovat.</target>
        <note />
      </trans-unit>
      <trans-unit id="Missing_control_character">
        <source>Missing control character</source>
        <target state="new">Missing control character</target>
        <note>This is an error message shown to the user when they write an invalid Regular Expression. Example: \c</note>
      </trans-unit>
      <trans-unit id="Move_contents_to_namespace">
        <source>Move contents to namespace...</source>
        <target state="translated">Přesunout obsah do oboru názvů...</target>
        <note />
      </trans-unit>
      <trans-unit id="Move_file_to_0">
        <source>Move file to '{0}'</source>
        <target state="translated">Přesunout soubor do: {0}</target>
        <note />
      </trans-unit>
      <trans-unit id="Move_file_to_project_root_folder">
        <source>Move file to project root folder</source>
        <target state="translated">Přesunout soubor do kořenové složky projektu</target>
        <note />
      </trans-unit>
      <trans-unit id="Move_to_namespace">
        <source>Move to namespace...</source>
        <target state="translated">Přesunout do oboru názvů...</target>
        <note />
      </trans-unit>
      <trans-unit id="Parameter_0_can_be_removed_if_it_is_not_part_of_a_shipped_public_API_its_initial_value_is_never_used">
        <source>Parameter '{0}' can be removed if it is not part of a shipped public API, its initial value is never used</source>
        <target state="new">Parameter '{0}' can be removed if it is not part of a shipped public API, its initial value is never used</target>
        <note />
      </trans-unit>
      <trans-unit id="Parameter_0_can_be_removed_its_initial_value_is_never_used">
        <source>Parameter '{0}' can be removed, its initial value is never used</source>
        <target state="new">Parameter '{0}' can be removed, its initial value is never used</target>
        <note />
      </trans-unit>
      <trans-unit id="Nested_quantifier_0">
        <source>Nested quantifier {0}</source>
        <target state="new">Nested quantifier {0}</target>
        <note>This is an error message shown to the user when they write an invalid Regular Expression. Example: a**. In this case {0} will be '*', the extra unnecessary quantifier.</note>
      </trans-unit>
      <trans-unit id="Not_enough_close_parens">
        <source>Not enough )'s</source>
        <target state="new">Not enough )'s</target>
        <note>This is an error message shown to the user when they write an invalid Regular Expression. Example: (a</note>
      </trans-unit>
      <trans-unit id="Private_member_0_can_be_removed_as_the_value_assigned_to_it_is_never_read">
        <source>Private member '{0}' can be removed as the value assigned to it is never read.</source>
        <target state="translated">Soukromý člen {0} se může odebrat, jak jeho přiřazená hodnota se nikdy nečte.</target>
        <note />
      </trans-unit>
      <trans-unit id="Private_member_0_is_unused">
        <source>Private member '{0}' is unused.</source>
        <target state="translated">Soukromý člen {0} se nepoužívá.</target>
        <note />
      </trans-unit>
      <trans-unit id="Modifying_source_file_will_prevent_the_debug_session_from_continuing_due_to_internal_error">
        <source>Modifying source file {0} will prevent the debug session from continuing due to internal error: {1}.</source>
        <target state="translated">Po změně zdrojového souboru {0} nebude moct ladicí relace pokračovat z důvodu interní chyby: {1}.</target>
        <note />
      </trans-unit>
      <trans-unit id="Private_method_0_can_be_removed_as_it_is_never_invoked">
        <source>Private method '{0}' can be removed as it is never invoked.</source>
        <target state="translated">Soukromá metoda {0} se může odebrat, protože se nikdy nevolá.</target>
        <note />
      </trans-unit>
      <trans-unit id="Private_property_0_can_be_converted_to_a_method_as_its_get_accessor_is_never_invoked">
        <source>Private property '{0}' can be converted to a method as its get accessor is never invoked.</source>
        <target state="translated">Privátní vlastnost {0} se dá převést na metodu, protože její přístupový objekt get se nikdy nevyvolá.</target>
        <note />
      </trans-unit>
      <trans-unit id="Pull_0_up">
        <source>Pull '{0}' up</source>
        <target state="translated">Povýšit {0}</target>
        <note />
      </trans-unit>
      <trans-unit id="Pull_0_up_to_1">
        <source>Pull '{0}' up to '{1}'</source>
        <target state="translated">Povýšit {0} na {1}</target>
        <note />
      </trans-unit>
      <trans-unit id="Pull_members_up_to_base_type">
        <source>Pull members up to base type...</source>
        <target state="translated">Povýšit členy na základní typ...</target>
        <note />
      </trans-unit>
      <trans-unit id="Quantifier_x_y_following_nothing">
        <source>Quantifier {x,y} following nothing</source>
        <target state="new">Quantifier {x,y} following nothing</target>
        <note>This is an error message shown to the user when they write an invalid Regular Expression. Example: *</note>
      </trans-unit>
      <trans-unit id="Reference_to_undefined_group">
        <source>reference to undefined group</source>
        <target state="new">reference to undefined group</target>
        <note>This is an error message shown to the user when they write an invalid Regular Expression. Example: (?(1))</note>
      </trans-unit>
      <trans-unit id="Reference_to_undefined_group_name_0">
        <source>Reference to undefined group name {0}</source>
        <target state="new">Reference to undefined group name {0}</target>
        <note>This is an error message shown to the user when they write an invalid Regular Expression. Example: \k&lt;a&gt;. Here, {0} will be the name of the undefined group ('a')</note>
      </trans-unit>
      <trans-unit id="Reference_to_undefined_group_number_0">
        <source>Reference to undefined group number {0}</source>
        <target state="new">Reference to undefined group number {0}</target>
        <note>This is an error message shown to the user when they write an invalid Regular Expression. Example: (?&lt;-1&gt;). Here, {0} will be the number of the undefined group ('1')</note>
      </trans-unit>
      <trans-unit id="Regex_all_control_characters_long">
        <source>All control characters. This includes the Cc, Cf, Cs, Co, and Cn categories.</source>
        <target state="new">All control characters. This includes the Cc, Cf, Cs, Co, and Cn categories.</target>
        <note />
      </trans-unit>
      <trans-unit id="Regex_all_control_characters_short">
        <source>all control characters</source>
        <target state="new">all control characters</target>
        <note />
      </trans-unit>
      <trans-unit id="Regex_all_diacritic_marks_long">
        <source>All diacritic marks. This includes the Mn, Mc, and Me categories.</source>
        <target state="new">All diacritic marks. This includes the Mn, Mc, and Me categories.</target>
        <note />
      </trans-unit>
      <trans-unit id="Regex_all_diacritic_marks_short">
        <source>all diacritic marks</source>
        <target state="new">all diacritic marks</target>
        <note />
      </trans-unit>
      <trans-unit id="Regex_all_letter_characters_long">
        <source>All letter characters. This includes the Lu, Ll, Lt, Lm, and Lo characters.</source>
        <target state="new">All letter characters. This includes the Lu, Ll, Lt, Lm, and Lo characters.</target>
        <note />
      </trans-unit>
      <trans-unit id="Regex_all_letter_characters_short">
        <source>all letter characters</source>
        <target state="new">all letter characters</target>
        <note />
      </trans-unit>
      <trans-unit id="Regex_all_numbers_long">
        <source>All numbers. This includes the Nd, Nl, and No categories.</source>
        <target state="new">All numbers. This includes the Nd, Nl, and No categories.</target>
        <note />
      </trans-unit>
      <trans-unit id="Regex_all_numbers_short">
        <source>all numbers</source>
        <target state="new">all numbers</target>
        <note />
      </trans-unit>
      <trans-unit id="Regex_all_punctuation_characters_long">
        <source>All punctuation characters. This includes the Pc, Pd, Ps, Pe, Pi, Pf, and Po categories.</source>
        <target state="new">All punctuation characters. This includes the Pc, Pd, Ps, Pe, Pi, Pf, and Po categories.</target>
        <note />
      </trans-unit>
      <trans-unit id="Regex_all_punctuation_characters_short">
        <source>all punctuation characters</source>
        <target state="new">all punctuation characters</target>
        <note />
      </trans-unit>
      <trans-unit id="Regex_all_separator_characters_long">
        <source>All separator characters. This includes the Zs, Zl, and Zp categories.</source>
        <target state="new">All separator characters. This includes the Zs, Zl, and Zp categories.</target>
        <note />
      </trans-unit>
      <trans-unit id="Regex_all_separator_characters_short">
        <source>all separator characters</source>
        <target state="new">all separator characters</target>
        <note />
      </trans-unit>
      <trans-unit id="Regex_all_symbols_long">
        <source>All symbols. This includes the Sm, Sc, Sk, and So categories.</source>
        <target state="new">All symbols. This includes the Sm, Sc, Sk, and So categories.</target>
        <note />
      </trans-unit>
      <trans-unit id="Regex_all_symbols_short">
        <source>all symbols</source>
        <target state="new">all symbols</target>
        <note />
      </trans-unit>
      <trans-unit id="Regex_alternation_long">
        <source>You can use the vertical bar (|) character to match any one of a series of patterns, where the | character separates each pattern.</source>
        <target state="new">You can use the vertical bar (|) character to match any one of a series of patterns, where the | character separates each pattern.</target>
        <note />
      </trans-unit>
      <trans-unit id="Regex_alternation_short">
        <source>alternation</source>
        <target state="new">alternation</target>
        <note />
      </trans-unit>
      <trans-unit id="Regex_any_character_group_long">
        <source>The period character (.) matches any character except \n (the newline character, \u000A).  If a regular expression pattern is modified by the RegexOptions.Singleline option, or if the portion of the pattern that contains the . character class is modified by the 's' option, . matches any character.</source>
        <target state="new">The period character (.) matches any character except \n (the newline character, \u000A).  If a regular expression pattern is modified by the RegexOptions.Singleline option, or if the portion of the pattern that contains the . character class is modified by the 's' option, . matches any character.</target>
        <note />
      </trans-unit>
      <trans-unit id="Regex_any_character_group_short">
        <source>any character</source>
        <target state="new">any character</target>
        <note />
      </trans-unit>
      <trans-unit id="Regex_backspace_character_long">
        <source>Matches a backspace character, \u0008</source>
        <target state="new">Matches a backspace character, \u0008</target>
        <note />
      </trans-unit>
      <trans-unit id="Regex_backspace_character_short">
        <source>backspace character</source>
        <target state="new">backspace character</target>
        <note />
      </trans-unit>
      <trans-unit id="Regex_balancing_group_long">
        <source>A balancing group definition deletes the definition of a previously defined group and stores, in the current group, the interval between the previously defined group and the current group.
    
'name1' is the current group (optional), 'name2' is a previously defined group, and 'subexpression' is any valid regular expression pattern. The balancing group definition deletes the definition of name2 and stores the interval between name2 and name1 in name1. If no name2 group is defined, the match backtracks. Because deleting the last definition of name2 reveals the previous definition of name2, this construct lets you use the stack of captures for group name2 as a counter for keeping track of nested constructs such as parentheses or opening and closing brackets.

The balancing group definition uses 'name2' as a stack. The beginning character of each nested construct is placed in the group and in its Group.Captures collection. When the closing character is matched, its corresponding opening character is removed from the group, and the Captures collection is decreased by one. After the opening and closing characters of all nested constructs have been matched, 'name1' is empty.</source>
        <target state="new">A balancing group definition deletes the definition of a previously defined group and stores, in the current group, the interval between the previously defined group and the current group.
    
'name1' is the current group (optional), 'name2' is a previously defined group, and 'subexpression' is any valid regular expression pattern. The balancing group definition deletes the definition of name2 and stores the interval between name2 and name1 in name1. If no name2 group is defined, the match backtracks. Because deleting the last definition of name2 reveals the previous definition of name2, this construct lets you use the stack of captures for group name2 as a counter for keeping track of nested constructs such as parentheses or opening and closing brackets.

The balancing group definition uses 'name2' as a stack. The beginning character of each nested construct is placed in the group and in its Group.Captures collection. When the closing character is matched, its corresponding opening character is removed from the group, and the Captures collection is decreased by one. After the opening and closing characters of all nested constructs have been matched, 'name1' is empty.</target>
        <note />
      </trans-unit>
      <trans-unit id="Regex_balancing_group_short">
        <source>balancing group</source>
        <target state="new">balancing group</target>
        <note />
      </trans-unit>
      <trans-unit id="Regex_base_group">
        <source>base-group</source>
        <target state="new">base-group</target>
        <note />
      </trans-unit>
      <trans-unit id="Regex_bell_character_long">
        <source>Matches a bell (alarm) character, \u0007</source>
        <target state="new">Matches a bell (alarm) character, \u0007</target>
        <note />
      </trans-unit>
      <trans-unit id="Regex_bell_character_short">
        <source>bell character</source>
        <target state="new">bell character</target>
        <note />
      </trans-unit>
      <trans-unit id="Regex_carriage_return_character_long">
        <source>Matches a carriage-return character, \u000D.  Note that \r is not equivalent to the newline character, \n.</source>
        <target state="new">Matches a carriage-return character, \u000D.  Note that \r is not equivalent to the newline character, \n.</target>
        <note />
      </trans-unit>
      <trans-unit id="Regex_carriage_return_character_short">
        <source>carriage-return character</source>
        <target state="new">carriage-return character</target>
        <note />
      </trans-unit>
      <trans-unit id="Regex_character_class_subtraction_long">
        <source>Character class subtraction yields a set of characters that is the result of excluding the characters in one character class from another character class.

'base_group' is a positive or negative character group or range. The 'excluded_group' component is another positive or negative character group, or another character class subtraction expression (that is, you can nest character class subtraction expressions).</source>
        <target state="new">Character class subtraction yields a set of characters that is the result of excluding the characters in one character class from another character class.

'base_group' is a positive or negative character group or range. The 'excluded_group' component is another positive or negative character group, or another character class subtraction expression (that is, you can nest character class subtraction expressions).</target>
        <note />
      </trans-unit>
      <trans-unit id="Regex_character_class_subtraction_short">
        <source>character class subtraction</source>
        <target state="new">character class subtraction</target>
        <note />
      </trans-unit>
      <trans-unit id="Regex_character_group">
        <source>character-group</source>
        <target state="new">character-group</target>
        <note />
      </trans-unit>
      <trans-unit id="Regex_comment">
        <source>comment</source>
        <target state="new">comment</target>
        <note />
      </trans-unit>
      <trans-unit id="Regex_conditional_expression_match_long">
        <source>This language element attempts to match one of two patterns depending on whether it can match an initial pattern.

'expression' is the initial pattern to match, 'yes' is the pattern to match if expression is matched, and 'no' is the optional pattern to match if expression is not matched.</source>
        <target state="new">This language element attempts to match one of two patterns depending on whether it can match an initial pattern.

'expression' is the initial pattern to match, 'yes' is the pattern to match if expression is matched, and 'no' is the optional pattern to match if expression is not matched.</target>
        <note />
      </trans-unit>
      <trans-unit id="Regex_conditional_expression_match_short">
        <source>conditional expression match</source>
        <target state="new">conditional expression match</target>
        <note />
      </trans-unit>
      <trans-unit id="Regex_conditional_group_match_long">
        <source>This language element attempts to match one of two patterns depending on whether it has matched a specified capturing group.

'name' is the name (or number) of a capturing group, 'yes' is the expression to match if 'name' (or 'number') has a match, and 'no' is the optional expression to match if it does not.</source>
        <target state="new">This language element attempts to match one of two patterns depending on whether it has matched a specified capturing group.

'name' is the name (or number) of a capturing group, 'yes' is the expression to match if 'name' (or 'number') has a match, and 'no' is the optional expression to match if it does not.</target>
        <note />
      </trans-unit>
      <trans-unit id="Regex_conditional_group_match_short">
        <source>conditional group match</source>
        <target state="new">conditional group match</target>
        <note />
      </trans-unit>
      <trans-unit id="Regex_contiguous_matches_long">
        <source>The \G anchor specifies that a match must occur at the point where the previous match ended. When you use this anchor with the Regex.Matches or Match.NextMatch method, it ensures that all matches are contiguous.</source>
        <target state="new">The \G anchor specifies that a match must occur at the point where the previous match ended. When you use this anchor with the Regex.Matches or Match.NextMatch method, it ensures that all matches are contiguous.</target>
        <note />
      </trans-unit>
      <trans-unit id="Regex_contiguous_matches_short">
        <source>contiguous matches</source>
        <target state="new">contiguous matches</target>
        <note />
      </trans-unit>
      <trans-unit id="Regex_control_character_long">
        <source>Matches an ASCII control character, where X is the letter of the control character. For example, \cC is CTRL-C.</source>
        <target state="new">Matches an ASCII control character, where X is the letter of the control character. For example, \cC is CTRL-C.</target>
        <note />
      </trans-unit>
      <trans-unit id="Regex_control_character_short">
        <source>control character</source>
        <target state="new">control character</target>
        <note />
      </trans-unit>
      <trans-unit id="Regex_decimal_digit_character_long">
        <source>\d matches any decimal digit. It is equivalent to the \p{Nd} regular expression pattern, which includes the standard decimal digits 0-9 as well as the decimal digits of a number of other character sets.

If ECMAScript-compliant behavior is specified, \d is equivalent to [0-9]</source>
        <target state="new">\d matches any decimal digit. It is equivalent to the \p{Nd} regular expression pattern, which includes the standard decimal digits 0-9 as well as the decimal digits of a number of other character sets.

If ECMAScript-compliant behavior is specified, \d is equivalent to [0-9]</target>
        <note />
      </trans-unit>
      <trans-unit id="Regex_decimal_digit_character_short">
        <source>decimal-digit character</source>
        <target state="new">decimal-digit character</target>
        <note />
      </trans-unit>
      <trans-unit id="Regex_end_of_line_comment_long">
        <source>A number sign (#) marks an x-mode comment, which starts at the unescaped # character at the end of the regular expression pattern and continues until the end of the line. To use this construct, you must either enable the x option (through inline options) or supply the RegexOptions.IgnorePatternWhitespace value to the option parameter when instantiating the Regex object or calling a static Regex method.</source>
        <target state="new">A number sign (#) marks an x-mode comment, which starts at the unescaped # character at the end of the regular expression pattern and continues until the end of the line. To use this construct, you must either enable the x option (through inline options) or supply the RegexOptions.IgnorePatternWhitespace value to the option parameter when instantiating the Regex object or calling a static Regex method.</target>
        <note />
      </trans-unit>
      <trans-unit id="Regex_end_of_line_comment_short">
        <source>end-of-line comment</source>
        <target state="new">end-of-line comment</target>
        <note />
      </trans-unit>
      <trans-unit id="Regex_end_of_string_only_long">
        <source>The \z anchor specifies that a match must occur at the end of the input string. Like the $ language element, \z ignores the RegexOptions.Multiline option. Unlike the \Z language element, \z does not match a \n character at the end of a string. Therefore, it can only match the last line of the input string.</source>
        <target state="new">The \z anchor specifies that a match must occur at the end of the input string. Like the $ language element, \z ignores the RegexOptions.Multiline option. Unlike the \Z language element, \z does not match a \n character at the end of a string. Therefore, it can only match the last line of the input string.</target>
        <note />
      </trans-unit>
      <trans-unit id="Regex_end_of_string_only_short">
        <source>end of string only</source>
        <target state="new">end of string only</target>
        <note />
      </trans-unit>
      <trans-unit id="Regex_end_of_string_or_before_ending_newline_long">
        <source>The \Z anchor specifies that a match must occur at the end of the input string, or before \n at the end of the input string. It is identical to the $ anchor, except that \Z ignores the RegexOptions.Multiline option. Therefore, in a multiline string, it can only match the end of the last line, or the last line before \n.

The \Z anchor matches \n but does not match \r\n (the CR/LF character combination). To match CR/LF, include \r?\Z in the regular expression pattern.</source>
        <target state="new">The \Z anchor specifies that a match must occur at the end of the input string, or before \n at the end of the input string. It is identical to the $ anchor, except that \Z ignores the RegexOptions.Multiline option. Therefore, in a multiline string, it can only match the end of the last line, or the last line before \n.

The \Z anchor matches \n but does not match \r\n (the CR/LF character combination). To match CR/LF, include \r?\Z in the regular expression pattern.</target>
        <note />
      </trans-unit>
      <trans-unit id="Regex_end_of_string_or_before_ending_newline_short">
        <source>end of string or before ending newline</source>
        <target state="new">end of string or before ending newline</target>
        <note />
      </trans-unit>
      <trans-unit id="Regex_end_of_string_or_line_long">
        <source>The $ anchor specifies that the preceding pattern must occur at the end of the input string, or before \n at the end of the input string. If you use $ with the RegexOptions.Multiline option, the match can also occur at the end of a line.

The $ anchor matches \n but does not match \r\n (the combination of carriage return and newline characters, or CR/LF). To match the CR/LF character combination, include \r?$ in the regular expression pattern.</source>
        <target state="new">The $ anchor specifies that the preceding pattern must occur at the end of the input string, or before \n at the end of the input string. If you use $ with the RegexOptions.Multiline option, the match can also occur at the end of a line.

The $ anchor matches \n but does not match \r\n (the combination of carriage return and newline characters, or CR/LF). To match the CR/LF character combination, include \r?$ in the regular expression pattern.</target>
        <note />
      </trans-unit>
      <trans-unit id="Regex_end_of_string_or_line_short">
        <source>end of string or line</source>
        <target state="new">end of string or line</target>
        <note />
      </trans-unit>
      <trans-unit id="Regex_escape_character_long">
        <source>Matches an escape character, \u001B</source>
        <target state="new">Matches an escape character, \u001B</target>
        <note />
      </trans-unit>
      <trans-unit id="Regex_escape_character_short">
        <source>escape character</source>
        <target state="new">escape character</target>
        <note />
      </trans-unit>
      <trans-unit id="Regex_excluded_group">
        <source>excluded-group</source>
        <target state="new">excluded-group</target>
        <note />
      </trans-unit>
      <trans-unit id="Regex_expression">
        <source>expression</source>
        <target state="new">expression</target>
        <note />
      </trans-unit>
      <trans-unit id="Regex_form_feed_character_long">
        <source>Matches a form-feed character, \u000C</source>
        <target state="new">Matches a form-feed character, \u000C</target>
        <note />
      </trans-unit>
      <trans-unit id="Regex_form_feed_character_short">
        <source>form-feed character</source>
        <target state="new">form-feed character</target>
        <note />
      </trans-unit>
      <trans-unit id="Regex_group_options_long">
        <source>This grouping construct applies or disables the specified options within a subexpression. The options to enable are specified after the question mark, and the options to disable after the minus sign. The allowed options are:

    i	Use case-insensitive matching.
    m	Use multiline mode, where ^ and $ match the beginning and end of each line
	(instead of the beginning and end of the input string).
    s	Use single-line mode, where the period (.) matches every character
	(instead of every character except \n).
    n	Do not capture unnamed groups. The only valid captures are explicitly
	named or numbered groups of the form (?&lt;name&gt; subexpression).
    x	Exclude unescaped white space from the pattern, and enable comments
	after a number sign (#).</source>
        <target state="new">This grouping construct applies or disables the specified options within a subexpression. The options to enable are specified after the question mark, and the options to disable after the minus sign. The allowed options are:

    i	Use case-insensitive matching.
    m	Use multiline mode, where ^ and $ match the beginning and end of each line
	(instead of the beginning and end of the input string).
    s	Use single-line mode, where the period (.) matches every character
	(instead of every character except \n).
    n	Do not capture unnamed groups. The only valid captures are explicitly
	named or numbered groups of the form (?&lt;name&gt; subexpression).
    x	Exclude unescaped white space from the pattern, and enable comments
	after a number sign (#).</target>
        <note />
      </trans-unit>
      <trans-unit id="Regex_group_options_short">
        <source>group options</source>
        <target state="new">group options</target>
        <note />
      </trans-unit>
      <trans-unit id="Regex_hexadecimal_escape_long">
        <source>Matches an ASCII character, where ## is a two-digit hexadecimal character code.</source>
        <target state="new">Matches an ASCII character, where ## is a two-digit hexadecimal character code.</target>
        <note />
      </trans-unit>
      <trans-unit id="Regex_hexadecimal_escape_short">
        <source>hexidecimal escape</source>
        <target state="new">hexidecimal escape</target>
        <note />
      </trans-unit>
      <trans-unit id="Regex_inline_comment_long">
        <source>The (?# comment) construct lets you include an inline comment in a regular expression. The regular expression engine does not use any part of the comment in pattern matching, although the comment is included in the string that is returned by the Regex.ToString method. The comment ends at the first closing parenthesis.</source>
        <target state="new">The (?# comment) construct lets you include an inline comment in a regular expression. The regular expression engine does not use any part of the comment in pattern matching, although the comment is included in the string that is returned by the Regex.ToString method. The comment ends at the first closing parenthesis.</target>
        <note />
      </trans-unit>
      <trans-unit id="Regex_inline_comment_short">
        <source>inline comment</source>
        <target state="new">inline comment</target>
        <note />
      </trans-unit>
      <trans-unit id="Regex_inline_options_long">
        <source>Enables or disables specific pattern matching options for the remainder of a regular expression. The options to enable are specified after the question mark, and the options to disable after the minus sign. The allowed options are:

    i	Use case-insensitive matching.
    m	Use multiline mode, where ^ and $ match the beginning and end of each line
	(instead of the beginning and end of the input string).
    s	Use single-line mode, where the period (.) matches every character
	(instead of every character except \n).
    n	Do not capture unnamed groups. The only valid captures are explicitly named
	or numbered groups of the form (?&lt;name&gt; subexpression).
    x	Exclude unescaped white space from the pattern, and enable comments
	after a number sign (#).</source>
        <target state="new">Enables or disables specific pattern matching options for the remainder of a regular expression. The options to enable are specified after the question mark, and the options to disable after the minus sign. The allowed options are:

    i	Use case-insensitive matching.
    m	Use multiline mode, where ^ and $ match the beginning and end of each line
	(instead of the beginning and end of the input string).
    s	Use single-line mode, where the period (.) matches every character
	(instead of every character except \n).
    n	Do not capture unnamed groups. The only valid captures are explicitly named
	or numbered groups of the form (?&lt;name&gt; subexpression).
    x	Exclude unescaped white space from the pattern, and enable comments
	after a number sign (#).</target>
        <note />
      </trans-unit>
      <trans-unit id="Regex_inline_options_short">
        <source>inline options</source>
        <target state="new">inline options</target>
        <note />
      </trans-unit>
      <trans-unit id="Regex_issue_0">
        <source>Regex issue: {0}</source>
        <target state="new">Regex issue: {0}</target>
        <note>This is an error message shown to the user when they write an invalid Regular Expression. {0} will be the actual text of one of the above Regular Expression errors.</note>
      </trans-unit>
      <trans-unit id="Regex_letter_lowercase">
        <source>letter, lowercase</source>
        <target state="new">letter, lowercase</target>
        <note />
      </trans-unit>
      <trans-unit id="Regex_letter_modifier">
        <source>letter, modifier</source>
        <target state="new">letter, modifier</target>
        <note />
      </trans-unit>
      <trans-unit id="Regex_letter_other">
        <source>letter, other</source>
        <target state="new">letter, other</target>
        <note />
      </trans-unit>
      <trans-unit id="Regex_letter_titlecase">
        <source>letter, titlecase</source>
        <target state="new">letter, titlecase</target>
        <note />
      </trans-unit>
      <trans-unit id="Regex_letter_uppercase">
        <source>letter, uppercase</source>
        <target state="new">letter, uppercase</target>
        <note />
      </trans-unit>
      <trans-unit id="Regex_mark_enclosing">
        <source>mark, enclosing</source>
        <target state="new">mark, enclosing</target>
        <note />
      </trans-unit>
      <trans-unit id="Regex_mark_nonspacing">
        <source>mark, nonspacing</source>
        <target state="new">mark, nonspacing</target>
        <note />
      </trans-unit>
      <trans-unit id="Regex_mark_spacing_combining">
        <source>mark, spacing combining</source>
        <target state="new">mark, spacing combining</target>
        <note />
      </trans-unit>
      <trans-unit id="Regex_match_at_least_n_times_lazy_long">
        <source>The {n,}? quantifier matches the preceding element at least n times, where n is any integer, but as few times as possible. It is the lazy counterpart of the greedy quantifier {n,}</source>
        <target state="new">The {n,}? quantifier matches the preceding element at least n times, where n is any integer, but as few times as possible. It is the lazy counterpart of the greedy quantifier {n,}</target>
        <note />
      </trans-unit>
      <trans-unit id="Regex_match_at_least_n_times_lazy_short">
        <source>match at least 'n' times (lazy)</source>
        <target state="new">match at least 'n' times (lazy)</target>
        <note />
      </trans-unit>
      <trans-unit id="Regex_match_at_least_n_times_long">
        <source>The {n,} quantifier matches the preceding element at least n times, where n is any integer. {n,} is a greedy quantifier whose lazy equivalent is {n,}?</source>
        <target state="new">The {n,} quantifier matches the preceding element at least n times, where n is any integer. {n,} is a greedy quantifier whose lazy equivalent is {n,}?</target>
        <note />
      </trans-unit>
      <trans-unit id="Regex_match_at_least_n_times_short">
        <source>match at least 'n' times</source>
        <target state="new">match at least 'n' times</target>
        <note />
      </trans-unit>
      <trans-unit id="Regex_match_between_m_and_n_times_lazy_long">
        <source>The {n,m}? quantifier matches the preceding element between n and m times, where n and m are integers, but as few times as possible. It is the lazy counterpart of the greedy quantifier {n,m}</source>
        <target state="new">The {n,m}? quantifier matches the preceding element between n and m times, where n and m are integers, but as few times as possible. It is the lazy counterpart of the greedy quantifier {n,m}</target>
        <note />
      </trans-unit>
      <trans-unit id="Regex_match_between_m_and_n_times_lazy_short">
        <source>match at least 'n' times (lazy)</source>
        <target state="new">match at least 'n' times (lazy)</target>
        <note />
      </trans-unit>
      <trans-unit id="Regex_match_between_m_and_n_times_long">
        <source>The {n,m} quantifier matches the preceding element at least n times, but no more than m times, where n and m are integers. {n,m} is a greedy quantifier whose lazy equivalent is {n,m}?</source>
        <target state="new">The {n,m} quantifier matches the preceding element at least n times, but no more than m times, where n and m are integers. {n,m} is a greedy quantifier whose lazy equivalent is {n,m}?</target>
        <note />
      </trans-unit>
      <trans-unit id="Regex_match_between_m_and_n_times_short">
        <source>match between 'm' and 'n' times</source>
        <target state="new">match between 'm' and 'n' times</target>
        <note />
      </trans-unit>
      <trans-unit id="Regex_match_exactly_n_times_lazy_long">
        <source>The {n}? quantifier matches the preceding element exactly n times, where n is any integer. It is the lazy counterpart of the greedy quantifier {n}+</source>
        <target state="new">The {n}? quantifier matches the preceding element exactly n times, where n is any integer. It is the lazy counterpart of the greedy quantifier {n}+</target>
        <note />
      </trans-unit>
      <trans-unit id="Regex_match_exactly_n_times_lazy_short">
        <source>match exactly 'n' times (lazy)</source>
        <target state="new">match exactly 'n' times (lazy)</target>
        <note />
      </trans-unit>
      <trans-unit id="Regex_match_exactly_n_times_long">
        <source>The {n} quantifier matches the preceding element exactly n times, where n is any integer. {n} is a greedy quantifier whose lazy equivalent is {n}?</source>
        <target state="new">The {n} quantifier matches the preceding element exactly n times, where n is any integer. {n} is a greedy quantifier whose lazy equivalent is {n}?</target>
        <note />
      </trans-unit>
      <trans-unit id="Regex_match_exactly_n_times_short">
        <source>match exactly 'n' times</source>
        <target state="new">match exactly 'n' times</target>
        <note />
      </trans-unit>
      <trans-unit id="Regex_match_one_or_more_times_lazy_long">
        <source>The +? quantifier matches the preceding element one or more times, but as few times as possible. It is the lazy counterpart of the greedy quantifier +</source>
        <target state="new">The +? quantifier matches the preceding element one or more times, but as few times as possible. It is the lazy counterpart of the greedy quantifier +</target>
        <note />
      </trans-unit>
      <trans-unit id="Regex_match_one_or_more_times_lazy_short">
        <source>match one or more times (lazy)</source>
        <target state="new">match one or more times (lazy)</target>
        <note />
      </trans-unit>
      <trans-unit id="Regex_match_one_or_more_times_long">
        <source>The + quantifier matches the preceding element one or more times. It is equivalent to the {1,} quantifier. + is a greedy quantifier whose lazy equivalent is +?.</source>
        <target state="new">The + quantifier matches the preceding element one or more times. It is equivalent to the {1,} quantifier. + is a greedy quantifier whose lazy equivalent is +?.</target>
        <note />
      </trans-unit>
      <trans-unit id="Regex_match_one_or_more_times_short">
        <source>match one or more times</source>
        <target state="new">match one or more times</target>
        <note />
      </trans-unit>
      <trans-unit id="Regex_match_zero_or_more_times_lazy_long">
        <source>The *? quantifier matches the preceding element zero or more times, but as few times as possible. It is the lazy counterpart of the greedy quantifier *</source>
        <target state="new">The *? quantifier matches the preceding element zero or more times, but as few times as possible. It is the lazy counterpart of the greedy quantifier *</target>
        <note />
      </trans-unit>
      <trans-unit id="Regex_match_zero_or_more_times_lazy_short">
        <source>match zero or more times (lazy)</source>
        <target state="new">match zero or more times (lazy)</target>
        <note />
      </trans-unit>
      <trans-unit id="Regex_match_zero_or_more_times_long">
        <source>The * quantifier matches the preceding element zero or more times. It is equivalent to the {0,} quantifier. * is a greedy quantifier whose lazy equivalent is *?.</source>
        <target state="new">The * quantifier matches the preceding element zero or more times. It is equivalent to the {0,} quantifier. * is a greedy quantifier whose lazy equivalent is *?.</target>
        <note />
      </trans-unit>
      <trans-unit id="Regex_match_zero_or_more_times_short">
        <source>match zero or more times</source>
        <target state="new">match zero or more times</target>
        <note />
      </trans-unit>
      <trans-unit id="Regex_match_zero_or_one_time_lazy_long">
        <source>The ?? quantifier matches the preceding element zero or one time, but as few times as possible. It is the lazy counterpart of the greedy quantifier ?</source>
        <target state="new">The ?? quantifier matches the preceding element zero or one time, but as few times as possible. It is the lazy counterpart of the greedy quantifier ?</target>
        <note />
      </trans-unit>
      <trans-unit id="Regex_match_zero_or_one_time_lazy_short">
        <source>match zero or one time (lazy)</source>
        <target state="new">match zero or one time (lazy)</target>
        <note />
      </trans-unit>
      <trans-unit id="Regex_match_zero_or_one_time_long">
        <source>The ? quantifier matches the preceding element zero or one time. It is equivalent to the {0,1} quantifier. ? is a greedy quantifier whose lazy equivalent is ??.</source>
        <target state="new">The ? quantifier matches the preceding element zero or one time. It is equivalent to the {0,1} quantifier. ? is a greedy quantifier whose lazy equivalent is ??.</target>
        <note />
      </trans-unit>
      <trans-unit id="Regex_match_zero_or_one_time_short">
        <source>match zero or one time</source>
        <target state="new">match zero or one time</target>
        <note />
      </trans-unit>
      <trans-unit id="Regex_matched_subexpression_long">
        <source>This grouping construct captures a matched 'subexpression', where 'subexpression' is any valid regular expression pattern. Captures that use parentheses are numbered automatically from left to right based on the order of the opening parentheses in the regular expression, starting from one. The capture that is numbered zero is the text matched by the entire regular expression pattern.</source>
        <target state="new">This grouping construct captures a matched 'subexpression', where 'subexpression' is any valid regular expression pattern. Captures that use parentheses are numbered automatically from left to right based on the order of the opening parentheses in the regular expression, starting from one. The capture that is numbered zero is the text matched by the entire regular expression pattern.</target>
        <note />
      </trans-unit>
      <trans-unit id="Regex_matched_subexpression_short">
        <source>matched subexpression</source>
        <target state="new">matched subexpression</target>
        <note />
      </trans-unit>
      <trans-unit id="Regex_name">
        <source>name</source>
        <target state="new">name</target>
        <note />
      </trans-unit>
      <trans-unit id="Regex_name1">
        <source>name1</source>
        <target state="new">name1</target>
        <note />
      </trans-unit>
      <trans-unit id="Regex_name2">
        <source>name2</source>
        <target state="new">name2</target>
        <note />
      </trans-unit>
      <trans-unit id="Regex_name_or_number">
        <source>name-or-number</source>
        <target state="new">name-or-number</target>
        <note />
      </trans-unit>
      <trans-unit id="Regex_named_backreference_long">
        <source>A named or numbered backreference.

'name' is the name of a capturing group defined in the regular expression pattern.</source>
        <target state="new">A named or numbered backreference.

'name' is the name of a capturing group defined in the regular expression pattern.</target>
        <note />
      </trans-unit>
      <trans-unit id="Regex_named_backreference_short">
        <source>named backreference</source>
        <target state="new">named backreference</target>
        <note />
      </trans-unit>
      <trans-unit id="Regex_named_matched_subexpression_long">
        <source>Captures a matched subexpression and lets you access it by name or by number.

'name' is a valid group name, and 'subexpression' is any valid regular expression pattern. 'name' must not contain any punctuation characters and cannot begin with a number.

If the RegexOptions parameter of a regular expression pattern matching method includes the RegexOptions.ExplicitCapture flag, or if the n option is applied to this subexpression, the only way to capture a subexpression is to explicitly name capturing groups.</source>
        <target state="new">Captures a matched subexpression and lets you access it by name or by number.

'name' is a valid group name, and 'subexpression' is any valid regular expression pattern. 'name' must not contain any punctuation characters and cannot begin with a number.

If the RegexOptions parameter of a regular expression pattern matching method includes the RegexOptions.ExplicitCapture flag, or if the n option is applied to this subexpression, the only way to capture a subexpression is to explicitly name capturing groups.</target>
        <note />
      </trans-unit>
      <trans-unit id="Regex_named_matched_subexpression_short">
        <source>named matched subexpression</source>
        <target state="new">named matched subexpression</target>
        <note />
      </trans-unit>
      <trans-unit id="Regex_negative_character_group_long">
        <source>A negative character group specifies a list of characters that must not appear in an input string for a match to occur. The list of characters are specified individually.

Two or more character ranges can be concatenated. For example, to specify the range of decimal digits from "0" through "9", the range of lowercase letters from "a" through "f", and the range of uppercase letters from "A" through "F", use [0-9a-fA-F].</source>
        <target state="new">A negative character group specifies a list of characters that must not appear in an input string for a match to occur. The list of characters are specified individually.

Two or more character ranges can be concatenated. For example, to specify the range of decimal digits from "0" through "9", the range of lowercase letters from "a" through "f", and the range of uppercase letters from "A" through "F", use [0-9a-fA-F].</target>
        <note />
      </trans-unit>
      <trans-unit id="Regex_negative_character_group_short">
        <source>negative character group</source>
        <target state="new">negative character group</target>
        <note />
      </trans-unit>
      <trans-unit id="Regex_negative_character_range_long">
        <source>A negative character range specifies a list of characters that must not appear in an input string for a match to occur. 'firstCharacter' is the character that begins the range, and 'lastCharacter' is the character that ends the range.

Two or more character ranges can be concatenated. For example, to specify the range of decimal digits from "0" through "9", the range of lowercase letters from "a" through "f", and the range of uppercase letters from "A" through "F", use [0-9a-fA-F].</source>
        <target state="new">A negative character range specifies a list of characters that must not appear in an input string for a match to occur. 'firstCharacter' is the character that begins the range, and 'lastCharacter' is the character that ends the range.

Two or more character ranges can be concatenated. For example, to specify the range of decimal digits from "0" through "9", the range of lowercase letters from "a" through "f", and the range of uppercase letters from "A" through "F", use [0-9a-fA-F].</target>
        <note />
      </trans-unit>
      <trans-unit id="Regex_negative_character_range_short">
        <source>negative character range</source>
        <target state="new">negative character range</target>
        <note />
      </trans-unit>
      <trans-unit id="Regex_negative_unicode_category_long">
        <source>The regular expression construct \P{ name } matches any character that does not belong to a Unicode general category or named block, where name is the category abbreviation or named block name.</source>
        <target state="new">The regular expression construct \P{ name } matches any character that does not belong to a Unicode general category or named block, where name is the category abbreviation or named block name.</target>
        <note />
      </trans-unit>
      <trans-unit id="Regex_negative_unicode_category_short">
        <source>negative unicode category</source>
        <target state="new">negative unicode category</target>
        <note />
      </trans-unit>
      <trans-unit id="Regex_new_line_character_long">
        <source>Matches a new-line character, \u000A</source>
        <target state="new">Matches a new-line character, \u000A</target>
        <note />
      </trans-unit>
      <trans-unit id="Regex_new_line_character_short">
        <source>new-line character</source>
        <target state="new">new-line character</target>
        <note />
      </trans-unit>
      <trans-unit id="Regex_no">
        <source>no</source>
        <target state="new">no</target>
        <note />
      </trans-unit>
      <trans-unit id="Regex_non_digit_character_long">
        <source>\D matches any non-digit character. It is equivalent to the \P{Nd} regular expression pattern.

If ECMAScript-compliant behavior is specified, \D is equivalent to [^0-9]</source>
        <target state="new">\D matches any non-digit character. It is equivalent to the \P{Nd} regular expression pattern.

If ECMAScript-compliant behavior is specified, \D is equivalent to [^0-9]</target>
        <note />
      </trans-unit>
      <trans-unit id="Regex_non_digit_character_short">
        <source>non-digit character</source>
        <target state="new">non-digit character</target>
        <note />
      </trans-unit>
      <trans-unit id="Regex_non_white_space_character_long">
        <source>\S matches any non-white-space character. It is equivalent to the [^\f\n\r\t\v\x85\p{Z}] regular expression pattern, or the opposite of the regular expression pattern that is equivalent to \s, which matches white-space characters.

If ECMAScript-compliant behavior is specified, \S is equivalent to [^ \f\n\r\t\v]</source>
        <target state="new">\S matches any non-white-space character. It is equivalent to the [^\f\n\r\t\v\x85\p{Z}] regular expression pattern, or the opposite of the regular expression pattern that is equivalent to \s, which matches white-space characters.

If ECMAScript-compliant behavior is specified, \S is equivalent to [^ \f\n\r\t\v]</target>
        <note />
      </trans-unit>
      <trans-unit id="Regex_non_white_space_character_short">
        <source>non-white-space character</source>
        <target state="new">non-white-space character</target>
        <note />
      </trans-unit>
      <trans-unit id="Regex_non_word_boundary_long">
        <source>The \B anchor specifies that the match must not occur on a word boundary. It is the opposite of the \b anchor.</source>
        <target state="new">The \B anchor specifies that the match must not occur on a word boundary. It is the opposite of the \b anchor.</target>
        <note />
      </trans-unit>
      <trans-unit id="Regex_non_word_boundary_short">
        <source>non-word boundary</source>
        <target state="new">non-word boundary</target>
        <note />
      </trans-unit>
      <trans-unit id="Regex_non_word_character_long">
        <source>\W matches any non-word character. It matches any character except for those in the following Unicode categories:

    Ll	Letter, Lowercase
    Lu	Letter, Uppercase
    Lt	Letter, Titlecase
    Lo	Letter, Other
    Lm	Letter, Modifier
    Mn	Mark, Nonspacing
    Nd	Number, Decimal Digit
    Pc	Punctuation, Connector

If ECMAScript-compliant behavior is specified, \W is equivalent to [^a-zA-Z_0-9]</source>
        <target state="new">\W matches any non-word character. It matches any character except for those in the following Unicode categories:

    Ll	Letter, Lowercase
    Lu	Letter, Uppercase
    Lt	Letter, Titlecase
    Lo	Letter, Other
    Lm	Letter, Modifier
    Mn	Mark, Nonspacing
    Nd	Number, Decimal Digit
    Pc	Punctuation, Connector

If ECMAScript-compliant behavior is specified, \W is equivalent to [^a-zA-Z_0-9]</target>
        <note>Note: Ll, Lu, Lt, Lo, Lm, Mn, Nd, and Pc are all things that should not be localized. </note>
      </trans-unit>
      <trans-unit id="Regex_non_word_character_short">
        <source>non-word character</source>
        <target state="new">non-word character</target>
        <note />
      </trans-unit>
      <trans-unit id="Regex_nonbacktracking_subexpression_long">
        <source>This construct disables backtracking. The regular expression engine will match as many characters in the input string as it can. When no further match is possible, it will not backtrack to attempt alternate pattern matches. (That is, the subexpression matches only strings that would be matched by the subexpression alone; it does not attempt to match a string based on the subexpression and any subexpressions that follow it.)

This option is recommended if you know that backtracking will not succeed. Preventing the regular expression engine from performing unnecessary searching improves performance.</source>
        <target state="new">This construct disables backtracking. The regular expression engine will match as many characters in the input string as it can. When no further match is possible, it will not backtrack to attempt alternate pattern matches. (That is, the subexpression matches only strings that would be matched by the subexpression alone; it does not attempt to match a string based on the subexpression and any subexpressions that follow it.)

This option is recommended if you know that backtracking will not succeed. Preventing the regular expression engine from performing unnecessary searching improves performance.</target>
        <note />
      </trans-unit>
      <trans-unit id="Regex_nonbacktracking_subexpression_short">
        <source>nonbacktracking subexpression</source>
        <target state="new">nonbacktracking subexpression</target>
        <note />
      </trans-unit>
      <trans-unit id="Regex_noncapturing_group_long">
        <source>This construct does not capture the substring that is matched by a subexpression:

The noncapturing group construct is typically used when a quantifier is applied to a group, but the substrings captured by the group are of no interest.

If a regular expression includes nested grouping constructs, an outer noncapturing group construct does not apply to the inner nested group constructs.</source>
        <target state="new">This construct does not capture the substring that is matched by a subexpression:

The noncapturing group construct is typically used when a quantifier is applied to a group, but the substrings captured by the group are of no interest.

If a regular expression includes nested grouping constructs, an outer noncapturing group construct does not apply to the inner nested group constructs.</target>
        <note />
      </trans-unit>
      <trans-unit id="Regex_noncapturing_group_short">
        <source>noncapturing group</source>
        <target state="new">noncapturing group</target>
        <note />
      </trans-unit>
      <trans-unit id="Regex_number_decimal_digit">
        <source>number, decimal digit</source>
        <target state="new">number, decimal digit</target>
        <note />
      </trans-unit>
      <trans-unit id="Regex_number_letter">
        <source>number, letter</source>
        <target state="new">number, letter</target>
        <note />
      </trans-unit>
      <trans-unit id="Regex_number_other">
        <source>number, other</source>
        <target state="new">number, other</target>
        <note />
      </trans-unit>
      <trans-unit id="Regex_numbered_backreference_long">
        <source>A numbered backreference, where 'number' is the ordinal position of the capturing group in the regular expression. For example, \4 matches the contents of the fourth capturing group.

There is an ambiguity between octal escape codes (such as \16) and \number backreferences that use the same notation. If the ambiguity is a problem, you can use the \k&lt;name&gt; notation, which is unambiguous and cannot be confused with octal character codes. Similarly, hexadecimal codes such as \xdd are unambiguous and cannot be confused with backreferences.</source>
        <target state="new">A numbered backreference, where 'number' is the ordinal position of the capturing group in the regular expression. For example, \4 matches the contents of the fourth capturing group.

There is an ambiguity between octal escape codes (such as \16) and \number backreferences that use the same notation. If the ambiguity is a problem, you can use the \k&lt;name&gt; notation, which is unambiguous and cannot be confused with octal character codes. Similarly, hexadecimal codes such as \xdd are unambiguous and cannot be confused with backreferences.</target>
        <note />
      </trans-unit>
      <trans-unit id="Regex_numbered_backreference_short">
        <source>numbered backreference</source>
        <target state="new">numbered backreference</target>
        <note />
      </trans-unit>
      <trans-unit id="Regex_other_control">
        <source>other, control</source>
        <target state="new">other, control</target>
        <note />
      </trans-unit>
      <trans-unit id="Regex_other_format">
        <source>other, format</source>
        <target state="new">other, format</target>
        <note />
      </trans-unit>
      <trans-unit id="Regex_other_not_assigned">
        <source>other, not assigned</source>
        <target state="new">other, not assigned</target>
        <note />
      </trans-unit>
      <trans-unit id="Regex_other_private_use">
        <source>other, private use</source>
        <target state="new">other, private use</target>
        <note />
      </trans-unit>
      <trans-unit id="Regex_other_surrogate">
        <source>other, surrogate</source>
        <target state="new">other, surrogate</target>
        <note />
      </trans-unit>
      <trans-unit id="Regex_positive_character_group_long">
        <source>A positive character group specifies a list of characters, any one of which may appear in an input string for a match to occur.</source>
        <target state="new">A positive character group specifies a list of characters, any one of which may appear in an input string for a match to occur.</target>
        <note />
      </trans-unit>
      <trans-unit id="Regex_positive_character_group_short">
        <source>positive character group</source>
        <target state="new">positive character group</target>
        <note />
      </trans-unit>
      <trans-unit id="Regex_positive_character_range_long">
        <source>A positive character range specifies a range of characters, any one of which may appear in an input string for a match to occur.  'firstCharacter' is the character that begins the range and 'lastCharacter' is the character that ends the range. </source>
        <target state="new">A positive character range specifies a range of characters, any one of which may appear in an input string for a match to occur.  'firstCharacter' is the character that begins the range and 'lastCharacter' is the character that ends the range. </target>
        <note />
      </trans-unit>
      <trans-unit id="Regex_positive_character_range_short">
        <source>positive character range</source>
        <target state="new">positive character range</target>
        <note />
      </trans-unit>
      <trans-unit id="Regex_punctuation_close">
        <source>punctuation, close</source>
        <target state="new">punctuation, close</target>
        <note />
      </trans-unit>
      <trans-unit id="Regex_punctuation_connector">
        <source>punctuation, connector</source>
        <target state="new">punctuation, connector</target>
        <note />
      </trans-unit>
      <trans-unit id="Regex_punctuation_dash">
        <source>punctuation, dash</source>
        <target state="new">punctuation, dash</target>
        <note />
      </trans-unit>
      <trans-unit id="Regex_punctuation_final_quote">
        <source>punctuation, final quote</source>
        <target state="new">punctuation, final quote</target>
        <note />
      </trans-unit>
      <trans-unit id="Regex_punctuation_initial_quote">
        <source>punctuation, initial quote</source>
        <target state="new">punctuation, initial quote</target>
        <note />
      </trans-unit>
      <trans-unit id="Regex_punctuation_open">
        <source>punctuation, open</source>
        <target state="new">punctuation, open</target>
        <note />
      </trans-unit>
      <trans-unit id="Regex_punctuation_other">
        <source>punctuation, other</source>
        <target state="new">punctuation, other</target>
        <note />
      </trans-unit>
      <trans-unit id="Regex_separator_line">
        <source>separator, line</source>
        <target state="new">separator, line</target>
        <note />
      </trans-unit>
      <trans-unit id="Regex_separator_paragraph">
        <source>separator, paragraph</source>
        <target state="new">separator, paragraph</target>
        <note />
      </trans-unit>
      <trans-unit id="Regex_separator_space">
        <source>separator, space</source>
        <target state="new">separator, space</target>
        <note />
      </trans-unit>
      <trans-unit id="Regex_start_of_string_only_long">
        <source>The \A anchor specifies that a match must occur at the beginning of the input string. It is identical to the ^ anchor, except that \A ignores the RegexOptions.Multiline option. Therefore, it can only match the start of the first line in a multiline input string.</source>
        <target state="new">The \A anchor specifies that a match must occur at the beginning of the input string. It is identical to the ^ anchor, except that \A ignores the RegexOptions.Multiline option. Therefore, it can only match the start of the first line in a multiline input string.</target>
        <note />
      </trans-unit>
      <trans-unit id="Regex_start_of_string_only_short">
        <source>start of string only</source>
        <target state="new">start of string only</target>
        <note />
      </trans-unit>
      <trans-unit id="Regex_start_of_string_or_line_long">
        <source>The ^ anchor specifies that the following pattern must begin at the first character position of the string. If you use ^ with the RegexOptions.Multiline option, the match must occur at the beginning of each line.</source>
        <target state="new">The ^ anchor specifies that the following pattern must begin at the first character position of the string. If you use ^ with the RegexOptions.Multiline option, the match must occur at the beginning of each line.</target>
        <note />
      </trans-unit>
      <trans-unit id="Regex_start_of_string_or_line_short">
        <source>start of string or line</source>
        <target state="new">start of string or line</target>
        <note />
      </trans-unit>
      <trans-unit id="Regex_subexpression">
        <source>subexpression</source>
        <target state="new">subexpression</target>
        <note />
      </trans-unit>
      <trans-unit id="Regex_symbol_currency">
        <source>symbol, currency</source>
        <target state="new">symbol, currency</target>
        <note />
      </trans-unit>
      <trans-unit id="Regex_symbol_math">
        <source>symbol, math</source>
        <target state="new">symbol, math</target>
        <note />
      </trans-unit>
      <trans-unit id="Regex_symbol_modifier">
        <source>symbol, modifier</source>
        <target state="new">symbol, modifier</target>
        <note />
      </trans-unit>
      <trans-unit id="Regex_symbol_other">
        <source>symbol, other</source>
        <target state="new">symbol, other</target>
        <note />
      </trans-unit>
      <trans-unit id="Regex_tab_character_long">
        <source>Matches a tab character, \u0009</source>
        <target state="new">Matches a tab character, \u0009</target>
        <note />
      </trans-unit>
      <trans-unit id="Regex_tab_character_short">
        <source>tab character</source>
        <target state="new">tab character</target>
        <note />
      </trans-unit>
      <trans-unit id="Regex_unicode_category_long">
        <source>The regular expression construct \p{ name } matches any character that belongs to a Unicode general category or named block, where name is the category abbreviation or named block name.</source>
        <target state="new">The regular expression construct \p{ name } matches any character that belongs to a Unicode general category or named block, where name is the category abbreviation or named block name.</target>
        <note />
      </trans-unit>
      <trans-unit id="Regex_unicode_category_short">
        <source>unicode category</source>
        <target state="new">unicode category</target>
        <note />
      </trans-unit>
      <trans-unit id="Regex_unicode_escape_long">
        <source>Matches a UTF-16 code unit whose value is #### hexadecimal.</source>
        <target state="new">Matches a UTF-16 code unit whose value is #### hexadecimal.</target>
        <note />
      </trans-unit>
      <trans-unit id="Regex_unicode_escape_short">
        <source>unicode escape</source>
        <target state="new">unicode escape</target>
        <note />
      </trans-unit>
      <trans-unit id="Regex_unicode_general_category_0">
        <source>Unicode General Category: {0}</source>
        <target state="new">Unicode General Category: {0}</target>
        <note />
      </trans-unit>
      <trans-unit id="Regex_vertical_tab_character_long">
        <source>Matches a vertical-tab character, \u000B</source>
        <target state="new">Matches a vertical-tab character, \u000B</target>
        <note />
      </trans-unit>
      <trans-unit id="Regex_vertical_tab_character_short">
        <source>vertical-tab character</source>
        <target state="new">vertical-tab character</target>
        <note />
      </trans-unit>
      <trans-unit id="Regex_white_space_character_long">
        <source>\s matches any white-space character. It is equivalent to the following escape sequences and Unicode categories:

    \f	The form feed character, \u000C
    \n	The newline character, \u000A
    \r	The carriage return character, \u000D
    \t	The tab character, \u0009
    \v	The vertical tab character, \u000B
    \x85	The ellipsis or NEXT LINE (NEL) character (…), \u0085
    \p{Z}	Matches any separator character

If ECMAScript-compliant behavior is specified, \s is equivalent to [ \f\n\r\t\v]</source>
        <target state="new">\s matches any white-space character. It is equivalent to the following escape sequences and Unicode categories:

    \f	The form feed character, \u000C
    \n	The newline character, \u000A
    \r	The carriage return character, \u000D
    \t	The tab character, \u0009
    \v	The vertical tab character, \u000B
    \x85	The ellipsis or NEXT LINE (NEL) character (…), \u0085
    \p{Z}	Matches any separator character

If ECMAScript-compliant behavior is specified, \s is equivalent to [ \f\n\r\t\v]</target>
        <note />
      </trans-unit>
      <trans-unit id="Regex_white_space_character_short">
        <source>white-space character</source>
        <target state="new">white-space character</target>
        <note />
      </trans-unit>
      <trans-unit id="Regex_word_boundary_long">
        <source>The \b anchor specifies that the match must occur on a boundary between a word character (the \w language element) and a non-word character (the \W language element). Word characters consist of alphanumeric characters and underscores; a non-word character is any character that is not alphanumeric or an underscore. The match may also occur on a word boundary at the beginning or end of the string.

The \b anchor is frequently used to ensure that a subexpression matches an entire word instead of just the beginning or end of a word.</source>
        <target state="new">The \b anchor specifies that the match must occur on a boundary between a word character (the \w language element) and a non-word character (the \W language element). Word characters consist of alphanumeric characters and underscores; a non-word character is any character that is not alphanumeric or an underscore. The match may also occur on a word boundary at the beginning or end of the string.

The \b anchor is frequently used to ensure that a subexpression matches an entire word instead of just the beginning or end of a word.</target>
        <note />
      </trans-unit>
      <trans-unit id="Regex_word_boundary_short">
        <source>word boundary</source>
        <target state="new">word boundary</target>
        <note />
      </trans-unit>
      <trans-unit id="Regex_word_character_long">
        <source>\w matches any word character. A word character is a member of any of the following Unicode categories:

    Ll	Letter, Lowercase
    Lu	Letter, Uppercase
    Lt	Letter, Titlecase
    Lo	Letter, Other
    Lm	Letter, Modifier
    Mn	Mark, Nonspacing
    Nd	Number, Decimal Digit
    Pc	Punctuation, Connector

If ECMAScript-compliant behavior is specified, \w is equivalent to [a-zA-Z_0-9]</source>
        <target state="new">\w matches any word character. A word character is a member of any of the following Unicode categories:

    Ll	Letter, Lowercase
    Lu	Letter, Uppercase
    Lt	Letter, Titlecase
    Lo	Letter, Other
    Lm	Letter, Modifier
    Mn	Mark, Nonspacing
    Nd	Number, Decimal Digit
    Pc	Punctuation, Connector

If ECMAScript-compliant behavior is specified, \w is equivalent to [a-zA-Z_0-9]</target>
        <note>Note: Ll, Lu, Lt, Lo, Lm, Mn, Nd, and Pc are all things that should not be localized.</note>
      </trans-unit>
      <trans-unit id="Regex_word_character_short">
        <source>word character</source>
        <target state="new">word character</target>
        <note />
      </trans-unit>
      <trans-unit id="Regex_yes">
        <source>yes</source>
        <target state="new">yes</target>
        <note />
      </trans-unit>
      <trans-unit id="Regex_zero_width_negative_lookahead_assertion_long">
        <source>A zero-width negative lookahead assertion, where for the match to be successful, the input string must not match the regular expression pattern in subexpression. The matched string is not included in the match result.

A zero-width negative lookahead assertion is typically used either at the beginning or at the end of a regular expression. At the beginning of a regular expression, it can define a specific pattern that should not be matched when the beginning of the regular expression defines a similar but more general pattern to be matched. In this case, it is often used to limit backtracking. At the end of a regular expression, it can define a subexpression that cannot occur at the end of a match.</source>
        <target state="new">A zero-width negative lookahead assertion, where for the match to be successful, the input string must not match the regular expression pattern in subexpression. The matched string is not included in the match result.

A zero-width negative lookahead assertion is typically used either at the beginning or at the end of a regular expression. At the beginning of a regular expression, it can define a specific pattern that should not be matched when the beginning of the regular expression defines a similar but more general pattern to be matched. In this case, it is often used to limit backtracking. At the end of a regular expression, it can define a subexpression that cannot occur at the end of a match.</target>
        <note />
      </trans-unit>
      <trans-unit id="Regex_zero_width_negative_lookahead_assertion_short">
        <source>zero-width negative lookahead assertion</source>
        <target state="new">zero-width negative lookahead assertion</target>
        <note />
      </trans-unit>
      <trans-unit id="Regex_zero_width_negative_lookbehind_assertion_long">
        <source>A zero-width negative lookbehind assertion, where for a match to be successful, 'subexpression' must not occur at the input string to the left of the current position. Any substring that does not match 'subexpression' is not included in the match result.

Zero-width negative lookbehind assertions are typically used at the beginning of regular expressions. The pattern that they define precludes a match in the string that follows. They are also used to limit backtracking when the last character or characters in a captured group must not be one or more of the characters that match that group's regular expression pattern.</source>
        <target state="new">A zero-width negative lookbehind assertion, where for a match to be successful, 'subexpression' must not occur at the input string to the left of the current position. Any substring that does not match 'subexpression' is not included in the match result.

Zero-width negative lookbehind assertions are typically used at the beginning of regular expressions. The pattern that they define precludes a match in the string that follows. They are also used to limit backtracking when the last character or characters in a captured group must not be one or more of the characters that match that group's regular expression pattern.</target>
        <note />
      </trans-unit>
      <trans-unit id="Regex_zero_width_negative_lookbehind_assertion_short">
        <source>zero-width negative lookbehind assertion</source>
        <target state="new">zero-width negative lookbehind assertion</target>
        <note />
      </trans-unit>
      <trans-unit id="Regex_zero_width_positive_lookahead_assertion_long">
        <source>A zero-width positive lookahead assertion, where for a match to be successful, the input string must match the regular expression pattern in 'subexpression'. The matched substring is not included in the match result. A zero-width positive lookahead assertion does not backtrack.

Typically, a zero-width positive lookahead assertion is found at the end of a regular expression pattern. It defines a substring that must be found at the end of a string for a match to occur but that should not be included in the match. It is also useful for preventing excessive backtracking. You can use a zero-width positive lookahead assertion to ensure that a particular captured group begins with text that matches a subset of the pattern defined for that captured group.</source>
        <target state="new">A zero-width positive lookahead assertion, where for a match to be successful, the input string must match the regular expression pattern in 'subexpression'. The matched substring is not included in the match result. A zero-width positive lookahead assertion does not backtrack.

Typically, a zero-width positive lookahead assertion is found at the end of a regular expression pattern. It defines a substring that must be found at the end of a string for a match to occur but that should not be included in the match. It is also useful for preventing excessive backtracking. You can use a zero-width positive lookahead assertion to ensure that a particular captured group begins with text that matches a subset of the pattern defined for that captured group.</target>
        <note />
      </trans-unit>
      <trans-unit id="Regex_zero_width_positive_lookahead_assertion_short">
        <source>zero-width positive lookahead assertion</source>
        <target state="new">zero-width positive lookahead assertion</target>
        <note />
      </trans-unit>
      <trans-unit id="Regex_zero_width_positive_lookbehind_assertion_long">
        <source>A zero-width positive lookbehind assertion, where for a match to be successful, 'subexpression' must occur at the input string to the left of the current position. 'subexpression' is not included in the match result. A zero-width positive lookbehind assertion does not backtrack.

Zero-width positive lookbehind assertions are typically used at the beginning of regular expressions. The pattern that they define is a precondition for a match, although it is not a part of the match result.</source>
        <target state="new">A zero-width positive lookbehind assertion, where for a match to be successful, 'subexpression' must occur at the input string to the left of the current position. 'subexpression' is not included in the match result. A zero-width positive lookbehind assertion does not backtrack.

Zero-width positive lookbehind assertions are typically used at the beginning of regular expressions. The pattern that they define is a precondition for a match, although it is not a part of the match result.</target>
        <note />
      </trans-unit>
      <trans-unit id="Regex_zero_width_positive_lookbehind_assertion_short">
        <source>zero-width positive lookbehind assertion</source>
        <target state="new">zero-width positive lookbehind assertion</target>
        <note />
      </trans-unit>
      <trans-unit id="Related_method_signatures_found_in_metadata_will_not_be_updated">
        <source>Related method signatures found in metadata will not be updated.</source>
        <target state="translated">Podpisy souvisejících metod nalezené v metadatech se nebudou aktualizovat.</target>
        <note />
      </trans-unit>
      <trans-unit id="Remove_redundant_assignment">
        <source>Remove redundant assignment</source>
        <target state="translated">Odebrat redundantní přiřazení</target>
        <note />
      </trans-unit>
      <trans-unit id="Remove_unread_private_members">
        <source>Remove unread private members</source>
        <target state="translated">Odebrat nepřečtené soukromé členy</target>
        <note />
      </trans-unit>
      <trans-unit id="Remove_unused_member">
        <source>Remove unused member</source>
        <target state="translated">Odebrat nepoužitý člen</target>
        <note />
      </trans-unit>
      <trans-unit id="Remove_unused_parameter">
        <source>Remove unused parameter</source>
        <target state="translated">Odebrat nepoužívaný parametr</target>
        <note />
      </trans-unit>
      <trans-unit id="Remove_unused_parameter_0">
        <source>Remove unused parameter '{0}'</source>
        <target state="translated">Odebrat nepoužívaný parametr {0}</target>
        <note />
      </trans-unit>
      <trans-unit id="Remove_unused_parameter_0_if_it_is_not_part_of_a_shipped_public_API">
        <source>Remove unused parameter '{0}' if it is not part of a shipped public API</source>
        <target state="translated">Odeberte nepoužívaný parametr {0}, pokud není součástí dodávaného veřejného rozhraní API.</target>
        <note />
      </trans-unit>
      <trans-unit id="Remove_unused_private_members">
        <source>Remove unused private members</source>
        <target state="translated">Odebrat nepoužité soukromé členy</target>
        <note />
      </trans-unit>
      <trans-unit id="Replace_0_with_1">
        <source>Replace '{0}' with '{1}' </source>
        <target state="translated">Místo {0} použijte {1}</target>
        <note />
      </trans-unit>
      <trans-unit id="RudeEdit">
        <source>Rude edit</source>
        <target state="translated">Hrubá úprava</target>
        <note />
      </trans-unit>
      <trans-unit id="Simplify_interpolation">
        <source>Simplify interpolation</source>
        <target state="translated">Zjednodušit interpolaci</target>
        <note />
      </trans-unit>
      <trans-unit id="Split_into_consecutive_0_statements">
        <source>Split into consecutive '{0}' statements</source>
        <target state="translated">Rozdělit do následných příkazů {0}</target>
        <note />
      </trans-unit>
      <trans-unit id="Split_into_nested_0_statements">
        <source>Split into nested '{0}' statements</source>
        <target state="translated">Rozdělit do vnořených příkazů {0}</target>
        <note />
      </trans-unit>
      <trans-unit id="StreamMustSupportReadAndSeek">
        <source>Stream must support read and seek operations.</source>
        <target state="translated">Stream musí podporovat operace read a seek.</target>
        <note />
      </trans-unit>
      <trans-unit id="Suppress_0">
        <source>Suppress {0}</source>
        <target state="translated">Potlačit {0}</target>
        <note />
      </trans-unit>
      <trans-unit id="Target_type_matches">
        <source>Target type matches</source>
        <target state="translated">Shody cílového typu</target>
        <note />
      </trans-unit>
      <trans-unit id="The_selection_contains_a_local_function_call_without_its_declaration">
        <source>The selection contains a local function call without its declaration.</source>
        <target state="translated">Výběr obsahuje volání lokální funkce, aniž by byla deklarovaná.</target>
        <note />
      </trans-unit>
      <trans-unit id="UnableToReadSourceFileOrPdb">
        <source>Unable to read source file '{0}' or the PDB built for the containing project. Any changes made to this file while debugging won't be applied until its content matches the built source.</source>
        <target state="new">Unable to read source file '{0}' or the PDB built for the containing project. Any changes made to this file while debugging won't be applied until its content matches the built source.</target>
        <note />
      </trans-unit>
      <trans-unit id="Too_many_bars_in_conditional_grouping">
        <source>Too many | in (?()|)</source>
        <target state="new">Too many | in (?()|)</target>
        <note>This is an error message shown to the user when they write an invalid Regular Expression. Example: (?(0)a|b|)</note>
      </trans-unit>
      <trans-unit id="Too_many_close_parens">
        <source>Too many )'s</source>
        <target state="new">Too many )'s</target>
        <note>This is an error message shown to the user when they write an invalid Regular Expression. Example: )</note>
      </trans-unit>
      <trans-unit id="Unknown_property">
        <source>Unknown property</source>
        <target state="new">Unknown property</target>
        <note>This is an error message shown to the user when they write an invalid Regular Expression. Example: \p{}</note>
      </trans-unit>
      <trans-unit id="Unknown_property_0">
        <source>Unknown property '{0}'</source>
        <target state="new">Unknown property '{0}'</target>
        <note>This is an error message shown to the user when they write an invalid Regular Expression. Example: \p{xxx}. Here, {0} will be the name of the unknown property ('xxx')</note>
      </trans-unit>
      <trans-unit id="Unnecessary_assignment_of_a_value">
        <source>Unnecessary assignment of a value</source>
        <target state="translated">Nepotřebné přiřazení hodnoty</target>
        <note />
      </trans-unit>
      <trans-unit id="Unnecessary_assignment_of_a_value_to_0">
        <source>Unnecessary assignment of a value to '{0}'</source>
        <target state="translated">Nepotřebné přiřazení hodnoty do {0}</target>
        <note />
      </trans-unit>
      <trans-unit id="Unrecognized_control_character">
        <source>Unrecognized control character</source>
        <target state="new">Unrecognized control character</target>
        <note>This is an error message shown to the user when they write an invalid Regular Expression. Example: [\c]</note>
      </trans-unit>
      <trans-unit id="Unrecognized_escape_sequence_0">
        <source>Unrecognized escape sequence \{0}</source>
        <target state="new">Unrecognized escape sequence \{0}</target>
        <note>This is an error message shown to the user when they write an invalid Regular Expression. Example: \m. Here, {0} will be the unrecognized character ('m')</note>
      </trans-unit>
      <trans-unit id="Unrecognized_grouping_construct">
        <source>Unrecognized grouping construct</source>
        <target state="new">Unrecognized grouping construct</target>
        <note>This is an error message shown to the user when they write an invalid Regular Expression. Example: (?&lt;</note>
      </trans-unit>
      <trans-unit id="Unterminated_character_class_set">
        <source>Unterminated [] set</source>
        <target state="new">Unterminated [] set</target>
        <note>This is an error message shown to the user when they write an invalid Regular Expression. Example: [</note>
      </trans-unit>
      <trans-unit id="Unterminated_regex_comment">
        <source>Unterminated (?#...) comment</source>
        <target state="new">Unterminated (?#...) comment</target>
        <note>This is an error message shown to the user when they write an invalid Regular Expression. Example: (?#</note>
      </trans-unit>
      <trans-unit id="Unwrap_all_arguments">
        <source>Unwrap all arguments</source>
        <target state="translated">Zrušit zalomení všech argumentů</target>
        <note />
      </trans-unit>
      <trans-unit id="Unwrap_all_parameters">
        <source>Unwrap all parameters</source>
        <target state="translated">Zrušit zalomení všech parametrů</target>
        <note />
      </trans-unit>
      <trans-unit id="Unwrap_and_indent_all_arguments">
        <source>Unwrap and indent all arguments</source>
        <target state="translated">Zrušit zalomení všech argumentů a odsadit je</target>
        <note />
      </trans-unit>
      <trans-unit id="Unwrap_and_indent_all_parameters">
        <source>Unwrap and indent all parameters</source>
        <target state="translated">Zrušit zalomení všech parametrů a odsadit je</target>
        <note />
      </trans-unit>
      <trans-unit id="Unwrap_argument_list">
        <source>Unwrap argument list</source>
        <target state="translated">Zrušit zalomení seznamu argumentů</target>
        <note />
      </trans-unit>
      <trans-unit id="Unwrap_call_chain">
        <source>Unwrap call chain</source>
        <target state="translated">Zrušit zalomení posloupnosti volání</target>
        <note />
      </trans-unit>
      <trans-unit id="Unwrap_expression">
        <source>Unwrap expression</source>
        <target state="translated">Zrušit zalomení výrazu</target>
        <note />
      </trans-unit>
      <trans-unit id="Unwrap_parameter_list">
        <source>Unwrap parameter list</source>
        <target state="translated">Zrušit zalomení seznamu parametrů</target>
        <note />
      </trans-unit>
      <trans-unit id="Updating_a_0_around_an_active_statement_will_prevent_the_debug_session_from_continuing">
        <source>Updating a '{0}' around an active statement will prevent the debug session from continuing.</source>
        <target state="translated">Pokud se aktualizuje {0} v okolí aktivního příkazu, relace ladění nebude moct pokračovat.</target>
        <note />
      </trans-unit>
      <trans-unit id="UseRecommendedDisposePatternDescription">
        <source>Use recommended dispose pattern to ensure that locally scoped disposable objects are disposed on all paths. If possible, wrap the creation within a 'using' statement or a 'using' declaration. Otherwise, use a try-finally pattern, with a dedicated local variable declared before the try region and an unconditional Dispose invocation on non-null value in the 'finally' region, say 'x?.Dispose()'. If the object is explicitly disposed within the try region or the dispose ownership is transferred to another object or method, assign 'null' to the local variable just after such an operation to prevent double dispose in 'finally'</source>
        <target state="translated">Použijte doporučený vzor Dispose, abyste měli jistotu, že objekty, které lze vyřadit v místním oboru, se vyřadí na všech cestách. Pokud je to možné, zabalte vytváření do příkazu nebo deklarace using. Jinak použijte vzor try-finally s vyhrazenou místní proměnnou deklarovanou před oblastí try a nepodmíněným voláním Dispose pro hodnotu, která není null, v oblasti finally, třeba x?.Dispose(). Pokud se objekt explicitně vyřadí v oblasti try nebo se vlastnictví Dispose převede na jiný objekt nebo metodu, přiřaďte ihned po takové operaci místní proměnné hodnotu null, aby ve finally nedošlo k dvojímu Dispose.</target>
        <note />
      </trans-unit>
      <trans-unit id="Use_System_HashCode">
        <source>Use 'System.HashCode'</source>
        <target state="translated">Použijte System.HashCode.</target>
        <note />
      </trans-unit>
      <trans-unit id="Use_block_body_for_lambda_expressions">
        <source>Use block body for lambda expressions</source>
        <target state="translated">Pro lambda výrazy používat text bloku</target>
        <note />
      </trans-unit>
      <trans-unit id="Use_block_body_for_local_functions">
        <source>Use block body for local functions</source>
        <target state="translated">Pro místní funkce používat text bloku</target>
        <note />
      </trans-unit>
      <trans-unit id="Use_compound_assignment">
        <source>Use compound assignment</source>
        <target state="translated">Použít složené přiřazení</target>
        <note />
      </trans-unit>
      <trans-unit id="Use_discard_underscore">
        <source>Use discard '_'</source>
        <target state="translated">Použít zahození _</target>
        <note />
      </trans-unit>
      <trans-unit id="Use_discarded_local">
        <source>Use discarded local</source>
        <target state="translated">Použít zahozenou místní</target>
        <note />
      </trans-unit>
      <trans-unit id="Use_expression_body_for_lambda_expressions">
        <source>Use expression body for lambda expressions</source>
        <target state="translated">Používat text výrazu pro lambda výrazy</target>
        <note />
      </trans-unit>
      <trans-unit id="Use_expression_body_for_local_functions">
        <source>Use expression body for local functions</source>
        <target state="translated">Pro místní funkce používat text výrazu</target>
        <note />
      </trans-unit>
      <trans-unit id="Use_index_operator">
        <source>Use index operator</source>
        <target state="translated">Použít operátor indexu</target>
        <note />
      </trans-unit>
      <trans-unit id="Use_interpolated_verbatim_string">
        <source>Use interpolated verbatim string</source>
        <target state="translated">Použít interpolovaný doslovný řetězec</target>
        <note />
      </trans-unit>
      <trans-unit id="Use_range_operator">
        <source>Use range operator</source>
        <target state="translated">Použít operátor rozsahu</target>
        <note />
      </trans-unit>
      <trans-unit id="Use_recommended_dispose_pattern">
        <source>Use recommended dispose pattern</source>
        <target state="translated">Použít doporučený vzor Dispose</target>
        <note />
      </trans-unit>
      <trans-unit id="Use_recommended_dispose_pattern_to_ensure_that_object_created_by_0_is_disposed_on_all_paths_using_statement_declaration_or_try_finally">
        <source>Use recommended dispose pattern to ensure that object created by '{0}' is disposed on all paths: using statement/declaration or try/finally</source>
        <target state="translated">Použijte doporučený vzor Dispose, abyste měli jistotu, že objekt vytvořený pomocí {0} se vyřadí na všech cestách: příkaz/deklarace using nebo výraz try/finally</target>
        <note>{Locked="using"}{Locked="try"}{Locked="finally"} "using", "try" and "finally" are C# keywords and should not be localized.</note>
      </trans-unit>
      <trans-unit id="Use_simple_using_statement">
        <source>Use simple 'using' statement</source>
        <target state="translated">Použít jednoduchý příkaz using</target>
        <note />
      </trans-unit>
      <trans-unit id="Warning_colon_changing_namespace_may_produce_invalid_code_and_change_code_meaning">
        <source>Warning: Changing namespace may produce invalid code and change code meaning.</source>
        <target state="translated">Upozornění: Změna oboru názvů může vést k vytvoření neplatného kódu a změnit význam kódu.</target>
        <note />
      </trans-unit>
      <trans-unit id="Warning_colon_semantics_may_change_when_converting_statement">
        <source>Warning: Semantics may change when converting statement.</source>
        <target state="translated">Upozornění: Při převodu příkazu se může změnit sémantika.</target>
        <note />
      </trans-unit>
      <trans-unit id="Wrap_and_align_call_chain">
        <source>Wrap and align call chain</source>
        <target state="translated">Zalomit a zarovnat posloupnost volání</target>
        <note />
      </trans-unit>
      <trans-unit id="Wrap_and_align_expression">
        <source>Wrap and align expression</source>
        <target state="translated">Výraz pro zabalení a zarovnání</target>
        <note />
      </trans-unit>
      <trans-unit id="Wrap_and_align_long_call_chain">
        <source>Wrap and align long call chain</source>
        <target state="translated">Zalomit a zarovnat dlouhou posloupnost volání</target>
        <note />
      </trans-unit>
      <trans-unit id="Wrap_call_chain">
        <source>Wrap call chain</source>
        <target state="translated">Zalomit posloupnost volání</target>
        <note />
      </trans-unit>
      <trans-unit id="Wrap_every_argument">
        <source>Wrap every argument</source>
        <target state="translated">Zalomit každý argument</target>
        <note />
      </trans-unit>
      <trans-unit id="Wrap_every_parameter">
        <source>Wrap every parameter</source>
        <target state="translated">Zalomit každý parametr</target>
        <note />
      </trans-unit>
      <trans-unit id="Wrap_expression">
        <source>Wrap expression</source>
        <target state="translated">Zalomit výraz</target>
        <note />
      </trans-unit>
      <trans-unit id="Wrap_long_argument_list">
        <source>Wrap long argument list</source>
        <target state="translated">Zalomit dlouhý seznam argumentů</target>
        <note />
      </trans-unit>
      <trans-unit id="Wrap_long_call_chain">
        <source>Wrap long call chain</source>
        <target state="translated">Zalomit dlouhou posloupnost volání</target>
        <note />
      </trans-unit>
      <trans-unit id="Wrap_long_parameter_list">
        <source>Wrap long parameter list</source>
        <target state="translated">Zalomit dlouhý seznam parametrů</target>
        <note />
      </trans-unit>
      <trans-unit id="Wrapping">
        <source>Wrapping</source>
        <target state="translated">Zalamování</target>
        <note />
      </trans-unit>
      <trans-unit id="_0_can_be_simplified">
        <source>{0} can be simplified</source>
        <target state="translated">{0} se dá zjednodušit.</target>
        <note />
      </trans-unit>
      <trans-unit id="discard">
        <source>discard</source>
        <target state="translated">zahodit</target>
        <note />
      </trans-unit>
      <trans-unit id="generic_overload">
        <source>generic overload</source>
        <target state="translated">obecné přetížení</target>
        <note />
      </trans-unit>
      <trans-unit id="generic_overloads">
        <source>generic overloads</source>
        <target state="translated">obecná přetížení</target>
        <note />
      </trans-unit>
      <trans-unit id="in_Source_attribute">
        <source>in Source (attribute)</source>
        <target state="translated">in Source (atribut)</target>
        <note />
      </trans-unit>
      <trans-unit id="overload">
        <source>overload</source>
        <target state="translated">přetížení</target>
        <note />
      </trans-unit>
      <trans-unit id="overloads_">
        <source>overloads</source>
        <target state="translated">přetížení</target>
        <note />
      </trans-unit>
      <trans-unit id="_0_Keyword">
        <source>{0} Keyword</source>
        <target state="translated">Klíčové slovo {0}</target>
        <note />
      </trans-unit>
      <trans-unit id="Encapsulate_field_colon_0_and_use_property">
        <source>Encapsulate field: '{0}' (and use property)</source>
        <target state="translated">Zapouzdřit pole: {0} (a použít vlastnost)</target>
        <note />
      </trans-unit>
      <trans-unit id="Encapsulate_field_colon_0_but_still_use_field">
        <source>Encapsulate field: '{0}' (but still use field)</source>
        <target state="translated">Zapouzdřit pole: {0} (ale dál používat pole)</target>
        <note />
      </trans-unit>
      <trans-unit id="Encapsulate_fields_and_use_property">
        <source>Encapsulate fields (and use property)</source>
        <target state="translated">Zapouzdřit pole (a použít vlastnost)</target>
        <note />
      </trans-unit>
      <trans-unit id="Encapsulate_fields_but_still_use_field">
        <source>Encapsulate fields (but still use field)</source>
        <target state="translated">Zapouzdřit pole (ale dál používat pole)</target>
        <note />
      </trans-unit>
      <trans-unit id="Could_not_extract_interface_colon_The_selection_is_not_inside_a_class_interface_struct">
        <source>Could not extract interface: The selection is not inside a class/interface/struct.</source>
        <target state="translated">Nejde extrahovat rozhraní: Výběr nespadá do třídy/rozhraní/struktury.</target>
        <note />
      </trans-unit>
      <trans-unit id="Could_not_extract_interface_colon_The_type_does_not_contain_any_member_that_can_be_extracted_to_an_interface">
        <source>Could not extract interface: The type does not contain any member that can be extracted to an interface.</source>
        <target state="translated">Nejde extrahovat rozhraní: Typ neobsahuje žádný člen, který by se dal extrahovat do rozhraní.</target>
        <note />
      </trans-unit>
      <trans-unit id="can_t_not_construct_final_tree">
        <source>can't not construct final tree</source>
        <target state="translated">nejde konstruovat finální strom</target>
        <note />
      </trans-unit>
      <trans-unit id="Parameters_type_or_return_type_cannot_be_an_anonymous_type_colon_bracket_0_bracket">
        <source>Parameters' type or return type cannot be an anonymous type : [{0}]</source>
        <target state="translated">Typ nebo návratový typ parametrů nemůže být anonymní: [{0}].</target>
        <note />
      </trans-unit>
      <trans-unit id="The_selection_contains_no_active_statement">
        <source>The selection contains no active statement.</source>
        <target state="translated">Výběr neobsahuje žádný aktivní příkaz.</target>
        <note />
      </trans-unit>
      <trans-unit id="The_selection_contains_an_error_or_unknown_type">
        <source>The selection contains an error or unknown type.</source>
        <target state="translated">Výběr obsahuje chybu nebo neznámý typ.</target>
        <note />
      </trans-unit>
      <trans-unit id="Type_parameter_0_is_hidden_by_another_type_parameter_1">
        <source>Type parameter '{0}' is hidden by another type parameter '{1}'.</source>
        <target state="translated">Parametr typu {0} je skrytý jiným parametrem typu {1}.</target>
        <note />
      </trans-unit>
      <trans-unit id="The_address_of_a_variable_is_used_inside_the_selected_code">
        <source>The address of a variable is used inside the selected code.</source>
        <target state="translated">Adresa proměnné se používá ve vybraném kódu.</target>
        <note />
      </trans-unit>
      <trans-unit id="Assigning_to_readonly_fields_must_be_done_in_a_constructor_colon_bracket_0_bracket">
        <source>Assigning to readonly fields must be done in a constructor : [{0}].</source>
        <target state="translated">Přiřazování k polím jen pro čtení se musí dělat v konstruktoru: [{0}].</target>
        <note />
      </trans-unit>
      <trans-unit id="generated_code_is_overlapping_with_hidden_portion_of_the_code">
        <source>generated code is overlapping with hidden portion of the code</source>
        <target state="translated">Vygenerovaný kód se překrývá se skrytou částí kódu.</target>
        <note />
      </trans-unit>
      <trans-unit id="Add_optional_parameters_to_0">
        <source>Add optional parameters to '{0}'</source>
        <target state="translated">Přidat volitelné parametry do {0}</target>
        <note />
      </trans-unit>
      <trans-unit id="Add_parameters_to_0">
        <source>Add parameters to '{0}'</source>
        <target state="translated">Přidat parametry do {0}</target>
        <note />
      </trans-unit>
      <trans-unit id="Generate_delegating_constructor_0_1">
        <source>Generate delegating constructor '{0}({1})'</source>
        <target state="translated">Generovat delegující konstruktor {0}({1})</target>
        <note />
      </trans-unit>
      <trans-unit id="Generate_constructor_0_1">
        <source>Generate constructor '{0}({1})'</source>
        <target state="translated">Generovat konstruktor {0}({1})</target>
        <note />
      </trans-unit>
      <trans-unit id="Generate_field_assigning_constructor_0_1">
        <source>Generate field assigning constructor '{0}({1})'</source>
        <target state="translated">Generovat konstruktor přiřazující pole {0}({1})</target>
        <note />
      </trans-unit>
      <trans-unit id="Generate_Equals_and_GetHashCode">
        <source>Generate Equals and GetHashCode</source>
        <target state="translated">Generovat Equals a GetHashCode</target>
        <note />
      </trans-unit>
      <trans-unit id="Generate_Equals_object">
        <source>Generate Equals(object)</source>
        <target state="translated">Generovat Equals(objekt)</target>
        <note />
      </trans-unit>
      <trans-unit id="Generate_GetHashCode">
        <source>Generate GetHashCode()</source>
        <target state="translated">Generovat GetHashCode()</target>
        <note />
      </trans-unit>
      <trans-unit id="Generate_constructor_in_0">
        <source>Generate constructor in '{0}'</source>
        <target state="translated">Generovat konstruktor v: {0}</target>
        <note />
      </trans-unit>
      <trans-unit id="Generate_all">
        <source>Generate all</source>
        <target state="translated">Generovat všechno</target>
        <note />
      </trans-unit>
      <trans-unit id="Generate_enum_member_1_0">
        <source>Generate enum member '{1}.{0}'</source>
        <target state="translated">Generovat člena výčtu {1}.{0}</target>
        <note />
      </trans-unit>
      <trans-unit id="Generate_constant_1_0">
        <source>Generate constant '{1}.{0}'</source>
        <target state="translated">Generovat konstantu {1}.{0}</target>
        <note />
      </trans-unit>
      <trans-unit id="Generate_read_only_property_1_0">
        <source>Generate read-only property '{1}.{0}'</source>
        <target state="translated">Generovat vlastnost jen pro čtení {1}.{0}</target>
        <note />
      </trans-unit>
      <trans-unit id="Generate_property_1_0">
        <source>Generate property '{1}.{0}'</source>
        <target state="translated">Generovat vlastnost {1}.{0}</target>
        <note />
      </trans-unit>
      <trans-unit id="Generate_read_only_field_1_0">
        <source>Generate read-only field '{1}.{0}'</source>
        <target state="translated">Generovat pole jen pro čtení {1}.{0}</target>
        <note />
      </trans-unit>
      <trans-unit id="Generate_field_1_0">
        <source>Generate field '{1}.{0}'</source>
        <target state="translated">Generovat pole {1}.{0}</target>
        <note />
      </trans-unit>
      <trans-unit id="Generate_local_0">
        <source>Generate local '{0}'</source>
        <target state="translated">Generovat místní: {0}</target>
        <note />
      </trans-unit>
      <trans-unit id="Generate_0_1_in_new_file">
        <source>Generate {0} '{1}' in new file</source>
        <target state="translated">Generovat {0} {1} v novém souboru</target>
        <note />
      </trans-unit>
      <trans-unit id="Generate_nested_0_1">
        <source>Generate nested {0} '{1}'</source>
        <target state="translated">Generovat vnořené {0} {1}</target>
        <note />
      </trans-unit>
      <trans-unit id="Global_Namespace">
        <source>Global Namespace</source>
        <target state="translated">Globální obor názvů</target>
        <note />
      </trans-unit>
      <trans-unit id="Implement_interface_explicitly">
        <source>Implement interface explicitly</source>
        <target state="translated">Implementovat rozhraní explicitně</target>
        <note />
      </trans-unit>
      <trans-unit id="Implement_interface_abstractly">
        <source>Implement interface abstractly</source>
        <target state="translated">Implementovat rozhraní abstraktně</target>
        <note />
      </trans-unit>
      <trans-unit id="Implement_interface_through_0">
        <source>Implement interface through '{0}'</source>
        <target state="translated">Implementovat rozhraní přes {0}</target>
        <note />
      </trans-unit>
      <trans-unit id="Implement_interface">
        <source>Implement interface</source>
        <target state="translated">Implementujte rozhraní.</target>
        <note />
      </trans-unit>
      <trans-unit id="Introduce_field_for_0">
        <source>Introduce field for '{0}'</source>
        <target state="translated">Zavést pole pro {0}</target>
        <note />
      </trans-unit>
      <trans-unit id="Introduce_local_for_0">
        <source>Introduce local for '{0}'</source>
        <target state="translated">Zavést lokální proměnnou pro {0}</target>
        <note />
      </trans-unit>
      <trans-unit id="Introduce_constant_for_0">
        <source>Introduce constant for '{0}'</source>
        <target state="translated">Zavést konstantu pro {0}</target>
        <note />
      </trans-unit>
      <trans-unit id="Introduce_local_constant_for_0">
        <source>Introduce local constant for '{0}'</source>
        <target state="translated">Zavést místní konstantu pro {0}</target>
        <note />
      </trans-unit>
      <trans-unit id="Introduce_field_for_all_occurrences_of_0">
        <source>Introduce field for all occurrences of '{0}'</source>
        <target state="translated">Zavést pole pro všechny výskyty položky {0}</target>
        <note />
      </trans-unit>
      <trans-unit id="Introduce_local_for_all_occurrences_of_0">
        <source>Introduce local for all occurrences of '{0}'</source>
        <target state="translated">Zavést lokální proměnnou pro všechny výskyty položky {0}</target>
        <note />
      </trans-unit>
      <trans-unit id="Introduce_constant_for_all_occurrences_of_0">
        <source>Introduce constant for all occurrences of '{0}'</source>
        <target state="translated">Zavést konstantu pro všechny výskyty položky {0}</target>
        <note />
      </trans-unit>
      <trans-unit id="Introduce_local_constant_for_all_occurrences_of_0">
        <source>Introduce local constant for all occurrences of '{0}'</source>
        <target state="translated">Zavést místní konstantu pro všechny výskyty položky {0}</target>
        <note />
      </trans-unit>
      <trans-unit id="Introduce_query_variable_for_all_occurrences_of_0">
        <source>Introduce query variable for all occurrences of '{0}'</source>
        <target state="translated">Zavést proměnnou dotazu pro všechny výskyty položky {0}</target>
        <note />
      </trans-unit>
      <trans-unit id="Introduce_query_variable_for_0">
        <source>Introduce query variable for '{0}'</source>
        <target state="translated">Zavést proměnnou dotazu pro {0}</target>
        <note />
      </trans-unit>
      <trans-unit id="Anonymous_Types_colon">
        <source>Anonymous Types:</source>
        <target state="translated">Anonymní typy:</target>
        <note />
      </trans-unit>
      <trans-unit id="is_">
        <source>is</source>
        <target state="translated">je</target>
        <note />
      </trans-unit>
      <trans-unit id="Represents_an_object_whose_operations_will_be_resolved_at_runtime">
        <source>Represents an object whose operations will be resolved at runtime.</source>
        <target state="translated">Představuje objekty, jejichž operace se vyhodnotí za běhu.</target>
        <note />
      </trans-unit>
      <trans-unit id="constant">
        <source>constant</source>
        <target state="translated">konstanta</target>
        <note />
      </trans-unit>
      <trans-unit id="field">
        <source>field</source>
        <target state="translated">pole</target>
        <note />
      </trans-unit>
      <trans-unit id="local_constant">
        <source>local constant</source>
        <target state="translated">lokální konstanta</target>
        <note />
      </trans-unit>
      <trans-unit id="local_variable">
        <source>local variable</source>
        <target state="translated">lokální proměnná</target>
        <note />
      </trans-unit>
      <trans-unit id="label">
        <source>label</source>
        <target state="translated">popisek</target>
        <note />
      </trans-unit>
      <trans-unit id="range_variable">
        <source>range variable</source>
        <target state="translated">proměnná rozsahu</target>
        <note />
      </trans-unit>
      <trans-unit id="parameter">
        <source>parameter</source>
        <target state="translated">parametr</target>
        <note />
      </trans-unit>
      <trans-unit id="in_">
        <source>in</source>
        <target state="translated">v</target>
        <note />
      </trans-unit>
      <trans-unit id="Summary_colon">
        <source>Summary:</source>
        <target state="translated">Souhrn:</target>
        <note />
      </trans-unit>
      <trans-unit id="Locals_and_parameters">
        <source>Locals and parameters</source>
        <target state="translated">Místní hodnoty a parametry</target>
        <note />
      </trans-unit>
      <trans-unit id="Type_parameters_colon">
        <source>Type parameters:</source>
        <target state="translated">Vložit parametry:</target>
        <note />
      </trans-unit>
      <trans-unit id="Returns_colon">
        <source>Returns:</source>
        <target state="translated">Vrácení:</target>
        <note />
      </trans-unit>
      <trans-unit id="Exceptions_colon">
        <source>Exceptions:</source>
        <target state="translated">Výjimky:</target>
        <note />
      </trans-unit>
      <trans-unit id="Remarks_colon">
        <source>Remarks:</source>
        <target state="translated">Poznámky:</target>
        <note />
      </trans-unit>
      <trans-unit id="generating_source_for_symbols_of_this_type_is_not_supported">
        <source>generating source for symbols of this type is not supported</source>
        <target state="translated">Generování zdroje pro symboly tohoto typu se nepodporuje.</target>
        <note />
      </trans-unit>
      <trans-unit id="Assembly">
        <source>Assembly</source>
        <target state="translated">sestavení</target>
        <note />
      </trans-unit>
      <trans-unit id="location_unknown">
        <source>location unknown</source>
        <target state="translated">neznámé umístění</target>
        <note />
      </trans-unit>
      <trans-unit id="Updating_0_will_prevent_the_debug_session_from_continuing">
        <source>Updating '{0}' will prevent the debug session from continuing.</source>
        <target state="translated">Aktualizace prvku {0} zabrání v pokračování relace ladění.</target>
        <note />
      </trans-unit>
      <trans-unit id="Updating_a_complex_statement_containing_an_await_expression_will_prevent_the_debug_session_from_continuing">
        <source>Updating a complex statement containing an await expression will prevent the debug session from continuing.</source>
        <target state="translated">Aktualizace komplexního příkazu, který obsahuje výraz await, znemožní relaci ladění pokračovat.</target>
        <note />
      </trans-unit>
      <trans-unit id="Changing_visibility_of_a_constructor_will_prevent_the_debug_session_from_continuing">
        <source>Changing visibility of a constructor will prevent the debug session from continuing.</source>
        <target state="translated">Změna viditelnosti konstruktoru znemožní relaci ladění pokračovat.</target>
        <note />
      </trans-unit>
      <trans-unit id="Capturing_variable_0_that_hasn_t_been_captured_before_will_prevent_the_debug_session_from_continuing">
        <source>Capturing variable '{0}' that hasn't been captured before will prevent the debug session from continuing.</source>
        <target state="translated">Zachycení proměnné {0}, která se nezachytila dřív, zabrání v pokračování relace ladění.</target>
        <note />
      </trans-unit>
      <trans-unit id="Ceasing_to_capture_variable_0_will_prevent_the_debug_session_from_continuing">
        <source>Ceasing to capture variable '{0}' will prevent the debug session from continuing.</source>
        <target state="translated">Ukončení zachycování proměnné {0} zabrání v pokračování relace ladění.</target>
        <note />
      </trans-unit>
      <trans-unit id="Deleting_captured_variable_0_will_prevent_the_debug_session_from_continuing">
        <source>Deleting captured variable '{0}' will prevent the debug session from continuing.</source>
        <target state="translated">Odstranění zachycené proměnné {0} zabrání v pokračování relace ladění.</target>
        <note />
      </trans-unit>
      <trans-unit id="Changing_the_type_of_a_captured_variable_0_previously_of_type_1_will_prevent_the_debug_session_from_continuing">
        <source>Changing the type of a captured variable '{0}' previously of type '{1}' will prevent the debug session from continuing.</source>
        <target state="translated">Změna typu zachycené proměnné {0}, která měla dřív typ {1}, zabrání v pokračování relace ladění.</target>
        <note />
      </trans-unit>
      <trans-unit id="Changing_the_parameters_of_0_will_prevent_the_debug_session_from_continuing">
        <source>Changing the parameters of '{0}' will prevent the debug session from continuing.</source>
        <target state="translated">Změna parametrů pro {0} zabrání v pokračování relace ladění.</target>
        <note />
      </trans-unit>
      <trans-unit id="Changing_the_return_type_of_0_will_prevent_the_debug_session_from_continuing">
        <source>Changing the return type of '{0}' will prevent the debug session from continuing.</source>
        <target state="translated">Změna návratového typu pro {0} zabrání v pokračování relace ladění.</target>
        <note />
      </trans-unit>
      <trans-unit id="Changing_the_type_of_0_will_prevent_the_debug_session_from_continuing">
        <source>Changing the type of '{0}' will prevent the debug session from continuing.</source>
        <target state="translated">Změna typu pro {0} zabrání v pokračování relace ladění.</target>
        <note />
      </trans-unit>
      <trans-unit id="Changing_the_declaration_scope_of_a_captured_variable_0_will_prevent_the_debug_session_from_continuing">
        <source>Changing the declaration scope of a captured variable '{0}' will prevent the debug session from continuing.</source>
        <target state="translated">Změna oboru deklarace zachycené proměnné {0} zabrání v pokračování relace ladění.</target>
        <note />
      </trans-unit>
      <trans-unit id="Accessing_captured_variable_0_that_hasn_t_been_accessed_before_in_1_will_prevent_the_debug_session_from_continuing">
        <source>Accessing captured variable '{0}' that hasn't been accessed before in {1} will prevent the debug session from continuing.</source>
        <target state="translated">Přístup k zachycené proměnné {0}, ke které se nepřistupovalo dřív v {1}, zabrání v pokračování relace ladění.</target>
        <note />
      </trans-unit>
      <trans-unit id="Ceasing_to_access_captured_variable_0_in_1_will_prevent_the_debug_session_from_continuing">
        <source>Ceasing to access captured variable '{0}' in {1} will prevent the debug session from continuing.</source>
        <target state="translated">Ukončení přístupu k zachycené proměnné {0} v {1} zabrání v pokračování relace ladění.</target>
        <note />
      </trans-unit>
      <trans-unit id="Adding_0_that_accesses_captured_variables_1_and_2_declared_in_different_scopes_will_prevent_the_debug_session_from_continuing">
        <source>Adding '{0}' that accesses captured variables '{1}' and '{2}' declared in different scopes will prevent the debug session from continuing.</source>
        <target state="translated">Pokud se přidá {0} (přistupující k zachyceným proměnným {1} a {2} deklarovaným v různých oborech), zabrání se tím v pokračování relace ladění.</target>
        <note />
      </trans-unit>
      <trans-unit id="Removing_0_that_accessed_captured_variables_1_and_2_declared_in_different_scopes_will_prevent_the_debug_session_from_continuing">
        <source>Removing '{0}' that accessed captured variables '{1}' and '{2}' declared in different scopes will prevent the debug session from continuing.</source>
        <target state="translated">Pokud se odebere {0} (dříve přistupující k zachyceným proměnným {1} a {2} deklarovaným v různých oborech), zabrání se tím v pokračování relace ladění.</target>
        <note />
      </trans-unit>
      <trans-unit id="Adding_0_into_a_1_will_prevent_the_debug_session_from_continuing">
        <source>Adding '{0}' into a '{1}' will prevent the debug session from continuing.</source>
        <target state="translated">Přidání prvku {0} do {1} zabrání v pokračování relace ladění.</target>
        <note />
      </trans-unit>
      <trans-unit id="Adding_0_into_a_class_with_explicit_or_sequential_layout_will_prevent_the_debug_session_from_continuing">
        <source>Adding '{0}' into a class with explicit or sequential layout will prevent the debug session from continuing.</source>
        <target state="translated">Přidání prvku {0} do třídy s explicitním nebo sekvenčním rozložením zabrání v pokračování relace ladění.</target>
        <note />
      </trans-unit>
      <trans-unit id="Updating_the_modifiers_of_0_will_prevent_the_debug_session_from_continuing">
        <source>Updating the modifiers of '{0}' will prevent the debug session from continuing.</source>
        <target state="translated">Aktualizace modifikátorů pro {0} zabrání v pokračování relace ladění.</target>
        <note />
      </trans-unit>
      <trans-unit id="Updating_the_Handles_clause_of_0_will_prevent_the_debug_session_from_continuing">
        <source>Updating the Handles clause of '{0}' will prevent the debug session from continuing.</source>
        <target state="translated">Aktualizace klauzule Handles pro {0} zabrání v pokračování relace ladění.</target>
        <note />
      </trans-unit>
      <trans-unit id="Adding_0_with_the_Handles_clause_will_prevent_the_debug_session_from_continuing">
        <source>Adding '{0}' with the Handles clause will prevent the debug session from continuing.</source>
        <target state="translated">Přidání prvku {0} s klauzulí Handles zabrání v pokračování relace ladění.</target>
        <note />
      </trans-unit>
      <trans-unit id="Updating_the_Implements_clause_of_a_0_will_prevent_the_debug_session_from_continuing">
        <source>Updating the Implements clause of a '{0}' will prevent the debug session from continuing.</source>
        <target state="translated">Aktualizace klauzule Implements pro {0} zabrání v pokračování relace ladění.</target>
        <note />
      </trans-unit>
      <trans-unit id="Changing_the_constraint_from_0_to_1_will_prevent_the_debug_session_from_continuing">
        <source>Changing the constraint from '{0}' to '{1}' will prevent the debug session from continuing.</source>
        <target state="translated">Změna omezení z {0} na {1} zabrání v pokračování relace ladění.</target>
        <note />
      </trans-unit>
      <trans-unit id="Updating_the_variance_of_0_will_prevent_the_debug_session_from_continuing">
        <source>Updating the variance of '{0}' will prevent the debug session from continuing.</source>
        <target state="translated">Aktualizace odchylky pro {0} zabrání v pokračování relace ladění.</target>
        <note />
      </trans-unit>
      <trans-unit id="Updating_the_type_of_0_will_prevent_the_debug_session_from_continuing">
        <source>Updating the type of '{0}' will prevent the debug session from continuing.</source>
        <target state="translated">Aktualizace typu pro {0} zabrání v pokračování relace ladění.</target>
        <note />
      </trans-unit>
      <trans-unit id="Updating_the_initializer_of_0_will_prevent_the_debug_session_from_continuing">
        <source>Updating the initializer of '{0}' will prevent the debug session from continuing.</source>
        <target state="translated">Aktualizace inicializátoru pro {0} zabrání v pokračování relace ladění.</target>
        <note />
      </trans-unit>
      <trans-unit id="Updating_the_size_of_a_0_will_prevent_the_debug_session_from_continuing">
        <source>Updating the size of a '{0}' will prevent the debug session from continuing.</source>
        <target state="translated">Aktualizace velikosti pro {0} zabrání v pokračování relace ladění.</target>
        <note />
      </trans-unit>
      <trans-unit id="Updating_the_underlying_type_of_0_will_prevent_the_debug_session_from_continuing">
        <source>Updating the underlying type of '{0}' will prevent the debug session from continuing.</source>
        <target state="translated">Aktualizace základního typu pro {0} zabrání v pokračování relace ladění.</target>
        <note />
      </trans-unit>
      <trans-unit id="Updating_the_base_class_and_or_base_interface_s_of_0_will_prevent_the_debug_session_from_continuing">
        <source>Updating the base class and/or base interface(s) of '{0}' will prevent the debug session from continuing.</source>
        <target state="translated">Aktualizace základní třídy nebo základních rozhraní pro {0} zabrání v pokračování relace ladění.</target>
        <note />
      </trans-unit>
      <trans-unit id="Updating_a_field_to_an_event_or_vice_versa_will_prevent_the_debug_session_from_continuing">
        <source>Updating a field to an event or vice versa will prevent the debug session from continuing.</source>
        <target state="translated">Aktualizace pole na událost nebo naopak zabrání v pokračování relace ladění.</target>
        <note />
      </trans-unit>
      <trans-unit id="Updating_the_kind_of_a_type_will_prevent_the_debug_session_from_continuing">
        <source>Updating the kind of a type will prevent the debug session from continuing.</source>
        <target state="translated">Aktualizace tohoto druhu typu zabrání v pokračování relace ladění.</target>
        <note />
      </trans-unit>
      <trans-unit id="Updating_the_kind_of_an_property_event_accessor_will_prevent_the_debug_session_from_continuing">
        <source>Updating the kind of an property/event accessor will prevent the debug session from continuing.</source>
        <target state="translated">Aktualizace druhu přistupujícího objektu pro vlastnost/událost zabrání v pokračování relace ladění.</target>
        <note />
      </trans-unit>
      <trans-unit id="Updating_the_kind_of_a_method_Sub_Function_will_prevent_the_debug_session_from_continuing">
        <source>Updating the kind of a method (Sub/Function) will prevent the debug session from continuing.</source>
        <target state="translated">Aktualizace tohoto druhu metody (Sub/Function) zabrání v pokračování relace ladění.</target>
        <note />
      </trans-unit>
      <trans-unit id="Updating_the_library_name_of_Declare_Statement_will_prevent_the_debug_session_from_continuing">
        <source>Updating the library name of Declare Statement will prevent the debug session from continuing.</source>
        <target state="translated">Aktualizace názvu knihovny pro deklaraci příkazu zabrání v pokračování relace ladění.</target>
        <note />
      </trans-unit>
      <trans-unit id="Updating_the_alias_of_Declare_Statement_will_prevent_the_debug_session_from_continuing">
        <source>Updating the alias of Declare Statement will prevent the debug session from continuing.</source>
        <target state="translated">Aktualizace aliasu pro deklaraci příkazu zabrání v pokračování relace ladění.</target>
        <note />
      </trans-unit>
      <trans-unit id="Renaming_0_will_prevent_the_debug_session_from_continuing">
        <source>Renaming '{0}' will prevent the debug session from continuing.</source>
        <target state="translated">Přejmenování prvku {0} zabrání v pokračování relace ladění.</target>
        <note />
      </trans-unit>
      <trans-unit id="Adding_0_will_prevent_the_debug_session_from_continuing">
        <source>Adding '{0}' will prevent the debug session from continuing.</source>
        <target state="translated">Přidání prvku {0} zabrání v pokračování relace ladění.</target>
        <note />
      </trans-unit>
      <trans-unit id="Adding_an_abstract_0_or_overriding_an_inherited_0_will_prevent_the_debug_session_from_continuing">
        <source>Adding an abstract '{0}' or overriding an inherited '{0}' will prevent the debug session from continuing.</source>
        <target state="translated">Přidání abstraktu {0} nebo přepsání zděděného {0} znemožní relaci ladění pokračovat.</target>
        <note />
      </trans-unit>
      <trans-unit id="Adding_a_MustOverride_0_or_overriding_an_inherited_0_will_prevent_the_debug_session_from_continuing">
        <source>Adding a MustOverride '{0}' or overriding an inherited '{0}' will prevent the debug session from continuing.</source>
        <target state="translated">Přidání MustOverride {0} nebo přepsání zděděného {0} znemožní relaci ladění pokračovat.</target>
        <note />
      </trans-unit>
      <trans-unit id="Adding_an_extern_0_will_prevent_the_debug_session_from_continuing">
        <source>Adding an extern '{0}' will prevent the debug session from continuing.</source>
        <target state="translated">Přidání externího prvku {0} zabrání v pokračování relace ladění.</target>
        <note />
      </trans-unit>
      <trans-unit id="Adding_an_imported_method_will_prevent_the_debug_session_from_continuing">
        <source>Adding an imported method will prevent the debug session from continuing.</source>
        <target state="translated">Přidání importované metody zabrání v pokračování relace ladění.</target>
        <note />
      </trans-unit>
      <trans-unit id="Adding_a_user_defined_0_will_prevent_the_debug_session_from_continuing">
        <source>Adding a user defined '{0}' will prevent the debug session from continuing.</source>
        <target state="translated">Přidání uživatelem definovaného prvku {0} zabrání v pokračování relace ladění.</target>
        <note />
      </trans-unit>
      <trans-unit id="Adding_a_generic_0_will_prevent_the_debug_session_from_continuing">
        <source>Adding a generic '{0}' will prevent the debug session from continuing.</source>
        <target state="translated">Přidání obecného prvku {0} zabrání v pokračování relace ladění.</target>
        <note />
      </trans-unit>
      <trans-unit id="Adding_0_around_an_active_statement_will_prevent_the_debug_session_from_continuing">
        <source>Adding '{0}' around an active statement will prevent the debug session from continuing.</source>
        <target state="translated">Přidání prvku {0} v okolí aktivního příkazu zabrání v pokračování relace ladění.</target>
        <note />
      </trans-unit>
      <trans-unit id="Moving_0_will_prevent_the_debug_session_from_continuing">
        <source>Moving '{0}' will prevent the debug session from continuing.</source>
        <target state="translated">Přesunutí prvku {0} zabrání v pokračování relace ladění.</target>
        <note />
      </trans-unit>
      <trans-unit id="Deleting_0_will_prevent_the_debug_session_from_continuing">
        <source>Deleting '{0}' will prevent the debug session from continuing.</source>
        <target state="translated">Odstranění prvku {0} zabrání v pokračování relace ladění.</target>
        <note />
      </trans-unit>
      <trans-unit id="Deleting_0_around_an_active_statement_will_prevent_the_debug_session_from_continuing">
        <source>Deleting '{0}' around an active statement will prevent the debug session from continuing.</source>
        <target state="translated">Odstranění prvku {0} v okolí aktivního příkazu zabrání v pokračování relace ladění.</target>
        <note />
      </trans-unit>
      <trans-unit id="Adding_a_method_body_will_prevent_the_debug_session_from_continuing">
        <source>Adding a method body will prevent the debug session from continuing.</source>
        <target state="translated">Přidání těla metody zabrání v pokračování relace ladění.</target>
        <note />
      </trans-unit>
      <trans-unit id="Deleting_a_method_body_will_prevent_the_debug_session_from_continuing">
        <source>Deleting a method body will prevent the debug session from continuing.</source>
        <target state="translated">Odstranění těla metody zabrání v pokračování relace ladění.</target>
        <note />
      </trans-unit>
      <trans-unit id="An_active_statement_has_been_removed_from_its_original_method_You_must_revert_your_changes_to_continue_or_restart_the_debugging_session">
        <source>An active statement has been removed from its original method. You must revert your changes to continue or restart the debugging session.</source>
        <target state="translated">Aktivní příkaz je odstraněný z jeho původní metody. Pro pokračování musíte vzít zpátky změny nebo restartovat ladicí relaci.</target>
        <note />
      </trans-unit>
      <trans-unit id="Updating_async_or_iterator_modifier_around_an_active_statement_will_prevent_the_debug_session_from_continuing">
        <source>Updating async or iterator modifier around an active statement will prevent the debug session from continuing.</source>
        <target state="translated">Aktualizace modifikátoru async nebo iterator kolem aktivního příkazu bude bránit relaci ladění v tom, aby pokračovala.</target>
        <note>{Locked="async"}{Locked="iterator"} "async" and "iterator" are C#/VB keywords and should not be localized.</note>
      </trans-unit>
      <trans-unit id="Modifying_a_generic_method_will_prevent_the_debug_session_from_continuing">
        <source>Modifying a generic method will prevent the debug session from continuing.</source>
        <target state="translated">Modifikace obecné metody zabrání v pokračování relace ladění.</target>
        <note />
      </trans-unit>
      <trans-unit id="Modifying_whitespace_or_comments_in_a_generic_0_will_prevent_the_debug_session_from_continuing">
        <source>Modifying whitespace or comments in a generic '{0}' will prevent the debug session from continuing.</source>
        <target state="translated">Modifikace prázdné mezery nebo komentářů v obecné metodě {0} zabrání v pokračování relace ladění.</target>
        <note />
      </trans-unit>
      <trans-unit id="Modifying_a_method_inside_the_context_of_a_generic_type_will_prevent_the_debug_session_from_continuing">
        <source>Modifying a method inside the context of a generic type will prevent the debug session from continuing.</source>
        <target state="translated">Modifikace metody v kontextu obecného typu zabrání v pokračování relace ladění.</target>
        <note />
      </trans-unit>
      <trans-unit id="Modifying_whitespace_or_comments_in_0_inside_the_context_of_a_generic_type_will_prevent_the_debug_session_from_continuing">
        <source>Modifying whitespace or comments in '{0}' inside the context of a generic type will prevent the debug session from continuing.</source>
        <target state="translated">Modifikace prázdné mezery nebo komentářů v {0} v kontextu obecného typu zabrání v pokračování relace ladění.</target>
        <note />
      </trans-unit>
      <trans-unit id="Modifying_the_initializer_of_0_in_a_generic_type_will_prevent_the_debug_session_from_continuing">
        <source>Modifying the initializer of '{0}' in a generic type will prevent the debug session from continuing.</source>
        <target state="translated">Modifikace inicializátoru pro {0} v obecném typu zabrání v pokračování relace ladění.</target>
        <note />
      </trans-unit>
      <trans-unit id="Modifying_the_initializer_of_0_in_a_partial_type_will_prevent_the_debug_session_from_continuing">
        <source>Modifying the initializer of '{0}' in a partial type will prevent the debug session from continuing.</source>
        <target state="translated">Modifikace inicializátoru pro {0} v částečném typu zabrání v pokračování relace ladění.</target>
        <note />
      </trans-unit>
      <trans-unit id="Adding_a_constructor_to_a_type_with_a_field_or_property_initializer_that_contains_an_anonymous_function_will_prevent_the_debug_session_from_continuing">
        <source>Adding a constructor to a type with a field or property initializer that contains an anonymous function will prevent the debug session from continuing.</source>
        <target state="translated">Přidáním konstruktoru do typu s inicializátorem pole nebo vlastnosti obsahujícím anonymní funkci zabráníte ladicí relaci v pokračování.</target>
        <note />
      </trans-unit>
      <trans-unit id="Renaming_a_captured_variable_from_0_to_1_will_prevent_the_debug_session_from_continuing">
        <source>Renaming a captured variable, from '{0}' to '{1}' will prevent the debug session from continuing.</source>
        <target state="translated">Přejmenováním zachycené proměnné z {0} na {1} zabráníte ladicí relaci v pokračování.</target>
        <note />
      </trans-unit>
      <trans-unit id="Modifying_a_catch_finally_handler_with_an_active_statement_in_the_try_block_will_prevent_the_debug_session_from_continuing">
        <source>Modifying a catch/finally handler with an active statement in the try block will prevent the debug session from continuing.</source>
        <target state="translated">Modifikace obslužné rutiny catch/finally pomocí aktivního příkazu v bloku try zabrání v pokračování relace ladění.</target>
        <note />
      </trans-unit>
      <trans-unit id="Modifying_a_try_catch_finally_statement_when_the_finally_block_is_active_will_prevent_the_debug_session_from_continuing">
        <source>Modifying a try/catch/finally statement when the finally block is active will prevent the debug session from continuing.</source>
        <target state="translated">Modifikace příkazu try/catch/finally, když je aktivní blok finally, zabrání v pokračování relace ladění.</target>
        <note />
      </trans-unit>
      <trans-unit id="Modifying_a_catch_handler_around_an_active_statement_will_prevent_the_debug_session_from_continuing">
        <source>Modifying a catch handler around an active statement will prevent the debug session from continuing.</source>
        <target state="translated">Modifikace obslužné rutiny catch kolem aktivního příkazu zabrání v pokračování relace ladění.</target>
        <note />
      </trans-unit>
      <trans-unit id="Modifying_0_which_contains_the_stackalloc_operator_will_prevent_the_debug_session_from_continuing">
        <source>Modifying '{0}' which contains the 'stackalloc' operator will prevent the debug session from continuing.</source>
        <target state="translated">Modifikace prvku {0}, který obsahuje operátor stackalloc, zabrání v pokračování relace ladění.</target>
        <note />
      </trans-unit>
      <trans-unit id="Modifying_an_active_0_which_contains_On_Error_or_Resume_statements_will_prevent_the_debug_session_from_continuing">
        <source>Modifying an active '{0}' which contains 'On Error' or 'Resume' statements will prevent the debug session from continuing.</source>
        <target state="translated">Modifikace aktivního prvku {0}, který obsahuje příkazy On Error nebo Resume, zabrání v pokračování relace ladění.</target>
        <note />
      </trans-unit>
      <trans-unit id="Modifying_0_which_contains_an_Aggregate_Group_By_or_Join_query_clauses_will_prevent_the_debug_session_from_continuing">
        <source>Modifying '{0}' which contains an Aggregate, Group By, or Join query clauses will prevent the debug session from continuing.</source>
        <target state="translated">Pokud se změní {0} obsahující klauzule dotazu Aggregate, Group By nebo Join, zabrání se tím v pokračování relace ladění.</target>
        <note />
      </trans-unit>
      <trans-unit id="Modifying_source_with_experimental_language_features_enabled_will_prevent_the_debug_session_from_continuing">
        <source>Modifying source with experimental language features enabled will prevent the debug session from continuing.</source>
        <target state="translated">Modifikace zdroje s aktivovanými experimentálními jazykovými funkcemi zabrání v pokračování relace ladění.</target>
        <note />
      </trans-unit>
      <trans-unit id="Updating_an_active_statement_will_prevent_the_debug_session_from_continuing">
        <source>Updating an active statement will prevent the debug session from continuing.</source>
        <target state="translated">Aktualizace aktivního příkazu zabrání v pokračování relace ladění.</target>
        <note />
      </trans-unit>
      <trans-unit id="Removing_0_that_contains_an_active_statement_will_prevent_the_debug_session_from_continuing">
        <source>Removing '{0}' that contains an active statement will prevent the debug session from continuing.</source>
        <target state="translated">Odebrání prvku {0}, který obsahuje aktivní příkaz, zabrání v pokračování relace ladění.</target>
        <note />
      </trans-unit>
      <trans-unit id="Adding_a_new_file_will_prevent_the_debug_session_from_continuing">
        <source>Adding a new file will prevent the debug session from continuing.</source>
        <target state="translated">Když přidáte nový soubor, relace ladění nebude moct pokračovat.</target>
        <note />
      </trans-unit>
      <trans-unit id="Attribute_0_is_missing_Updating_an_async_method_or_an_iterator_will_prevent_the_debug_session_from_continuing">
        <source>Attribute '{0}' is missing. Updating an async method or an iterator will prevent the debug session from continuing.</source>
        <target state="translated">Chybí atribut {0}. Aktualizace asynchronní metody nebo iterátoru zabrání relaci ladění v pokračování.</target>
        <note />
      </trans-unit>
      <trans-unit id="Unexpected_interface_member_kind_colon_0">
        <source>Unexpected interface member kind: {0}</source>
        <target state="translated">Neočekávaný druh člena rozhraní: {0}</target>
        <note />
      </trans-unit>
      <trans-unit id="Unknown_symbol_kind">
        <source>Unknown symbol kind</source>
        <target state="translated">Neznámý druh symbolu</target>
        <note />
      </trans-unit>
      <trans-unit id="Generate_abstract_property_1_0">
        <source>Generate abstract property '{1}.{0}'</source>
        <target state="translated">Generovat abstraktní vlastnost {1}.{0}</target>
        <note />
      </trans-unit>
      <trans-unit id="Generate_abstract_method_1_0">
        <source>Generate abstract method '{1}.{0}'</source>
        <target state="translated">Generovat abstraktní metodu {1}.{0}</target>
        <note />
      </trans-unit>
      <trans-unit id="Generate_method_1_0">
        <source>Generate method '{1}.{0}'</source>
        <target state="translated">Generovat metodu {1}.{0}</target>
        <note />
      </trans-unit>
      <trans-unit id="Requested_assembly_already_loaded_from_0">
        <source>Requested assembly already loaded from '{0}'.</source>
        <target state="translated">Požadované sestavení je už načtené z {0}.</target>
        <note />
      </trans-unit>
      <trans-unit id="The_symbol_does_not_have_an_icon">
        <source>The symbol does not have an icon.</source>
        <target state="translated">Symbol nemá ikonu.</target>
        <note />
      </trans-unit>
      <trans-unit id="Unknown">
        <source>Unknown</source>
        <target state="translated">Neznámý</target>
        <note />
      </trans-unit>
      <trans-unit id="Asynchronous_method_cannot_have_ref_out_parameters_colon_bracket_0_bracket">
        <source>Asynchronous method cannot have ref/out parameters : [{0}]</source>
        <target state="translated">Asynchronní metody nemůžou mít parametry ref/out: [{0}].</target>
        <note />
      </trans-unit>
      <trans-unit id="The_member_is_defined_in_metadata">
        <source>The member is defined in metadata.</source>
        <target state="translated">Člen je definovaný v metadatech.</target>
        <note />
      </trans-unit>
      <trans-unit id="You_can_only_change_the_signature_of_a_constructor_indexer_method_or_delegate">
        <source>You can only change the signature of a constructor, indexer, method or delegate.</source>
        <target state="translated">Můžete změnit jenom signaturu konstruktoru, indexeru, metody nebo delegáta.</target>
        <note />
      </trans-unit>
      <trans-unit id="This_symbol_has_related_definitions_or_references_in_metadata_Changing_its_signature_may_result_in_build_errors_Do_you_want_to_continue">
        <source>This symbol has related definitions or references in metadata. Changing its signature may result in build errors.

Do you want to continue?</source>
        <target state="translated">Tento symbol má přidružené definice nebo odkazy v metadatech. Změna jeho podpisu může vést k chybám sestavení.

Chcete pokračovat?</target>
        <note />
      </trans-unit>
      <trans-unit id="Change_signature">
        <source>Change signature...</source>
        <target state="translated">Změnit signaturu...</target>
        <note />
      </trans-unit>
      <trans-unit id="Generate_new_type">
        <source>Generate new type...</source>
        <target state="translated">Generovat nový typ...</target>
        <note />
      </trans-unit>
      <trans-unit id="User_Diagnostic_Analyzer_Failure">
        <source>User Diagnostic Analyzer Failure.</source>
        <target state="translated">Selhání uživatelského diagnostického analyzátoru</target>
        <note />
      </trans-unit>
      <trans-unit id="Analyzer_0_threw_an_exception_of_type_1_with_message_2">
        <source>Analyzer '{0}' threw an exception of type '{1}' with message '{2}'.</source>
        <target state="translated">Analyzátor {0} způsobil výjimku typu {1} se zprávou {2}.</target>
        <note />
      </trans-unit>
      <trans-unit id="Analyzer_0_threw_the_following_exception_colon_1">
        <source>Analyzer '{0}' threw the following exception:
'{1}'.</source>
        <target state="translated">Analyzátor {0} vrátil následující výjimku:
{1}.</target>
        <note />
      </trans-unit>
      <trans-unit id="Remove_Unnecessary_Cast">
        <source>Remove Unnecessary Cast</source>
        <target state="translated">Odebrat nepotřebné přetypování</target>
        <note />
      </trans-unit>
      <trans-unit id="Simplify_Names">
        <source>Simplify Names</source>
        <target state="translated">Zjednodušit názvy</target>
        <note />
      </trans-unit>
      <trans-unit id="Simplify_Member_Access">
        <source>Simplify Member Access</source>
        <target state="translated">Zjednodušit přístup ke členům</target>
        <note />
      </trans-unit>
      <trans-unit id="Remove_qualification">
        <source>Remove qualification</source>
        <target state="translated">Odebrat kvalifikaci</target>
        <note />
      </trans-unit>
      <trans-unit id="This_signature_does_not_contain_parameters_that_can_be_changed">
        <source>This signature does not contain parameters that can be changed.</source>
        <target state="translated">Tento podpis neobsahuje parametry, které by se daly změnit.</target>
        <note />
      </trans-unit>
      <trans-unit id="Unknown_error_occurred">
        <source>Unknown error occurred</source>
        <target state="translated">Došlo k neznámé chybě.</target>
        <note />
      </trans-unit>
      <trans-unit id="Available">
        <source>Available</source>
        <target state="translated">K dispozici</target>
        <note />
      </trans-unit>
      <trans-unit id="Not_Available">
        <source>Not Available</source>
        <target state="translated">Není k dispozici</target>
        <note />
      </trans-unit>
      <trans-unit id="_0_1">
        <source>    {0} - {1}</source>
        <target state="translated">    {0} – {1}</target>
        <note />
      </trans-unit>
      <trans-unit id="You_can_use_the_navigation_bar_to_switch_context">
        <source>You can use the navigation bar to switch context.</source>
        <target state="translated">Pro přepínání kontextu můžete použít navigační panel.</target>
        <note />
      </trans-unit>
      <trans-unit id="in_Source">
        <source>in Source</source>
        <target state="translated">ve zdroji</target>
        <note />
      </trans-unit>
      <trans-unit id="in_Suppression_File">
        <source>in Suppression File</source>
        <target state="translated">V souboru potlačení</target>
        <note />
      </trans-unit>
      <trans-unit id="Remove_Suppression_0">
        <source>Remove Suppression {0}</source>
        <target state="translated">Odebrat potlačení {0}</target>
        <note />
      </trans-unit>
      <trans-unit id="Remove_Suppression">
        <source>Remove Suppression</source>
        <target state="translated">Odebrat potlačení</target>
        <note />
      </trans-unit>
      <trans-unit id="Pending">
        <source>&lt;Pending&gt;</source>
        <target state="translated">&lt;Čeká&gt;</target>
        <note />
      </trans-unit>
      <trans-unit id="Note_colon_Tab_twice_to_insert_the_0_snippet">
        <source>Note: Tab twice to insert the '{0}' snippet.</source>
        <target state="translated">Poznámka: Pro vložení fragmentu {0} stiskněte dvakrát tabulátor.</target>
        <note />
      </trans-unit>
      <trans-unit id="Implement_interface_explicitly_with_Dispose_pattern">
        <source>Implement interface explicitly with Dispose pattern</source>
        <target state="translated">Implementovat rozhraní explicitně se vzorem Dispose</target>
        <note />
      </trans-unit>
      <trans-unit id="Implement_interface_with_Dispose_pattern">
        <source>Implement interface with Dispose pattern</source>
        <target state="translated">Implementovat rozhraní se vzorem Dispose</target>
        <note />
      </trans-unit>
      <trans-unit id="Re_triage_0_currently_1">
        <source>Re-triage {0}(currently '{1}')</source>
        <target state="translated">Nové určení priorit podle dostupnosti zdrojů {0}(aktuálně {1})</target>
        <note />
      </trans-unit>
      <trans-unit id="Argument_cannot_have_a_null_element">
        <source>Argument cannot have a null element.</source>
        <target state="translated">Argument nemůže mít element, který je null.</target>
        <note />
      </trans-unit>
      <trans-unit id="Argument_cannot_be_empty">
        <source>Argument cannot be empty.</source>
        <target state="translated">Argument nemůže být prázdný.</target>
        <note />
      </trans-unit>
      <trans-unit id="Reported_diagnostic_with_ID_0_is_not_supported_by_the_analyzer">
        <source>Reported diagnostic with ID '{0}' is not supported by the analyzer.</source>
        <target state="translated">Ohlášená diagnostika s ID {0} se v analyzátoru nepodporuje.</target>
        <note />
      </trans-unit>
      <trans-unit id="Computing_fix_all_occurrences_code_fix">
        <source>Computing fix all occurrences code fix...</source>
        <target state="translated">Vypočítává se oprava kódu pro opravu všech výskytů...</target>
        <note />
      </trans-unit>
      <trans-unit id="Fix_all_occurrences">
        <source>Fix all occurrences</source>
        <target state="translated">Opravit všechny výskyty</target>
        <note />
      </trans-unit>
      <trans-unit id="Document">
        <source>Document</source>
        <target state="translated">Dokument</target>
        <note />
      </trans-unit>
      <trans-unit id="Project">
        <source>Project</source>
        <target state="translated">Projekt</target>
        <note />
      </trans-unit>
      <trans-unit id="Solution">
        <source>Solution</source>
        <target state="translated">Řešení</target>
        <note />
      </trans-unit>
      <trans-unit id="TODO_colon_dispose_managed_state_managed_objects">
        <source>TODO: dispose managed state (managed objects).</source>
        <target state="translated">TODO: Uvolněte spravovaný stav (spravované objekty).</target>
        <note />
      </trans-unit>
      <trans-unit id="TODO_colon_set_large_fields_to_null">
        <source>TODO: set large fields to null.</source>
        <target state="translated">TODO: Nastavte velká pole na hodnotu null.</target>
        <note />
      </trans-unit>
      <trans-unit id="To_detect_redundant_calls">
        <source>To detect redundant calls</source>
        <target state="translated">Zjištění redundantních volání</target>
        <note />
      </trans-unit>
      <trans-unit id="Modifying_0_which_contains_a_static_variable_will_prevent_the_debug_session_from_continuing">
        <source>Modifying '{0}' which contains a static variable will prevent the debug session from continuing.</source>
        <target state="translated">Pokud se změní {0} obsahující statickou proměnnou, zabrání se tím v pokračování relace ladění.</target>
        <note />
      </trans-unit>
      <trans-unit id="Compiler2">
        <source>Compiler</source>
        <target state="translated">Kompilátor</target>
        <note />
      </trans-unit>
      <trans-unit id="Live">
        <source>Live</source>
        <target state="translated">Živě</target>
        <note />
      </trans-unit>
      <trans-unit id="enum_value">
        <source>enum value</source>
        <target state="translated">hodnota enum</target>
        <note>{Locked="enum"} "enum" is a C#/VB keyword and should not be localized.</note>
      </trans-unit>
      <trans-unit id="const_field">
        <source>const field</source>
        <target state="translated">Pole const</target>
        <note>{Locked="const"} "const" is a C#/VB keyword and should not be localized.</note>
      </trans-unit>
      <trans-unit id="method">
        <source>method</source>
        <target state="translated">metoda</target>
        <note />
      </trans-unit>
      <trans-unit id="operator_">
        <source>operator</source>
        <target state="translated">operátor</target>
        <note />
      </trans-unit>
      <trans-unit id="constructor">
        <source>constructor</source>
        <target state="translated">konstruktor</target>
        <note />
      </trans-unit>
      <trans-unit id="auto_property">
        <source>auto-property</source>
        <target state="translated">automatická vlastnost</target>
        <note />
      </trans-unit>
      <trans-unit id="property_">
        <source>property</source>
        <target state="translated">vlastnost</target>
        <note />
      </trans-unit>
      <trans-unit id="event_accessor">
        <source>event accessor</source>
        <target state="translated">přístupový objekt události</target>
        <note />
      </trans-unit>
      <trans-unit id="type_constraint">
        <source>type constraint</source>
        <target state="translated">omezení typu</target>
        <note />
      </trans-unit>
      <trans-unit id="type_parameter">
        <source>type parameter</source>
        <target state="translated">parametr typu</target>
        <note />
      </trans-unit>
      <trans-unit id="attribute">
        <source>attribute</source>
        <target state="translated">atribut</target>
        <note />
      </trans-unit>
      <trans-unit id="Use_auto_property">
        <source>Use auto property</source>
        <target state="translated">Použít automatickou vlastnost</target>
        <note />
      </trans-unit>
      <trans-unit id="Replace_0_and_1_with_property">
        <source>Replace '{0}' and '{1}' with property</source>
        <target state="translated">Nahradit {0} a {1} vlastností</target>
        <note />
      </trans-unit>
      <trans-unit id="Replace_0_with_property">
        <source>Replace '{0}' with property</source>
        <target state="translated">Nahradit {0} vlastností</target>
        <note />
      </trans-unit>
      <trans-unit id="Method_referenced_implicitly">
        <source>Method referenced implicitly</source>
        <target state="translated">Implicitně odkazovaná metoda</target>
        <note />
      </trans-unit>
      <trans-unit id="Generate_type_0">
        <source>Generate type '{0}'</source>
        <target state="translated">Generovat typ {0}</target>
        <note />
      </trans-unit>
      <trans-unit id="Generate_0_1">
        <source>Generate {0} '{1}'</source>
        <target state="translated">Generovat {0} {1}</target>
        <note />
      </trans-unit>
      <trans-unit id="Change_0_to_1">
        <source>Change '{0}' to '{1}'.</source>
        <target state="translated">Změnit {0} na {1}</target>
        <note />
      </trans-unit>
      <trans-unit id="Non_invoked_method_cannot_be_replaced_with_property">
        <source>Non-invoked method cannot be replaced with property.</source>
        <target state="translated">Nevyvolávaná metoda nejde nahradit vlastností.</target>
        <note />
      </trans-unit>
      <trans-unit id="Only_methods_with_a_single_argument_which_is_not_an_out_variable_declaration_can_be_replaced_with_a_property">
        <source>Only methods with a single argument, which is not an out variable declaration, can be replaced with a property.</source>
        <target state="translated">Vlastností jdou nahradit jenom metody s jedním argumentem, který nepředstavuje deklaraci externí proměnné.</target>
        <note />
      </trans-unit>
      <trans-unit id="Roslyn_HostError">
        <source>Roslyn.HostError</source>
        <target state="translated">Roslyn.HostError</target>
        <note />
      </trans-unit>
      <trans-unit id="An_instance_of_analyzer_0_cannot_be_created_from_1_colon_2">
        <source>An instance of analyzer {0} cannot be created from {1}: {2}.</source>
        <target state="translated">Instance analyzátoru {0} nejde vytvořit z {1}: {2}.</target>
        <note />
      </trans-unit>
      <trans-unit id="The_assembly_0_does_not_contain_any_analyzers">
        <source>The assembly {0} does not contain any analyzers.</source>
        <target state="translated">Sestavení {0} neobsahuje žádné analyzátory.</target>
        <note />
      </trans-unit>
      <trans-unit id="Unable_to_load_Analyzer_assembly_0_colon_1">
        <source>Unable to load Analyzer assembly {0}: {1}</source>
        <target state="translated">Nejde načíst sestavení analyzátoru {0}: {1}.</target>
        <note />
      </trans-unit>
      <trans-unit id="Make_method_synchronous">
        <source>Make method synchronous</source>
        <target state="translated">Nastavit metodu jako synchronní</target>
        <note />
      </trans-unit>
      <trans-unit id="Add_this_or_Me_qualification">
        <source>Add 'this' or 'Me' qualification.</source>
        <target state="translated">Přidat kvalifikaci „this“ nebo „Me“</target>
        <note />
      </trans-unit>
      <trans-unit id="Fix_Name_Violation_colon_0">
        <source>Fix Name Violation: {0}</source>
        <target state="translated">Opravit porušení názvu: {0}</target>
        <note />
      </trans-unit>
      <trans-unit id="Naming_rule_violation_0">
        <source>Naming rule violation: {0}</source>
        <target state="translated">Porušení pravidla pojmenování: {0}</target>
        <note>{0} is the rule title, {1} is the way in which the rule was violated</note>
      </trans-unit>
      <trans-unit id="Naming_Styles">
        <source>Naming Styles</source>
        <target state="translated">Styly pojmenování</target>
        <note />
      </trans-unit>
      <trans-unit id="from_0">
        <source>from {0}</source>
        <target state="translated">z: {0}</target>
        <note />
      </trans-unit>
      <trans-unit id="Find_and_install_latest_version">
        <source>Find and install latest version</source>
        <target state="translated">Najít a nainstalovat nejnovější verzi</target>
        <note />
      </trans-unit>
      <trans-unit id="Use_local_version_0">
        <source>Use local version '{0}'</source>
        <target state="translated">Použít místní verzi {0}</target>
        <note />
      </trans-unit>
      <trans-unit id="Use_locally_installed_0_version_1_This_version_used_in_colon_2">
        <source>Use locally installed '{0}' version '{1}'
This version used in: {2}</source>
        <target state="translated">Použít místně nainstalovanou {0} verzi {1}.
Tato verze se používá zde: {2}.</target>
        <note />
      </trans-unit>
      <trans-unit id="Find_and_install_latest_version_of_0">
        <source>Find and install latest version of '{0}'</source>
        <target state="translated">Najít a nainstalovat nejnovější verzi aplikace {0}</target>
        <note />
      </trans-unit>
      <trans-unit id="Install_with_package_manager">
        <source>Install with package manager...</source>
        <target state="translated">Nainstalovat s použitím Správce balíčků...</target>
        <note />
      </trans-unit>
      <trans-unit id="Install_0_1">
        <source>Install '{0} {1}'</source>
        <target state="translated">Nainstalovat {0} {1}</target>
        <note />
      </trans-unit>
      <trans-unit id="Install_version_0">
        <source>Install version '{0}'</source>
        <target state="translated">Nainstalovat verzi {0}</target>
        <note />
      </trans-unit>
      <trans-unit id="Generate_variable_0">
        <source>Generate variable '{0}'</source>
        <target state="translated">Generovat proměnnou {0}</target>
        <note />
      </trans-unit>
      <trans-unit id="Classes">
        <source>Classes</source>
        <target state="translated">Třídy</target>
        <note />
      </trans-unit>
      <trans-unit id="Constants">
        <source>Constants</source>
        <target state="translated">Konstanty</target>
        <note />
      </trans-unit>
      <trans-unit id="Delegates">
        <source>Delegates</source>
        <target state="translated">Delegáti</target>
        <note />
      </trans-unit>
      <trans-unit id="Enums">
        <source>Enums</source>
        <target state="translated">Výčty</target>
        <note />
      </trans-unit>
      <trans-unit id="Events">
        <source>Events</source>
        <target state="translated">Události</target>
        <note />
      </trans-unit>
      <trans-unit id="Extension_methods">
        <source>Extension methods</source>
        <target state="translated">Metody rozšíření</target>
        <note />
      </trans-unit>
      <trans-unit id="Fields">
        <source>Fields</source>
        <target state="translated">Pole</target>
        <note />
      </trans-unit>
      <trans-unit id="Interfaces">
        <source>Interfaces</source>
        <target state="translated">Rozhraní</target>
        <note />
      </trans-unit>
      <trans-unit id="Locals">
        <source>Locals</source>
        <target state="translated">Místní hodnoty</target>
        <note />
      </trans-unit>
      <trans-unit id="Methods">
        <source>Methods</source>
        <target state="translated">Metody</target>
        <note />
      </trans-unit>
      <trans-unit id="Modules">
        <source>Modules</source>
        <target state="translated">Moduly</target>
        <note />
      </trans-unit>
      <trans-unit id="Namespaces">
        <source>Namespaces</source>
        <target state="translated">Obory názvů</target>
        <note />
      </trans-unit>
      <trans-unit id="Properties">
        <source>Properties</source>
        <target state="translated">Vlastnosti</target>
        <note />
      </trans-unit>
      <trans-unit id="Structures">
        <source>Structures</source>
        <target state="translated">Struktury</target>
        <note />
      </trans-unit>
      <trans-unit id="Parameters_colon">
        <source>Parameters:</source>
        <target state="translated">Parametry:</target>
        <note />
      </trans-unit>
      <trans-unit id="Add_missing_cases">
        <source>Add missing cases</source>
        <target state="translated">Přidat chybějící malá a velká písmena</target>
        <note />
      </trans-unit>
      <trans-unit id="Add_both">
        <source>Add both</source>
        <target state="translated">Přidat obojí</target>
        <note />
      </trans-unit>
      <trans-unit id="Add_default_case">
        <source>Add default case</source>
        <target state="translated">Přidat výchozí malá a velká písmena</target>
        <note />
      </trans-unit>
      <trans-unit id="Variadic_SignatureHelpItem_must_have_at_least_one_parameter">
        <source>Variadic SignatureHelpItem must have at least one parameter.</source>
        <target state="translated">Variadické SignatureHelpItem musí mít nejmíň jeden parametr.</target>
        <note />
      </trans-unit>
      <trans-unit id="Add_braces">
        <source>Add braces</source>
        <target state="translated">Přidat složené závorky</target>
        <note />
      </trans-unit>
      <trans-unit id="Replace_0_with_method">
        <source>Replace '{0}' with method</source>
        <target state="translated">Nahradit {0} metodou</target>
        <note />
      </trans-unit>
      <trans-unit id="Replace_0_with_methods">
        <source>Replace '{0}' with methods</source>
        <target state="translated">Nahradit {0} metodami</target>
        <note />
      </trans-unit>
      <trans-unit id="Property_referenced_implicitly">
        <source>Property referenced implicitly</source>
        <target state="translated">Na vlastnost se odkazuje implicitně.</target>
        <note />
      </trans-unit>
      <trans-unit id="Property_cannot_safely_be_replaced_with_a_method_call">
        <source>Property cannot safely be replaced with a method call</source>
        <target state="translated">Vlastnost se nedá bezpečně nahradit voláním metody.</target>
        <note />
      </trans-unit>
      <trans-unit id="Convert_to_interpolated_string">
        <source>Convert to interpolated string</source>
        <target state="translated">Převést na interpolovaný řetězec</target>
        <note />
      </trans-unit>
      <trans-unit id="Move_type_to_0">
        <source>Move type to {0}</source>
        <target state="translated">Přesunout typ do {0}</target>
        <note />
      </trans-unit>
      <trans-unit id="Rename_file_to_0">
        <source>Rename file to {0}</source>
        <target state="translated">Přejmenovat soubor na {0}</target>
        <note />
      </trans-unit>
      <trans-unit id="Rename_type_to_0">
        <source>Rename type to {0}</source>
        <target state="translated">Přejmenovat typ na {0}</target>
        <note />
      </trans-unit>
      <trans-unit id="Remove_tag">
        <source>Remove tag</source>
        <target state="translated">Odebrat značku</target>
        <note />
      </trans-unit>
      <trans-unit id="Add_missing_param_nodes">
        <source>Add missing param nodes</source>
        <target state="translated">Přidat chybějící uzly parametrů</target>
        <note />
      </trans-unit>
      <trans-unit id="Make_containing_scope_async">
        <source>Make containing scope async</source>
        <target state="translated">Převést obsažený obor na asynchronní</target>
        <note />
      </trans-unit>
      <trans-unit id="Make_containing_scope_async_return_Task">
        <source>Make containing scope async (return Task)</source>
        <target state="translated">Převést obsažený obor na asynchronní (návratová hodnota Task)</target>
        <note />
      </trans-unit>
      <trans-unit id="paren_Unknown_paren">
        <source>(Unknown)</source>
        <target state="translated">(neznámé)</target>
        <note />
      </trans-unit>
      <trans-unit id="Implement_Abstract_Class">
        <source>Implement Abstract Class</source>
        <target state="translated">Implementovat abstraktní třídu</target>
        <note />
      </trans-unit>
      <trans-unit id="Use_framework_type">
        <source>Use framework type</source>
        <target state="translated">Použít typ architektury</target>
        <note />
      </trans-unit>
      <trans-unit id="Install_package_0">
        <source>Install package '{0}'</source>
        <target state="translated">Nainstalovat balíček {0}</target>
        <note />
      </trans-unit>
      <trans-unit id="Object_initialization_can_be_simplified">
        <source>Object initialization can be simplified</source>
        <target state="translated">Inicializace objektu se může zjednodušit.</target>
        <note />
      </trans-unit>
      <trans-unit id="Use_throw_expression">
        <source>Use 'throw' expression</source>
        <target state="translated">Použít výraz throw</target>
        <note />
      </trans-unit>
      <trans-unit id="project_0">
        <source>project {0}</source>
        <target state="translated">projekt {0}</target>
        <note />
      </trans-unit>
      <trans-unit id="Inline_variable_declaration">
        <source>Inline variable declaration</source>
        <target state="translated">Vložená deklarace proměnné</target>
        <note />
      </trans-unit>
      <trans-unit id="Use_pattern_matching">
        <source>Use pattern matching</source>
        <target state="translated">Použít porovnávání vzorů</target>
        <note />
      </trans-unit>
      <trans-unit id="Use_expression_body_for_methods">
        <source>Use expression body for methods</source>
        <target state="translated">Pro metody používat text výrazu</target>
        <note />
      </trans-unit>
      <trans-unit id="Use_block_body_for_methods">
        <source>Use block body for methods</source>
        <target state="translated">Pro metody používat text bloku</target>
        <note />
      </trans-unit>
      <trans-unit id="Use_block_body_for_accessors">
        <source>Use block body for accessors</source>
        <target state="translated">Pro přístupové objekty používat text bloku</target>
        <note />
      </trans-unit>
      <trans-unit id="Use_block_body_for_constructors">
        <source>Use block body for constructors</source>
        <target state="translated">Pro konstruktory používat text bloku</target>
        <note />
      </trans-unit>
      <trans-unit id="Use_block_body_for_indexers">
        <source>Use block body for indexers</source>
        <target state="translated">Pro indexery používat text bloku</target>
        <note />
      </trans-unit>
      <trans-unit id="Use_block_body_for_operators">
        <source>Use block body for operators</source>
        <target state="translated">Pro operátory používat text bloku</target>
        <note />
      </trans-unit>
      <trans-unit id="Use_block_body_for_properties">
        <source>Use block body for properties</source>
        <target state="translated">Pro vlastnosti používat text bloku</target>
        <note />
      </trans-unit>
      <trans-unit id="Use_expression_body_for_accessors">
        <source>Use expression body for accessors</source>
        <target state="translated">Pro přístupové objekty používat text výrazu</target>
        <note />
      </trans-unit>
      <trans-unit id="Use_expression_body_for_constructors">
        <source>Use expression body for constructors</source>
        <target state="translated">Pro konstruktory používat text výrazu</target>
        <note />
      </trans-unit>
      <trans-unit id="Use_expression_body_for_indexers">
        <source>Use expression body for indexers</source>
        <target state="translated">Pro indexery používat text výrazu</target>
        <note />
      </trans-unit>
      <trans-unit id="Use_expression_body_for_operators">
        <source>Use expression body for operators</source>
        <target state="translated">Pro operátory používat text výrazu</target>
        <note />
      </trans-unit>
      <trans-unit id="Use_expression_body_for_properties">
        <source>Use expression body for properties</source>
        <target state="translated">Pro vlastnosti používat text výrazu</target>
        <note />
      </trans-unit>
      <trans-unit id="Fully_qualify_0">
        <source>Fully qualify '{0}'</source>
        <target state="translated">Plně kvalifikovat: {0}</target>
        <note />
      </trans-unit>
      <trans-unit id="Remove_reference_to_0">
        <source>Remove reference to '{0}'.</source>
        <target state="translated">Odebrat odkaz na {0}</target>
        <note />
      </trans-unit>
      <trans-unit id="Keywords">
        <source>Keywords</source>
        <target state="translated">Klíčová slova</target>
        <note />
      </trans-unit>
      <trans-unit id="Snippets">
        <source>Snippets</source>
        <target state="translated">Fragmenty</target>
        <note />
      </trans-unit>
      <trans-unit id="All_lowercase">
        <source>All lowercase</source>
        <target state="translated">Všechna písmena malá</target>
        <note />
      </trans-unit>
      <trans-unit id="All_uppercase">
        <source>All uppercase</source>
        <target state="translated">Všechna písmena velká</target>
        <note />
      </trans-unit>
      <trans-unit id="First_word_capitalized">
        <source>First word capitalized</source>
        <target state="translated">Velké první písmeno prvního slova</target>
        <note />
      </trans-unit>
      <trans-unit id="Pascal_Case">
        <source>Pascal Case</source>
        <target state="translated">PascalCase</target>
        <note />
      </trans-unit>
      <trans-unit id="Collection_initialization_can_be_simplified">
        <source>Collection initialization can be simplified</source>
        <target state="translated">Inicializace kolekce se dá zjednodušit.</target>
        <note />
      </trans-unit>
      <trans-unit id="Use_coalesce_expression">
        <source>Use coalesce expression</source>
        <target state="translated">Použít slučovací výraz</target>
        <note />
      </trans-unit>
      <trans-unit id="Use_null_propagation">
        <source>Use null propagation</source>
        <target state="translated">Použít šíření hodnot null</target>
        <note />
      </trans-unit>
      <trans-unit id="Variable_declaration_can_be_inlined">
        <source>Variable declaration can be inlined</source>
        <target state="translated">Deklaraci proměnné je možné vložit do řádku.</target>
        <note />
      </trans-unit>
      <trans-unit id="Null_check_can_be_simplified">
        <source>Null check can be simplified</source>
        <target state="translated">Kontrola hodnot null se dá zjednodušit.</target>
        <note />
      </trans-unit>
      <trans-unit id="Simplify_collection_initialization">
        <source>Simplify collection initialization</source>
        <target state="translated">Zjednodušit inicializaci kolekce</target>
        <note />
      </trans-unit>
      <trans-unit id="Simplify_object_initialization">
        <source>Simplify object initialization</source>
        <target state="translated">Zjednodušit inicializaci objektu</target>
        <note />
      </trans-unit>
      <trans-unit id="Prefer_explicitly_provided_tuple_element_name">
        <source>Prefer explicitly provided tuple element name</source>
        <target state="translated">Preferovat výslovně zadaný název prvku řazené kolekce členů</target>
        <note />
      </trans-unit>
      <trans-unit id="Use_explicitly_provided_tuple_name">
        <source>Use explicitly provided tuple name</source>
        <target state="translated">Použít výslovně zadaný název řazené kolekce členů</target>
        <note />
      </trans-unit>
      <trans-unit id="Remove_document_0">
        <source>Remove document '{0}'</source>
        <target state="translated">Odebrat dokument {0}</target>
        <note />
      </trans-unit>
      <trans-unit id="Add_document_0">
        <source>Add document '{0}'</source>
        <target state="translated">Přidat dokument {0}</target>
        <note />
      </trans-unit>
      <trans-unit id="Add_argument_name_0">
        <source>Add argument name '{0}'</source>
        <target state="translated">Přidat název argumentu {0}</target>
        <note />
      </trans-unit>
      <trans-unit id="Take_0">
        <source>Take '{0}'</source>
        <target state="translated">Vzít {0}</target>
        <note />
      </trans-unit>
      <trans-unit id="Take_both">
        <source>Take both</source>
        <target state="translated">Vzít obojí</target>
        <note />
      </trans-unit>
      <trans-unit id="Take_bottom">
        <source>Take bottom</source>
        <target state="translated">Vzít dolní</target>
        <note />
      </trans-unit>
      <trans-unit id="Take_top">
        <source>Take top</source>
        <target state="translated">Vzít horní</target>
        <note />
      </trans-unit>
      <trans-unit id="Remove_unused_variable">
        <source>Remove unused variable</source>
        <target state="translated">Odebrat nepoužívanou proměnnou</target>
        <note />
      </trans-unit>
      <trans-unit id="Convert_to_binary">
        <source>Convert to binary</source>
        <target state="translated">Převést do binární soustavy</target>
        <note />
      </trans-unit>
      <trans-unit id="Convert_to_decimal">
        <source>Convert to decimal</source>
        <target state="translated">Převést do desítkové soustavy</target>
        <note />
      </trans-unit>
      <trans-unit id="Convert_to_hex">
        <source>Convert to hex</source>
        <target state="translated">Převést do šestnáctkové soustavy</target>
        <note />
      </trans-unit>
      <trans-unit id="Separate_thousands">
        <source>Separate thousands</source>
        <target state="translated">Oddělit tisíce</target>
        <note />
      </trans-unit>
      <trans-unit id="Separate_words">
        <source>Separate words</source>
        <target state="translated">Oddělit slova</target>
        <note />
      </trans-unit>
      <trans-unit id="Separate_nibbles">
        <source>Separate nibbles</source>
        <target state="translated">Oddělit nibbly</target>
        <note />
      </trans-unit>
      <trans-unit id="Remove_separators">
        <source>Remove separators</source>
        <target state="translated">Odebrat oddělovače</target>
        <note />
      </trans-unit>
      <trans-unit id="Add_parameter_to_0">
        <source>Add parameter to '{0}'</source>
        <target state="translated">Přidat parametr do {0}</target>
        <note />
      </trans-unit>
      <trans-unit id="Generate_constructor">
        <source>Generate constructor...</source>
        <target state="translated">Generovat konstruktor...</target>
        <note />
      </trans-unit>
      <trans-unit id="Pick_members_to_be_used_as_constructor_parameters">
        <source>Pick members to be used as constructor parameters</source>
        <target state="translated">Vyberte členy, kteří se mají použít jako parametry konstruktoru.</target>
        <note />
      </trans-unit>
      <trans-unit id="Pick_members_to_be_used_in_Equals_GetHashCode">
        <source>Pick members to be used in Equals/GetHashCode</source>
        <target state="translated">Vyberte členy, kteří se mají použít v Equals/GetHashCode.</target>
        <note />
      </trans-unit>
      <trans-unit id="Changes_to_expression_trees_may_result_in_behavior_changes_at_runtime">
        <source>Changes to expression trees may result in behavior changes at runtime</source>
        <target state="translated">Změny ve stromech výrazů můžou způsobit změny chování za běhu.</target>
        <note />
      </trans-unit>
      <trans-unit id="Generate_overrides">
        <source>Generate overrides...</source>
        <target state="translated">Generovat přepsání...</target>
        <note />
      </trans-unit>
      <trans-unit id="Pick_members_to_override">
        <source>Pick members to override</source>
        <target state="translated">Vyberte členy, které chcete přepsat.</target>
        <note />
      </trans-unit>
      <trans-unit id="Add_null_check">
        <source>Add null check</source>
        <target state="translated">Přidat kontrolu hodnot null</target>
        <note />
      </trans-unit>
      <trans-unit id="Add_string_IsNullOrEmpty_check">
        <source>Add 'string.IsNullOrEmpty' check</source>
        <target state="translated">Přidat kontrolu metody string.IsNullOrEmpty</target>
        <note />
      </trans-unit>
      <trans-unit id="Add_string_IsNullOrWhiteSpace_check">
        <source>Add 'string.IsNullOrWhiteSpace' check</source>
        <target state="translated">Přidat kontrolu metody string.IsNullOrWhiteSpace</target>
        <note />
      </trans-unit>
      <trans-unit id="Create_and_initialize_field_0">
        <source>Create and initialize field '{0}'</source>
        <target state="translated">Vytvořit a inicializovat pole {0}</target>
        <note />
      </trans-unit>
      <trans-unit id="Create_and_initialize_property_0">
        <source>Create and initialize property '{0}'</source>
        <target state="translated">Vytvořit a inicializovat vlastnost {0}</target>
        <note />
      </trans-unit>
      <trans-unit id="Initialize_field_0">
        <source>Initialize field '{0}'</source>
        <target state="translated">Inicializovat pole {0}</target>
        <note />
      </trans-unit>
      <trans-unit id="Initialize_property_0">
        <source>Initialize property '{0}'</source>
        <target state="translated">Inicializovat vlastnost {0}</target>
        <note />
      </trans-unit>
      <trans-unit id="Add_null_checks">
        <source>Add null checks</source>
        <target state="translated">Přidat kontroly hodnot null</target>
        <note />
      </trans-unit>
      <trans-unit id="Generate_operators">
        <source>Generate operators</source>
        <target state="translated">Generovat operátory</target>
        <note />
      </trans-unit>
      <trans-unit id="Implement_0">
        <source>Implement {0}</source>
        <target state="translated">Implementovat {0}</target>
        <note />
      </trans-unit>
      <trans-unit id="Simplify_default_expression">
        <source>Simplify 'default' expression</source>
        <target state="translated">Zjednodušit výraz default</target>
        <note />
      </trans-unit>
      <trans-unit id="default_expression_can_be_simplified">
        <source>'default' expression can be simplified</source>
        <target state="translated">'Výraz default se dá zjednodušit.</target>
        <note />
      </trans-unit>
      <trans-unit id="Format_string_contains_invalid_placeholder">
        <source>Format string contains invalid placeholder</source>
        <target state="translated">Formátovací řetězec obsahuje neplatný zástupný symbol.</target>
        <note />
      </trans-unit>
      <trans-unit id="Invalid_format_string">
        <source>Invalid format string</source>
        <target state="translated">Neplatný formátovací řetězec</target>
        <note />
      </trans-unit>
      <trans-unit id="Use_inferred_member_name">
        <source>Use inferred member name</source>
        <target state="translated">Použít odvozený název člena</target>
        <note />
      </trans-unit>
      <trans-unit id="Member_name_can_be_simplified">
        <source>Member name can be simplified</source>
        <target state="translated">Název člena lze zjednodušit.</target>
        <note />
      </trans-unit>
      <trans-unit id="Reported_diagnostic_0_has_a_source_location_in_file_1_which_is_not_part_of_the_compilation_being_analyzed">
        <source>Reported diagnostic '{0}' has a source location in file '{1}', which is not part of the compilation being analyzed.</source>
        <target state="translated">Zdroj vykazované diagnostiky {0} je umístěný v souboru {1}, který není součástí analyzované kompilace.</target>
        <note />
      </trans-unit>
      <trans-unit id="Reported_diagnostic_0_has_a_source_location_1_in_file_2_which_is_outside_of_the_given_file">
        <source>Reported diagnostic '{0}' has a source location '{1}' in file '{2}', which is outside of the given file.</source>
        <target state="translated">Zdroj vykazované diagnostiky {0} má umístění {1} v souboru {2}, což je mimo daný soubor.</target>
        <note />
      </trans-unit>
      <trans-unit id="Unreachable_code_detected">
        <source>Unreachable code detected</source>
        <target state="translated">Byl zjištěn nedosažitelný kód.</target>
        <note />
      </trans-unit>
      <trans-unit id="Remove_unreachable_code">
        <source>Remove unreachable code</source>
        <target state="translated">Odebrat nedosažitelný kód</target>
        <note />
      </trans-unit>
      <trans-unit id="Modifiers_are_not_ordered">
        <source>Modifiers are not ordered</source>
        <target state="translated">Modifikátory nejsou seřazené.</target>
        <note />
      </trans-unit>
      <trans-unit id="Order_modifiers">
        <source>Order modifiers</source>
        <target state="translated">Seřadit modifikátory</target>
        <note />
      </trans-unit>
      <trans-unit id="in_0_project_1">
        <source>in {0} (project {1})</source>
        <target state="translated">v {0} (projekt {1})</target>
        <note />
      </trans-unit>
      <trans-unit id="Accessibility_modifiers_required">
        <source>Accessibility modifiers required</source>
        <target state="translated">Vyžadují se modifikátory dostupnosti.</target>
        <note />
      </trans-unit>
      <trans-unit id="Add_accessibility_modifiers">
        <source>Add accessibility modifiers</source>
        <target state="translated">Přidat Modifikátory dostupnosti</target>
        <note />
      </trans-unit>
      <trans-unit id="Use_local_function">
        <source>Use local function</source>
        <target state="translated">Použít lokální funkci</target>
        <note />
      </trans-unit>
      <trans-unit id="Warning_colon_Declaration_changes_scope_and_may_change_meaning">
        <source>Warning: Declaration changes scope and may change meaning.</source>
        <target state="translated">Upozornění: Deklarace mění rozsah a může změnit význam.</target>
        <note />
      </trans-unit>
      <trans-unit id="Move_declaration_near_reference">
        <source>Move declaration near reference</source>
        <target state="translated">Přesunout deklaraci do blízkosti odkazu</target>
        <note />
      </trans-unit>
      <trans-unit id="Convert_to_full_property">
        <source>Convert to full property</source>
        <target state="translated">Převést na celou vlastnost</target>
        <note />
      </trans-unit>
      <trans-unit id="Generate_constructor_in_0_without_fields">
        <source>Generate constructor in '{0}' (without fields)</source>
        <target state="translated">Generovat konstruktor v {0} (bez polí)</target>
        <note />
      </trans-unit>
      <trans-unit id="Add_file_banner">
        <source>Add file banner</source>
        <target state="translated">Přidat banner souboru</target>
        <note />
      </trans-unit>
      <trans-unit id="Warning_Method_overrides_symbol_from_metadata">
        <source>Warning: Method overrides symbol from metadata</source>
        <target state="translated">Upozornění: Metoda potlačí symbol z metadat.</target>
        <note />
      </trans-unit>
      <trans-unit id="Use_0">
        <source>Use {0}</source>
        <target state="translated">Použít {0}</target>
        <note />
      </trans-unit>
      <trans-unit id="Switching_between_lambda_and_local_function_will_prevent_the_debug_session_from_continuing">
        <source>Switching between a lambda and a local function will prevent the debug session from continuing.</source>
        <target state="translated">Přepínání mezi lambda a lokální funkcí zabrání v pokračování ladicí relace.</target>
        <note />
      </trans-unit>
      <trans-unit id="Deconstruct_variable_declaration">
        <source>Deconstruct variable declaration</source>
        <target state="translated">Dekonstruovat deklaraci proměnné</target>
        <note />
      </trans-unit>
      <trans-unit id="Variable_declaration_can_be_deconstructed">
        <source>Variable declaration can be deconstructed</source>
        <target state="translated">Deklaraci proměnné je možné dekonstruovat.</target>
        <note />
      </trans-unit>
      <trans-unit id="Add_argument_name_0_including_trailing_arguments">
        <source>Add argument name '{0}' (including trailing arguments)</source>
        <target state="translated">Přidat název argumentu {0} (včetně koncových argumentů)</target>
        <note />
      </trans-unit>
      <trans-unit id="local_function">
        <source>local function</source>
        <target state="translated">lokální funkce</target>
        <note />
      </trans-unit>
      <trans-unit id="indexer_">
        <source>indexer</source>
        <target state="translated">indexer</target>
        <note />
      </trans-unit>
      <trans-unit id="Parentheses_can_be_removed">
        <source>Parentheses can be removed</source>
        <target state="translated">Je možné odebrat závorky.</target>
        <note />
      </trans-unit>
      <trans-unit id="Remove_unnecessary_parentheses">
        <source>Remove unnecessary parentheses</source>
        <target state="translated">Odebrat nadbytečné závorky</target>
        <note />
      </trans-unit>
      <trans-unit id="Add_parentheses_for_clarity">
        <source>Add parentheses for clarity</source>
        <target state="translated">Přidat závorky kvůli srozumitelnosti</target>
        <note />
      </trans-unit>
      <trans-unit id="Parentheses_should_be_added_for_clarity">
        <source>Parentheses should be added for clarity</source>
        <target state="translated">Kvůli srozumitelnosti by se měly přidat závorky.</target>
        <note />
      </trans-unit>
      <trans-unit id="Alias_ambiguous_type_0">
        <source>Alias ambiguous type '{0}'</source>
        <target state="translated">Alias nejednoznačného typu {0}</target>
        <note />
      </trans-unit>
      <trans-unit id="Warning_colon_Collection_was_modified_during_iteration">
        <source>Warning: Collection was modified during iteration.</source>
        <target state="translated">Upozornění: Během iterace se kolekce změnila.</target>
        <note />
      </trans-unit>
      <trans-unit id="Warning_colon_Iteration_variable_crossed_function_boundary">
        <source>Warning: Iteration variable crossed function boundary.</source>
        <target state="translated">Upozornění: Proměnná iterace překročila hranici funkce.</target>
        <note />
      </trans-unit>
      <trans-unit id="Warning_colon_Collection_may_be_modified_during_iteration">
        <source>Warning: Collection may be modified during iteration.</source>
        <target state="translated">Upozornění: Během iterace se kolekce může změnit.</target>
        <note />
      </trans-unit>
      <trans-unit id="Add_readonly_modifier">
        <source>Add readonly modifier</source>
        <target state="translated">Přidat modifikátor jen pro čtení</target>
        <note />
      </trans-unit>
      <trans-unit id="Make_field_readonly">
        <source>Make field readonly</source>
        <target state="translated">Nastavit pole jen pro čtení</target>
        <note />
      </trans-unit>
      <trans-unit id="Convert_to_conditional_expression">
        <source>Convert to conditional expression</source>
        <target state="translated">Převést na podmíněný výraz</target>
        <note />
      </trans-unit>
      <trans-unit id="updating_usages_in_containing_member">
        <source>updating usages in containing member</source>
        <target state="translated">aktualizace použití v obsahujícím členu</target>
        <note />
      </trans-unit>
      <trans-unit id="updating_usages_in_containing_project">
        <source>updating usages in containing project</source>
        <target state="translated">aktualizace použití v obsahujícím projektu</target>
        <note />
      </trans-unit>
      <trans-unit id="updating_usages_in_containing_type">
        <source>updating usages in containing type</source>
        <target state="translated">aktualizace použití v obsahujícím typu</target>
        <note />
      </trans-unit>
      <trans-unit id="updating_usages_in_dependent_projects">
        <source>updating usages in dependent projects</source>
        <target state="translated">aktualizace použití v závislých projektech</target>
        <note />
      </trans-unit>
      <trans-unit id="using_statement_can_be_simplified">
        <source>'using' statement can be simplified</source>
        <target state="translated">Příkaz using lze zjednodušit.</target>
        <note />
      </trans-unit>
      <trans-unit id="x_y_range_in_reverse_order">
        <source>[x-y] range in reverse order</source>
        <target state="new">[x-y] range in reverse order</target>
        <note>This is an error message shown to the user when they write an invalid Regular Expression. Example: [b-a]</note>
      </trans-unit>
    </body>
  </file>
</xliff><|MERGE_RESOLUTION|>--- conflicted
+++ resolved
@@ -77,7 +77,6 @@
         <target state="translated">Zarovnat zalomené parametry</target>
         <note />
       </trans-unit>
-<<<<<<< HEAD
       <trans-unit id="Alternation_conditions_cannot_be_comments">
         <source>Alternation conditions cannot be comments</source>
         <target state="new">Alternation conditions cannot be comments</target>
@@ -88,10 +87,7 @@
         <target state="new">Alternation conditions do not capture and cannot be named</target>
         <note>This is an error message shown to the user when they write an invalid Regular Expression. Example: (?(?'x'))</note>
       </trans-unit>
-      <trans-unit id="Avoid_unnecessary_value_assignments_in_your_code_as_these_likely_indicate_redundant_value_computations_If_the_value_computation_is_not_redundant_and_you_intend_to_retain_the_assignmentcomma_then_change_the_assignment_target_to_a_local_variable_whose_name_starts_with_an_underscore_and_is_optionally_followed_by_an_integercomma_such_as___comma__1_comma__2_comma_etc_These_are_treated_as_special_discard_symbol_names">
-=======
       <trans-unit id="Avoid_unnecessary_value_assignments_in_your_code_as_these_likely_indicate_redundant_value_computations_If_the_value_computation_is_not_redundant_and_you_intend_to_retain_the_assignmentcomma_then_change_the_assignment_target_to_a_local_variable_whose_name_starts_with_an_underscore_and_is_optionally_followed_by_an_integercomma_such_as___comma__1_comma__2_comma_etc">
->>>>>>> 21d9c895
         <source>Avoid unnecessary value assignments in your code, as these likely indicate redundant value computations. If the value computation is not redundant and you intend to retain the assignment, then change the assignment target to a local variable whose name starts with an underscore and is optionally followed by an integer, such as '_', '_1', '_2', etc. These are treated as special discard symbol names.</source>
         <target state="translated">Vyhněte se v kódu přiřazením nepotřebných hodnot, protože ta pravděpodobně indikují nadbytečné výpočty hodnot. Pokud výpočet hodnoty není nadbytečný a chcete dané přiřazení zachovat, změňte cíl přiřazení na místní proměnnou, jejíž název začíná podtržítkem, za kterým volitelně následuje celé číslo, například _, _1, _2 atd. Tyto řetězce se považují za názvy speciálních symbolů pro vyřazení.</target>
         <note />
@@ -311,36 +307,6 @@
         <target state="translated">Implementace GetHashCode se dá zjednodušit.</target>
         <note />
       </trans-unit>
-      <trans-unit id="Implement all interfaces explicitly">
-        <source>Implement all interfaces explicitly</source>
-        <target state="translated">Implementovat všechna rozhraní explicitně</target>
-        <note />
-      </trans-unit>
-      <trans-unit id="Implement explicitly">
-        <source>Implement explicitly</source>
-        <target state="translated">Implementovat explicitně</target>
-        <note />
-      </trans-unit>
-      <trans-unit id="Implement_0_explicitly">
-        <source>Implement '{0}' explicitly</source>
-        <target state="translated">Implementovat rozhraní {0} explicitně</target>
-        <note />
-      </trans-unit>
-      <trans-unit id="Implement_0_implicitly">
-        <source>Implement '{0}' implicitly</source>
-        <target state="translated">Implementovat rozhraní {0} implicitně</target>
-        <note />
-      </trans-unit>
-      <trans-unit id="Implement_all_interfaces_implicitly">
-        <source>Implement all interfaces implicitly</source>
-        <target state="translated">Implementovat všechna rozhraní implicitně</target>
-        <note />
-      </trans-unit>
-      <trans-unit id="Implement_implicitly">
-        <source>Implement implicitly</source>
-        <target state="translated">Implementovat implicitně</target>
-        <note />
-      </trans-unit>
       <trans-unit id="Illegal_backslash_at_end_of_pattern">
         <source>Illegal \ at end of pattern</source>
         <target state="new">Illegal \ at end of pattern</target>
@@ -351,6 +317,36 @@
         <target state="new">Illegal {x,y} with x &gt; y</target>
         <note>This is an error message shown to the user when they write an invalid Regular Expression. Example: a{1,0}</note>
       </trans-unit>
+      <trans-unit id="Implement all interfaces explicitly">
+        <source>Implement all interfaces explicitly</source>
+        <target state="translated">Implementovat všechna rozhraní explicitně</target>
+        <note />
+      </trans-unit>
+      <trans-unit id="Implement explicitly">
+        <source>Implement explicitly</source>
+        <target state="translated">Implementovat explicitně</target>
+        <note />
+      </trans-unit>
+      <trans-unit id="Implement_0_explicitly">
+        <source>Implement '{0}' explicitly</source>
+        <target state="translated">Implementovat rozhraní {0} explicitně</target>
+        <note />
+      </trans-unit>
+      <trans-unit id="Implement_0_implicitly">
+        <source>Implement '{0}' implicitly</source>
+        <target state="translated">Implementovat rozhraní {0} implicitně</target>
+        <note />
+      </trans-unit>
+      <trans-unit id="Implement_all_interfaces_implicitly">
+        <source>Implement all interfaces implicitly</source>
+        <target state="translated">Implementovat všechna rozhraní implicitně</target>
+        <note />
+      </trans-unit>
+      <trans-unit id="Implement_implicitly">
+        <source>Implement implicitly</source>
+        <target state="translated">Implementovat implicitně</target>
+        <note />
+      </trans-unit>
       <trans-unit id="Incomplete_character_escape">
         <source>Incomplete \p{X} character escape</source>
         <target state="new">Incomplete \p{X} character escape</target>
@@ -381,17 +377,15 @@
         <target state="translated">Indexování se dá zjednodušit.</target>
         <note />
       </trans-unit>
-<<<<<<< HEAD
       <trans-unit id="Insufficient_hexadecimal_digits">
         <source>Insufficient hexadecimal digits</source>
         <target state="new">Insufficient hexadecimal digits</target>
         <note>This is an error message shown to the user when they write an invalid Regular Expression. Example: \x</note>
-=======
+      </trans-unit>
       <trans-unit id="Interpolation_can_be_simplified">
         <source>Interpolation can be simplified</source>
         <target state="translated">Interpolace se dá zjednodušit.</target>
         <note />
->>>>>>> 21d9c895
       </trans-unit>
       <trans-unit id="Introduce_constant">
         <source>Introduce constant</source>
@@ -413,17 +407,15 @@
         <target state="translated">Zavést proměnnou dotazu</target>
         <note />
       </trans-unit>
-<<<<<<< HEAD
       <trans-unit id="Invalid_group_name_Group_names_must_begin_with_a_word_character">
         <source>Invalid group name: Group names must begin with a word character</source>
         <target state="new">Invalid group name: Group names must begin with a word character</target>
         <note>This is an error message shown to the user when they write an invalid Regular Expression. Example: (?&lt;a &gt;a)</note>
-=======
+      </trans-unit>
       <trans-unit id="Make_member_static">
         <source>Make static</source>
         <target state="translated">Nastavit jako statickou</target>
         <note />
->>>>>>> 21d9c895
       </trans-unit>
       <trans-unit id="Make_readonly_fields_writable">
         <source>Make readonly fields writable</source>
@@ -485,16 +477,16 @@
         <target state="translated">Metoda {0} musí vrátit stream, který podporuje operace čtení a hledání.</target>
         <note />
       </trans-unit>
-      <trans-unit id="Modifying_0_which_contains_a_switch_expression_will_prevent_the_debug_session_from_continuing">
-        <source>Modifying '{0}' which contains a switch expression will prevent the debug session from continuing.</source>
-        <target state="translated">Pokud se změní {0} obsahující výraz switch, relace ladění nebude moct pokračovat.</target>
-        <note />
-      </trans-unit>
       <trans-unit id="Missing_control_character">
         <source>Missing control character</source>
         <target state="new">Missing control character</target>
         <note>This is an error message shown to the user when they write an invalid Regular Expression. Example: \c</note>
       </trans-unit>
+      <trans-unit id="Modifying_0_which_contains_a_switch_expression_will_prevent_the_debug_session_from_continuing">
+        <source>Modifying '{0}' which contains a switch expression will prevent the debug session from continuing.</source>
+        <target state="translated">Pokud se změní {0} obsahující výraz switch, relace ladění nebude moct pokračovat.</target>
+        <note />
+      </trans-unit>
       <trans-unit id="Move_contents_to_namespace">
         <source>Move contents to namespace...</source>
         <target state="translated">Přesunout obsah do oboru názvů...</target>
@@ -513,16 +505,6 @@
       <trans-unit id="Move_to_namespace">
         <source>Move to namespace...</source>
         <target state="translated">Přesunout do oboru názvů...</target>
-        <note />
-      </trans-unit>
-      <trans-unit id="Parameter_0_can_be_removed_if_it_is_not_part_of_a_shipped_public_API_its_initial_value_is_never_used">
-        <source>Parameter '{0}' can be removed if it is not part of a shipped public API, its initial value is never used</source>
-        <target state="new">Parameter '{0}' can be removed if it is not part of a shipped public API, its initial value is never used</target>
-        <note />
-      </trans-unit>
-      <trans-unit id="Parameter_0_can_be_removed_its_initial_value_is_never_used">
-        <source>Parameter '{0}' can be removed, its initial value is never used</source>
-        <target state="new">Parameter '{0}' can be removed, its initial value is never used</target>
         <note />
       </trans-unit>
       <trans-unit id="Nested_quantifier_0">
@@ -534,6 +516,16 @@
         <source>Not enough )'s</source>
         <target state="new">Not enough )'s</target>
         <note>This is an error message shown to the user when they write an invalid Regular Expression. Example: (a</note>
+      </trans-unit>
+      <trans-unit id="Parameter_0_can_be_removed_if_it_is_not_part_of_a_shipped_public_API_its_initial_value_is_never_used">
+        <source>Parameter '{0}' can be removed if it is not part of a shipped public API, its initial value is never used</source>
+        <target state="new">Parameter '{0}' can be removed if it is not part of a shipped public API, its initial value is never used</target>
+        <note />
+      </trans-unit>
+      <trans-unit id="Parameter_0_can_be_removed_its_initial_value_is_never_used">
+        <source>Parameter '{0}' can be removed, its initial value is never used</source>
+        <target state="new">Parameter '{0}' can be removed, its initial value is never used</target>
+        <note />
       </trans-unit>
       <trans-unit id="Private_member_0_can_be_removed_as_the_value_assigned_to_it_is_never_read">
         <source>Private member '{0}' can be removed as the value assigned to it is never read.</source>
@@ -938,8 +930,8 @@
         <note />
       </trans-unit>
       <trans-unit id="Regex_hexadecimal_escape_short">
-        <source>hexidecimal escape</source>
-        <target state="new">hexidecimal escape</target>
+        <source>hexadecimal escape</source>
+        <target state="new">hexadecimal escape</target>
         <note />
       </trans-unit>
       <trans-unit id="Regex_inline_comment_long">
@@ -1800,11 +1792,6 @@
         <target state="translated">Výběr obsahuje volání lokální funkce, aniž by byla deklarovaná.</target>
         <note />
       </trans-unit>
-      <trans-unit id="UnableToReadSourceFileOrPdb">
-        <source>Unable to read source file '{0}' or the PDB built for the containing project. Any changes made to this file while debugging won't be applied until its content matches the built source.</source>
-        <target state="new">Unable to read source file '{0}' or the PDB built for the containing project. Any changes made to this file while debugging won't be applied until its content matches the built source.</target>
-        <note />
-      </trans-unit>
       <trans-unit id="Too_many_bars_in_conditional_grouping">
         <source>Too many | in (?()|)</source>
         <target state="new">Too many | in (?()|)</target>
@@ -1814,6 +1801,11 @@
         <source>Too many )'s</source>
         <target state="new">Too many )'s</target>
         <note>This is an error message shown to the user when they write an invalid Regular Expression. Example: )</note>
+      </trans-unit>
+      <trans-unit id="UnableToReadSourceFileOrPdb">
+        <source>Unable to read source file '{0}' or the PDB built for the containing project. Any changes made to this file while debugging won't be applied until its content matches the built source.</source>
+        <target state="new">Unable to read source file '{0}' or the PDB built for the containing project. Any changes made to this file while debugging won't be applied until its content matches the built source.</target>
+        <note />
       </trans-unit>
       <trans-unit id="Unknown_property">
         <source>Unknown property</source>
