--- conflicted
+++ resolved
@@ -1379,7 +1379,9 @@
   <data name="Convert_to_class" xml:space="preserve">
     <value>Convert to class</value>
   </data>
-<<<<<<< HEAD
+  <data name="Convert_to_struct" xml:space="preserve">
+    <value>Convert to struct</value>
+  </data>
   <data name="and_update_usages_in_containing_member" xml:space="preserve">
     <value>and update usages in containing member</value>
   </data>
@@ -1392,9 +1394,4 @@
   <data name="and_update_usages_in_dependent_projects" xml:space="preserve">
     <value>and update usages in dependent projects</value>
   </data>
-  <data name="Convert_to_struct" xml:space="preserve">
-    <value>Convert to struct</value>
-  </data>
-=======
->>>>>>> cc43abcf
 </root>