<?xml version="1.0" encoding="utf-8"?>
<root>
  <!-- 
    Microsoft ResX Schema 
    
    Version 2.0
    
    The primary goals of this format is to allow a simple XML format 
    that is mostly human readable. The generation and parsing of the 
    various data types are done through the TypeConverter classes 
    associated with the data types.
    
    Example:
    
    ... ado.net/XML headers & schema ...
    <resheader name="resmimetype">text/microsoft-resx</resheader>
    <resheader name="version">2.0</resheader>
    <resheader name="reader">System.Resources.ResXResourceReader, System.Windows.Forms, ...</resheader>
    <resheader name="writer">System.Resources.ResXResourceWriter, System.Windows.Forms, ...</resheader>
    <data name="Name1"><value>this is my long string</value><comment>this is a comment</comment></data>
    <data name="Color1" type="System.Drawing.Color, System.Drawing">Blue</data>
    <data name="Bitmap1" mimetype="application/x-microsoft.net.object.binary.base64">
        <value>[base64 mime encoded serialized .NET Framework object]</value>
    </data>
    <data name="Icon1" type="System.Drawing.Icon, System.Drawing" mimetype="application/x-microsoft.net.object.bytearray.base64">
        <value>[base64 mime encoded string representing a byte array form of the .NET Framework object]</value>
        <comment>This is a comment</comment>
    </data>
                
    There are any number of "resheader" rows that contain simple 
    name/value pairs.
    
    Each data row contains a name, and value. The row also contains a 
    type or mimetype. Type corresponds to a .NET class that support 
    text/value conversion through the TypeConverter architecture. 
    Classes that don't support this are serialized and stored with the 
    mimetype set.
    
    The mimetype is used for serialized objects, and tells the 
    ResXResourceReader how to depersist the object. This is currently not 
    extensible. For a given mimetype the value must be set accordingly:
    
    Note - application/x-microsoft.net.object.binary.base64 is the format 
    that the ResXResourceWriter will generate, however the reader can 
    read any of the formats listed below.
    
    mimetype: application/x-microsoft.net.object.binary.base64
    value   : The object must be serialized with 
            : System.Runtime.Serialization.Formatters.Binary.BinaryFormatter
            : and then encoded with base64 encoding.
    
    mimetype: application/x-microsoft.net.object.soap.base64
    value   : The object must be serialized with 
            : System.Runtime.Serialization.Formatters.Soap.SoapFormatter
            : and then encoded with base64 encoding.

    mimetype: application/x-microsoft.net.object.bytearray.base64
    value   : The object must be serialized into a byte array 
            : using a System.ComponentModel.TypeConverter
            : and then encoded with base64 encoding.
    -->
  <xsd:schema id="root" xmlns="" xmlns:xsd="http://www.w3.org/2001/XMLSchema" xmlns:msdata="urn:schemas-microsoft-com:xml-msdata">
    <xsd:import namespace="http://www.w3.org/XML/1998/namespace" />
    <xsd:element name="root" msdata:IsDataSet="true">
      <xsd:complexType>
        <xsd:choice maxOccurs="unbounded">
          <xsd:element name="metadata">
            <xsd:complexType>
              <xsd:sequence>
                <xsd:element name="value" type="xsd:string" minOccurs="0" />
              </xsd:sequence>
              <xsd:attribute name="name" use="required" type="xsd:string" />
              <xsd:attribute name="type" type="xsd:string" />
              <xsd:attribute name="mimetype" type="xsd:string" />
              <xsd:attribute ref="xml:space" />
            </xsd:complexType>
          </xsd:element>
          <xsd:element name="assembly">
            <xsd:complexType>
              <xsd:attribute name="alias" type="xsd:string" />
              <xsd:attribute name="name" type="xsd:string" />
            </xsd:complexType>
          </xsd:element>
          <xsd:element name="data">
            <xsd:complexType>
              <xsd:sequence>
                <xsd:element name="value" type="xsd:string" minOccurs="0" msdata:Ordinal="1" />
                <xsd:element name="comment" type="xsd:string" minOccurs="0" msdata:Ordinal="2" />
              </xsd:sequence>
              <xsd:attribute name="name" type="xsd:string" use="required" msdata:Ordinal="1" />
              <xsd:attribute name="type" type="xsd:string" msdata:Ordinal="3" />
              <xsd:attribute name="mimetype" type="xsd:string" msdata:Ordinal="4" />
              <xsd:attribute ref="xml:space" />
            </xsd:complexType>
          </xsd:element>
          <xsd:element name="resheader">
            <xsd:complexType>
              <xsd:sequence>
                <xsd:element name="value" type="xsd:string" minOccurs="0" msdata:Ordinal="1" />
              </xsd:sequence>
              <xsd:attribute name="name" type="xsd:string" use="required" />
            </xsd:complexType>
          </xsd:element>
        </xsd:choice>
      </xsd:complexType>
    </xsd:element>
  </xsd:schema>
  <resheader name="resmimetype">
    <value>text/microsoft-resx</value>
  </resheader>
  <resheader name="version">
    <value>2.0</value>
  </resheader>
  <resheader name="reader">
    <value>System.Resources.ResXResourceReader, System.Windows.Forms, Version=4.0.0.0, Culture=neutral, PublicKeyToken=b77a5c561934e089</value>
  </resheader>
  <resheader name="writer">
    <value>System.Resources.ResXResourceWriter, System.Windows.Forms, Version=4.0.0.0, Culture=neutral, PublicKeyToken=b77a5c561934e089</value>
  </resheader>
  <data name="Add_project_reference_to_0" xml:space="preserve">
    <value>Add project reference to '{0}'.</value>
  </data>
  <data name="Add_reference_to_0" xml:space="preserve">
    <value>Add reference to '{0}'.</value>
  </data>
  <data name="Actions_can_not_be_empty" xml:space="preserve">
    <value>Actions can not be empty.</value>
  </data>
  <data name="generic_overload" xml:space="preserve">
    <value>generic overload</value>
  </data>
  <data name="generic_overloads" xml:space="preserve">
    <value>generic overloads</value>
  </data>
  <data name="overload" xml:space="preserve">
    <value>overload</value>
  </data>
  <data name="overloads_" xml:space="preserve">
    <value>overloads</value>
  </data>
  <data name="_0_Keyword" xml:space="preserve">
    <value>{0} Keyword</value>
  </data>
  <data name="Encapsulate_field_colon_0_and_use_property" xml:space="preserve">
    <value>Encapsulate field: '{0}' (and use property)</value>
  </data>
  <data name="Encapsulate_field_colon_0_but_still_use_field" xml:space="preserve">
    <value>Encapsulate field: '{0}' (but still use field)</value>
  </data>
  <data name="Encapsulate_fields_and_use_property" xml:space="preserve">
    <value>Encapsulate fields (and use property)</value>
  </data>
  <data name="Encapsulate_fields_but_still_use_field" xml:space="preserve">
    <value>Encapsulate fields (but still use field)</value>
  </data>
  <data name="Could_not_extract_interface_colon_The_selection_is_not_inside_a_class_interface_struct" xml:space="preserve">
    <value>Could not extract interface: The selection is not inside a class/interface/struct.</value>
  </data>
  <data name="Could_not_extract_interface_colon_The_type_does_not_contain_any_member_that_can_be_extracted_to_an_interface" xml:space="preserve">
    <value>Could not extract interface: The type does not contain any member that can be extracted to an interface.</value>
  </data>
  <data name="can_t_not_construct_final_tree" xml:space="preserve">
    <value>can't not construct final tree</value>
  </data>
  <data name="Parameters_type_or_return_type_cannot_be_an_anonymous_type_colon_bracket_0_bracket" xml:space="preserve">
    <value>Parameters' type or return type cannot be an anonymous type : [{0}]</value>
  </data>
  <data name="The_selection_contains_no_active_statement" xml:space="preserve">
    <value>The selection contains no active statement.</value>
  </data>
  <data name="The_selection_contains_an_error_or_unknown_type" xml:space="preserve">
    <value>The selection contains an error or unknown type.</value>
  </data>
  <data name="Type_parameter_0_is_hidden_by_another_type_parameter_1" xml:space="preserve">
    <value>Type parameter '{0}' is hidden by another type parameter '{1}'.</value>
  </data>
  <data name="The_address_of_a_variable_is_used_inside_the_selected_code" xml:space="preserve">
    <value>The address of a variable is used inside the selected code.</value>
  </data>
  <data name="Assigning_to_readonly_fields_must_be_done_in_a_constructor_colon_bracket_0_bracket" xml:space="preserve">
    <value>Assigning to readonly fields must be done in a constructor : [{0}].</value>
  </data>
  <data name="generated_code_is_overlapping_with_hidden_portion_of_the_code" xml:space="preserve">
    <value>generated code is overlapping with hidden portion of the code</value>
  </data>
  <data name="Add_optional_parameters_to_0" xml:space="preserve">
    <value>Add optional parameters to '{0}'</value>
  </data>
  <data name="Add_parameters_to_0" xml:space="preserve">
    <value>Add parameters to '{0}'</value>
  </data>
  <data name="Generate_delegating_constructor_0_1" xml:space="preserve">
    <value>Generate delegating constructor '{0}({1})'</value>
  </data>
  <data name="Generate_constructor_0_1" xml:space="preserve">
    <value>Generate constructor '{0}({1})'</value>
  </data>
  <data name="Generate_field_assigning_constructor_0_1" xml:space="preserve">
    <value>Generate field assigning constructor '{0}({1})'</value>
  </data>
  <data name="Generate_Equals_and_GetHashCode" xml:space="preserve">
    <value>Generate Equals and GetHashCode</value>
  </data>
  <data name="Generate_Equals_object" xml:space="preserve">
    <value>Generate Equals(object)</value>
  </data>
  <data name="Generate_GetHashCode" xml:space="preserve">
    <value>Generate GetHashCode()</value>
  </data>
  <data name="Generate_constructor_in_0" xml:space="preserve">
    <value>Generate constructor in '{0}'</value>
  </data>
  <data name="Generate_all" xml:space="preserve">
    <value>Generate all</value>
  </data>
  <data name="Generate_enum_member_1_0" xml:space="preserve">
    <value>Generate enum member '{1}.{0}'</value>
  </data>
  <data name="Generate_constant_1_0" xml:space="preserve">
    <value>Generate constant '{1}.{0}'</value>
  </data>
  <data name="Generate_read_only_property_1_0" xml:space="preserve">
    <value>Generate read-only property '{1}.{0}'</value>
  </data>
  <data name="Generate_property_1_0" xml:space="preserve">
    <value>Generate property '{1}.{0}'</value>
  </data>
  <data name="Generate_read_only_field_1_0" xml:space="preserve">
    <value>Generate read-only field '{1}.{0}'</value>
  </data>
  <data name="Generate_field_1_0" xml:space="preserve">
    <value>Generate field '{1}.{0}'</value>
  </data>
  <data name="Generate_local_0" xml:space="preserve">
    <value>Generate local '{0}'</value>
  </data>
  <data name="Generate_0_1_in_new_file" xml:space="preserve">
    <value>Generate {0} '{1}' in new file</value>
  </data>
  <data name="Generate_nested_0_1" xml:space="preserve">
    <value>Generate nested {0} '{1}'</value>
  </data>
  <data name="Global_Namespace" xml:space="preserve">
    <value>Global Namespace</value>
  </data>
  <data name="Implement_interface_explicitly" xml:space="preserve">
    <value>Implement interface explicitly</value>
  </data>
  <data name="Implement_interface_abstractly" xml:space="preserve">
    <value>Implement interface abstractly</value>
  </data>
  <data name="Implement_interface_through_0" xml:space="preserve">
    <value>Implement interface through '{0}'</value>
  </data>
  <data name="Implement_interface" xml:space="preserve">
    <value>Implement interface</value>
  </data>
  <data name="Introduce_field_for_0" xml:space="preserve">
    <value>Introduce field for '{0}'</value>
  </data>
  <data name="Introduce_local_for_0" xml:space="preserve">
    <value>Introduce local for '{0}'</value>
  </data>
  <data name="Introduce_constant_for_0" xml:space="preserve">
    <value>Introduce constant for '{0}'</value>
  </data>
  <data name="Introduce_local_constant_for_0" xml:space="preserve">
    <value>Introduce local constant for '{0}'</value>
  </data>
  <data name="Introduce_field_for_all_occurrences_of_0" xml:space="preserve">
    <value>Introduce field for all occurrences of '{0}'</value>
  </data>
  <data name="Introduce_local_for_all_occurrences_of_0" xml:space="preserve">
    <value>Introduce local for all occurrences of '{0}'</value>
  </data>
  <data name="Introduce_constant_for_all_occurrences_of_0" xml:space="preserve">
    <value>Introduce constant for all occurrences of '{0}'</value>
  </data>
  <data name="Introduce_local_constant_for_all_occurrences_of_0" xml:space="preserve">
    <value>Introduce local constant for all occurrences of '{0}'</value>
  </data>
  <data name="Introduce_query_variable_for_all_occurrences_of_0" xml:space="preserve">
    <value>Introduce query variable for all occurrences of '{0}'</value>
  </data>
  <data name="Introduce_query_variable_for_0" xml:space="preserve">
    <value>Introduce query variable for '{0}'</value>
  </data>
  <data name="Anonymous_Types_colon" xml:space="preserve">
    <value>Anonymous Types:</value>
  </data>
  <data name="is_" xml:space="preserve">
    <value>is</value>
  </data>
  <data name="Represents_an_object_whose_operations_will_be_resolved_at_runtime" xml:space="preserve">
    <value>Represents an object whose operations will be resolved at runtime.</value>
  </data>
  <data name="constant" xml:space="preserve">
    <value>constant</value>
  </data>
  <data name="field" xml:space="preserve">
    <value>field</value>
  </data>
  <data name="local_constant" xml:space="preserve">
    <value>local constant</value>
  </data>
  <data name="local_variable" xml:space="preserve">
    <value>local variable</value>
  </data>
  <data name="label" xml:space="preserve">
    <value>label</value>
  </data>
  <data name="range_variable" xml:space="preserve">
    <value>range variable</value>
  </data>
  <data name="parameter" xml:space="preserve">
    <value>parameter</value>
  </data>
  <data name="in_" xml:space="preserve">
    <value>in</value>
  </data>
  <data name="Summary_colon" xml:space="preserve">
    <value>Summary:</value>
  </data>
  <data name="Locals_and_parameters" xml:space="preserve">
    <value>Locals and parameters</value>
  </data>
  <data name="Type_parameters_colon" xml:space="preserve">
    <value>Type parameters:</value>
  </data>
  <data name="Returns_colon" xml:space="preserve">
    <value>Returns:</value>
  </data>
  <data name="Exceptions_colon" xml:space="preserve">
    <value>Exceptions:</value>
  </data>
  <data name="Remarks_colon" xml:space="preserve">
    <value>Remarks:</value>
  </data>
  <data name="generating_source_for_symbols_of_this_type_is_not_supported" xml:space="preserve">
    <value>generating source for symbols of this type is not supported</value>
  </data>
  <data name="Assembly" xml:space="preserve">
    <value>Assembly</value>
  </data>
  <data name="location_unknown" xml:space="preserve">
    <value>location unknown</value>
  </data>
  <data name="Extract_Interface" xml:space="preserve">
    <value>Extract Interface...</value>
  </data>
  <data name="Updating_0_will_prevent_the_debug_session_from_continuing" xml:space="preserve">
    <value>Updating '{0}' will prevent the debug session from continuing.</value>
  </data>
  <data name="Updating_a_complex_statement_containing_an_await_expression_will_prevent_the_debug_session_from_continuing" xml:space="preserve">
    <value>Updating a complex statement containing an await expression will prevent the debug session from continuing.</value>
  </data>
  <data name="Changing_visibility_of_a_constructor_will_prevent_the_debug_session_from_continuing" xml:space="preserve">
    <value>Changing visibility of a constructor will prevent the debug session from continuing.</value>
  </data>
  <data name="Capturing_variable_0_that_hasn_t_been_captured_before_will_prevent_the_debug_session_from_continuing" xml:space="preserve">
    <value>Capturing variable '{0}' that hasn't been captured before will prevent the debug session from continuing.</value>
  </data>
  <data name="Ceasing_to_capture_variable_0_will_prevent_the_debug_session_from_continuing" xml:space="preserve">
    <value>Ceasing to capture variable '{0}' will prevent the debug session from continuing.</value>
  </data>
  <data name="Deleting_captured_variable_0_will_prevent_the_debug_session_from_continuing" xml:space="preserve">
    <value>Deleting captured variable '{0}' will prevent the debug session from continuing.</value>
  </data>
  <data name="Changing_the_type_of_a_captured_variable_0_previously_of_type_1_will_prevent_the_debug_session_from_continuing" xml:space="preserve">
    <value>Changing the type of a captured variable '{0}' previously of type '{1}' will prevent the debug session from continuing.</value>
  </data>
  <data name="Changing_the_parameters_of_0_will_prevent_the_debug_session_from_continuing" xml:space="preserve">
    <value>Changing the parameters of '{0}' will prevent the debug session from continuing.</value>
  </data>
  <data name="Changing_the_return_type_of_0_will_prevent_the_debug_session_from_continuing" xml:space="preserve">
    <value>Changing the return type of '{0}' will prevent the debug session from continuing.</value>
  </data>
  <data name="Changing_the_type_of_0_will_prevent_the_debug_session_from_continuing" xml:space="preserve">
    <value>Changing the type of '{0}' will prevent the debug session from continuing.</value>
  </data>
  <data name="Changing_the_declaration_scope_of_a_captured_variable_0_will_prevent_the_debug_session_from_continuing" xml:space="preserve">
    <value>Changing the declaration scope of a captured variable '{0}' will prevent the debug session from continuing.</value>
  </data>
  <data name="Accessing_captured_variable_0_that_hasn_t_been_accessed_before_in_1_will_prevent_the_debug_session_from_continuing" xml:space="preserve">
    <value>Accessing captured variable '{0}' that hasn't been accessed before in {1} will prevent the debug session from continuing.</value>
  </data>
  <data name="Ceasing_to_access_captured_variable_0_in_1_will_prevent_the_debug_session_from_continuing" xml:space="preserve">
    <value>Ceasing to access captured variable '{0}' in {1} will prevent the debug session from continuing.</value>
  </data>
  <data name="Adding_0_that_accesses_captured_variables_1_and_2_declared_in_different_scopes_will_prevent_the_debug_session_from_continuing" xml:space="preserve">
    <value>Adding '{0}' that accesses captured variables '{1}' and '{2}' declared in different scopes will prevent the debug session from continuing.</value>
  </data>
  <data name="Removing_0_that_accessed_captured_variables_1_and_2_declared_in_different_scopes_will_prevent_the_debug_session_from_continuing" xml:space="preserve">
    <value>Removing '{0}' that accessed captured variables '{1}' and '{2}' declared in different scopes will prevent the debug session from continuing.</value>
  </data>
  <data name="Adding_0_into_a_1_will_prevent_the_debug_session_from_continuing" xml:space="preserve">
    <value>Adding '{0}' into a '{1}' will prevent the debug session from continuing.</value>
  </data>
  <data name="Adding_0_into_a_class_with_explicit_or_sequential_layout_will_prevent_the_debug_session_from_continuing" xml:space="preserve">
    <value>Adding '{0}' into a class with explicit or sequential layout will prevent the debug session from continuing.</value>
  </data>
  <data name="Updating_the_modifiers_of_0_will_prevent_the_debug_session_from_continuing" xml:space="preserve">
    <value>Updating the modifiers of '{0}' will prevent the debug session from continuing.</value>
  </data>
  <data name="Updating_the_Handles_clause_of_0_will_prevent_the_debug_session_from_continuing" xml:space="preserve">
    <value>Updating the Handles clause of '{0}' will prevent the debug session from continuing.</value>
  </data>
  <data name="Adding_0_with_the_Handles_clause_will_prevent_the_debug_session_from_continuing" xml:space="preserve">
    <value>Adding '{0}' with the Handles clause will prevent the debug session from continuing.</value>
  </data>
  <data name="Updating_the_Implements_clause_of_a_0_will_prevent_the_debug_session_from_continuing" xml:space="preserve">
    <value>Updating the Implements clause of a '{0}' will prevent the debug session from continuing.</value>
  </data>
  <data name="Changing_the_constraint_from_0_to_1_will_prevent_the_debug_session_from_continuing" xml:space="preserve">
    <value>Changing the constraint from '{0}' to '{1}' will prevent the debug session from continuing.</value>
  </data>
  <data name="Updating_the_variance_of_0_will_prevent_the_debug_session_from_continuing" xml:space="preserve">
    <value>Updating the variance of '{0}' will prevent the debug session from continuing.</value>
  </data>
  <data name="Updating_the_type_of_0_will_prevent_the_debug_session_from_continuing" xml:space="preserve">
    <value>Updating the type of '{0}' will prevent the debug session from continuing.</value>
  </data>
  <data name="Updating_the_initializer_of_0_will_prevent_the_debug_session_from_continuing" xml:space="preserve">
    <value>Updating the initializer of '{0}' will prevent the debug session from continuing.</value>
  </data>
  <data name="Updating_the_size_of_a_0_will_prevent_the_debug_session_from_continuing" xml:space="preserve">
    <value>Updating the size of a '{0}' will prevent the debug session from continuing.</value>
  </data>
  <data name="Updating_the_underlying_type_of_0_will_prevent_the_debug_session_from_continuing" xml:space="preserve">
    <value>Updating the underlying type of '{0}' will prevent the debug session from continuing.</value>
  </data>
  <data name="Updating_the_base_class_and_or_base_interface_s_of_0_will_prevent_the_debug_session_from_continuing" xml:space="preserve">
    <value>Updating the base class and/or base interface(s) of '{0}' will prevent the debug session from continuing.</value>
  </data>
  <data name="Updating_a_field_to_an_event_or_vice_versa_will_prevent_the_debug_session_from_continuing" xml:space="preserve">
    <value>Updating a field to an event or vice versa will prevent the debug session from continuing.</value>
  </data>
  <data name="Updating_the_kind_of_a_type_will_prevent_the_debug_session_from_continuing" xml:space="preserve">
    <value>Updating the kind of a type will prevent the debug session from continuing.</value>
  </data>
  <data name="Updating_the_kind_of_an_property_event_accessor_will_prevent_the_debug_session_from_continuing" xml:space="preserve">
    <value>Updating the kind of an property/event accessor will prevent the debug session from continuing.</value>
  </data>
  <data name="Updating_the_kind_of_a_method_Sub_Function_will_prevent_the_debug_session_from_continuing" xml:space="preserve">
    <value>Updating the kind of a method (Sub/Function) will prevent the debug session from continuing.</value>
  </data>
  <data name="Updating_the_library_name_of_Declare_Statement_will_prevent_the_debug_session_from_continuing" xml:space="preserve">
    <value>Updating the library name of Declare Statement will prevent the debug session from continuing.</value>
  </data>
  <data name="Updating_the_alias_of_Declare_Statement_will_prevent_the_debug_session_from_continuing" xml:space="preserve">
    <value>Updating the alias of Declare Statement will prevent the debug session from continuing.</value>
  </data>
  <data name="Renaming_0_will_prevent_the_debug_session_from_continuing" xml:space="preserve">
    <value>Renaming '{0}' will prevent the debug session from continuing.</value>
  </data>
  <data name="Adding_0_will_prevent_the_debug_session_from_continuing" xml:space="preserve">
    <value>Adding '{0}' will prevent the debug session from continuing.</value>
  </data>
  <data name="Adding_an_abstract_0_or_overriding_an_inherited_0_will_prevent_the_debug_session_from_continuing" xml:space="preserve">
    <value>Adding an abstract '{0}' or overriding an inherited '{0}' will prevent the debug session from continuing.</value>
  </data>
  <data name="Adding_a_MustOverride_0_or_overriding_an_inherited_0_will_prevent_the_debug_session_from_continuing" xml:space="preserve">
    <value>Adding a MustOverride '{0}' or overriding an inherited '{0}' will prevent the debug session from continuing.</value>
  </data>
  <data name="Adding_an_extern_0_will_prevent_the_debug_session_from_continuing" xml:space="preserve">
    <value>Adding an extern '{0}' will prevent the debug session from continuing.</value>
  </data>
  <data name="Adding_an_imported_method_will_prevent_the_debug_session_from_continuing" xml:space="preserve">
    <value>Adding an imported method will prevent the debug session from continuing.</value>
  </data>
  <data name="Adding_a_user_defined_0_will_prevent_the_debug_session_from_continuing" xml:space="preserve">
    <value>Adding a user defined '{0}' will prevent the debug session from continuing.</value>
  </data>
  <data name="Adding_a_generic_0_will_prevent_the_debug_session_from_continuing" xml:space="preserve">
    <value>Adding a generic '{0}' will prevent the debug session from continuing.</value>
  </data>
  <data name="Adding_0_around_an_active_statement_will_prevent_the_debug_session_from_continuing" xml:space="preserve">
    <value>Adding '{0}' around an active statement will prevent the debug session from continuing.</value>
  </data>
  <data name="Moving_0_will_prevent_the_debug_session_from_continuing" xml:space="preserve">
    <value>Moving '{0}' will prevent the debug session from continuing.</value>
  </data>
  <data name="Deleting_0_will_prevent_the_debug_session_from_continuing" xml:space="preserve">
    <value>Deleting '{0}' will prevent the debug session from continuing.</value>
  </data>
  <data name="Deleting_0_around_an_active_statement_will_prevent_the_debug_session_from_continuing" xml:space="preserve">
    <value>Deleting '{0}' around an active statement will prevent the debug session from continuing.</value>
  </data>
  <data name="Adding_a_method_body_will_prevent_the_debug_session_from_continuing" xml:space="preserve">
    <value>Adding a method body will prevent the debug session from continuing.</value>
  </data>
  <data name="Deleting_a_method_body_will_prevent_the_debug_session_from_continuing" xml:space="preserve">
    <value>Deleting a method body will prevent the debug session from continuing.</value>
  </data>
  <data name="An_active_statement_has_been_removed_from_its_original_method_You_must_revert_your_changes_to_continue_or_restart_the_debugging_session" xml:space="preserve">
    <value>An active statement has been removed from its original method. You must revert your changes to continue or restart the debugging session.</value>
  </data>
  <data name="Updating_a_0_statement_around_an_active_statement_will_prevent_the_debug_session_from_continuing" xml:space="preserve">
    <value>Updating a '{0}' statement around an active statement will prevent the debug session from continuing.</value>
  </data>
  <data name="Updating_async_or_iterator_modifier_around_an_active_statement_will_prevent_the_debug_session_from_continuing" xml:space="preserve">
    <value>Updating async or iterator modifier around an active statement will prevent the debug session from continuing.</value>
    <comment>{Locked="async"}{Locked="iterator"} "async" and "iterator" are C#/VB keywords and should not be localized.</comment>
  </data>
  <data name="Modifying_a_generic_method_will_prevent_the_debug_session_from_continuing" xml:space="preserve">
    <value>Modifying a generic method will prevent the debug session from continuing.</value>
  </data>
  <data name="Modifying_whitespace_or_comments_in_a_generic_0_will_prevent_the_debug_session_from_continuing" xml:space="preserve">
    <value>Modifying whitespace or comments in a generic '{0}' will prevent the debug session from continuing.</value>
  </data>
  <data name="Modifying_a_method_inside_the_context_of_a_generic_type_will_prevent_the_debug_session_from_continuing" xml:space="preserve">
    <value>Modifying a method inside the context of a generic type will prevent the debug session from continuing.</value>
  </data>
  <data name="Modifying_whitespace_or_comments_in_0_inside_the_context_of_a_generic_type_will_prevent_the_debug_session_from_continuing" xml:space="preserve">
    <value>Modifying whitespace or comments in '{0}' inside the context of a generic type will prevent the debug session from continuing.</value>
  </data>
  <data name="Modifying_the_initializer_of_0_in_a_generic_type_will_prevent_the_debug_session_from_continuing" xml:space="preserve">
    <value>Modifying the initializer of '{0}' in a generic type will prevent the debug session from continuing.</value>
  </data>
  <data name="Modifying_the_initializer_of_0_in_a_partial_type_will_prevent_the_debug_session_from_continuing" xml:space="preserve">
    <value>Modifying the initializer of '{0}' in a partial type will prevent the debug session from continuing.</value>
  </data>
  <data name="Adding_a_constructor_to_a_type_with_a_field_or_property_initializer_that_contains_an_anonymous_function_will_prevent_the_debug_session_from_continuing" xml:space="preserve">
    <value>Adding a constructor to a type with a field or property initializer that contains an anonymous function will prevent the debug session from continuing.</value>
  </data>
  <data name="Renaming_a_captured_variable_from_0_to_1_will_prevent_the_debug_session_from_continuing" xml:space="preserve">
    <value>Renaming a captured variable, from '{0}' to '{1}' will prevent the debug session from continuing.</value>
  </data>
  <data name="Modifying_a_catch_finally_handler_with_an_active_statement_in_the_try_block_will_prevent_the_debug_session_from_continuing" xml:space="preserve">
    <value>Modifying a catch/finally handler with an active statement in the try block will prevent the debug session from continuing.</value>
  </data>
  <data name="Modifying_a_try_catch_finally_statement_when_the_finally_block_is_active_will_prevent_the_debug_session_from_continuing" xml:space="preserve">
    <value>Modifying a try/catch/finally statement when the finally block is active will prevent the debug session from continuing.</value>
  </data>
  <data name="Modifying_a_catch_handler_around_an_active_statement_will_prevent_the_debug_session_from_continuing" xml:space="preserve">
    <value>Modifying a catch handler around an active statement will prevent the debug session from continuing.</value>
  </data>
  <data name="Modifying_0_which_contains_the_stackalloc_operator_will_prevent_the_debug_session_from_continuing" xml:space="preserve">
    <value>Modifying '{0}' which contains the 'stackalloc' operator will prevent the debug session from continuing.</value>
  </data>
  <data name="Modifying_an_active_0_which_contains_On_Error_or_Resume_statements_will_prevent_the_debug_session_from_continuing" xml:space="preserve">
    <value>Modifying an active '{0}' which contains 'On Error' or 'Resume' statements will prevent the debug session from continuing.</value>
  </data>
  <data name="Modifying_0_which_contains_an_Aggregate_Group_By_or_Join_query_clauses_will_prevent_the_debug_session_from_continuing" xml:space="preserve">
    <value>Modifying '{0}' which contains an Aggregate, Group By, or Join query clauses will prevent the debug session from continuing.</value>
  </data>
  <data name="Modifying_source_with_experimental_language_features_enabled_will_prevent_the_debug_session_from_continuing" xml:space="preserve">
    <value>Modifying source with experimental language features enabled will prevent the debug session from continuing.</value>
  </data>
  <data name="Updating_an_active_statement_will_prevent_the_debug_session_from_continuing" xml:space="preserve">
    <value>Updating an active statement will prevent the debug session from continuing.</value>
  </data>
  <data name="Removing_0_that_contains_an_active_statement_will_prevent_the_debug_session_from_continuing" xml:space="preserve">
    <value>Removing '{0}' that contains an active statement will prevent the debug session from continuing.</value>
  </data>
  <data name="Adding_a_new_file_will_prevent_the_debug_session_from_continuing" xml:space="preserve">
    <value>Adding a new file will prevent the debug session from continuing.</value>
  </data>
  <data name="Attribute_0_is_missing_Updating_an_async_method_or_an_iterator_will_prevent_the_debug_session_from_continuing" xml:space="preserve">
    <value>Attribute '{0}' is missing. Updating an async method or an iterator will prevent the debug session from continuing.</value>
  </data>
  <data name="Unexpected_interface_member_kind_colon_0" xml:space="preserve">
    <value>Unexpected interface member kind: {0}</value>
  </data>
  <data name="Unknown_symbol_kind" xml:space="preserve">
    <value>Unknown symbol kind</value>
  </data>
  <data name="Generate_abstract_property_1_0" xml:space="preserve">
    <value>Generate abstract property '{1}.{0}'</value>
  </data>
  <data name="Generate_abstract_method_1_0" xml:space="preserve">
    <value>Generate abstract method '{1}.{0}'</value>
  </data>
  <data name="Generate_method_1_0" xml:space="preserve">
    <value>Generate method '{1}.{0}'</value>
  </data>
  <data name="Requested_assembly_already_loaded_from_0" xml:space="preserve">
    <value>Requested assembly already loaded from '{0}'.</value>
  </data>
  <data name="The_symbol_does_not_have_an_icon" xml:space="preserve">
    <value>The symbol does not have an icon.</value>
  </data>
  <data name="Unknown" xml:space="preserve">
    <value>Unknown</value>
  </data>
  <data name="Extract_Method" xml:space="preserve">
    <value>Extract Method</value>
  </data>
  <data name="Extract_Method_plus_Local" xml:space="preserve">
    <value>Extract Method + Local</value>
  </data>
  <data name="Asynchronous_method_cannot_have_ref_out_parameters_colon_bracket_0_bracket" xml:space="preserve">
    <value>Asynchronous method cannot have ref/out parameters : [{0}]</value>
  </data>
  <data name="The_member_is_defined_in_metadata" xml:space="preserve">
    <value>The member is defined in metadata.</value>
  </data>
  <data name="You_can_only_change_the_signature_of_a_constructor_indexer_method_or_delegate" xml:space="preserve">
    <value>You can only change the signature of a constructor, indexer, method or delegate.</value>
  </data>
  <data name="This_symbol_has_related_definitions_or_references_in_metadata_Changing_its_signature_may_result_in_build_errors_Do_you_want_to_continue" xml:space="preserve">
    <value>This symbol has related definitions or references in metadata. Changing its signature may result in build errors.

Do you want to continue?</value>
  </data>
  <data name="Change_signature" xml:space="preserve">
    <value>Change signature...</value>
  </data>
  <data name="Generate_new_type" xml:space="preserve">
    <value>Generate new type...</value>
  </data>
  <data name="User_Diagnostic_Analyzer_Failure" xml:space="preserve">
    <value>User Diagnostic Analyzer Failure.</value>
  </data>
  <data name="Analyzer_0_threw_an_exception_of_type_1_with_message_2" xml:space="preserve">
    <value>Analyzer '{0}' threw an exception of type '{1}' with message '{2}'.</value>
  </data>
  <data name="Analyzer_0_threw_the_following_exception_colon_1" xml:space="preserve">
    <value>Analyzer '{0}' threw the following exception:
'{1}'.</value>
  </data>
  <data name="Remove_Unnecessary_Cast" xml:space="preserve">
    <value>Remove Unnecessary Cast</value>
  </data>
  <data name="Simplify_Names" xml:space="preserve">
    <value>Simplify Names</value>
  </data>
  <data name="Simplify_Member_Access" xml:space="preserve">
    <value>Simplify Member Access</value>
  </data>
  <data name="Remove_qualification" xml:space="preserve">
    <value>Remove qualification</value>
  </data>
  <data name="Edit_and_Continue1" xml:space="preserve">
    <value>Edit and Continue</value>
  </data>
  <data name="This_signature_does_not_contain_parameters_that_can_be_changed" xml:space="preserve">
    <value>This signature does not contain parameters that can be changed.</value>
  </data>
  <data name="Unknown_error_occurred" xml:space="preserve">
    <value>Unknown error occurred</value>
  </data>
  <data name="Available" xml:space="preserve">
    <value>Available</value>
  </data>
  <data name="Not_Available" xml:space="preserve">
    <value>Not Available</value>
  </data>
  <data name="_0_1" xml:space="preserve">
    <value>    {0} - {1}</value>
  </data>
  <data name="You_can_use_the_navigation_bar_to_switch_context" xml:space="preserve">
    <value>You can use the navigation bar to switch context.</value>
  </data>
  <data name="in_Source" xml:space="preserve">
    <value>in Source</value>
  </data>
  <data name="in_Suppression_File" xml:space="preserve">
    <value>in Suppression File</value>
  </data>
  <data name="Remove_Suppression_0" xml:space="preserve">
    <value>Remove Suppression {0}</value>
  </data>
  <data name="Remove_Suppression" xml:space="preserve">
    <value>Remove Suppression</value>
  </data>
  <data name="Pending" xml:space="preserve">
    <value>&lt;Pending&gt;</value>
  </data>
  <data name="Awaited_task_returns" xml:space="preserve">
    <value>Awaited task returns</value>
  </data>
  <data name="no_value" xml:space="preserve">
    <value>no value.</value>
  </data>
  <data name="Note_colon_Tab_twice_to_insert_the_0_snippet" xml:space="preserve">
    <value>Note: Tab twice to insert the '{0}' snippet.</value>
  </data>
  <data name="Implement_interface_explicitly_with_Dispose_pattern" xml:space="preserve">
    <value>Implement interface explicitly with Dispose pattern</value>
  </data>
  <data name="Implement_interface_with_Dispose_pattern" xml:space="preserve">
    <value>Implement interface with Dispose pattern</value>
  </data>
  <data name="Compiler1" xml:space="preserve">
    <value>Compiler</value>
  </data>
  <data name="Edit_and_Continue2" xml:space="preserve">
    <value>Edit and Continue</value>
  </data>
  <data name="Style" xml:space="preserve">
    <value>Style</value>
  </data>
  <data name="Suppress_0" xml:space="preserve">
    <value>Suppress {0}</value>
  </data>
  <data name="Re_triage_0_currently_1" xml:space="preserve">
    <value>Re-triage {0}(currently '{1}')</value>
  </data>
  <data name="Argument_cannot_have_a_null_element" xml:space="preserve">
    <value>Argument cannot have a null element.</value>
  </data>
  <data name="Argument_cannot_be_empty" xml:space="preserve">
    <value>Argument cannot be empty.</value>
  </data>
  <data name="Reported_diagnostic_with_ID_0_is_not_supported_by_the_analyzer" xml:space="preserve">
    <value>Reported diagnostic with ID '{0}' is not supported by the analyzer.</value>
  </data>
  <data name="Computing_fix_all_occurrences_code_fix" xml:space="preserve">
    <value>Computing fix all occurrences code fix...</value>
  </data>
  <data name="Fix_all_occurrences" xml:space="preserve">
    <value>Fix all occurrences</value>
  </data>
  <data name="Document" xml:space="preserve">
    <value>Document</value>
  </data>
  <data name="Project" xml:space="preserve">
    <value>Project</value>
  </data>
  <data name="Solution" xml:space="preserve">
    <value>Solution</value>
  </data>
  <data name="TODO_colon_dispose_managed_state_managed_objects" xml:space="preserve">
    <value>TODO: dispose managed state (managed objects).</value>
  </data>
  <data name="TODO_colon_set_large_fields_to_null" xml:space="preserve">
    <value>TODO: set large fields to null.</value>
  </data>
  <data name="To_detect_redundant_calls" xml:space="preserve">
    <value>To detect redundant calls</value>
  </data>
  <data name="Modifying_0_which_contains_a_static_variable_will_prevent_the_debug_session_from_continuing" xml:space="preserve">
    <value>Modifying '{0}' which contains a static variable will prevent the debug session from continuing.</value>
  </data>
  <data name="Compiler2" xml:space="preserve">
    <value>Compiler</value>
  </data>
  <data name="Edit_And_Continue" xml:space="preserve">
    <value>Edit And Continue</value>
  </data>
  <data name="Live" xml:space="preserve">
    <value>Live</value>
  </data>
  <data name="namespace_" xml:space="preserve">
    <value>namespace</value>
    <comment>{Locked}</comment>
  </data>
  <data name="class_" xml:space="preserve">
    <value>class</value>
    <comment>{Locked}</comment>
  </data>
  <data name="interface_" xml:space="preserve">
    <value>interface</value>
    <comment>{Locked}</comment>
  </data>
  <data name="enum_" xml:space="preserve">
    <value>enum</value>
    <comment>{Locked}</comment>
  </data>
  <data name="enum_value" xml:space="preserve">
    <value>enum value</value>
    <comment>{Locked="enum"} "enum" is a C#/VB keyword and should not be localized.</comment>
  </data>
  <data name="delegate_" xml:space="preserve">
    <value>delegate</value>
    <comment>{Locked}</comment>
  </data>
  <data name="const_field" xml:space="preserve">
    <value>const field</value>
    <comment>{Locked="const"} "const" is a C#/VB keyword and should not be localized.</comment>
  </data>
  <data name="method" xml:space="preserve">
    <value>method</value>
  </data>
  <data name="operator_" xml:space="preserve">
    <value>operator</value>
  </data>
  <data name="constructor" xml:space="preserve">
    <value>constructor</value>
  </data>
  <data name="auto_property" xml:space="preserve">
    <value>auto-property</value>
  </data>
  <data name="property_" xml:space="preserve">
    <value>property</value>
  </data>
  <data name="event_" xml:space="preserve">
    <value>event</value>
    <comment>{Locked}</comment>
  </data>
  <data name="event_accessor" xml:space="preserve">
    <value>event accessor</value>
  </data>
  <data name="type_constraint" xml:space="preserve">
    <value>type constraint</value>
  </data>
  <data name="type_parameter" xml:space="preserve">
    <value>type parameter</value>
  </data>
  <data name="attribute" xml:space="preserve">
    <value>attribute</value>
  </data>
  <data name="Use_auto_property" xml:space="preserve">
    <value>Use auto property</value>
  </data>
  <data name="Replace_0_and_1_with_property" xml:space="preserve">
    <value>Replace '{0}' and '{1}' with property</value>
  </data>
  <data name="Replace_0_with_property" xml:space="preserve">
    <value>Replace '{0}' with property</value>
  </data>
  <data name="Method_referenced_implicitly" xml:space="preserve">
    <value>Method referenced implicitly</value>
  </data>
  <data name="Generate_type_0" xml:space="preserve">
    <value>Generate type '{0}'</value>
  </data>
  <data name="Generate_0_1" xml:space="preserve">
    <value>Generate {0} '{1}'</value>
  </data>
  <data name="Change_0_to_1" xml:space="preserve">
    <value>Change '{0}' to '{1}'.</value>
  </data>
  <data name="Non_invoked_method_cannot_be_replaced_with_property" xml:space="preserve">
    <value>Non-invoked method cannot be replaced with property.</value>
  </data>
  <data name="Only_methods_with_a_single_argument_which_is_not_an_out_variable_declaration_can_be_replaced_with_a_property" xml:space="preserve">
    <value>Only methods with a single argument, which is not an out variable declaration, can be replaced with a property.</value>
  </data>
  <data name="Roslyn_HostError" xml:space="preserve">
    <value>Roslyn.HostError</value>
  </data>
  <data name="An_instance_of_analyzer_0_cannot_be_created_from_1_colon_2" xml:space="preserve">
    <value>An instance of analyzer {0} cannot be created from {1}: {2}.</value>
  </data>
  <data name="The_assembly_0_does_not_contain_any_analyzers" xml:space="preserve">
    <value>The assembly {0} does not contain any analyzers.</value>
  </data>
  <data name="Unable_to_load_Analyzer_assembly_0_colon_1" xml:space="preserve">
    <value>Unable to load Analyzer assembly {0}: {1}</value>
  </data>
  <data name="Make_method_synchronous" xml:space="preserve">
    <value>Make method synchronous</value>
  </data>
  <data name="Add_this_or_Me_qualification" xml:space="preserve">
    <value>Add 'this' or 'Me' qualification.</value>
  </data>
  <data name="Fix_Name_Violation_colon_0" xml:space="preserve">
    <value>Fix Name Violation: {0}</value>
  </data>
  <data name="Naming_rule_violation_0" xml:space="preserve">
    <value>Naming rule violation: {0}</value>
    <comment>{0} is the rule title, {1} is the way in which the rule was violated</comment>
  </data>
  <data name="Naming_Styles" xml:space="preserve">
    <value>Naming Styles</value>
  </data>
  <data name="from_0" xml:space="preserve">
    <value>from {0}</value>
  </data>
  <data name="Find_and_install_latest_version" xml:space="preserve">
    <value>Find and install latest version</value>
  </data>
  <data name="Use_local_version_0" xml:space="preserve">
    <value>Use local version '{0}'</value>
  </data>
  <data name="Use_locally_installed_0_version_1_This_version_used_in_colon_2" xml:space="preserve">
    <value>Use locally installed '{0}' version '{1}'
This version used in: {2}</value>
  </data>
  <data name="Find_and_install_latest_version_of_0" xml:space="preserve">
    <value>Find and install latest version of '{0}'</value>
  </data>
  <data name="Install_with_package_manager" xml:space="preserve">
    <value>Install with package manager...</value>
  </data>
  <data name="Install_0_1" xml:space="preserve">
    <value>Install '{0} {1}'</value>
  </data>
  <data name="Install_version_0" xml:space="preserve">
    <value>Install version '{0}'</value>
  </data>
  <data name="Generate_variable_0" xml:space="preserve">
    <value>Generate variable '{0}'</value>
  </data>
  <data name="Classes" xml:space="preserve">
    <value>Classes</value>
  </data>
  <data name="Constants" xml:space="preserve">
    <value>Constants</value>
  </data>
  <data name="Delegates" xml:space="preserve">
    <value>Delegates</value>
  </data>
  <data name="Enums" xml:space="preserve">
    <value>Enums</value>
  </data>
  <data name="Events" xml:space="preserve">
    <value>Events</value>
  </data>
  <data name="Extension_methods" xml:space="preserve">
    <value>Extension methods</value>
  </data>
  <data name="Fields" xml:space="preserve">
    <value>Fields</value>
  </data>
  <data name="Interfaces" xml:space="preserve">
    <value>Interfaces</value>
  </data>
  <data name="Locals" xml:space="preserve">
    <value>Locals</value>
  </data>
  <data name="Methods" xml:space="preserve">
    <value>Methods</value>
  </data>
  <data name="Modules" xml:space="preserve">
    <value>Modules</value>
  </data>
  <data name="Namespaces" xml:space="preserve">
    <value>Namespaces</value>
  </data>
  <data name="Properties" xml:space="preserve">
    <value>Properties</value>
  </data>
  <data name="Structures" xml:space="preserve">
    <value>Structures</value>
  </data>
  <data name="Parameters_colon" xml:space="preserve">
    <value>Parameters:</value>
  </data>
  <data name="Add_missing_cases" xml:space="preserve">
    <value>Add missing cases</value>
  </data>
  <data name="Add_both" xml:space="preserve">
    <value>Add both</value>
  </data>
  <data name="Add_default_case" xml:space="preserve">
    <value>Add default case</value>
  </data>
  <data name="Variadic_SignatureHelpItem_must_have_at_least_one_parameter" xml:space="preserve">
    <value>Variadic SignatureHelpItem must have at least one parameter.</value>
  </data>
  <data name="Add_braces" xml:space="preserve">
    <value>Add braces</value>
  </data>
  <data name="Replace_0_with_method" xml:space="preserve">
    <value>Replace '{0}' with method</value>
  </data>
  <data name="Replace_0_with_methods" xml:space="preserve">
    <value>Replace '{0}' with methods</value>
  </data>
  <data name="Property_referenced_implicitly" xml:space="preserve">
    <value>Property referenced implicitly</value>
  </data>
  <data name="Property_cannot_safely_be_replaced_with_a_method_call" xml:space="preserve">
    <value>Property cannot safely be replaced with a method call</value>
  </data>
  <data name="Convert_to_interpolated_string" xml:space="preserve">
    <value>Convert to interpolated string</value>
  </data>
  <data name="Move_type_to_0" xml:space="preserve">
    <value>Move type to {0}</value>
  </data>
  <data name="Rename_file_to_0" xml:space="preserve">
    <value>Rename file to {0}</value>
  </data>
  <data name="Rename_type_to_0" xml:space="preserve">
    <value>Rename type to {0}</value>
  </data>
  <data name="Remove_tag" xml:space="preserve">
    <value>Remove tag</value>
  </data>
  <data name="Add_missing_param_nodes" xml:space="preserve">
    <value>Add missing param nodes</value>
  </data>
  <data name="Make_containing_scope_async" xml:space="preserve">
    <value>Make containing scope async</value>
  </data>
  <data name="Make_containing_scope_async_return_Task" xml:space="preserve">
    <value>Make containing scope async (return Task)</value>
  </data>
  <data name="paren_Unknown_paren" xml:space="preserve">
    <value>(Unknown)</value>
  </data>
  <data name="Implement_Abstract_Class" xml:space="preserve">
    <value>Implement Abstract Class</value>
  </data>
  <data name="Use_framework_type" xml:space="preserve">
    <value>Use framework type</value>
  </data>
  <data name="Install_package_0" xml:space="preserve">
    <value>Install package '{0}'</value>
  </data>
  <data name="Object_initialization_can_be_simplified" xml:space="preserve">
    <value>Object initialization can be simplified</value>
  </data>
  <data name="Use_throw_expression" xml:space="preserve">
    <value>Use 'throw' expression</value>
  </data>
  <data name="project_0" xml:space="preserve">
    <value>project {0}</value>
  </data>
  <data name="Inline_variable_declaration" xml:space="preserve">
    <value>Inline variable declaration</value>
  </data>
  <data name="Use_pattern_matching" xml:space="preserve">
    <value>Use pattern matching</value>
  </data>
  <data name="Use_interpolated_verbatim_string" xml:space="preserve">
    <value>Use interpolated verbatim string</value>
  </data>
  <data name="Use_expression_body_for_methods" xml:space="preserve">
    <value>Use expression body for methods</value>
  </data>
  <data name="Use_block_body_for_methods" xml:space="preserve">
    <value>Use block body for methods</value>
  </data>
  <data name="Use_block_body_for_accessors" xml:space="preserve">
    <value>Use block body for accessors</value>
  </data>
  <data name="Use_block_body_for_constructors" xml:space="preserve">
    <value>Use block body for constructors</value>
  </data>
  <data name="Use_block_body_for_indexers" xml:space="preserve">
    <value>Use block body for indexers</value>
  </data>
  <data name="Use_block_body_for_operators" xml:space="preserve">
    <value>Use block body for operators</value>
  </data>
  <data name="Use_block_body_for_properties" xml:space="preserve">
    <value>Use block body for properties</value>
  </data>
  <data name="Use_expression_body_for_accessors" xml:space="preserve">
    <value>Use expression body for accessors</value>
  </data>
  <data name="Use_expression_body_for_constructors" xml:space="preserve">
    <value>Use expression body for constructors</value>
  </data>
  <data name="Use_expression_body_for_indexers" xml:space="preserve">
    <value>Use expression body for indexers</value>
  </data>
  <data name="Use_expression_body_for_operators" xml:space="preserve">
    <value>Use expression body for operators</value>
  </data>
  <data name="Use_expression_body_for_properties" xml:space="preserve">
    <value>Use expression body for properties</value>
  </data>
  <data name="Fix_typo_0" xml:space="preserve">
    <value>Fix typo '{0}'</value>
  </data>
  <data name="Fully_qualify_0" xml:space="preserve">
    <value>Fully qualify '{0}'</value>
  </data>
  <data name="Remove_reference_to_0" xml:space="preserve">
    <value>Remove reference to '{0}'.</value>
  </data>
  <data name="Keywords" xml:space="preserve">
    <value>Keywords</value>
  </data>
  <data name="Snippets" xml:space="preserve">
    <value>Snippets</value>
  </data>
  <data name="All_lowercase" xml:space="preserve">
    <value>All lowercase</value>
  </data>
  <data name="All_uppercase" xml:space="preserve">
    <value>All uppercase</value>
  </data>
  <data name="First_word_capitalized" xml:space="preserve">
    <value>First word capitalized</value>
  </data>
  <data name="Pascal_Case" xml:space="preserve">
    <value>Pascal Case</value>
  </data>
  <data name="Collection_initialization_can_be_simplified" xml:space="preserve">
    <value>Collection initialization can be simplified</value>
  </data>
  <data name="Use_coalesce_expression" xml:space="preserve">
    <value>Use coalesce expression</value>
  </data>
  <data name="Use_null_propagation" xml:space="preserve">
    <value>Use null propagation</value>
  </data>
  <data name="Variable_declaration_can_be_inlined" xml:space="preserve">
    <value>Variable declaration can be inlined</value>
  </data>
  <data name="Null_check_can_be_simplified" xml:space="preserve">
    <value>Null check can be simplified</value>
  </data>
  <data name="Simplify_collection_initialization" xml:space="preserve">
    <value>Simplify collection initialization</value>
  </data>
  <data name="Simplify_object_initialization" xml:space="preserve">
    <value>Simplify object initialization</value>
  </data>
  <data name="Prefer_explicitly_provided_tuple_element_name" xml:space="preserve">
    <value>Prefer explicitly provided tuple element name</value>
  </data>
  <data name="Use_explicitly_provided_tuple_name" xml:space="preserve">
    <value>Use explicitly provided tuple name</value>
  </data>
  <data name="Remove_document_0" xml:space="preserve">
    <value>Remove document '{0}'</value>
  </data>
  <data name="Add_document_0" xml:space="preserve">
    <value>Add document '{0}'</value>
  </data>
  <data name="Add_argument_name_0" xml:space="preserve">
    <value>Add argument name '{0}'</value>
  </data>
  <data name="Add_tuple_element_name_0" xml:space="preserve">
    <value>Add tuple element name '{0}'</value>
  </data>
  <data name="Take_0" xml:space="preserve">
    <value>Take '{0}'</value>
  </data>
  <data name="Take_both" xml:space="preserve">
    <value>Take both</value>
  </data>
  <data name="Take_bottom" xml:space="preserve">
    <value>Take bottom</value>
  </data>
  <data name="Take_top" xml:space="preserve">
    <value>Take top</value>
  </data>
  <data name="Remove_unused_variable" xml:space="preserve">
    <value>Remove unused variable</value>
  </data>
  <data name="Convert_to_binary" xml:space="preserve">
    <value>Convert to binary</value>
  </data>
  <data name="Convert_to_decimal" xml:space="preserve">
    <value>Convert to decimal</value>
  </data>
  <data name="Convert_to_hex" xml:space="preserve">
    <value>Convert to hex</value>
  </data>
  <data name="Separate_thousands" xml:space="preserve">
    <value>Separate thousands</value>
  </data>
  <data name="Separate_words" xml:space="preserve">
    <value>Separate words</value>
  </data>
  <data name="Separate_nibbles" xml:space="preserve">
    <value>Separate nibbles</value>
  </data>
  <data name="Remove_separators" xml:space="preserve">
    <value>Remove separators</value>
  </data>
  <data name="Add_parameter_to_0" xml:space="preserve">
    <value>Add parameter to '{0}'</value>
  </data>
  <data name="Add_parameter_to_0_and_overrides_implementations" xml:space="preserve">
    <value>Add parameter to '{0}' (and overrides/implementations)</value>
  </data>
  <data name="Add_to_0" xml:space="preserve">
    <value>Add to '{0}'</value>
  </data>
  <data name="Related_method_signatures_found_in_metadata_will_not_be_updated" xml:space="preserve">
    <value>Related method signatures found in metadata will not be updated.</value>
  </data>
  <data name="Generate_constructor" xml:space="preserve">
    <value>Generate constructor...</value>
  </data>
  <data name="Pick_members_to_be_used_as_constructor_parameters" xml:space="preserve">
    <value>Pick members to be used as constructor parameters</value>
  </data>
  <data name="Pick_members_to_be_used_in_Equals_GetHashCode" xml:space="preserve">
    <value>Pick members to be used in Equals/GetHashCode</value>
  </data>
  <data name="Changes_to_expression_trees_may_result_in_behavior_changes_at_runtime" xml:space="preserve">
    <value>Changes to expression trees may result in behavior changes at runtime</value>
  </data>
  <data name="Generate_overrides" xml:space="preserve">
    <value>Generate overrides...</value>
  </data>
  <data name="Pick_members_to_override" xml:space="preserve">
    <value>Pick members to override</value>
  </data>
  <data name="Add_null_check" xml:space="preserve">
    <value>Add null check</value>
  </data>
  <data name="Add_string_IsNullOrEmpty_check" xml:space="preserve">
    <value>Add 'string.IsNullOrEmpty' check</value>
  </data>
  <data name="Add_string_IsNullOrWhiteSpace_check" xml:space="preserve">
    <value>Add 'string.IsNullOrWhiteSpace' check</value>
  </data>
  <data name="Create_and_initialize_field_0" xml:space="preserve">
    <value>Create and initialize field '{0}'</value>
  </data>
  <data name="Create_and_initialize_property_0" xml:space="preserve">
    <value>Create and initialize property '{0}'</value>
  </data>
  <data name="Initialize_field_0" xml:space="preserve">
    <value>Initialize field '{0}'</value>
  </data>
  <data name="Initialize_property_0" xml:space="preserve">
    <value>Initialize property '{0}'</value>
  </data>
  <data name="Add_null_checks" xml:space="preserve">
    <value>Add null checks</value>
  </data>
  <data name="Generate_operators" xml:space="preserve">
    <value>Generate operators</value>
  </data>
  <data name="Implement_0" xml:space="preserve">
    <value>Implement {0}</value>
  </data>
  <data name="Simplify_default_expression" xml:space="preserve">
    <value>Simplify 'default' expression</value>
  </data>
  <data name="default_expression_can_be_simplified" xml:space="preserve">
    <value>'default' expression can be simplified</value>
  </data>
  <data name="Format_string_contains_invalid_placeholder" xml:space="preserve">
    <value>Format string contains invalid placeholder</value>
  </data>
  <data name="Invalid_format_string" xml:space="preserve">
    <value>Invalid format string</value>
  </data>
  <data name="Use_inferred_member_name" xml:space="preserve">
    <value>Use inferred member name</value>
  </data>
  <data name="Member_name_can_be_simplified" xml:space="preserve">
    <value>Member name can be simplified</value>
  </data>
  <data name="Reported_diagnostic_0_has_a_source_location_in_file_1_which_is_not_part_of_the_compilation_being_analyzed" xml:space="preserve">
    <value>Reported diagnostic '{0}' has a source location in file '{1}', which is not part of the compilation being analyzed.</value>
  </data>
  <data name="Reported_diagnostic_0_has_a_source_location_1_in_file_2_which_is_outside_of_the_given_file" xml:space="preserve">
    <value>Reported diagnostic '{0}' has a source location '{1}' in file '{2}', which is outside of the given file.</value>
  </data>
  <data name="Unreachable_code_detected" xml:space="preserve">
    <value>Unreachable code detected</value>
  </data>
  <data name="Remove_unreachable_code" xml:space="preserve">
    <value>Remove unreachable code</value>
  </data>
  <data name="Modifiers_are_not_ordered" xml:space="preserve">
    <value>Modifiers are not ordered</value>
  </data>
  <data name="Order_modifiers" xml:space="preserve">
    <value>Order modifiers</value>
  </data>
  <data name="in_0_project_1" xml:space="preserve">
    <value>in {0} (project {1})</value>
  </data>
  <data name="Accessibility_modifiers_required" xml:space="preserve">
    <value>Accessibility modifiers required</value>
  </data>
  <data name="Add_accessibility_modifiers" xml:space="preserve">
    <value>Add accessibility modifiers</value>
  </data>
  <data name="Use_local_function" xml:space="preserve">
    <value>Use local function</value>
  </data>
  <data name="Warning_colon_Declaration_changes_scope_and_may_change_meaning" xml:space="preserve">
    <value>Warning: Declaration changes scope and may change meaning.</value>
  </data>
  <data name="Move_declaration_near_reference" xml:space="preserve">
    <value>Move declaration near reference</value>
  </data>
  <data name="Convert_to_full_property" xml:space="preserve">
    <value>Convert to full property</value>
  </data>
  <data name="Generate_constructor_in_0_without_fields" xml:space="preserve">
    <value>Generate constructor in '{0}' (without fields)</value>
  </data>
  <data name="Parentheses_can_be_removed" xml:space="preserve">
    <value>Parentheses can be removed</value>
  </data>
  <data name="Remove_unnecessary_parentheses" xml:space="preserve">
    <value>Remove unnecessary parentheses</value>
  </data>
  <data name="Add_file_banner" xml:space="preserve">
    <value>Add file banner</value>
  </data>
  <data name="Warning_Method_overrides_symbol_from_metadata" xml:space="preserve">
    <value>Warning: Method overrides symbol from metadata</value>
  </data>
  <data name="Add_parentheses_for_clarity" xml:space="preserve">
    <value>Add parentheses for clarity</value>
  </data>
  <data name="Parentheses_should_be_added_for_clarity" xml:space="preserve">
    <value>Parentheses should be added for clarity</value>
  </data>
  <data name="Use_0" xml:space="preserve">
    <value>Use {0}</value>
  </data>
  <data name="Switching_between_lambda_and_local_function_will_prevent_the_debug_session_from_continuing" xml:space="preserve">
    <value>Switching between a lambda and a local function will prevent the debug session from continuing.</value>
  </data>
  <data name="Deconstruct_variable_declaration" xml:space="preserve">
    <value>Deconstruct variable declaration</value>
  </data>
  <data name="Variable_declaration_can_be_deconstructed" xml:space="preserve">
    <value>Variable declaration can be deconstructed</value>
  </data>
  <data name="Add_argument_name_0_including_trailing_arguments" xml:space="preserve">
    <value>Add argument name '{0}' (including trailing arguments)</value>
  </data>
  <data name="Using_readonly_structs_will_prevent_the_debug_session_from_continuing" xml:space="preserve">
    <value>Using readonly structs will prevent the debug session from continuing.</value>
  </data>
  <data name="Using_ref_structs_will_prevent_the_debug_session_from_continuing" xml:space="preserve">
    <value>Using ref structs will prevent the debug session from continuing.</value>
  </data>
  <data name="Using_readonly_references_will_prevent_the_debug_session_from_continuing" xml:space="preserve">
    <value>Using readonly references will prevent the debug session from continuing.</value>
  </data>
  <data name="local_function" xml:space="preserve">
    <value>local function</value>
  </data>
  <data name="indexer_" xml:space="preserve">
    <value>indexer</value>
  </data>
  <data name="Alias_ambiguous_type_0" xml:space="preserve">
    <value>Alias ambiguous type '{0}'</value>
  </data>
  <data name="Warning_colon_Collection_was_modified_during_iteration" xml:space="preserve">
    <value>Warning: Collection was modified during iteration.</value>
  </data>
  <data name="Warning_colon_Iteration_variable_crossed_function_boundary" xml:space="preserve">
    <value>Warning: Iteration variable crossed function boundary.</value>
  </data>
  <data name="Warning_colon_Collection_may_be_modified_during_iteration" xml:space="preserve">
    <value>Warning: Collection may be modified during iteration.</value>
  </data>
  <data name="Add_readonly_modifier" xml:space="preserve">
    <value>Add readonly modifier</value>
  </data>
  <data name="Make_field_readonly" xml:space="preserve">
    <value>Make field readonly</value>
  </data>
  <data name="Convert_to_conditional_expression" xml:space="preserve">
    <value>Convert to conditional expression</value>
  </data>
  <data name="Convert_to_linq" xml:space="preserve">
    <value>Convert to LINQ</value>
  </data>
  <data name="Convert_to_tuple" xml:space="preserve">
    <value>Convert to tuple</value>
  </data>
  <data name="Convert_to_class" xml:space="preserve">
    <value>Convert to class</value>
  </data>
  <data name="Convert_to_struct" xml:space="preserve">
    <value>Convert to struct</value>
  </data>
  <data name="updating_usages_in_containing_member" xml:space="preserve">
    <value>updating usages in containing member</value>
  </data>
  <data name="updating_usages_in_containing_project" xml:space="preserve">
    <value>updating usages in containing project</value>
  </data>
  <data name="updating_usages_in_containing_type" xml:space="preserve">
    <value>updating usages in containing type</value>
  </data>
  <data name="updating_usages_in_dependent_projects" xml:space="preserve">
    <value>updating usages in dependent projects</value>
  </data>
  <data name="Formatting_document" xml:space="preserve">
    <value>Formatting document</value>
  </data>
  <data name="Add_member_name" xml:space="preserve">
    <value>Add member name</value>
  </data>
  <data name="Use_block_body_for_lambda_expressions" xml:space="preserve">
    <value>Use block body for lambda expressions</value>
  </data>
  <data name="Use_expression_body_for_lambda_expressions" xml:space="preserve">
    <value>Use expression body for lambda expressions</value>
  </data>
  <data name="Convert_to_linq_call_form" xml:space="preserve">
    <value>Convert to LINQ (call form)</value>
  </data>
  <data name="Adding_method_with_explicit_interface_specifier_will_prevernt_the_debug_session_from_continuing" xml:space="preserve">
    <value>Adding a method with an explicit interface specifier will prevent the debug session from continuing.</value>
  </data>
  <data name="Remove_unused_member" xml:space="preserve">
    <value>Remove unused member</value>
  </data>
  <data name="Private_member_0_is_unused" xml:space="preserve">
    <value>Private member '{0}' is unused.</value>
  </data>
  <data name="Remove_unused_private_members" xml:space="preserve">
    <value>Remove unused private members</value>
  </data>
  <data name="Remove_unread_private_members" xml:space="preserve">
    <value>Remove unread private members</value>
  </data>
  <data name="Private_member_0_can_be_removed_as_the_value_assigned_to_it_is_never_read" xml:space="preserve">
    <value>Private member '{0}' can be removed as the value assigned to it is never read.</value>
  </data>
  <data name="Private_method_0_can_be_removed_as_it_is_never_invoked" xml:space="preserve">
    <value>Private method '{0}' can be removed as it is never invoked.</value>
  </data>
  <data name="Private_property_0_can_be_converted_to_a_method_as_its_get_accessor_is_never_invoked" xml:space="preserve">
    <value>Private property '{0}' can be converted to a method as its get accessor is never invoked.</value>
  </data>
  <data name="Code_Quality" xml:space="preserve">
    <value>Code Quality</value>
  </data>
  <data name="Modifying_source_file_will_prevent_the_debug_session_from_continuing_due_to_internal_error" xml:space="preserve">
    <value>Modifying source file {0} will prevent the debug session from continuing due to internal error: {1}.</value>
  </data>
  <data name="Change_namespace_to_0" xml:space="preserve">
    <value>Change namespace to '{0}'</value>
  </data>
  <data name="Move_file_to_0" xml:space="preserve">
    <value>Move file to '{0}'</value>
  </data>
  <data name="Move_file_to_project_root_folder" xml:space="preserve">
    <value>Move file to project root folder</value>
  </data>
  <data name="Move_to_namespace" xml:space="preserve">
    <value>Move to namespace...</value>
  </data>
  <data name="Change_to_global_namespace" xml:space="preserve">
    <value>Change to global namespace</value>
  </data>
  <data name="Warning_colon_changing_namespace_may_produce_invalid_code_and_change_code_meaning" xml:space="preserve">
    <value>Warning: Changing namespace may produce invalid code and change code meaning.</value>
  </data>
  <data name="Use_compound_assignment" xml:space="preserve">
    <value>Use compound assignment</value>
  </data>
  <data name="Invert_conditional" xml:space="preserve">
    <value>Invert conditional</value>
  </data>
  <data name="Replace_0_with_1" xml:space="preserve">
    <value>Replace '{0}' with '{1}' </value>
  </data>
  <data name="Align_wrapped_parameters" xml:space="preserve">
    <value>Align wrapped parameters</value>
  </data>
  <data name="Indent_all_parameters" xml:space="preserve">
    <value>Indent all parameters</value>
  </data>
  <data name="Indent_wrapped_parameters" xml:space="preserve">
    <value>Indent wrapped parameters</value>
  </data>
  <data name="Unwrap_all_parameters" xml:space="preserve">
    <value>Unwrap all parameters</value>
  </data>
  <data name="Unwrap_and_indent_all_parameters" xml:space="preserve">
    <value>Unwrap and indent all parameters</value>
  </data>
  <data name="Wrap_every_parameter" xml:space="preserve">
    <value>Wrap every parameter</value>
  </data>
  <data name="Wrap_long_parameter_list" xml:space="preserve">
    <value>Wrap long parameter list</value>
  </data>
  <data name="Unwrap_parameter_list" xml:space="preserve">
    <value>Unwrap parameter list</value>
  </data>
  <data name="Align_wrapped_arguments" xml:space="preserve">
    <value>Align wrapped arguments</value>
  </data>
  <data name="Indent_all_arguments" xml:space="preserve">
    <value>Indent all arguments</value>
  </data>
  <data name="Indent_wrapped_arguments" xml:space="preserve">
    <value>Indent wrapped arguments</value>
  </data>
  <data name="Unwrap_all_arguments" xml:space="preserve">
    <value>Unwrap all arguments</value>
  </data>
  <data name="Unwrap_and_indent_all_arguments" xml:space="preserve">
    <value>Unwrap and indent all arguments</value>
  </data>
  <data name="Wrap_every_argument" xml:space="preserve">
    <value>Wrap every argument</value>
  </data>
  <data name="Wrap_long_argument_list" xml:space="preserve">
    <value>Wrap long argument list</value>
  </data>
  <data name="Unwrap_argument_list" xml:space="preserve">
    <value>Unwrap argument list</value>
  </data>
  <data name="Introduce_constant" xml:space="preserve">
    <value>Introduce constant</value>
  </data>
  <data name="Introduce_field" xml:space="preserve">
    <value>Introduce field</value>
  </data>
  <data name="Introduce_local" xml:space="preserve">
    <value>Introduce local</value>
  </data>
  <data name="Introduce_query_variable" xml:space="preserve">
    <value>Introduce query variable</value>
  </data>
  <data name="Failed_to_analyze_data_flow_for_0" xml:space="preserve">
    <value>Failed to analyze data-flow for: {0}</value>
  </data>
  <data name="Expression_value_is_never_used" xml:space="preserve">
    <value>Expression value is never used</value>
  </data>
  <data name="Value_assigned_to_0_is_never_used" xml:space="preserve">
    <value>Value assigned to '{0}' is never used</value>
  </data>
  <data name="Value_assigned_to_symbol_is_never_used" xml:space="preserve">
    <value>Value assigned to symbol is never used</value>
  </data>
  <data name="Use_discarded_local" xml:space="preserve">
    <value>Use discarded local</value>
  </data>
  <data name="Use_discard_underscore" xml:space="preserve">
    <value>Use discard '_'</value>
  </data>
  <data name="Remove_redundant_assignment" xml:space="preserve">
    <value>Remove redundant assignment</value>
  </data>
  <data name="Remove_unused_parameter" xml:space="preserve">
    <value>Remove unused parameter</value>
  </data>
  <data name="Remove_unused_parameter_0" xml:space="preserve">
    <value>Remove unused parameter '{0}'</value>
  </data>
  <data name="Fix_formatting" xml:space="preserve">
    <value>Fix formatting</value>
  </data>
  <data name="Split_into_nested_0_statements" xml:space="preserve">
    <value>Split into nested '{0}' statements</value>
  </data>
  <data name="Merge_with_outer_0_statement" xml:space="preserve">
    <value>Merge with outer '{0}' statement</value>
  </data>
  <data name="Split_into_consecutive_0_statements" xml:space="preserve">
    <value>Split into consecutive '{0}' statements</value>
  </data>
  <data name="Merge_with_previous_0_statement" xml:space="preserve">
    <value>Merge with previous '{0}' statement</value>
  </data>
  <data name="Indexing_can_be_simplified" xml:space="preserve">
    <value>Indexing can be simplified</value>
  </data>
  <data name="Use_index_operator" xml:space="preserve">
    <value>Use index operator</value>
  </data>
  <data name="Use_range_operator" xml:space="preserve">
    <value>Use range operator</value>
  </data>
  <data name="_0_can_be_simplified" xml:space="preserve">
    <value>{0} can be simplified</value>
  </data>
  <data name="Unwrap_expression" xml:space="preserve">
    <value>Unwrap expression</value>
  </data>
  <data name="Wrap_expression" xml:space="preserve">
    <value>Wrap expression</value>
  </data>
  <data name="Wrapping" xml:space="preserve">
    <value>Wrapping</value>
  </data>
  <data name="Remove_unused_parameter_0_if_it_is_not_part_of_a_shipped_public_API" xml:space="preserve">
    <value>Remove unused parameter '{0}' if it is not part of a shipped public API</value>
  </data>
  <data name="Remove_unused_parameter_0_if_it_is_not_part_of_a_shipped_public_API_its_initial_value_is_never_used" xml:space="preserve">
    <value>Remove unused parameter '{0}' if it is not part of a shipped public API, its initial value is never used</value>
  </data>
  <data name="Remove_unused_parameter_0_its_initial_value_is_never_used" xml:space="preserve">
    <value>Remove unused parameter '{0}', its initial value is never used</value>
  </data>
  <data name="Merge_with_nested_0_statement" xml:space="preserve">
    <value>Merge with nested '{0}' statement</value>
  </data>
  <data name="Merge_with_next_0_statement" xml:space="preserve">
    <value>Merge with next '{0}' statement</value>
  </data>
  <data name="Pull_0_up" xml:space="preserve">
    <value>Pull '{0}' up</value>
  </data>
  <data name="Pull_members_up_to_base_type" xml:space="preserve">
    <value>Pull members up to base type...</value>
  </data>
  <data name="Use_block_body_for_local_functions" xml:space="preserve">
    <value>Use block body for local functions</value>
  </data>
  <data name="Use_expression_body_for_local_functions" xml:space="preserve">
    <value>Use expression body for local functions</value>
  </data>
  <data name="Pull_0_up_to_1" xml:space="preserve">
    <value>Pull '{0}' up to '{1}'</value>
  </data>
  <data name="Wrap_and_align_expression" xml:space="preserve">
    <value>Wrap and align expression</value>
  </data>
  <data name="Local_function_can_be_made_static" xml:space="preserve">
    <value>Local function can be made static</value>
  </data>
  <data name="Make_local_function_static" xml:space="preserve">
    <value>Make local function 'static'</value>
  </data>
  <data name="Use_simple_using_statement" xml:space="preserve">
    <value>Use simple 'using' statement</value>
  </data>
  <data name="using_statement_can_be_simplified" xml:space="preserve">
    <value>'using' statement can be simplified</value>
  </data>
  <data name="Make_readonly_fields_writable" xml:space="preserve">
    <value>Make readonly fields writable</value>
    <comment>{Locked="readonly"} "readonly" is C# keyword and should not be localized.</comment>
  </data>
  <data name="Move_contents_to_namespace" xml:space="preserve">
    <value>Move contents to namespace...</value>
  </data>
  <data name="Add_optional_parameter_to_constructor" xml:space="preserve">
    <value>Add optional parameter to constructor</value>
  </data>
  <data name="Add_parameter_to_constructor" xml:space="preserve">
    <value>Add parameter to constructor</value>
  </data>
  <data name="Target_type_matches" xml:space="preserve">
    <value>Target type matches</value>
  </data>
<<<<<<< HEAD
  <data name="in_Source_attribute" xml:space="preserve">
    <value>in Source (attribute)</value>
=======
  <data name="StreamMustSupportReadAndSeek" xml:space="preserve">
    <value>Stream must support read and seek operations.</value>
  </data>
  <data name="MethodMustReturnStreamThatSupportsReadAndSeek" xml:space="preserve">
    <value>{0} must return a stream that supports read and seek operations.</value>
>>>>>>> f83a17ce
  </data>
</root><|MERGE_RESOLUTION|>--- conflicted
+++ resolved
@@ -1617,15 +1617,13 @@
   <data name="Target_type_matches" xml:space="preserve">
     <value>Target type matches</value>
   </data>
-<<<<<<< HEAD
   <data name="in_Source_attribute" xml:space="preserve">
     <value>in Source (attribute)</value>
-=======
+  </data>
   <data name="StreamMustSupportReadAndSeek" xml:space="preserve">
     <value>Stream must support read and seek operations.</value>
   </data>
   <data name="MethodMustReturnStreamThatSupportsReadAndSeek" xml:space="preserve">
     <value>{0} must return a stream that supports read and seek operations.</value>
->>>>>>> f83a17ce
   </data>
 </root>