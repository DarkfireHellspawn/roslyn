﻿// Copyright (c) Microsoft.  All Rights Reserved.  Licensed under the Apache License, Version 2.0.  See License.txt in the project root for license information.

using System;
using System.Collections.Generic;
using System.Collections.Immutable;
using System.Globalization;
using Microsoft.CodeAnalysis.PatternMatching;
using Microsoft.CodeAnalysis.Tags;
using Microsoft.CodeAnalysis.Text;

namespace Microsoft.CodeAnalysis.Completion
{
    internal sealed class CompletionHelper
    {
        private readonly object _gate = new object();
        private readonly Dictionary<(string pattern, CultureInfo, bool includeMatchedSpans), PatternMatcher> _patternMatcherMap =
             new Dictionary<(string pattern, CultureInfo, bool includeMatchedSpans), PatternMatcher>();

        private static readonly CultureInfo EnUSCultureInfo = new CultureInfo("en-US");
        private readonly bool _isCaseSensitive;

        public CompletionHelper(bool isCaseSensitive)
        {
            _isCaseSensitive = isCaseSensitive;
        }

        public static CompletionHelper GetHelper(Document document)
        {
            return document.Project.Solution.Workspace.Services.GetService<ICompletionHelperService>()
                .GetCompletionHelper(document);
        }

        public ImmutableArray<TextSpan> GetHighlightedSpans(
                string text, string pattern, CultureInfo culture)
        {
            var match = GetMatch(text, pattern, includeMatchSpans: true, culture: culture);
            return match == null ? ImmutableArray<TextSpan>.Empty : match.Value.MatchedSpans;
        }

        /// <summary>
        /// Returns true if the completion item matches the pattern so far.  Returns 'true'
        /// iff the completion item matches and should be included in the filtered completion
        /// results, or false if it should not be.
        /// </summary>
        public bool MatchesPattern(string text, string pattern, CultureInfo culture)
            => GetMatch(text, pattern, culture) != null;

        private PatternMatch? GetMatch(string text, string pattern, CultureInfo culture)
            => GetMatch(text, pattern, includeMatchSpans: false, culture: culture);

        private PatternMatch? GetMatch(
            string completionItemText, string pattern,
            bool includeMatchSpans, CultureInfo culture)
        {
            // If the item has a dot in it (i.e. for something like enum completion), then attempt
            // to match what the user wrote against the last portion of the name.  That way if they
            // write "Bl" and we have "Blub" and "Color.Black", we'll consider the latter to be a
            // better match as they'll both be prefix matches, and the latter will have a higher
            // priority.

            var lastDotIndex = completionItemText.LastIndexOf('.');
            if (lastDotIndex >= 0)
            {
                var afterDotPosition = lastDotIndex + 1;
                var textAfterLastDot = completionItemText.Substring(afterDotPosition);

                var match = GetMatchWorker(textAfterLastDot, pattern, culture, includeMatchSpans);
                if (match != null)
                {
                    return AdjustMatchedSpans(match.Value, afterDotPosition);
                }
            }

            // Didn't have a dot, or the user text didn't match the portion after the dot.
            // Just do a normal check against the entire completion item.
            return GetMatchWorker(completionItemText, pattern, culture, includeMatchSpans);
        }

        private PatternMatch? AdjustMatchedSpans(PatternMatch value, int offset)
            => value.MatchedSpans.IsDefaultOrEmpty
                ? value
                : value.WithMatchedSpans(value.MatchedSpans.SelectAsArray(s => new TextSpan(s.Start + offset, s.Length)));

        private PatternMatch? GetMatchWorker(
            string completionItemText, string pattern,
            CultureInfo culture, bool includeMatchSpans)
        {
            var patternMatcher = GetPatternMatcher(pattern, culture, includeMatchSpans);
            var match = patternMatcher.GetFirstMatch(completionItemText);

            if (match != null)
            {
                return match;
            }

            // Start with the culture-specific comparison, and fall back to en-US.
            if (!culture.Equals(EnUSCultureInfo))
            {
                patternMatcher = GetPatternMatcher(pattern, EnUSCultureInfo, includeMatchSpans);
                match = patternMatcher.GetFirstMatch(completionItemText);

                if (match != null)
                {
                    return match;
                }
            }

            return null;
        }

        private PatternMatcher GetPatternMatcher(
            string pattern, CultureInfo culture, bool includeMatchedSpans,
            Dictionary<(string, CultureInfo, bool), PatternMatcher> map)
        {
            lock (_gate)
            {
                var key = (pattern, culture, includeMatchedSpans);
                if (!map.TryGetValue(key, out var patternMatcher))
                {
                    patternMatcher = PatternMatcher.CreatePatternMatcher(
                        pattern, culture, includeMatchedSpans,
                        allowFuzzyMatching: false);
                    map.Add(key, patternMatcher);
                }

                return patternMatcher;
            }
        }

        private PatternMatcher GetPatternMatcher(string pattern, CultureInfo culture, bool includeMatchedSpans)
            => GetPatternMatcher(pattern, culture, includeMatchedSpans, _patternMatcherMap);

        /// <summary>
        /// Returns true if item1 is a better completion item than item2 given the provided filter
        /// text, or false if it is not better.
        /// </summary>
        public int CompareItems(CompletionItem item1, CompletionItem item2, string pattern, CultureInfo culture)
        {
            var match1 = GetMatch(item1.FilterText, pattern, culture);
            var match2 = GetMatch(item2.FilterText, pattern, culture);

            if (match1 != null && match2 != null)
            {
                var result = CompareMatches(match1.Value, match2.Value, item1, item2);
                if (result != 0)
                {
                    return result;
                }
            }
            else if (match1 != null)
            {
                return -1;
            }
            else if (match2 != null)
            {
                return 1;
            }

            var preselectionDiff = ComparePreselection(item1, item2);
            if (preselectionDiff != 0)
            {
                return preselectionDiff;
            }

            // Prefer things with a keyword tag, if the filter texts are the same.
            if (!TagsEqual(item1, item2) && item1.FilterText == item2.FilterText)
            {
                return (!IsKeywordItem(item1)).CompareTo(!IsKeywordItem(item2));
            }

            return 0;
        }

        private static bool TagsEqual(CompletionItem item1, CompletionItem item2)
            => TagsEqual(item1.Tags, item2.Tags);

        private static bool TagsEqual(ImmutableArray<string> tags1, ImmutableArray<string> tags2)
            => tags1 == tags2 || System.Linq.Enumerable.SequenceEqual(tags1, tags2);

        private static bool IsKeywordItem(CompletionItem item)
            => item.Tags.Contains(WellKnownTags.Keyword);

        private int CompareMatches(PatternMatch match1, PatternMatch match2, CompletionItem item1, CompletionItem item2)
        {
            // Always prefer non-expanded item regardless of the pattern matching result.
            // This currently means unimported types will be treated as "2nd tier" results,
            // which forces users to be more explicit about selecting them.
            var expandedDiff = CompareExpandedItem(item1, item2);
            if (expandedDiff != 0)
            {
                return expandedDiff;
            }

            // Then see how the two items compare in a case insensitive fashion.  Matches that 
            // are strictly better (ignoring case) should prioritize the item.  i.e. if we have
            // a prefix match, that should always be better than a substring match.
            //
            // The reason we ignore case is that it's very common for people to type expecting
            // completion to fix up their casing.  i.e. 'false' will be written with the 
            // expectation that it will get fixed by the completion list to 'False'.  
            var diff = match1.CompareTo(match2, ignoreCase: true);
            if (diff != 0)
            {
                return diff;
            }

            var preselectionDiff = ComparePreselection(item1, item2);
            if (preselectionDiff != 0)
            {
                return preselectionDiff;
            }

            // At this point we have two items which we're matching in a rather similar fashion.
            // If one is a prefix of the other, prefer the prefix.  i.e. if we have 
            // "Table" and "table:=" and the user types 't' and we are in a case insensitive 
            // language, then we prefer the former.
            if (item1.GetEntireDisplayText().Length != item2.GetEntireDisplayText().Length)
            {
                var comparison = _isCaseSensitive ? StringComparison.Ordinal : StringComparison.OrdinalIgnoreCase;
                if (item2.GetEntireDisplayText().StartsWith(item1.GetEntireDisplayText(), comparison))
                {
                    return -1;
                }
                else if (item1.GetEntireDisplayText().StartsWith(item2.GetEntireDisplayText(), comparison))
                {
                    return 1;
                }
            }

            // Now compare the matches again in a case sensitive manner.  If everything was
            // equal up to this point, we prefer the item that better matches based on case.
            return match1.CompareTo(match2, ignoreCase: false);
        }

        // If they both seemed just as good, but they differ on preselection, then
        // item1 is better if it is preselected, otherwise it is worse.
        private int ComparePreselection(CompletionItem item1, CompletionItem item2)
<<<<<<< HEAD
        {
            // If they both seemed just as good, but they differ on preselection, then
            // item1 is better if it is preselected, otherwise it is worse.
            if (item1.Rules.MatchPriority == MatchPriority.Preselect &&
                item2.Rules.MatchPriority != MatchPriority.Preselect)
            {
                return -1;
            }
            else if (item1.Rules.MatchPriority != MatchPriority.Preselect &&
                     item2.Rules.MatchPriority == MatchPriority.Preselect)
            {
                return 1;
            }

            return 0;
        }

        private int CompareExpandedItem(CompletionItem item1, CompletionItem item2)
        {
            var isItem1Expanded = item1.Flags.IsExpanded();
            var isItem2Expanded = item2.Flags.IsExpanded();

            if (isItem1Expanded == isItem2Expanded)
            {
                return 0;
            }

            // Non-expanded item is better than expanded item
            return isItem1Expanded ? 1 : -1;
        }
=======
            => (item1.Rules.MatchPriority != MatchPriority.Preselect).CompareTo(item2.Rules.MatchPriority != MatchPriority.Preselect);
>>>>>>> 51eae37c
    }
}<|MERGE_RESOLUTION|>--- conflicted
+++ resolved
@@ -235,7 +235,6 @@
         // If they both seemed just as good, but they differ on preselection, then
         // item1 is better if it is preselected, otherwise it is worse.
         private int ComparePreselection(CompletionItem item1, CompletionItem item2)
-<<<<<<< HEAD
         {
             // If they both seemed just as good, but they differ on preselection, then
             // item1 is better if it is preselected, otherwise it is worse.
@@ -266,8 +265,5 @@
             // Non-expanded item is better than expanded item
             return isItem1Expanded ? 1 : -1;
         }
-=======
-            => (item1.Rules.MatchPriority != MatchPriority.Preselect).CompareTo(item2.Rules.MatchPriority != MatchPriority.Preselect);
->>>>>>> 51eae37c
     }
 }