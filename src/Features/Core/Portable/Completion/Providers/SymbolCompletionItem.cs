--- conflicted
+++ resolved
@@ -58,12 +58,7 @@
                 filterText: filterText ?? (displayText.Length > 0 && displayText[0] == '@' ? displayText : symbols[0].Name),
                 sortText: sortText ?? symbols[0].Name,
                 glyph: glyph ?? symbols[0].GetGlyph(),
-<<<<<<< HEAD
-                preselect: preselect,
-=======
                 matchPriority: matchPriority.GetValueOrDefault(),
-                isArgumentName: isArgumentName,
->>>>>>> e937e5e7
                 showsWarningIcon: supportedPlatforms != null,
                 properties: props,
                 tags: tags,
