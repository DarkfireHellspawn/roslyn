﻿// Licensed to the .NET Foundation under one or more agreements.
// The .NET Foundation licenses this file to you under the MIT license.
// See the LICENSE file in the project root for more information.

#nullable enable

using System;
using System.Collections.Immutable;
using System.Threading;
using System.Threading.Tasks;
using Microsoft.CodeAnalysis.CodeActions;
using Microsoft.CodeAnalysis.CodeFixes;
using Microsoft.CodeAnalysis.Shared.Extensions;

namespace Microsoft.CodeAnalysis.ImplementAbstractClass
{
    internal abstract class AbstractImplementAbstractClassCodeFixProvider<TClassNode> : CodeFixProvider
        where TClassNode : SyntaxNode
    {
        public sealed override ImmutableArray<string> FixableDiagnosticIds { get; }

        public sealed override FixAllProvider GetFixAllProvider()
            => WellKnownFixAllProviders.BatchFixer;

        protected AbstractImplementAbstractClassCodeFixProvider(string diagnosticId)
            => FixableDiagnosticIds = ImmutableArray.Create(diagnosticId);

        public sealed override async Task RegisterCodeFixesAsync(CodeFixContext context)
        {
            var cancellationToken = context.CancellationToken;
            var document = context.Document;

            var root = await document.GetRequiredSyntaxRootAsync(cancellationToken).ConfigureAwait(false);

            var token = root.FindToken(context.Span.Start);
            if (!token.Span.IntersectsWith(context.Span))
                return;

            var classNode = token.Parent.GetAncestorOrThis<TClassNode>();
            if (classNode == null)
                return;

            var data = await ImplementAbstractClassData.TryGetDataAsync(document, classNode, cancellationToken).ConfigureAwait(false);
            if (data == null)
                return;

            var abstractClassType = data.AbstractClassType;
            var id = GetCodeActionId(abstractClassType.ContainingAssembly.Name, abstractClassType.ToDisplayString(SymbolDisplayFormat.FullyQualifiedFormat));
            context.RegisterCodeFix(
                new MyCodeAction(
                    FeaturesResources.Implement_Abstract_Class,
                    c => data.ImplementAbstractClassAsync(throughMember: null, c), id),
                context.Diagnostics);

            foreach (var through in data.GetDelegatableMembers())
            {
                id = GetCodeActionId(
                    abstractClassType.ContainingAssembly.Name,
                    abstractClassType.ToDisplayString(SymbolDisplayFormat.FullyQualifiedFormat),
                    through.ToDisplayString(SymbolDisplayFormat.FullyQualifiedFormat));
                context.RegisterCodeFix(
                    new MyCodeAction(
                        string.Format(FeaturesResources.Implement_through_0, through.Name),
                        c => data.ImplementAbstractClassAsync(through, c), id),
                    context.Diagnostics);
            }
        }

<<<<<<< HEAD
        private static string GetCodeActionId(string assemblyName, string abstractTypeFullyQualifiedName, string through = "")
            => FeaturesResources.Implement_Abstract_Class + ";" + assemblyName + ";" + abstractTypeFullyQualifiedName + ";" + through;

        private class MyCodeAction : CodeAction.DocumentChangeAction
        {
            public MyCodeAction(string title, Func<CancellationToken, Task<Document>> createChangedDocument, string id)
                : base(title, createChangedDocument, id)
=======
        private static string GetCodeActionId(string assemblyName, string abstractTypeFullyQualifiedName)
            => FeaturesResources.Implement_abstract_class + ";" + assemblyName + ";" + abstractTypeFullyQualifiedName;

        private class MyCodeAction : CodeAction.DocumentChangeAction
        {
            public MyCodeAction(Func<CancellationToken, Task<Document>> createChangedDocument, string id)
                : base(FeaturesResources.Implement_abstract_class, createChangedDocument, id)
>>>>>>> 3d7c4d4d
            {
            }
        }
    }
}<|MERGE_RESOLUTION|>--- conflicted
+++ resolved
@@ -48,7 +48,7 @@
             var id = GetCodeActionId(abstractClassType.ContainingAssembly.Name, abstractClassType.ToDisplayString(SymbolDisplayFormat.FullyQualifiedFormat));
             context.RegisterCodeFix(
                 new MyCodeAction(
-                    FeaturesResources.Implement_Abstract_Class,
+                    FeaturesResources.Implement_abstract_class,
                     c => data.ImplementAbstractClassAsync(throughMember: null, c), id),
                 context.Diagnostics);
 
@@ -66,23 +66,13 @@
             }
         }
 
-<<<<<<< HEAD
         private static string GetCodeActionId(string assemblyName, string abstractTypeFullyQualifiedName, string through = "")
-            => FeaturesResources.Implement_Abstract_Class + ";" + assemblyName + ";" + abstractTypeFullyQualifiedName + ";" + through;
+            => FeaturesResources.Implement_abstract_class + ";" + assemblyName + ";" + abstractTypeFullyQualifiedName + ";" + through;
 
         private class MyCodeAction : CodeAction.DocumentChangeAction
         {
             public MyCodeAction(string title, Func<CancellationToken, Task<Document>> createChangedDocument, string id)
                 : base(title, createChangedDocument, id)
-=======
-        private static string GetCodeActionId(string assemblyName, string abstractTypeFullyQualifiedName)
-            => FeaturesResources.Implement_abstract_class + ";" + assemblyName + ";" + abstractTypeFullyQualifiedName;
-
-        private class MyCodeAction : CodeAction.DocumentChangeAction
-        {
-            public MyCodeAction(Func<CancellationToken, Task<Document>> createChangedDocument, string id)
-                : base(FeaturesResources.Implement_abstract_class, createChangedDocument, id)
->>>>>>> 3d7c4d4d
             {
             }
         }
