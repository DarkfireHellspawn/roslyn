﻿// Copyright (c) Microsoft.  All Rights Reserved.  Licensed under the Apache License, Version 2.0.  See License.txt in the project root for license information.

using System.Collections.Generic;
using System.Collections.Immutable;
using System.Linq;
using System.Threading;
using System.Threading.Tasks;
using Microsoft.CodeAnalysis;
using Microsoft.CodeAnalysis.CodeActions;
using Microsoft.CodeAnalysis.CodeGeneration;
using Microsoft.CodeAnalysis.CSharp.Extensions;
using Microsoft.CodeAnalysis.CSharp.Symbols;
using Microsoft.CodeAnalysis.CSharp.Syntax;
using Microsoft.CodeAnalysis.Editing;
using Microsoft.CodeAnalysis.ExtractMethod;
using Microsoft.CodeAnalysis.Formatting;
using Microsoft.CodeAnalysis.LanguageServices;
using Microsoft.CodeAnalysis.Operations;
using Microsoft.CodeAnalysis.Shared.Extensions;
using Microsoft.CodeAnalysis.Simplification;
using Roslyn.Utilities;

namespace Microsoft.CodeAnalysis.CSharp.ExtractMethod
{
    internal partial class CSharpMethodExtractor
    {
        private abstract partial class CSharpCodeGenerator : CodeGenerator<StatementSyntax, ExpressionSyntax, SyntaxNode>
        {
            private readonly SyntaxToken _methodName;

            public static Task<GeneratedCode> GenerateAsync(
                InsertionPoint insertionPoint,
                SelectionResult selectionResult,
                AnalyzerResult analyzerResult,
                CancellationToken cancellationToken)
            {
                var codeGenerator = Create(insertionPoint, selectionResult, analyzerResult);
                return codeGenerator.GenerateAsync(cancellationToken);
            }

            private static CSharpCodeGenerator Create(
                InsertionPoint insertionPoint,
                SelectionResult selectionResult,
                AnalyzerResult analyzerResult)
            {
                if (ExpressionCodeGenerator.IsExtractMethodOnExpression(selectionResult))
                {
                    return new ExpressionCodeGenerator(insertionPoint, selectionResult, analyzerResult);
                }

                if (SingleStatementCodeGenerator.IsExtractMethodOnSingleStatement(selectionResult))
                {
                    return new SingleStatementCodeGenerator(insertionPoint, selectionResult, analyzerResult);
                }

                if (MultipleStatementsCodeGenerator.IsExtractMethodOnMultipleStatements(selectionResult))
                {
                    return new MultipleStatementsCodeGenerator(insertionPoint, selectionResult, analyzerResult);
                }

                return Contract.FailWithReturn<CSharpCodeGenerator>("Unknown selection");
            }

            protected CSharpCodeGenerator(
                InsertionPoint insertionPoint,
                SelectionResult selectionResult,
                AnalyzerResult analyzerResult)
                : base(insertionPoint, selectionResult, analyzerResult)
            {
                Contract.ThrowIfFalse(this.SemanticDocument == selectionResult.SemanticDocument);

                var nameToken = CreateMethodName();
                _methodName = nameToken.WithAdditionalAnnotations(this.MethodNameAnnotation);
            }

            private CSharpSelectionResult CSharpSelectionResult
            {
                get { return (CSharpSelectionResult)this.SelectionResult; }
            }

            protected override SyntaxNode GetPreviousMember(SemanticDocument document)
            {
                var node = this.InsertionPoint.With(document).GetContext();
                return (node.Parent is GlobalStatementSyntax) ? node.Parent : node;
            }

            protected override OperationStatus<IMethodSymbol> GenerateMethodDefinition(CancellationToken cancellationToken)
            {
                var result = CreateMethodBody(cancellationToken);

                var methodSymbol = CodeGenerationSymbolFactory.CreateMethodSymbol(
                    attributes: ImmutableArray<AttributeData>.Empty,
                    accessibility: Accessibility.Private,
                    modifiers: CreateMethodModifiers(),
                    returnType: this.AnalyzerResult.ReturnType,
                    refKind: RefKind.None,
                    explicitInterfaceImplementations: default,
                    name: _methodName.ToString(),
                    typeParameters: CreateMethodTypeParameters(),
                    parameters: CreateMethodParameters(),
                    statements: result.Data);

                return result.With(
                    this.MethodDefinitionAnnotation.AddAnnotationToSymbol(
                        Formatter.Annotation.AddAnnotationToSymbol(methodSymbol)));
            }

            protected override async Task<SyntaxNode> GenerateBodyForCallSiteContainerAsync(CancellationToken cancellationToken)
            {
                var container = this.GetOutermostCallSiteContainerToProcess(cancellationToken);
                var variableMapToRemove = CreateVariableDeclarationToRemoveMap(
                    this.AnalyzerResult.GetVariablesToMoveIntoMethodDefinition(cancellationToken), cancellationToken);
                var firstStatementToRemove = GetFirstStatementOrInitializerSelectedAtCallSite();
                var lastStatementToRemove = GetLastStatementOrInitializerSelectedAtCallSite();

                Contract.ThrowIfFalse(firstStatementToRemove.Parent == lastStatementToRemove.Parent);

                var statementsToInsert = await CreateStatementsOrInitializerToInsertAtCallSiteAsync(cancellationToken).ConfigureAwait(false);

                var callSiteGenerator =
                    new CallSiteContainerRewriter(
                        container,
                        variableMapToRemove,
                        firstStatementToRemove,
                        lastStatementToRemove,
                        statementsToInsert);

                return container.CopyAnnotationsTo(callSiteGenerator.Generate()).WithAdditionalAnnotations(Formatter.Annotation);
            }

            private async Task<IEnumerable<SyntaxNode>> CreateStatementsOrInitializerToInsertAtCallSiteAsync(CancellationToken cancellationToken)
            {
                var selectedNode = this.GetFirstStatementOrInitializerSelectedAtCallSite();

                // field initializer, constructor initializer, expression bodied member case
                if (selectedNode is ConstructorInitializerSyntax ||
                    selectedNode is FieldDeclarationSyntax ||
                    IsExpressionBodiedMember(selectedNode) ||
                    IsExpressionBodiedAccessor(selectedNode))
                {
                    var statement = await GetStatementOrInitializerContainingInvocationToExtractedMethodAsync(this.CallSiteAnnotation, cancellationToken).ConfigureAwait(false);
                    return SpecializedCollections.SingletonEnumerable(statement);
                }

                // regular case
                var semanticModel = this.SemanticDocument.SemanticModel;
                var context = this.InsertionPoint.GetContext();
                var postProcessor = new PostProcessor(semanticModel, context.SpanStart);
                var statements = SpecializedCollections.EmptyEnumerable<StatementSyntax>();

                statements = AddSplitOrMoveDeclarationOutStatementsToCallSite(statements, cancellationToken);
                statements = postProcessor.MergeDeclarationStatements(statements);
                statements = AddAssignmentStatementToCallSite(statements, cancellationToken);
                statements = await AddInvocationAtCallSiteAsync(statements, cancellationToken).ConfigureAwait(false);
                statements = AddReturnIfUnreachable(statements);

                return statements;
            }

            private bool IsExpressionBodiedMember(SyntaxNode node)
                => node is MemberDeclarationSyntax member && member.GetExpressionBody() != null;

            private bool IsExpressionBodiedAccessor(SyntaxNode node)
                => node is AccessorDeclarationSyntax accessor && accessor.ExpressionBody != null;

            private SimpleNameSyntax CreateMethodNameForInvocation()
            {
                return this.AnalyzerResult.MethodTypeParametersInDeclaration.Count == 0
                    ? (SimpleNameSyntax)SyntaxFactory.IdentifierName(_methodName)
                    : SyntaxFactory.GenericName(_methodName, SyntaxFactory.TypeArgumentList(CreateMethodCallTypeVariables()));
            }

            private SeparatedSyntaxList<TypeSyntax> CreateMethodCallTypeVariables()
            {
                Contract.ThrowIfTrue(this.AnalyzerResult.MethodTypeParametersInDeclaration.Count == 0);

                // propagate any type variable used in extracted code
                var typeVariables = new List<TypeSyntax>();
                foreach (var methodTypeParameter in this.AnalyzerResult.MethodTypeParametersInDeclaration)
                {
                    typeVariables.Add(SyntaxFactory.ParseTypeName(methodTypeParameter.Name));
                }

                return SyntaxFactory.SeparatedList(typeVariables);
            }

            protected SyntaxNode GetCallSiteContainerFromOutermostMoveInVariable(CancellationToken cancellationToken)
            {
                var outmostVariable = GetOutermostVariableToMoveIntoMethodDefinition(cancellationToken);
                if (outmostVariable == null)
                {
                    return null;
                }

                var idToken = outmostVariable.GetIdentifierTokenAtDeclaration(this.SemanticDocument);
                var declStatement = idToken.GetAncestor<LocalDeclarationStatementSyntax>();
                Contract.ThrowIfNull(declStatement);
                Contract.ThrowIfFalse(declStatement.Parent.IsStatementContainerNode());

                return declStatement.Parent;
            }

            private DeclarationModifiers CreateMethodModifiers()
            {
                var isUnsafe = this.CSharpSelectionResult.ShouldPutUnsafeModifier();
                var isAsync = this.CSharpSelectionResult.ShouldPutAsyncModifier();
                var isStatic = !this.AnalyzerResult.UseInstanceMember;
                var isReadOnly = this.AnalyzerResult.ShouldBeReadOnly;

                return new DeclarationModifiers(
                    isUnsafe: isUnsafe,
                    isAsync: isAsync,
                    isStatic: isStatic,
                    isReadOnly: isReadOnly);
            }

            private static SyntaxKind GetParameterRefSyntaxKind(ParameterBehavior parameterBehavior)
            {
                return parameterBehavior == ParameterBehavior.Ref ?
                        SyntaxKind.RefKeyword :
                            parameterBehavior == ParameterBehavior.Out ?
                                SyntaxKind.OutKeyword : SyntaxKind.None;
            }

            private OperationStatus<ImmutableArray<SyntaxNode>> CreateMethodBody(CancellationToken cancellationToken)
            {
                var statements = GetInitialStatementsForMethodDefinitions();

                statements = SplitOrMoveDeclarationIntoMethodDefinition(statements, cancellationToken);
                statements = MoveDeclarationOutFromMethodDefinition(statements, cancellationToken);
                statements = AppendReturnStatementIfNeeded(statements);
                statements = CleanupCode(statements);

                // set output so that we can use it in negative preview
                var wrapped = WrapInCheckStatementIfNeeded(statements);
                return CheckActiveStatements(statements).With(wrapped.ToImmutableArray<SyntaxNode>());
            }

            private IEnumerable<StatementSyntax> WrapInCheckStatementIfNeeded(IEnumerable<StatementSyntax> statements)
            {
                var kind = this.CSharpSelectionResult.UnderCheckedStatementContext();
                if (kind == SyntaxKind.None)
                {
                    return statements;
                }

                if (statements.Skip(1).Any())
                {
                    return SpecializedCollections.SingletonEnumerable<StatementSyntax>(SyntaxFactory.CheckedStatement(kind, SyntaxFactory.Block(statements)));
                }

                if (statements.Single() is BlockSyntax block)
                {
                    return SpecializedCollections.SingletonEnumerable<StatementSyntax>(SyntaxFactory.CheckedStatement(kind, block));
                }

                return SpecializedCollections.SingletonEnumerable<StatementSyntax>(SyntaxFactory.CheckedStatement(kind, SyntaxFactory.Block(statements)));
            }

            private IEnumerable<StatementSyntax> CleanupCode(IEnumerable<StatementSyntax> statements)
            {
                var semanticModel = this.SemanticDocument.SemanticModel;
                var context = this.InsertionPoint.GetContext();
                var postProcessor = new PostProcessor(semanticModel, context.SpanStart);

                statements = postProcessor.RemoveRedundantBlock(statements);
                statements = postProcessor.RemoveDeclarationAssignmentPattern(statements);
                statements = postProcessor.RemoveInitializedDeclarationAndReturnPattern(statements);

                return statements;
            }

            private OperationStatus CheckActiveStatements(IEnumerable<StatementSyntax> statements)
            {
                var count = statements.Count();
                if (count == 0)
                {
                    return OperationStatus.NoActiveStatement;
                }

                if (count == 1)
                {
                    if (statements.Single() is ReturnStatementSyntax returnStatement && returnStatement.Expression == null)
                    {
                        return OperationStatus.NoActiveStatement;
                    }
                }

                foreach (var statement in statements)
                {
<<<<<<< HEAD
                    if (!(statement is LocalDeclarationStatementSyntax declStatement))
=======
                    if (statement is LocalDeclarationStatementSyntax declStatement)
>>>>>>> e01dbb79
                    {
                        foreach (var variable in declStatement.Declaration.Variables)
                        {
                            if (variable.Initializer != null)
                            {
                                // found one
                                return OperationStatus.Succeeded;
                            }
                        }
                    }
                    else
                    {
                        return OperationStatus.Succeeded;
                    }
                }

                return OperationStatus.NoActiveStatement;
            }

            private IEnumerable<StatementSyntax> MoveDeclarationOutFromMethodDefinition(
                IEnumerable<StatementSyntax> statements, CancellationToken cancellationToken)
            {
                var variableToRemoveMap = CreateVariableDeclarationToRemoveMap(
                    this.AnalyzerResult.GetVariablesToMoveOutToCallSiteOrDelete(cancellationToken), cancellationToken);

                statements = statements.Select(s => FixDeclarationExpressionsAndDeclarationPatterns(s, variableToRemoveMap));

                foreach (var statement in statements)
                {
                    if (!(statement is LocalDeclarationStatementSyntax declarationStatement))
                    {
                        // if given statement is not decl statement.
                        yield return statement;
                        continue;
                    }

                    var expressionStatements = new List<StatementSyntax>();
                    var list = new List<VariableDeclaratorSyntax>();
                    var triviaList = new List<SyntaxTrivia>();

                    // When we modify the declaration to an initialization we have to preserve the leading trivia
                    var firstVariableToAttachTrivia = true;

                    // go through each var decls in decl statement, and create new assignment if
                    // variable is initialized at decl.
                    foreach (var variableDeclaration in declarationStatement.Declaration.Variables)
                    {
                        if (variableToRemoveMap.HasSyntaxAnnotation(variableDeclaration))
                        {
                            if (variableDeclaration.Initializer != null)
                            {
                                var identifier = ApplyTriviaFromDeclarationToAssignmentIdentifier(declarationStatement, firstVariableToAttachTrivia, variableDeclaration);

                                // move comments with the variable here
                                expressionStatements.Add(CreateAssignmentExpressionStatement(identifier, variableDeclaration.Initializer.Value));
                            }
                            else
                            {
                                // we don't remove trivia around tokens we remove
                                triviaList.AddRange(variableDeclaration.GetLeadingTrivia());
                                triviaList.AddRange(variableDeclaration.GetTrailingTrivia());
                            }

                            firstVariableToAttachTrivia = false;
                            continue;
                        }

                        // Prepend the trivia from the declarations without initialization to the next persisting variable declaration
                        if (triviaList.Count > 0)
                        {
                            list.Add(variableDeclaration.WithPrependedLeadingTrivia(triviaList));
                            triviaList.Clear();
                            firstVariableToAttachTrivia = false;
                            continue;
                        }

                        firstVariableToAttachTrivia = false;
                        list.Add(variableDeclaration);
                    }

                    if (list.Count == 0 && triviaList.Count > 0)
                    {
                        // well, there are trivia associated with the node.
                        // we can't just delete the node since then, we will lose
                        // the trivia. unfortunately, it is not easy to attach the trivia
                        // to next token. for now, create an empty statement and associate the
                        // trivia to the statement

                        // TODO : think about a way to trivia attached to next token
                        yield return SyntaxFactory.EmptyStatement(SyntaxFactory.Token(SyntaxFactory.TriviaList(triviaList), SyntaxKind.SemicolonToken, SyntaxTriviaList.Create(SyntaxFactory.ElasticMarker)));
                        triviaList.Clear();
                    }

                    // return survived var decls
                    if (list.Count > 0)
                    {
                        yield return SyntaxFactory.LocalDeclarationStatement(
                            declarationStatement.Modifiers,
                            SyntaxFactory.VariableDeclaration(
                                declarationStatement.Declaration.Type,
                                SyntaxFactory.SeparatedList(list)),
                            declarationStatement.SemicolonToken.WithPrependedLeadingTrivia(triviaList));
                        triviaList.Clear();
                    }

                    // return any expression statement if there was any
                    foreach (var expressionStatement in expressionStatements)
                    {
                        yield return expressionStatement;
                    }
                }
            }

            /// <summary>
            /// If the statement has an <c>out var</c> declaration expression for a variable which
            /// needs to be removed, we need to turn it into a plain <c>out</c> parameter, so that
            /// it doesn't declare a duplicate variable.
            /// If the statement has a pattern declaration (such as <c>3 is int i</c>) for a variable
            /// which needs to be removed, we will annotate it as a conflict, since we don't have
            /// a better refactoring.
            /// </summary>
            private StatementSyntax FixDeclarationExpressionsAndDeclarationPatterns(StatementSyntax statement,
                HashSet<SyntaxAnnotation> variablesToRemove)
            {
                var replacements = new Dictionary<SyntaxNode, SyntaxNode>();

                var declarations = statement.DescendantNodes()
                    .Where(n => n.IsKind(SyntaxKind.DeclarationExpression, SyntaxKind.DeclarationPattern));

                foreach (var node in declarations)
                {
                    switch (node.Kind())
                    {
                        case SyntaxKind.DeclarationExpression:
                            {
                                var declaration = (DeclarationExpressionSyntax)node;
                                if (declaration.Designation.Kind() != SyntaxKind.SingleVariableDesignation)
                                {
                                    break;
                                }

                                var designation = (SingleVariableDesignationSyntax)declaration.Designation;
                                var name = designation.Identifier.ValueText;
                                if (variablesToRemove.HasSyntaxAnnotation(designation))
                                {
                                    var newLeadingTrivia = new SyntaxTriviaList();
                                    newLeadingTrivia = newLeadingTrivia.AddRange(declaration.Type.GetLeadingTrivia());
                                    newLeadingTrivia = newLeadingTrivia.AddRange(declaration.Type.GetTrailingTrivia());
                                    newLeadingTrivia = newLeadingTrivia.AddRange(designation.GetLeadingTrivia());

                                    replacements.Add(declaration, SyntaxFactory.IdentifierName(designation.Identifier)
                                        .WithLeadingTrivia(newLeadingTrivia));
                                }

                                break;
                            }

                        case SyntaxKind.DeclarationPattern:
                            {
                                var pattern = (DeclarationPatternSyntax)node;
                                if (!variablesToRemove.HasSyntaxAnnotation(pattern))
                                {
                                    break;
                                }

                                // We don't have a good refactoring for this, so we just annotate the conflict
                                // For instance, when a local declared by a pattern declaration (`3 is int i`) is
                                // used outside the block we're trying to extract.
                                if (!(pattern.Designation is SingleVariableDesignationSyntax designation))
                                {
                                    break;
                                }

                                var identifier = designation.Identifier;
                                var annotation = ConflictAnnotation.Create(CSharpFeaturesResources.Conflict_s_detected);
                                var newIdentifier = identifier.WithAdditionalAnnotations(annotation);
                                var newDesignation = designation.WithIdentifier(newIdentifier);
                                replacements.Add(pattern, pattern.WithDesignation(newDesignation));

                                break;
                            }
                    }
                }

                return statement.ReplaceNodes(replacements.Keys, (orig, partiallyReplaced) => replacements[orig]);
            }

            private static SyntaxToken ApplyTriviaFromDeclarationToAssignmentIdentifier(LocalDeclarationStatementSyntax declarationStatement, bool firstVariableToAttachTrivia, VariableDeclaratorSyntax variable)
            {
                var identifier = variable.Identifier;
                var typeSyntax = declarationStatement.Declaration.Type;
                if (firstVariableToAttachTrivia && typeSyntax != null)
                {
                    var identifierLeadingTrivia = new SyntaxTriviaList();

                    if (typeSyntax.HasLeadingTrivia)
                    {
                        identifierLeadingTrivia = identifierLeadingTrivia.AddRange(typeSyntax.GetLeadingTrivia());
                    }

                    identifierLeadingTrivia = identifierLeadingTrivia.AddRange(identifier.LeadingTrivia);
                    identifier = identifier.WithLeadingTrivia(identifierLeadingTrivia);
                }

                return identifier;
            }

            private IEnumerable<StatementSyntax> SplitOrMoveDeclarationIntoMethodDefinition(
                IEnumerable<StatementSyntax> statements,
                CancellationToken cancellationToken)
            {
                var semanticModel = this.SemanticDocument.SemanticModel;
                var context = this.InsertionPoint.GetContext();
                var postProcessor = new PostProcessor(semanticModel, context.SpanStart);

                var declStatements = CreateDeclarationStatements(AnalyzerResult.GetVariablesToSplitOrMoveIntoMethodDefinition(cancellationToken), cancellationToken);
                declStatements = postProcessor.MergeDeclarationStatements(declStatements);

                return declStatements.Concat(statements);
            }

            private ExpressionSyntax CreateAssignmentExpression(SyntaxToken identifier, ExpressionSyntax rvalue)
            {
                return SyntaxFactory.AssignmentExpression(
                    SyntaxKind.SimpleAssignmentExpression,
                    SyntaxFactory.IdentifierName(identifier),
                    rvalue);
            }

            protected override bool LastStatementOrHasReturnStatementInReturnableConstruct()
            {
                var lastStatement = this.GetLastStatementOrInitializerSelectedAtCallSite();
                var container = lastStatement.GetAncestorsOrThis<SyntaxNode>().FirstOrDefault(n => n.IsReturnableConstruct());
                if (container == null)
                {
                    // case such as field initializer
                    return false;
                }

                var blockBody = container.GetBlockBody();
                if (blockBody == null)
                {
                    // such as expression lambda. there is no statement
                    return false;
                }

                // check whether it is last statement except return statement
                var statements = blockBody.Statements;
                if (statements.Last() == lastStatement)
                {
                    return true;
                }

                var index = statements.IndexOf((StatementSyntax)lastStatement);
                return statements[index + 1].Kind() == SyntaxKind.ReturnStatement;
            }

            protected override SyntaxToken CreateIdentifier(string name)
            {
                return SyntaxFactory.Identifier(name);
            }

            protected override StatementSyntax CreateReturnStatement(string identifierName = null)
            {
                return string.IsNullOrEmpty(identifierName)
                    ? SyntaxFactory.ReturnStatement()
                    : SyntaxFactory.ReturnStatement(SyntaxFactory.IdentifierName(identifierName));
            }

            protected override ExpressionSyntax CreateCallSignature()
            {
                var methodName = CreateMethodNameForInvocation().WithAdditionalAnnotations(Simplifier.Annotation);

                var arguments = new List<ArgumentSyntax>();
                foreach (var argument in this.AnalyzerResult.MethodParameters)
                {
                    var modifier = GetParameterRefSyntaxKind(argument.ParameterModifier);
                    var refOrOut = modifier == SyntaxKind.None ? default : SyntaxFactory.Token(modifier);

                    arguments.Add(SyntaxFactory.Argument(SyntaxFactory.IdentifierName(argument.Name)).WithRefOrOutKeyword(refOrOut));
                }

                var invocation = SyntaxFactory.InvocationExpression(methodName,
                                    SyntaxFactory.ArgumentList(SyntaxFactory.SeparatedList(arguments)));

                var shouldPutAsyncModifier = this.CSharpSelectionResult.ShouldPutAsyncModifier();
                if (!shouldPutAsyncModifier)
                {
                    return invocation;
                }

                return SyntaxFactory.AwaitExpression(invocation);
            }

            protected override StatementSyntax CreateAssignmentExpressionStatement(SyntaxToken identifier, ExpressionSyntax rvalue)
            {
                return SyntaxFactory.ExpressionStatement(CreateAssignmentExpression(identifier, rvalue));
            }

            protected override StatementSyntax CreateDeclarationStatement(
                VariableInfo variable,
                ExpressionSyntax initialValue,
                CancellationToken cancellationToken)
            {
                var type = variable.GetVariableType(this.SemanticDocument);
                var typeNode = type.GenerateTypeSyntax();

                var equalsValueClause = initialValue == null ? null : SyntaxFactory.EqualsValueClause(value: initialValue);

                return SyntaxFactory.LocalDeclarationStatement(
                    SyntaxFactory.VariableDeclaration(typeNode)
                          .AddVariables(SyntaxFactory.VariableDeclarator(SyntaxFactory.Identifier(variable.Name)).WithInitializer(equalsValueClause)));
            }

            protected override async Task<GeneratedCode> CreateGeneratedCodeAsync(OperationStatus status, SemanticDocument newDocument, CancellationToken cancellationToken)
            {
                if (status.Succeeded())
                {
                    // in hybrid code cases such as extract method, formatter will have some difficulties on where it breaks lines in two.
                    // here, we explicitly insert newline at the end of "{" of auto generated method decl so that anchor knows how to find out
                    // indentation of inserted statements (from users code) with user code style preserved
                    var root = newDocument.Root;
                    var methodDefinition = root.GetAnnotatedNodes<MethodDeclarationSyntax>(this.MethodDefinitionAnnotation).First();

                    var newMethodDefinition = TweakNewLinesInMethod(methodDefinition);

                    newDocument = await newDocument.WithSyntaxRootAsync(
                        root.ReplaceNode(methodDefinition, newMethodDefinition), cancellationToken).ConfigureAwait(false);
                }

                return await base.CreateGeneratedCodeAsync(status, newDocument, cancellationToken).ConfigureAwait(false);
            }

            private static MethodDeclarationSyntax TweakNewLinesInMethod(MethodDeclarationSyntax methodDefinition)
            {
                if (methodDefinition.Body != null)
                {
                    return methodDefinition.ReplaceToken(
                            methodDefinition.Body.OpenBraceToken,
                            methodDefinition.Body.OpenBraceToken.WithAppendedTrailingTrivia(
                                SpecializedCollections.SingletonEnumerable(SyntaxFactory.ElasticCarriageReturnLineFeed)));
                }
                else if (methodDefinition.ExpressionBody != null)
                {
                    return methodDefinition.ReplaceToken(
                            methodDefinition.ExpressionBody.ArrowToken,
                            methodDefinition.ExpressionBody.ArrowToken.WithPrependedLeadingTrivia(
                                SpecializedCollections.SingletonEnumerable(SyntaxFactory.ElasticCarriageReturnLineFeed)));
                }
                else
                {
                    return methodDefinition;
                }
            }

            protected StatementSyntax GetStatementContainingInvocationToExtractedMethodWorker()
            {
                var callSignature = CreateCallSignature();

                if (this.AnalyzerResult.HasReturnType)
                {
                    Contract.ThrowIfTrue(this.AnalyzerResult.HasVariableToUseAsReturnValue);
                    return SyntaxFactory.ReturnStatement(callSignature);
                }

                return SyntaxFactory.ExpressionStatement(callSignature);
            }

            protected override async Task<SemanticDocument> UpdateMethodAfterGenerationAsync(
                SemanticDocument originalDocument,
                OperationStatus<IMethodSymbol> methodSymbolResult,
                CancellationToken cancellationToken)
            {
                // Only need to update for nullable reference types in return
                if (methodSymbolResult.Data.ReturnType.GetNullability() != NullableAnnotation.Annotated)
                {
                    return await base.UpdateMethodAfterGenerationAsync(originalDocument, methodSymbolResult, cancellationToken).ConfigureAwait(false);
                }

                var syntaxNode = originalDocument.Root.GetAnnotatedNodesAndTokens(MethodDefinitionAnnotation).FirstOrDefault().AsNode();
                if (syntaxNode == null || !(syntaxNode is MethodDeclarationSyntax methodDeclaration))
                {
                    return await base.UpdateMethodAfterGenerationAsync(originalDocument, methodSymbolResult, cancellationToken).ConfigureAwait(false);
                }

                var semanticModel = originalDocument.SemanticModel;
                var methodOperation = semanticModel.GetOperation(methodDeclaration, cancellationToken);

                var returnOperations = methodOperation.DescendantsAndSelf().OfType<IReturnOperation>();

                foreach (var returnOperation in returnOperations)
                {
                    // If thereturn statement is located in a nested local function or lambda it
                    // shouldn't contribute to the nullability of the extracted method's return type
                    if (!ReturnOperationBelongsToMethod(returnOperation.Syntax, methodOperation.Syntax))
                    {
                        continue;
                    }

                    var syntax = returnOperation.ReturnedValue?.Syntax ?? returnOperation.Syntax;
                    var returnTypeInfo = semanticModel.GetTypeInfo(syntax, cancellationToken);
                    if (returnTypeInfo.Nullability.FlowState == NullableFlowState.MaybeNull)
                    {
                        // Flow state shows that return is correctly nullable
                        return await base.UpdateMethodAfterGenerationAsync(originalDocument, methodSymbolResult, cancellationToken).ConfigureAwait(false);
                    }
                }

                // Return type can be updated to not be null
                var newType = methodSymbolResult.Data.ReturnType.WithNullability(NullableAnnotation.NotAnnotated);

                var oldRoot = await originalDocument.Document.GetSyntaxRootAsync(cancellationToken).ConfigureAwait(false);
                var newRoot = oldRoot.ReplaceNode(methodDeclaration.ReturnType, newType.GenerateTypeSyntax());

                var newDocument = originalDocument.Document.WithSyntaxRoot(newRoot);
                return await SemanticDocument.CreateAsync(newDocument, cancellationToken).ConfigureAwait(false);

                static bool ReturnOperationBelongsToMethod(SyntaxNode returnOperationSyntax, SyntaxNode methodSyntax)
                {
                    var enclosingMethod = returnOperationSyntax.FirstAncestorOrSelf<SyntaxNode>(n => n switch
                    {
                        BaseMethodDeclarationSyntax _ => true,
                        AnonymousFunctionExpressionSyntax _ => true,
                        LocalFunctionStatementSyntax _ => true,
                        _ => false
                    });

                    return enclosingMethod == methodSyntax;
                }
            }
        }
    }
}<|MERGE_RESOLUTION|>--- conflicted
+++ resolved
@@ -288,24 +288,18 @@
 
                 foreach (var statement in statements)
                 {
-<<<<<<< HEAD
                     if (!(statement is LocalDeclarationStatementSyntax declStatement))
-=======
-                    if (statement is LocalDeclarationStatementSyntax declStatement)
->>>>>>> e01dbb79
-                    {
-                        foreach (var variable in declStatement.Declaration.Variables)
+                    {
+                        return OperationStatus.Succeeded;
+                    }
+
+                    foreach (var variable in declStatement.Declaration.Variables)
+                    {
+                        if (variable.Initializer != null)
                         {
-                            if (variable.Initializer != null)
-                            {
-                                // found one
-                                return OperationStatus.Succeeded;
-                            }
+                            // found one
+                            return OperationStatus.Succeeded;
                         }
-                    }
-                    else
-                    {
-                        return OperationStatus.Succeeded;
                     }
                 }
 
