--- conflicted
+++ resolved
@@ -530,10 +530,9 @@
   <data name="if_statement_can_be_simplified" xml:space="preserve">
     <value>'if' statement can be simplified</value>
   </data>
-<<<<<<< HEAD
   <data name="Allow_unsafe_code_in_this_project" xml:space="preserve">
     <value>Allow unsafe code in this project</value>
-=======
+  </data>
   <data name="Convert_to_method" xml:space="preserve">
     <value>Convert to method</value>
   </data>
@@ -572,6 +571,5 @@
   </data>
   <data name="Remove_unused_variables" xml:space="preserve">
     <value>Remove unused variables</value>
->>>>>>> 1060b7c1
   </data>
 </root>