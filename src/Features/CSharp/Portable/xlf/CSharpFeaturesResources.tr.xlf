﻿<?xml version="1.0" encoding="utf-8"?>
<xliff xmlns="urn:oasis:names:tc:xliff:document:1.2" xmlns:xsi="http://www.w3.org/2001/XMLSchema-instance" version="1.2" xsi:schemaLocation="urn:oasis:names:tc:xliff:document:1.2 xliff-core-1.2-transitional.xsd">
  <file datatype="xml" source-language="en" target-language="tr" original="../CSharpFeaturesResources.resx">
    <body>
      <trans-unit id="Add_Await_and_ConfigureAwaitFalse">
        <source>Add await and ConfigureAwait(false)</source>
        <target state="translated">Eklemek bekliyor ve ConfigureAwait(false)</target>
        <note />
      </trans-unit>
      <trans-unit id="Add_accessibility_modifiers">
        <source>Add accessibility modifiers</source>
        <target state="translated">Erişilebilirlik değiştiricileri Ekle</target>
        <note />
      </trans-unit>
      <trans-unit id="Add_await">
        <source>Add await</source>
        <target state="translated">Ekleme bekliyor</target>
        <note />
      </trans-unit>
      <trans-unit id="Add_missing_usings">
        <source>Add missing usings</source>
        <target state="translated">Eksik usings Ekle</target>
        <note>{Locked="using"} "using" is a C# keyword and should not be localized.</note>
      </trans-unit>
      <trans-unit id="Add_remove_braces_for_single_line_control_statements">
        <source>Add/remove braces for single-line control statements</source>
        <target state="translated">Tek satır denetim deyimleri için küme ayracı ekle/küme ayraçlarını kaldır</target>
        <note />
      </trans-unit>
      <trans-unit id="Allow_unsafe_code_in_this_project">
        <source>Allow unsafe code in this project</source>
        <target state="new">Allow unsafe code in this project</target>
        <note />
      </trans-unit>
      <trans-unit id="Apply_expression_block_body_preferences">
        <source>Apply expression/block body preferences</source>
        <target state="translated">İfade/blok gövdesi tercihlerini uygula</target>
        <note />
      </trans-unit>
      <trans-unit id="Apply_implicit_explicit_type_preferences">
        <source>Apply implicit/explicit type preferences</source>
        <target state="translated">Örtük/açık tür tercihlerini uygula</target>
        <note />
      </trans-unit>
      <trans-unit id="Apply_inline_out_variable_preferences">
        <source>Apply inline 'out' variables preferences</source>
        <target state="translated">Satır içi 'out' değişkenlerine ilişkin tercihleri uygula</target>
        <note />
      </trans-unit>
      <trans-unit id="Apply_language_framework_type_preferences">
        <source>Apply language/framework type preferences</source>
        <target state="translated">Dil/çerçeve türü tercihlerini uygula</target>
        <note />
      </trans-unit>
      <trans-unit id="Apply_object_collection_initialization_preferences">
        <source>Apply object/collection initialization preferences</source>
        <target state="translated">Nesne/koleksiyon başlatma tercihlerini uygula</target>
        <note />
      </trans-unit>
      <trans-unit id="Apply_this_qualification_preferences">
        <source>Apply 'this.' qualification preferences</source>
        <target state="translated">'this.' nitelemesi tercihlerini uygula</target>
        <note />
      </trans-unit>
      <trans-unit id="Convert_to_method">
        <source>Convert to method</source>
        <target state="translated">Convert to method</target>
        <note />
      </trans-unit>
      <trans-unit id="Declare_as_nullable">
        <source>Declare as nullable</source>
        <target state="translated">Olarak null olabilecek ilan</target>
        <note />
      </trans-unit>
      <trans-unit id="Fix_return_type">
        <source>Fix return type</source>
        <target state="new">Fix return type</target>
        <note />
      </trans-unit>
      <trans-unit id="Inline_temporary_variable">
        <source>Inline temporary variable</source>
        <target state="translated">Satır içi geçici değişken</target>
        <note />
      </trans-unit>
      <trans-unit id="Conflict_s_detected">
        <source>Conflict(s) detected.</source>
        <target state="translated">Çakışmalar algılandı.</target>
        <note />
      </trans-unit>
      <trans-unit id="Make_private_field_readonly_when_possible">
        <source>Make private fields readonly when possible</source>
        <target state="translated">Özel alanları mümkün olduğunda salt okunur yap</target>
        <note />
      </trans-unit>
      <trans-unit id="Make_ref_struct">
        <source>Make 'ref struct'</source>
        <target state="new">Make 'ref struct'</target>
        <note>{Locked="ref"}{Locked="struct"} "ref" and "struct" are C# keywords and should not be localized.</note>
      </trans-unit>
      <trans-unit id="Remove_unnecessary_casts">
        <source>Remove unnecessary casts</source>
        <target state="translated">Gereksiz atamaları kaldır</target>
        <note />
      </trans-unit>
      <trans-unit id="Remove_unused_variables">
        <source>Remove unused variables</source>
        <target state="translated">Kullanılmayan değişkenleri kaldır</target>
        <note />
      </trans-unit>
      <trans-unit id="Simplify_lambda_expression">
        <source>Simplify lambda expression</source>
        <target state="translated">Lambda ifadesini basitleştir</target>
        <note />
      </trans-unit>
      <trans-unit id="Simplify_all_occurrences">
        <source>Simplify all occurrences</source>
        <target state="translated">Tüm yinelemeleri basitleştir</target>
        <note />
      </trans-unit>
      <trans-unit id="Remove_Unnecessary_Usings">
        <source>Remove Unnecessary Usings</source>
        <target state="translated">Gereksiz Kullanımları Kaldır</target>
        <note />
      </trans-unit>
      <trans-unit id="Sort_accessibility_modifiers">
        <source>Sort accessibility modifiers</source>
<<<<<<< HEAD
        <target state="new">Sort accessibility modifiers</target>
        <note />
      </trans-unit>
      <trans-unit id="Unseal_class_0">
        <source>Unseal class '{0}'</source>
        <target state="new">Unseal class '{0}'</target>
        <note />
      </trans-unit>
      <trans-unit id="Use_0">
        <source>Use '{0}'</source>
        <target state="new">Use '{0}'</target>
=======
        <target state="translated">Erişilebilirlik değiştiricilerini sırala</target>
>>>>>>> 39ecf2fa
        <note />
      </trans-unit>
      <trans-unit id="if_statement_can_be_simplified">
        <source>'if' statement can be simplified</source>
        <target state="translated">'If' deyimi basitleştirilebilir</target>
        <note />
      </trans-unit>
      <trans-unit id="lambda_expression">
        <source>&lt;lambda expression&gt;</source>
        <target state="translated">&lt; lambda ifadesi &gt;</target>
        <note />
      </trans-unit>
      <trans-unit id="Autoselect_disabled_due_to_potential_lambda_declaration">
        <source>Autoselect disabled due to potential lambda declaration.</source>
        <target state="translated">Otomatik seçim, olası lambda bildirimi nedeniyle devre dışı bırakıldı.</target>
        <note />
      </trans-unit>
      <trans-unit id="member_name">
        <source>&lt;member name&gt; = </source>
        <target state="translated">&lt; üye adı &gt; = </target>
        <note />
      </trans-unit>
      <trans-unit id="Autoselect_disabled_due_to_possible_explicitly_named_anonymous_type_member_creation">
        <source>Autoselect disabled due to possible explicitly named anonymous type member creation.</source>
        <target state="translated">Otomatik seçim, olası açık adlı anonim tür üyesi oluşturma nedeniyle devre dışı bırakıldı.</target>
        <note />
      </trans-unit>
      <trans-unit id="element_name">
        <source>&lt;element name&gt; : </source>
        <target state="translated">&lt; öğe adı &gt;: </target>
        <note />
      </trans-unit>
      <trans-unit id="Autoselect_disabled_due_to_possible_tuple_type_element_creation">
        <source>Autoselect disabled due to possible tuple type element creation.</source>
        <target state="translated">Olası demet türü öğe oluşturma işleminden dolayı Otomatik seçim devre dışı bırakıldı.</target>
        <note />
      </trans-unit>
      <trans-unit id="range_variable">
        <source>&lt;range variable&gt;</source>
        <target state="translated">&lt; Aralık değişkeni &gt;</target>
        <note />
      </trans-unit>
      <trans-unit id="Autoselect_disabled_due_to_potential_range_variable_declaration">
        <source>Autoselect disabled due to potential range variable declaration.</source>
        <target state="translated">Otomatik seçim, olası aralık değişkeni bildirimi nedeniyle devre dışı bırakıldı.</target>
        <note />
      </trans-unit>
      <trans-unit id="Simplify_name_0">
        <source>Simplify name '{0}'</source>
        <target state="translated">{0}' adını basitleştir</target>
        <note />
      </trans-unit>
      <trans-unit id="Simplify_member_access_0">
        <source>Simplify member access '{0}'</source>
        <target state="translated">{0}' üye erişimini basitleştir</target>
        <note />
      </trans-unit>
      <trans-unit id="Remove_this_qualification">
        <source>Remove 'this' qualification</source>
        <target state="translated">this' nitelemesini kaldır</target>
        <note />
      </trans-unit>
      <trans-unit id="Name_can_be_simplified">
        <source>Name can be simplified</source>
        <target state="translated">Ad basitleştirilebilir</target>
        <note />
      </trans-unit>
      <trans-unit id="Can_t_determine_valid_range_of_statements_to_extract">
        <source>Can't determine valid range of statements to extract</source>
        <target state="translated">Ayıklanacak deyimlerin geçerli aralığı belirlenemiyor</target>
        <note />
      </trans-unit>
      <trans-unit id="Not_all_code_paths_return">
        <source>Not all code paths return</source>
        <target state="translated">Kod yollarından bazıları dönmüyor</target>
        <note />
      </trans-unit>
      <trans-unit id="Selection_does_not_contain_a_valid_node">
        <source>Selection does not contain a valid node</source>
        <target state="translated">Seçim, geçerli bir düğüm içermiyor</target>
        <note />
      </trans-unit>
      <trans-unit id="Invalid_selection">
        <source>Invalid selection.</source>
        <target state="translated">Geçersiz seçim.</target>
        <note />
      </trans-unit>
      <trans-unit id="Selection_does_not_contain_a_valid_token">
        <source>Selection does not contain a valid token.</source>
        <target state="translated">Seçim, geçerli bir belirteç içermiyor.</target>
        <note />
      </trans-unit>
      <trans-unit id="No_valid_selection_to_perform_extraction">
        <source>No valid selection to perform extraction.</source>
        <target state="translated">Ayıklamayı gerçekleştirme için geçerli seçim yok.</target>
        <note />
      </trans-unit>
      <trans-unit id="No_common_root_node_for_extraction">
        <source>No common root node for extraction.</source>
        <target state="translated">Ayıklama için ortak kök düğümü yok.</target>
        <note />
      </trans-unit>
      <trans-unit id="Contains_invalid_selection">
        <source>Contains invalid selection.</source>
        <target state="translated">Geçersiz seçimi içerir.</target>
        <note />
      </trans-unit>
      <trans-unit id="The_selection_contains_syntactic_errors">
        <source>The selection contains syntactic errors</source>
        <target state="translated">Seçim söz dizimsel hatalar içeriyor</target>
        <note />
      </trans-unit>
      <trans-unit id="Selection_can_not_cross_over_preprocessor_directives">
        <source>Selection can not cross over preprocessor directives.</source>
        <target state="translated">Seçim önişlemci yönergeleriyle çapraz olamaz.</target>
        <note />
      </trans-unit>
      <trans-unit id="Selection_can_not_contain_a_yield_statement">
        <source>Selection can not contain a yield statement.</source>
        <target state="translated">Seçim bir bırakma ifadesi içeremez.</target>
        <note />
      </trans-unit>
      <trans-unit id="Selection_can_not_contain_throw_statement">
        <source>Selection can not contain throw statement.</source>
        <target state="translated">Seçim bir atma ifadesi içeremez.</target>
        <note />
      </trans-unit>
      <trans-unit id="Selection_can_not_be_part_of_constant_initializer_expression">
        <source>Selection can not be part of constant initializer expression.</source>
        <target state="translated">Seçim, sabit başlatıcı ifadesinin parçası olamaz.</target>
        <note />
      </trans-unit>
      <trans-unit id="Selection_can_not_contain_a_pattern_expression">
        <source>Selection can not contain a pattern expression.</source>
        <target state="translated">Seçim, bir desen ifadesi içeremez.</target>
        <note />
      </trans-unit>
      <trans-unit id="The_selected_code_is_inside_an_unsafe_context">
        <source>The selected code is inside an unsafe context.</source>
        <target state="translated">Seçili kod güvenli olmayan bir bağlam içinde.</target>
        <note />
      </trans-unit>
      <trans-unit id="No_valid_statement_range_to_extract">
        <source>No valid statement range to extract</source>
        <target state="translated">Ayıklanacak geçerli deyim aralığı yok</target>
        <note />
      </trans-unit>
      <trans-unit id="deprecated">
        <source>deprecated</source>
        <target state="translated">deprecated</target>
        <note />
      </trans-unit>
      <trans-unit id="extension">
        <source>extension</source>
        <target state="translated">uzantı</target>
        <note />
      </trans-unit>
      <trans-unit id="awaitable">
        <source>awaitable</source>
        <target state="translated">awaitable</target>
        <note />
      </trans-unit>
      <trans-unit id="awaitable_extension">
        <source>awaitable, extension</source>
        <target state="translated">awaitable, extension</target>
        <note />
      </trans-unit>
      <trans-unit id="Organize_Usings">
        <source>Organize Usings</source>
        <target state="translated">Kullanımları Düzenle</target>
        <note />
      </trans-unit>
      <trans-unit id="Remove_and_Sort_Usings">
        <source>R&amp;emove and Sort Usings</source>
        <target state="translated">R &amp; Kaldır ve Sıralama Usings</target>
        <note />
      </trans-unit>
      <trans-unit id="Insert_await">
        <source>Insert 'await'.</source>
        <target state="translated">await' ekle.</target>
        <note />
      </trans-unit>
      <trans-unit id="Make_0_return_Task_instead_of_void">
        <source>Make {0} return Task instead of void.</source>
        <target state="translated">{0} öğesi boşluk yerine Görev döndürsün.</target>
        <note />
      </trans-unit>
      <trans-unit id="Change_return_type_from_0_to_1">
        <source>Change return type from {0} to {1}</source>
        <target state="translated">Dönüş türünü {0} değerinden {1} olarak değiştir</target>
        <note />
      </trans-unit>
      <trans-unit id="Replace_return_with_yield_return">
        <source>Replace return with yield return</source>
        <target state="translated">Dönüşü, bırakma dönüşüyle değiştir</target>
        <note />
      </trans-unit>
      <trans-unit id="Generate_explicit_conversion_operator_in_0">
        <source>Generate explicit conversion operator in '{0}'</source>
        <target state="translated">{0}' içinde açık dönüşüm işleci oluştur</target>
        <note />
      </trans-unit>
      <trans-unit id="Generate_implicit_conversion_operator_in_0">
        <source>Generate implicit conversion operator in '{0}'</source>
        <target state="translated">{0}' içinde örtük dönüşüm işleci oluştur</target>
        <note />
      </trans-unit>
      <trans-unit id="Do_not_change_this_code_Put_cleanup_code_in_Dispose_bool_disposing_above">
        <source>Do not change this code. Put cleanup code in Dispose(bool disposing) above.</source>
        <target state="translated">Bu kodu değiştirmeyin. Temizleme kodunu yukarıdaki Dispose(bool disposing) içine yerleştirin.</target>
        <note />
      </trans-unit>
      <trans-unit id="TODO_colon_free_unmanaged_resources_unmanaged_objects_and_override_a_finalizer_below">
        <source>TODO: free unmanaged resources (unmanaged objects) and override a finalizer below.</source>
        <target state="translated">TODO: yönetilmeyen kaynakları (yönetilmeyen nesneleri) serbest bırakın ve aşağıda bir sonlandırıcıyı geçersiz kılın.</target>
        <note />
      </trans-unit>
      <trans-unit id="TODO_colon_override_a_finalizer_only_if_Dispose_bool_disposing_above_has_code_to_free_unmanaged_resources">
        <source>TODO: override a finalizer only if Dispose(bool disposing) above has code to free unmanaged resources.</source>
        <target state="translated">TODO: yalnızca yukarıdaki Dispose(bool disposing) ifadesi yönetilmeyen kaynakları serbest bırakacak koda sahipse sonlandırıcıyı geçersiz kılın.</target>
        <note />
      </trans-unit>
      <trans-unit id="This_code_added_to_correctly_implement_the_disposable_pattern">
        <source>This code added to correctly implement the disposable pattern.</source>
        <target state="translated">Atılabilir deseni doğru uygulamak için bu kod eklendi.</target>
        <note />
      </trans-unit>
      <trans-unit id="TODO_colon_uncomment_the_following_line_if_the_finalizer_is_overridden_above">
        <source>TODO: uncomment the following line if the finalizer is overridden above.</source>
        <target state="translated">TODO: sonlandırıcı yukarıda geçersiz kılınırsa aşağıdaki satırın açıklamasını kaldırın.</target>
        <note />
      </trans-unit>
      <trans-unit id="Using_directive_is_unnecessary">
        <source>Using directive is unnecessary.</source>
        <target state="translated">Using yönergesi gerekli değildir.</target>
        <note />
      </trans-unit>
      <trans-unit id="try_block">
        <source>try block</source>
        <target state="translated">try bloğu</target>
        <note>{Locked="try"} "try" is a C# keyword and should not be localized.</note>
      </trans-unit>
      <trans-unit id="catch_clause">
        <source>catch clause</source>
        <target state="translated">catch yan tümcesi</target>
        <note>{Locked="catch"} "catch" is a C# keyword and should not be localized.</note>
      </trans-unit>
      <trans-unit id="filter_clause">
        <source>filter clause</source>
        <target state="translated">filter yan tümcesi</target>
        <note />
      </trans-unit>
      <trans-unit id="finally_clause">
        <source>finally clause</source>
        <target state="translated">finally yan tümcesi</target>
        <note>{Locked="finally"} "finally" is a C# keyword and should not be localized.</note>
      </trans-unit>
      <trans-unit id="fixed_statement">
        <source>fixed statement</source>
        <target state="translated">fixed deyimi</target>
        <note>{Locked="fixed"} "fixed" is a C# keyword and should not be localized.</note>
      </trans-unit>
      <trans-unit id="using_statement">
        <source>using statement</source>
        <target state="translated">using deyimi</target>
        <note>{Locked="using"} "using" is a C# keyword and should not be localized.</note>
      </trans-unit>
      <trans-unit id="lock_statement">
        <source>lock statement</source>
        <target state="translated">lock deyimi</target>
        <note>{Locked="lock"} "lock" is a C# keyword and should not be localized.</note>
      </trans-unit>
      <trans-unit id="foreach_statement">
        <source>foreach statement</source>
        <target state="translated">foreach deyimi</target>
        <note>{Locked="foreach"} "foreach" is a C# keyword and should not be localized.</note>
      </trans-unit>
      <trans-unit id="checked_statement">
        <source>checked statement</source>
        <target state="translated">checked deyimi</target>
        <note>{Locked="checked"} "checked" is a C# keyword and should not be localized.</note>
      </trans-unit>
      <trans-unit id="unchecked_statement">
        <source>unchecked statement</source>
        <target state="translated">unchecked deyimi</target>
        <note>{Locked="unchecked"} "unchecked" is a C# keyword and should not be localized.</note>
      </trans-unit>
      <trans-unit id="yield_statement">
        <source>yield statement</source>
        <target state="translated">yield deyimi</target>
        <note>{Locked="yield"} "yield" is a C# keyword and should not be localized.</note>
      </trans-unit>
      <trans-unit id="await_expression">
        <source>await expression</source>
        <target state="translated">await ifadesi</target>
        <note>{Locked="await"} "await" is a C# keyword and should not be localized.</note>
      </trans-unit>
      <trans-unit id="lambda">
        <source>lambda</source>
        <target state="translated">lambda</target>
        <note />
      </trans-unit>
      <trans-unit id="anonymous_method">
        <source>anonymous method</source>
        <target state="translated">anonim yöntem</target>
        <note />
      </trans-unit>
      <trans-unit id="from_clause">
        <source>from clause</source>
        <target state="translated">from yan tümcesi</target>
        <note />
      </trans-unit>
      <trans-unit id="join_clause">
        <source>join clause</source>
        <target state="translated">join yan tümcesi</target>
        <note>{Locked="join"} "join" is a C# keyword and should not be localized.</note>
      </trans-unit>
      <trans-unit id="let_clause">
        <source>let clause</source>
        <target state="translated">let yan tümcesi</target>
        <note>{Locked="let"} "let" is a C# keyword and should not be localized.</note>
      </trans-unit>
      <trans-unit id="where_clause">
        <source>where clause</source>
        <target state="translated">where yan tümcesi</target>
        <note>{Locked="where"} "where" is a C# keyword and should not be localized.</note>
      </trans-unit>
      <trans-unit id="orderby_clause">
        <source>orderby clause</source>
        <target state="translated">orderby yan tümcesi</target>
        <note>{Locked="orderby"} "orderby" is a C# keyword and should not be localized.</note>
      </trans-unit>
      <trans-unit id="select_clause">
        <source>select clause</source>
        <target state="translated">select yan tümcesi</target>
        <note>{Locked="select"} "select" is a C# keyword and should not be localized.</note>
      </trans-unit>
      <trans-unit id="groupby_clause">
        <source>groupby clause</source>
        <target state="translated">groupby yan tümcesi</target>
        <note>{Locked="groupby"} "groupby" is a C# keyword and should not be localized.</note>
      </trans-unit>
      <trans-unit id="query_body">
        <source>query body</source>
        <target state="translated">sorgu gövdesi</target>
        <note />
      </trans-unit>
      <trans-unit id="into_clause">
        <source>into clause</source>
        <target state="translated">into yan tümcesi</target>
        <note>{Locked="into"} "into" is a C# keyword and should not be localized.</note>
      </trans-unit>
      <trans-unit id="is_pattern">
        <source>is pattern</source>
        <target state="translated">is deseni</target>
        <note>{Locked="is"} "is" is a C# keyword and should not be localized.</note>
      </trans-unit>
      <trans-unit id="deconstruction">
        <source>deconstruction</source>
        <target state="translated">ayrıştırma</target>
        <note />
      </trans-unit>
      <trans-unit id="tuple">
        <source>tuple</source>
        <target state="translated">demet</target>
        <note />
      </trans-unit>
      <trans-unit id="local_function">
        <source>local function</source>
        <target state="translated">yerel işlev</target>
        <note />
      </trans-unit>
      <trans-unit id="out_var">
        <source>out variable</source>
        <target state="translated">out değişkeni</target>
        <note>{Locked="out"} "out" is a C# keyword and should not be localized.</note>
      </trans-unit>
      <trans-unit id="ref_local_or_expression">
        <source>ref local or expression</source>
        <target state="translated">yerel başvuru veya ifade</target>
        <note>{Locked="ref"} "ref" is a C# keyword and should not be localized.</note>
      </trans-unit>
      <trans-unit id="v7_switch">
        <source>C# 7 enhanced switch statement</source>
        <target state="translated">C# 7 geliştirilmiş switch ifadesi</target>
        <note />
      </trans-unit>
      <trans-unit id="global_statement">
        <source>global statement</source>
        <target state="translated">genel deyim</target>
        <note>{Locked="global"} "global" is a C# keyword and should not be localized.</note>
      </trans-unit>
      <trans-unit id="using_namespace">
        <source>using namespace</source>
        <target state="translated">using namespace</target>
        <note />
      </trans-unit>
      <trans-unit id="using_directive">
        <source>using directive</source>
        <target state="translated">using yönergesi</target>
        <note />
      </trans-unit>
      <trans-unit id="event_field">
        <source>event field</source>
        <target state="translated">olay alanı</target>
        <note />
      </trans-unit>
      <trans-unit id="conversion_operator">
        <source>conversion operator</source>
        <target state="translated">dönüştürme işleci</target>
        <note />
      </trans-unit>
      <trans-unit id="destructor">
        <source>destructor</source>
        <target state="translated">yok edici</target>
        <note />
      </trans-unit>
      <trans-unit id="indexer">
        <source>indexer</source>
        <target state="translated">dizin oluşturucu</target>
        <note />
      </trans-unit>
      <trans-unit id="property_getter">
        <source>property getter</source>
        <target state="translated">özellik alıcısı</target>
        <note />
      </trans-unit>
      <trans-unit id="indexer_getter">
        <source>indexer getter</source>
        <target state="translated">dizin oluşturucu alıcısı</target>
        <note />
      </trans-unit>
      <trans-unit id="property_setter">
        <source>property setter</source>
        <target state="translated">özellik ayarlayıcısı</target>
        <note />
      </trans-unit>
      <trans-unit id="indexer_setter">
        <source>indexer setter</source>
        <target state="translated">dizin oluşturucu ayarlayıcısı</target>
        <note />
      </trans-unit>
      <trans-unit id="attribute_target">
        <source>attribute target</source>
        <target state="translated">öznitelik hedefi</target>
        <note />
      </trans-unit>
      <trans-unit id="_0_does_not_contain_a_constructor_that_takes_that_many_arguments">
        <source>'{0}' does not contain a constructor that takes that many arguments.</source>
        <target state="translated">'{0}' bu kadar çok sayıda bağımsız değişken alan bir oluşturucu içermiyor.</target>
        <note />
      </trans-unit>
      <trans-unit id="The_name_0_does_not_exist_in_the_current_context">
        <source>The name '{0}' does not exist in the current context.</source>
        <target state="translated">{0}' adı geçerli bağlamda yok.</target>
        <note />
      </trans-unit>
      <trans-unit id="Hide_base_member">
        <source>Hide base member</source>
        <target state="translated">Temel üyeyi gizle</target>
        <note />
      </trans-unit>
      <trans-unit id="Delegate_invocation_can_be_simplified">
        <source>Delegate invocation can be simplified.</source>
        <target state="translated">Temsilci çağrısı basitleştirilebilir.</target>
        <note />
      </trans-unit>
      <trans-unit id="Properties">
        <source>Properties</source>
        <target state="translated">Özellikler</target>
        <note />
      </trans-unit>
      <trans-unit id="Use_explicit_type_instead_of_var">
        <source>Use explicit type instead of 'var'</source>
        <target state="translated">Var' yerine açık tür kullan</target>
        <note />
      </trans-unit>
      <trans-unit id="Use_explicit_type">
        <source>Use explicit type</source>
        <target state="translated">Açık tür kullanma</target>
        <note />
      </trans-unit>
      <trans-unit id="use_var_instead_of_explicit_type">
        <source>use 'var' instead of explicit type</source>
        <target state="translated">açık tür yerine 'var' kullan</target>
        <note />
      </trans-unit>
      <trans-unit id="Use_implicit_type">
        <source>Use implicit type</source>
        <target state="translated">Örtük tür kullanma</target>
        <note />
      </trans-unit>
      <trans-unit id="Autoselect_disabled_due_to_namespace_declaration">
        <source>Autoselect disabled due to namespace declaration.</source>
        <target state="translated">Ad alanı bildirimi nedeniyle otomatik seçme devre dışı bırakıldı.</target>
        <note />
      </trans-unit>
      <trans-unit id="namespace_name">
        <source>&lt;namespace name&gt;</source>
        <target state="translated">&lt; ad alanı adı &gt;</target>
        <note />
      </trans-unit>
      <trans-unit id="Autoselect_disabled_due_to_type_declaration">
        <source>Autoselect disabled due to type declaration.</source>
        <target state="translated">Tür bildirimine göre devre dışı bırakılanı otomatik olarak seç.</target>
        <note />
      </trans-unit>
      <trans-unit id="Autoselect_disabled_due_to_possible_deconstruction_declaration">
        <source>Autoselect disabled due to possible deconstruction declaration.</source>
        <target state="translated">Otomatik seçim, olası ayrıştırma bildiriminden dolayı devre dışı bırakıldı.</target>
        <note />
      </trans-unit>
      <trans-unit id="Upgrade_this_project_to_csharp_language_version_0">
        <source>Upgrade this project to C# language version '{0}'</source>
        <target state="translated">Bu projeyi C# '{0}' dil sürümüne yükselt</target>
        <note />
      </trans-unit>
      <trans-unit id="Upgrade_all_csharp_projects_to_language_version_0">
        <source>Upgrade all C# projects to language version '{0}'</source>
        <target state="translated">Tüm C# projelerini '{0}' dil sürümüne yükselt</target>
        <note />
      </trans-unit>
      <trans-unit id="class_name">
        <source>&lt;class name&gt;</source>
        <target state="translated">&lt; sınıf adı &gt;</target>
        <note />
      </trans-unit>
      <trans-unit id="interface_name">
        <source>&lt;interface name&gt;</source>
        <target state="translated">&lt; arabirim adı &gt;</target>
        <note />
      </trans-unit>
      <trans-unit id="designation_name">
        <source>&lt;designation name&gt;</source>
        <target state="translated">&lt; atama adı &gt;</target>
        <note />
      </trans-unit>
      <trans-unit id="struct_name">
        <source>&lt;struct name&gt;</source>
        <target state="translated">&lt; yapı adı &gt;</target>
        <note />
      </trans-unit>
      <trans-unit id="Make_method_async">
        <source>Make method async</source>
        <target state="translated">Metodu asenkron yap</target>
        <note />
      </trans-unit>
      <trans-unit id="Make_method_async_remain_void">
        <source>Make method async (stay void)</source>
        <target state="translated">Metodu zaman uyumsuz yap (void olarak bırak)</target>
        <note />
      </trans-unit>
      <trans-unit id="Add_this">
        <source>Add 'this.'</source>
        <target state="translated">this' ekleyin.</target>
        <note />
      </trans-unit>
      <trans-unit id="Warning_Extracting_a_local_function_reference_may_produce_invalid_code">
        <source>Warning: Extracting a local function reference may produce invalid code</source>
        <target state="translated">Uyarı: Bir yerel işlev referansının ayıklanması geçersiz kod oluşturulmasına neden olabilir</target>
        <note />
      </trans-unit>
      <trans-unit id="Name">
        <source>&lt;Name&gt;</source>
        <target state="translated">&lt; ad &gt;</target>
        <note />
      </trans-unit>
      <trans-unit id="Autoselect_disabled_due_to_member_declaration">
        <source>Autoselect disabled due to member declaration</source>
        <target state="translated">Üye bildirimi nedeniyle otomatik seçim devre dışı</target>
        <note />
      </trans-unit>
      <trans-unit id="Suggested_name">
        <source>(Suggested name)</source>
        <target state="translated">(Önerilen ad)</target>
        <note />
      </trans-unit>
      <trans-unit id="Remove_unused_function">
        <source>Remove unused function</source>
        <target state="translated">Kullanılmayan işlevi kaldır</target>
        <note />
      </trans-unit>
      <trans-unit id="Use_is_null_check">
        <source>Use 'is null' check</source>
        <target state="translated">is null' denetimini kullan</target>
        <note />
      </trans-unit>
      <trans-unit id="Add_parentheses_around_conditional_expression_in_interpolated_string">
        <source>Add parentheses</source>
        <target state="translated">Parantez ekle</target>
        <note />
      </trans-unit>
      <trans-unit id="Convert_to_switch">
        <source>Convert to 'switch'</source>
        <target state="translated">'switch' deyimine dönüştür</target>
        <note />
      </trans-unit>
      <trans-unit id="Convert_to_foreach">
        <source>Convert to 'foreach'</source>
        <target state="translated">'foreach' deyimine dönüştür</target>
        <note />
      </trans-unit>
      <trans-unit id="Convert_to_for">
        <source>Convert to 'for'</source>
        <target state="translated">'for' deyimine dönüştür</target>
        <note />
      </trans-unit>
      <trans-unit id="Invert_if">
        <source>Invert if</source>
        <target state="translated">if ifadesini tersine çevir</target>
        <note />
      </trans-unit>
      <trans-unit id="Add_Obsolete">
        <source>Add [Obsolete]</source>
        <target state="new">Add [Obsolete]</target>
        <note />
      </trans-unit>
      <trans-unit id="Use_0">
        <source>Use '{0}'</source>
        <target state="new">Use '{0}'</target>
        <note />
      </trans-unit>
      <trans-unit id="Introduce_using_statement">
        <source>Introduce 'using' statement</source>
        <target state="new">Introduce 'using' statement</target>
        <note>{Locked="using"} "using" is a C# keyword and should not be localized.</note>
      </trans-unit>
    </body>
  </file>
</xliff><|MERGE_RESOLUTION|>--- conflicted
+++ resolved
@@ -4,27 +4,32 @@
     <body>
       <trans-unit id="Add_Await_and_ConfigureAwaitFalse">
         <source>Add await and ConfigureAwait(false)</source>
-        <target state="translated">Eklemek bekliyor ve ConfigureAwait(false)</target>
+        <target state="new">Add await and ConfigureAwait(false)</target>
+        <note />
+      </trans-unit>
+      <trans-unit id="Add_Obsolete">
+        <source>Add [Obsolete]</source>
+        <target state="new">Add [Obsolete]</target>
         <note />
       </trans-unit>
       <trans-unit id="Add_accessibility_modifiers">
         <source>Add accessibility modifiers</source>
-        <target state="translated">Erişilebilirlik değiştiricileri Ekle</target>
+        <target state="new">Add accessibility modifiers</target>
         <note />
       </trans-unit>
       <trans-unit id="Add_await">
         <source>Add await</source>
-        <target state="translated">Ekleme bekliyor</target>
+        <target state="new">Add await</target>
         <note />
       </trans-unit>
       <trans-unit id="Add_missing_usings">
         <source>Add missing usings</source>
-        <target state="translated">Eksik usings Ekle</target>
+        <target state="new">Add missing usings</target>
         <note>{Locked="using"} "using" is a C# keyword and should not be localized.</note>
       </trans-unit>
       <trans-unit id="Add_remove_braces_for_single_line_control_statements">
         <source>Add/remove braces for single-line control statements</source>
-        <target state="translated">Tek satır denetim deyimleri için küme ayracı ekle/küme ayraçlarını kaldır</target>
+        <target state="new">Add/remove braces for single-line control statements</target>
         <note />
       </trans-unit>
       <trans-unit id="Allow_unsafe_code_in_this_project">
@@ -34,42 +39,42 @@
       </trans-unit>
       <trans-unit id="Apply_expression_block_body_preferences">
         <source>Apply expression/block body preferences</source>
-        <target state="translated">İfade/blok gövdesi tercihlerini uygula</target>
+        <target state="new">Apply expression/block body preferences</target>
         <note />
       </trans-unit>
       <trans-unit id="Apply_implicit_explicit_type_preferences">
         <source>Apply implicit/explicit type preferences</source>
-        <target state="translated">Örtük/açık tür tercihlerini uygula</target>
+        <target state="new">Apply implicit/explicit type preferences</target>
         <note />
       </trans-unit>
       <trans-unit id="Apply_inline_out_variable_preferences">
         <source>Apply inline 'out' variables preferences</source>
-        <target state="translated">Satır içi 'out' değişkenlerine ilişkin tercihleri uygula</target>
+        <target state="new">Apply inline 'out' variables preferences</target>
         <note />
       </trans-unit>
       <trans-unit id="Apply_language_framework_type_preferences">
         <source>Apply language/framework type preferences</source>
-        <target state="translated">Dil/çerçeve türü tercihlerini uygula</target>
+        <target state="new">Apply language/framework type preferences</target>
         <note />
       </trans-unit>
       <trans-unit id="Apply_object_collection_initialization_preferences">
         <source>Apply object/collection initialization preferences</source>
-        <target state="translated">Nesne/koleksiyon başlatma tercihlerini uygula</target>
+        <target state="new">Apply object/collection initialization preferences</target>
         <note />
       </trans-unit>
       <trans-unit id="Apply_this_qualification_preferences">
         <source>Apply 'this.' qualification preferences</source>
-        <target state="translated">'this.' nitelemesi tercihlerini uygula</target>
+        <target state="new">Apply 'this.' qualification preferences</target>
         <note />
       </trans-unit>
       <trans-unit id="Convert_to_method">
         <source>Convert to method</source>
-        <target state="translated">Convert to method</target>
+        <target state="new">Convert to method</target>
         <note />
       </trans-unit>
       <trans-unit id="Declare_as_nullable">
         <source>Declare as nullable</source>
-        <target state="translated">Olarak null olabilecek ilan</target>
+        <target state="new">Declare as nullable</target>
         <note />
       </trans-unit>
       <trans-unit id="Fix_return_type">
@@ -87,9 +92,14 @@
         <target state="translated">Çakışmalar algılandı.</target>
         <note />
       </trans-unit>
+      <trans-unit id="Introduce_using_statement">
+        <source>Introduce 'using' statement</source>
+        <target state="new">Introduce 'using' statement</target>
+        <note>{Locked="using"} "using" is a C# keyword and should not be localized.</note>
+      </trans-unit>
       <trans-unit id="Make_private_field_readonly_when_possible">
         <source>Make private fields readonly when possible</source>
-        <target state="translated">Özel alanları mümkün olduğunda salt okunur yap</target>
+        <target state="new">Make private fields readonly when possible</target>
         <note />
       </trans-unit>
       <trans-unit id="Make_ref_struct">
@@ -99,12 +109,12 @@
       </trans-unit>
       <trans-unit id="Remove_unnecessary_casts">
         <source>Remove unnecessary casts</source>
-        <target state="translated">Gereksiz atamaları kaldır</target>
+        <target state="new">Remove unnecessary casts</target>
         <note />
       </trans-unit>
       <trans-unit id="Remove_unused_variables">
         <source>Remove unused variables</source>
-        <target state="translated">Kullanılmayan değişkenleri kaldır</target>
+        <target state="new">Remove unused variables</target>
         <note />
       </trans-unit>
       <trans-unit id="Simplify_lambda_expression">
@@ -124,7 +134,6 @@
       </trans-unit>
       <trans-unit id="Sort_accessibility_modifiers">
         <source>Sort accessibility modifiers</source>
-<<<<<<< HEAD
         <target state="new">Sort accessibility modifiers</target>
         <note />
       </trans-unit>
@@ -136,19 +145,16 @@
       <trans-unit id="Use_0">
         <source>Use '{0}'</source>
         <target state="new">Use '{0}'</target>
-=======
-        <target state="translated">Erişilebilirlik değiştiricilerini sırala</target>
->>>>>>> 39ecf2fa
         <note />
       </trans-unit>
       <trans-unit id="if_statement_can_be_simplified">
         <source>'if' statement can be simplified</source>
-        <target state="translated">'If' deyimi basitleştirilebilir</target>
+        <target state="new">'if' statement can be simplified</target>
         <note />
       </trans-unit>
       <trans-unit id="lambda_expression">
         <source>&lt;lambda expression&gt;</source>
-        <target state="translated">&lt; lambda ifadesi &gt;</target>
+        <target state="translated">&lt;lambda ifadesi&gt;</target>
         <note />
       </trans-unit>
       <trans-unit id="Autoselect_disabled_due_to_potential_lambda_declaration">
@@ -158,7 +164,7 @@
       </trans-unit>
       <trans-unit id="member_name">
         <source>&lt;member name&gt; = </source>
-        <target state="translated">&lt; üye adı &gt; = </target>
+        <target state="translated">&lt;üye adı&gt; = </target>
         <note />
       </trans-unit>
       <trans-unit id="Autoselect_disabled_due_to_possible_explicitly_named_anonymous_type_member_creation">
@@ -168,7 +174,7 @@
       </trans-unit>
       <trans-unit id="element_name">
         <source>&lt;element name&gt; : </source>
-        <target state="translated">&lt; öğe adı &gt;: </target>
+        <target state="translated">&lt;öğe adı&gt; : </target>
         <note />
       </trans-unit>
       <trans-unit id="Autoselect_disabled_due_to_possible_tuple_type_element_creation">
@@ -178,7 +184,7 @@
       </trans-unit>
       <trans-unit id="range_variable">
         <source>&lt;range variable&gt;</source>
-        <target state="translated">&lt; Aralık değişkeni &gt;</target>
+        <target state="translated">&lt;aralık değişkeni&gt;</target>
         <note />
       </trans-unit>
       <trans-unit id="Autoselect_disabled_due_to_potential_range_variable_declaration">
@@ -313,7 +319,7 @@
       </trans-unit>
       <trans-unit id="Remove_and_Sort_Usings">
         <source>R&amp;emove and Sort Usings</source>
-        <target state="translated">R &amp; Kaldır ve Sıralama Usings</target>
+        <target state="translated">Using'leri &amp;Kaldır ve Sırala</target>
         <note />
       </trans-unit>
       <trans-unit id="Insert_await">
@@ -638,7 +644,7 @@
       </trans-unit>
       <trans-unit id="namespace_name">
         <source>&lt;namespace name&gt;</source>
-        <target state="translated">&lt; ad alanı adı &gt;</target>
+        <target state="translated">&lt;namespace name&gt;</target>
         <note />
       </trans-unit>
       <trans-unit id="Autoselect_disabled_due_to_type_declaration">
@@ -663,22 +669,22 @@
       </trans-unit>
       <trans-unit id="class_name">
         <source>&lt;class name&gt;</source>
-        <target state="translated">&lt; sınıf adı &gt;</target>
+        <target state="translated">&lt;sınıf adı&gt;</target>
         <note />
       </trans-unit>
       <trans-unit id="interface_name">
         <source>&lt;interface name&gt;</source>
-        <target state="translated">&lt; arabirim adı &gt;</target>
+        <target state="translated">&lt;arabirim adı&gt;</target>
         <note />
       </trans-unit>
       <trans-unit id="designation_name">
         <source>&lt;designation name&gt;</source>
-        <target state="translated">&lt; atama adı &gt;</target>
+        <target state="translated">&lt;atama adı&gt;</target>
         <note />
       </trans-unit>
       <trans-unit id="struct_name">
         <source>&lt;struct name&gt;</source>
-        <target state="translated">&lt; yapı adı &gt;</target>
+        <target state="translated">&lt;yapı adı&gt;</target>
         <note />
       </trans-unit>
       <trans-unit id="Make_method_async">
@@ -703,7 +709,7 @@
       </trans-unit>
       <trans-unit id="Name">
         <source>&lt;Name&gt;</source>
-        <target state="translated">&lt; ad &gt;</target>
+        <target state="translated">&lt;Ad&gt;</target>
         <note />
       </trans-unit>
       <trans-unit id="Autoselect_disabled_due_to_member_declaration">
@@ -748,23 +754,8 @@
       </trans-unit>
       <trans-unit id="Invert_if">
         <source>Invert if</source>
-        <target state="translated">if ifadesini tersine çevir</target>
-        <note />
-      </trans-unit>
-      <trans-unit id="Add_Obsolete">
-        <source>Add [Obsolete]</source>
-        <target state="new">Add [Obsolete]</target>
-        <note />
-      </trans-unit>
-      <trans-unit id="Use_0">
-        <source>Use '{0}'</source>
-        <target state="new">Use '{0}'</target>
-        <note />
-      </trans-unit>
-      <trans-unit id="Introduce_using_statement">
-        <source>Introduce 'using' statement</source>
-        <target state="new">Introduce 'using' statement</target>
-        <note>{Locked="using"} "using" is a C# keyword and should not be localized.</note>
+        <target state="new">Invert if</target>
+        <note />
       </trans-unit>
     </body>
   </file>
