--- conflicted
+++ resolved
@@ -4,27 +4,32 @@
     <body>
       <trans-unit id="Add_Await_and_ConfigureAwaitFalse">
         <source>Add await and ConfigureAwait(false)</source>
-        <target state="translated">Добавить await and ConfigureAwait(false)</target>
+        <target state="new">Add await and ConfigureAwait(false)</target>
+        <note />
+      </trans-unit>
+      <trans-unit id="Add_Obsolete">
+        <source>Add [Obsolete]</source>
+        <target state="new">Add [Obsolete]</target>
         <note />
       </trans-unit>
       <trans-unit id="Add_accessibility_modifiers">
         <source>Add accessibility modifiers</source>
-        <target state="translated">Добавьте модификаторы доступности</target>
+        <target state="new">Add accessibility modifiers</target>
         <note />
       </trans-unit>
       <trans-unit id="Add_await">
         <source>Add await</source>
-        <target state="translated">Добавить await</target>
+        <target state="new">Add await</target>
         <note />
       </trans-unit>
       <trans-unit id="Add_missing_usings">
         <source>Add missing usings</source>
-        <target state="translated">Добавить отсутствующие директивы using</target>
+        <target state="new">Add missing usings</target>
         <note>{Locked="using"} "using" is a C# keyword and should not be localized.</note>
       </trans-unit>
       <trans-unit id="Add_remove_braces_for_single_line_control_statements">
         <source>Add/remove braces for single-line control statements</source>
-        <target state="translated">Добавлять или удалять фигурные скобки для однострочных операторов управления</target>
+        <target state="new">Add/remove braces for single-line control statements</target>
         <note />
       </trans-unit>
       <trans-unit id="Allow_unsafe_code_in_this_project">
@@ -34,42 +39,42 @@
       </trans-unit>
       <trans-unit id="Apply_expression_block_body_preferences">
         <source>Apply expression/block body preferences</source>
-        <target state="translated">Применять предпочтения для выражения или тела блока</target>
+        <target state="new">Apply expression/block body preferences</target>
         <note />
       </trans-unit>
       <trans-unit id="Apply_implicit_explicit_type_preferences">
         <source>Apply implicit/explicit type preferences</source>
-        <target state="translated">Применять предпочтения для неявных или явных типов</target>
+        <target state="new">Apply implicit/explicit type preferences</target>
         <note />
       </trans-unit>
       <trans-unit id="Apply_inline_out_variable_preferences">
         <source>Apply inline 'out' variables preferences</source>
-        <target state="translated">Применять предпочтения для встроенных переменных out</target>
+        <target state="new">Apply inline 'out' variables preferences</target>
         <note />
       </trans-unit>
       <trans-unit id="Apply_language_framework_type_preferences">
         <source>Apply language/framework type preferences</source>
-        <target state="translated">Применять предпочтения для типа языка или платформы</target>
+        <target state="new">Apply language/framework type preferences</target>
         <note />
       </trans-unit>
       <trans-unit id="Apply_object_collection_initialization_preferences">
         <source>Apply object/collection initialization preferences</source>
-        <target state="translated">Применять предпочтения для инициализации объекта или коллекции</target>
+        <target state="new">Apply object/collection initialization preferences</target>
         <note />
       </trans-unit>
       <trans-unit id="Apply_this_qualification_preferences">
         <source>Apply 'this.' qualification preferences</source>
-        <target state="translated">Применять предпочтения для квалификации this.</target>
+        <target state="new">Apply 'this.' qualification preferences</target>
         <note />
       </trans-unit>
       <trans-unit id="Convert_to_method">
         <source>Convert to method</source>
-        <target state="translated">Convert to method</target>
+        <target state="new">Convert to method</target>
         <note />
       </trans-unit>
       <trans-unit id="Declare_as_nullable">
         <source>Declare as nullable</source>
-        <target state="translated">Объявить как тип, допускающий значения null</target>
+        <target state="new">Declare as nullable</target>
         <note />
       </trans-unit>
       <trans-unit id="Fix_return_type">
@@ -87,9 +92,14 @@
         <target state="translated">Обнаружены конфликты.</target>
         <note />
       </trans-unit>
+      <trans-unit id="Introduce_using_statement">
+        <source>Introduce 'using' statement</source>
+        <target state="new">Introduce 'using' statement</target>
+        <note>{Locked="using"} "using" is a C# keyword and should not be localized.</note>
+      </trans-unit>
       <trans-unit id="Make_private_field_readonly_when_possible">
         <source>Make private fields readonly when possible</source>
-        <target state="translated">При возможности делать частные поля доступными только для чтения</target>
+        <target state="new">Make private fields readonly when possible</target>
         <note />
       </trans-unit>
       <trans-unit id="Make_ref_struct">
@@ -99,12 +109,12 @@
       </trans-unit>
       <trans-unit id="Remove_unnecessary_casts">
         <source>Remove unnecessary casts</source>
-        <target state="translated">Удалить ненужные приведения</target>
+        <target state="new">Remove unnecessary casts</target>
         <note />
       </trans-unit>
       <trans-unit id="Remove_unused_variables">
         <source>Remove unused variables</source>
-        <target state="translated">Удалить неиспользуемые переменные</target>
+        <target state="new">Remove unused variables</target>
         <note />
       </trans-unit>
       <trans-unit id="Simplify_lambda_expression">
@@ -124,7 +134,6 @@
       </trans-unit>
       <trans-unit id="Sort_accessibility_modifiers">
         <source>Sort accessibility modifiers</source>
-<<<<<<< HEAD
         <target state="new">Sort accessibility modifiers</target>
         <note />
       </trans-unit>
@@ -136,14 +145,11 @@
       <trans-unit id="Use_0">
         <source>Use '{0}'</source>
         <target state="new">Use '{0}'</target>
-=======
-        <target state="translated">Сортировать модификаторы доступности</target>
->>>>>>> 39ecf2fa
         <note />
       </trans-unit>
       <trans-unit id="if_statement_can_be_simplified">
         <source>'if' statement can be simplified</source>
-        <target state="translated">Оператор if можно упростить</target>
+        <target state="new">'if' statement can be simplified</target>
         <note />
       </trans-unit>
       <trans-unit id="lambda_expression">
@@ -158,7 +164,7 @@
       </trans-unit>
       <trans-unit id="member_name">
         <source>&lt;member name&gt; = </source>
-        <target state="translated">&lt;имя члена&gt; =</target>
+        <target state="translated">&lt;имя участника&gt; = </target>
         <note />
       </trans-unit>
       <trans-unit id="Autoselect_disabled_due_to_possible_explicitly_named_anonymous_type_member_creation">
@@ -168,7 +174,7 @@
       </trans-unit>
       <trans-unit id="element_name">
         <source>&lt;element name&gt; : </source>
-        <target state="translated">&lt;имя элемента&gt;:</target>
+        <target state="translated">&lt;имя элемента&gt;: </target>
         <note />
       </trans-unit>
       <trans-unit id="Autoselect_disabled_due_to_possible_tuple_type_element_creation">
@@ -293,7 +299,7 @@
       </trans-unit>
       <trans-unit id="extension">
         <source>extension</source>
-        <target state="translated">Расширение</target>
+        <target state="translated">расширение</target>
         <note />
       </trans-unit>
       <trans-unit id="awaitable">
@@ -313,7 +319,7 @@
       </trans-unit>
       <trans-unit id="Remove_and_Sort_Usings">
         <source>R&amp;emove and Sort Usings</source>
-        <target state="translated">У&amp;далить и отсортировать директивы using</target>
+        <target state="translated">Удалить &amp;и сортировать директивы using</target>
         <note />
       </trans-unit>
       <trans-unit id="Insert_await">
@@ -668,12 +674,12 @@
       </trans-unit>
       <trans-unit id="interface_name">
         <source>&lt;interface name&gt;</source>
-        <target state="translated">&lt; имя интерфейса &gt;</target>
+        <target state="translated">&lt;имя интерфейса&gt;</target>
         <note />
       </trans-unit>
       <trans-unit id="designation_name">
         <source>&lt;designation name&gt;</source>
-        <target state="translated">&lt;имя обозначения&gt;</target>
+        <target state="translated">&lt;название обозначения&gt;</target>
         <note />
       </trans-unit>
       <trans-unit id="struct_name">
@@ -748,23 +754,8 @@
       </trans-unit>
       <trans-unit id="Invert_if">
         <source>Invert if</source>
-        <target state="translated">Инвертировать оператор if</target>
-        <note />
-      </trans-unit>
-      <trans-unit id="Add_Obsolete">
-        <source>Add [Obsolete]</source>
-        <target state="new">Add [Obsolete]</target>
-        <note />
-      </trans-unit>
-      <trans-unit id="Use_0">
-        <source>Use '{0}'</source>
-        <target state="new">Use '{0}'</target>
-        <note />
-      </trans-unit>
-      <trans-unit id="Introduce_using_statement">
-        <source>Introduce 'using' statement</source>
-        <target state="new">Introduce 'using' statement</target>
-        <note>{Locked="using"} "using" is a C# keyword and should not be localized.</note>
+        <target state="new">Invert if</target>
+        <note />
       </trans-unit>
     </body>
   </file>
