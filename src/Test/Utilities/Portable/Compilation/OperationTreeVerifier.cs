﻿// Copyright (c) Microsoft.  All Rights Reserved.  Licensed under the Apache License, Version 2.0.  See License.txt in the project root for license information.

using System;
using System.Collections.Generic;
using System.Collections.Immutable;
using System.Diagnostics;
using System.Linq;
using System.Text;
using System.Text.RegularExpressions;
using Microsoft.CodeAnalysis.Semantics;
using Microsoft.CodeAnalysis.Test.Extensions;
using Microsoft.CodeAnalysis.Text;
using Roslyn.Test.Utilities;
using Roslyn.Utilities;
using Xunit;

namespace Microsoft.CodeAnalysis.Test.Utilities
{
    public sealed class OperationTreeVerifier : OperationWalker
    {
        private readonly IOperation _root;
        private readonly StringBuilder _builder;

        private const string indent = "  ";
        private string _currentIndent;
        private bool _pendingIndent;

        public OperationTreeVerifier(IOperation root, int initialIndent)
        {
            _root = root;
            _builder = new StringBuilder();

            _currentIndent = new string(' ', initialIndent);
            _pendingIndent = true;
        }

        public static void Verify(IOperation operation, string expectedOperationTree, int initialIndent = 0)
        {
            var actual = GetOperationTree(operation, initialIndent);
            Assert.Equal(expectedOperationTree, actual);
        }

        public static string GetOperationTree(IOperation operation, int initialIndent = 0)
        {
            var walker = new OperationTreeVerifier(operation, initialIndent);
            walker.Visit(operation);
            return walker._builder.ToString();
        }

        public static void Verify(string expectedOperationTree, string actualOperationTree)
        {
            char[] newLineChars = Environment.NewLine.ToCharArray();
            string actual = actualOperationTree.Trim(newLineChars);
            expectedOperationTree = expectedOperationTree.Trim(newLineChars);
            expectedOperationTree = Regex.Replace(expectedOperationTree, "([^\r])\n", "$1" + Environment.NewLine);
            AssertEx.AreEqual(expectedOperationTree, actual);
        }

        #region Logging helpers

        private void LogCommonPropertiesAndNewLine(IOperation operation)
        {
            LogString(" (");

            // Kind
            LogString($"{nameof(OperationKind)}.{operation.Kind}");

            // Type
            if (ShouldLogType(operation))
            {
                LogString(", ");
                LogType(operation.Type);
            }

            // ConstantValue
            if (operation.ConstantValue.HasValue)
            {
                LogString(", ");
                LogConstant(operation.ConstantValue);
            }

            // IsInvalid
            if (operation.IsInvalid)
            {
                LogString(", IsInvalid");
            }

            LogString(")");

            // Syntax
            LogString($" (Syntax: {GetSnippetFromSyntax(operation.Syntax)})");

            LogNewLine();
        }

        private static string GetSnippetFromSyntax(SyntaxNode syntax)
        {
            if (syntax == null)
            {
                return "null";
            }

            var text = syntax.ToString();
            var lines = text.Split(new[] { Environment.NewLine, "\r", "\n" }, StringSplitOptions.RemoveEmptyEntries).Select(l => l.Trim()).ToArray();
            if (lines.Length <= 1 && text.Length < 25)
            {
                return $"'{text}'";
            }

            const int maxTokenLength = 11;
            var firstLine = lines[0];
            var lastLine = lines[lines.Length - 1];
            var prefix = firstLine.Length <= maxTokenLength ? firstLine : firstLine.Substring(0, maxTokenLength);
            var suffix = lastLine.Length <= maxTokenLength ? lastLine : lastLine.Substring(lastLine.Length - maxTokenLength, maxTokenLength);
            return $"'{prefix} ... {suffix}'";
        }

        private static bool ShouldLogType(IOperation operation)
        {
            var operationKind = (int)operation.Kind;

            // Expressions
            if (operationKind >= 0x100 && operationKind < 0x400)
            {
                return true;
            }

            return false;
        }

        private void LogString(string str)
        {
            if (_pendingIndent)
            {
                str = _currentIndent + str;
                _pendingIndent = false;
            }

            _builder.Append(str);
        }

        private void LogNewLine()
        {
            LogString(Environment.NewLine);
            _pendingIndent = true;
        }

        private void Indent()
        {
            _currentIndent += indent;
        }

        private void Unindent()
        {
            _currentIndent = _currentIndent.Substring(indent.Length);
        }

        private void LogConstant(Optional<object> constant, string header = "Constant")
        {
            if (constant.HasValue)
            {
                LogConstant(constant.Value, header);
            }
        }

        private void LogConstant(object constant, string header = "Constant")
        {
            var valueStr = constant != null ? constant.ToString() : "null";
            if (constant is string)
            {
                valueStr = @"""" + valueStr + @"""";
            }

            LogString($"{header}: {valueStr}");
        }

        private void LogSymbol(ISymbol symbol, string header, bool logDisplayString = true)
        {
            if (!string.IsNullOrEmpty(header))
            {
                LogString($"{header}: ");
            }

            var symbolStr = symbol != null ? (logDisplayString ? symbol.ToTestDisplayString() : symbol.Name) : "null";
            LogString($"{symbolStr}");
        }

        private void LogType(ITypeSymbol type)
        {
            var typeStr = type != null ? type.ToTestDisplayString() : "null";
            LogString($"Type: {typeStr}");
        }

        #endregion

        #region Visit methods

        public override void Visit(IOperation operation)
        {
            if (operation == null)
            {
                return;
            }

            if (operation != _root)
            {
                Indent();
            }

            base.Visit(operation);

            if (operation != _root)
            {
                Unindent();
            }
        }

        private void Visit(IOperation operation, string header)
        {
            Debug.Assert(!string.IsNullOrEmpty(header));

            if (operation == null)
            {
                return;
            }

            Indent();
            LogString($"{header}: ");
            Visit(operation);
            Unindent();
        }

        private void VisitArray<T>(ImmutableArray<T> list, string header, bool logElementCount)
            where T : IOperation
        {
            Debug.Assert(!string.IsNullOrEmpty(header));

            if (list.IsDefaultOrEmpty)
            {
                return;
            }

            var elementCount = logElementCount ? $"({list.Length})" : string.Empty;
            Indent();
            LogString($"{header}{elementCount}: ");
            VisitArray(list);
            Unindent();
        }

        private void VisitInstanceExpression(IOperation instance)
        {
            Visit(instance, header: "Instance Receiver");
        }

        internal override void VisitNoneOperation(IOperation operation)
        {
            LogString("IOperation: ");
            LogCommonPropertiesAndNewLine(operation);

            if (operation is IOperationWithChildren operationWithChildren)
            {
                var children = operationWithChildren.Children.WhereNotNull().ToImmutableArray();
                if (children.Length > 0)
                {
                    VisitArray(children, "Children", logElementCount: true);
                }
            }
        }

        public override void VisitBlockStatement(IBlockStatement operation)
        {
            LogString(nameof(IBlockStatement));

            var statementsStr = $"{operation.Statements.Length} statements";
            var localStr = !operation.Locals.IsEmpty ? $", {operation.Locals.Length} locals" : string.Empty;
            LogString($" ({statementsStr}{localStr})");
            LogCommonPropertiesAndNewLine(operation);

            if (operation.Statements.IsEmpty)
            {
                return;
            }

            LogLocals(operation.Locals);
            base.VisitBlockStatement(operation);
        }

        public override void VisitVariableDeclarationStatement(IVariableDeclarationStatement operation)
        {
            var variablesCountStr = $"{operation.Declarations.Length} declarations";
            LogString($"{nameof(IVariableDeclarationStatement)} ({variablesCountStr})");
            LogCommonPropertiesAndNewLine(operation);

            base.VisitVariableDeclarationStatement(operation);
        }

        public override void VisitVariableDeclaration(IVariableDeclaration operation)
        {
            var symbolsCountStr = $"{operation.Variables.Length} variables";
            LogString($"{nameof(IVariableDeclaration)} ({symbolsCountStr})");
            LogCommonPropertiesAndNewLine(operation);

            LogLocals(operation.Variables, header: "Variables");

            Visit(operation.Initializer, "Initializer");
        }

        public override void VisitSwitchStatement(ISwitchStatement operation)
        {
            var caseCountStr = $"{operation.Cases.Length} cases";
            LogString($"{nameof(ISwitchStatement)} ({caseCountStr})");
            LogCommonPropertiesAndNewLine(operation);

            Visit(operation.Value, header: "Switch expression");
            VisitArray(operation.Cases, "Sections", logElementCount: false);
        }

        public override void VisitSwitchCase(ISwitchCase operation)
        {
            var caseClauseCountStr = $"{operation.Clauses.Length} case clauses";
            var statementCountStr = $"{operation.Body.Length} statements";
            LogString($"{nameof(ISwitchCase)} ({caseClauseCountStr}, {statementCountStr})");
            LogCommonPropertiesAndNewLine(operation);

            Indent();
            VisitArray(operation.Clauses, "Clauses", logElementCount: false);
            VisitArray(operation.Body, "Body", logElementCount: false);
            Unindent();
        }

        public override void VisitWhileUntilLoopStatement(IWhileUntilLoopStatement operation)
        {
            LogString(nameof(IWhileUntilLoopStatement));

            LogString($" (IsTopTest: {operation.IsTopTest}, IsWhile: {operation.IsWhile})");
            LogLoopStatementHeader(operation);

            Visit(operation.Condition, "Condition");
            Visit(operation.Body, "Body");
        }

        public override void VisitForLoopStatement(IForLoopStatement operation)
        {
            LogString(nameof(IForLoopStatement));
            LogLoopStatementHeader(operation);

            Visit(operation.Condition, "Condition");
            LogLocals(operation.Locals);
            VisitArray(operation.Before, "Before", logElementCount: false);
            VisitArray(operation.AtLoopBottom, "AtLoopBottom", logElementCount: false);
            Visit(operation.Body, "Body");
        }

        private void LogLocals(IEnumerable<ILocalSymbol> locals, string header = "Locals")
        {
            if (!locals.Any())
            {
                return;
            }

            Indent();

            LogString($"{header}: ");
            Indent();

            int localIndex = 1;
            foreach (var local in locals)
            {
                LogSymbol(local, header: $"Local_{localIndex++}");
                LogNewLine();
            }

            Unindent();
            Unindent();
        }

        private void LogLoopStatementHeader(ILoopStatement operation)
        {
            var kindStr = $"{nameof(LoopKind)}.{operation.LoopKind}";
            LogString($" ({kindStr})");
            LogCommonPropertiesAndNewLine(operation);
        }

        public override void VisitForEachLoopStatement(IForEachLoopStatement operation)
        {
            LogString(nameof(IForEachLoopStatement));
            LogSymbol(operation.IterationVariable, " (Iteration variable");
            LogString(")");

            LogLoopStatementHeader(operation);
            Visit(operation.Collection, "Collection");
            Visit(operation.Body, "Body");
        }

        public override void VisitLabelStatement(ILabelStatement operation)
        {
            LogString(nameof(ILabelStatement));

            // TODO: Put a better workaround to skip compiler generated labels.
            if (!operation.Label.IsImplicitlyDeclared)
            {
                LogString($" (Label: {operation.Label.Name})");
            }

            LogCommonPropertiesAndNewLine(operation);

            base.VisitLabelStatement(operation);
        }

        public override void VisitBranchStatement(IBranchStatement operation)
        {
            LogString(nameof(IBranchStatement));
            var kindStr = $"{nameof(BranchKind)}.{operation.BranchKind}";
            var labelStr = !operation.Target.IsImplicitlyDeclared ? $", Label: {operation.Target.Name}" : string.Empty;
            LogString($" ({kindStr}{labelStr})");
            LogCommonPropertiesAndNewLine(operation);

            base.VisitBranchStatement(operation);
        }

        public override void VisitYieldBreakStatement(IReturnStatement operation)
        {
            LogString(nameof(IReturnStatement));
            LogCommonPropertiesAndNewLine(operation);

            base.VisitYieldBreakStatement(operation);
        }

        public override void VisitEmptyStatement(IEmptyStatement operation)
        {
            LogString(nameof(IEmptyStatement));
            LogCommonPropertiesAndNewLine(operation);

            base.VisitEmptyStatement(operation);
        }

        public override void VisitThrowStatement(IThrowStatement operation)
        {
            LogString(nameof(IThrowStatement));
            LogCommonPropertiesAndNewLine(operation);

            base.VisitThrowStatement(operation);
        }

        public override void VisitReturnStatement(IReturnStatement operation)
        {
            LogString(nameof(IReturnStatement));
            LogCommonPropertiesAndNewLine(operation);

            base.VisitReturnStatement(operation);
        }

        public override void VisitLockStatement(ILockStatement operation)
        {
            LogString(nameof(ILockStatement));
            LogCommonPropertiesAndNewLine(operation);

            Visit(operation.LockedObject, "LockedObject");
            Visit(operation.Body, "Body");
        }

        public override void VisitTryStatement(ITryStatement operation)
        {
            LogString(nameof(ITryStatement));
            LogCommonPropertiesAndNewLine(operation);

            Visit(operation.Body, "Body");
            VisitArray(operation.Catches, "Catch clauses", logElementCount: true);
            Visit(operation.FinallyHandler, "Finally");
        }

        public override void VisitCatchClause(ICatchClause operation)
        {
            LogString(nameof(ICatchClause));
            LogString($" (Exception type: {operation.CaughtType?.ToTestDisplayString()}, Exception local: {operation.ExceptionLocal?.ToTestDisplayString()})");
            LogCommonPropertiesAndNewLine(operation);

            Visit(operation.Filter, "Filter");
            Visit(operation.Handler, "Handler");
        }

        public override void VisitUsingStatement(IUsingStatement operation)
        {
            LogString(nameof(IUsingStatement));
            LogCommonPropertiesAndNewLine(operation);

            Visit(operation.Declaration, "Declaration");
            Visit(operation.Value, "Value");
            Visit(operation.Body, "Body");
        }

        public override void VisitFixedStatement(IFixedStatement operation)
        {
            LogString(nameof(IFixedStatement));
            LogCommonPropertiesAndNewLine(operation);

            Visit(operation.Variables, "Declaration");
            Visit(operation.Body, "Body");
        }

        public override void VisitExpressionStatement(IExpressionStatement operation)
        {
            LogString(nameof(IExpressionStatement));
            LogCommonPropertiesAndNewLine(operation);

            base.VisitExpressionStatement(operation);
        }

        public override void VisitWithStatement(IWithStatement operation)
        {
            LogString(nameof(IWithStatement));
            LogCommonPropertiesAndNewLine(operation);

            Visit(operation.Value, "Value");
            Visit(operation.Body, "Body");
        }

        public override void VisitStopStatement(IStopStatement operation)
        {
            LogString(nameof(IStopStatement));
            LogCommonPropertiesAndNewLine(operation);

            base.VisitStopStatement(operation);
        }

        public override void VisitEndStatement(IEndStatement operation)
        {
            LogString(nameof(IEndStatement));
            LogCommonPropertiesAndNewLine(operation);

            base.VisitEndStatement(operation);
        }

        public override void VisitInvocationExpression(IInvocationExpression operation)
        {
            LogString(nameof(IInvocationExpression));

            var isVirtualStr = operation.IsVirtual ? "virtual " : string.Empty;
            var isStaticStr = operation.Instance == null ? "static " : string.Empty;
            var spacing = !operation.IsVirtual && operation.Instance != null ? " " : string.Empty;
            LogString($" ({isVirtualStr}{isStaticStr}{spacing}");
            LogSymbol(operation.TargetMethod, header: string.Empty);
            LogString(")");
            LogCommonPropertiesAndNewLine(operation);

            VisitInstanceExpression(operation.Instance);
            VisitArguments(operation);
        }

        private void VisitArguments(IHasArgumentsExpression operation)
        {
            VisitArray(operation.ArgumentsInEvaluationOrder, "Arguments", logElementCount: true);
        }

        public override void VisitArgument(IArgument operation)
        {
            LogString($"{nameof(IArgument)} (");
            LogString($"{nameof(ArgumentKind)}.{operation.ArgumentKind}, ");
            LogSymbol(operation.Parameter, header: "Matching Parameter", logDisplayString: false);
            LogString(")");
            LogCommonPropertiesAndNewLine(operation);

            Visit(operation.Value);
            Visit(operation.InConversion, "InConversion");
            Visit(operation.OutConversion, "OutConversion");
        }

        public override void VisitOmittedArgumentExpression(IOmittedArgumentExpression operation)
        {
            LogString(nameof(IOmittedArgumentExpression));
            LogCommonPropertiesAndNewLine(operation);

            base.VisitOmittedArgumentExpression(operation);
        }

        public override void VisitArrayElementReferenceExpression(IArrayElementReferenceExpression operation)
        {
            LogString(nameof(IArrayElementReferenceExpression));
            LogCommonPropertiesAndNewLine(operation);

            Visit(operation.ArrayReference, "Array reference");
            VisitArray(operation.Indices, "Indices", logElementCount: true);
        }

        public override void VisitPointerIndirectionReferenceExpression(IPointerIndirectionReferenceExpression operation)
        {
            LogString(nameof(IPointerIndirectionReferenceExpression));
            LogCommonPropertiesAndNewLine(operation);

            base.VisitPointerIndirectionReferenceExpression(operation);
        }

        public override void VisitLocalReferenceExpression(ILocalReferenceExpression operation)
        {
            LogString(nameof(ILocalReferenceExpression));
            LogString($": {operation.Local.Name}");
            LogCommonPropertiesAndNewLine(operation);

            base.VisitLocalReferenceExpression(operation);
        }

        public override void VisitParameterReferenceExpression(IParameterReferenceExpression operation)
        {
            LogString(nameof(IParameterReferenceExpression));
            LogString($": {operation.Parameter.Name}");
            LogCommonPropertiesAndNewLine(operation);

            base.VisitParameterReferenceExpression(operation);
        }

        public override void VisitSyntheticLocalReferenceExpression(ISyntheticLocalReferenceExpression operation)
        {
            LogString(nameof(ISyntheticLocalReferenceExpression));
            var kindStr = $"{nameof(SynthesizedLocalKind)}.{operation.SyntheticLocalKind}";
            LogString($" ({kindStr})");
            LogCommonPropertiesAndNewLine(operation);

            base.VisitSyntheticLocalReferenceExpression(operation);
        }

        public override void VisitInstanceReferenceExpression(IInstanceReferenceExpression operation)
        {
            LogString(nameof(IInstanceReferenceExpression));
            var kindStr = $"{nameof(InstanceReferenceKind)}.{operation.InstanceReferenceKind}";
            LogString($" ({kindStr})");
            LogCommonPropertiesAndNewLine(operation);

            base.VisitInstanceReferenceExpression(operation);
        }

        private void VisitMemberReferenceExpressionCommon(IMemberReferenceExpression operation)
        {
            if (operation.Instance == null)
            {
                LogString(" (Static)");
            }

            LogCommonPropertiesAndNewLine(operation);
            VisitInstanceExpression(operation.Instance);
        }

        public override void VisitFieldReferenceExpression(IFieldReferenceExpression operation)
        {
            LogString(nameof(IFieldReferenceExpression));
            LogString($": {operation.Field.ToTestDisplayString()}");

            VisitMemberReferenceExpressionCommon(operation);
        }

        public override void VisitMethodBindingExpression(IMethodBindingExpression operation)
        {
            LogString(nameof(IMethodBindingExpression));
            LogString($": {operation.Method.ToTestDisplayString()}");

            if (operation.IsVirtual)
            {
                LogString(" (IsVirtual)");
            }

            VisitMemberReferenceExpressionCommon(operation);
        }

        public override void VisitPropertyReferenceExpression(IPropertyReferenceExpression operation)
        {
            LogString(nameof(IPropertyReferenceExpression));
            LogString($": {operation.Property.ToTestDisplayString()}");

            VisitMemberReferenceExpressionCommon(operation);

            if (operation.ArgumentsInEvaluationOrder.Length > 0)
            {
                VisitArguments(operation);
            }
        }

        public override void VisitEventReferenceExpression(IEventReferenceExpression operation)
        {
            LogString(nameof(IEventReferenceExpression));
            LogString($": {operation.Event.ToTestDisplayString()}");

            VisitMemberReferenceExpressionCommon(operation);
        }

        public override void VisitEventAssignmentExpression(IEventAssignmentExpression operation)
        {
            var kindStr = operation.Adds ? "EventAdd" : "EventRemove";
            LogString($"{nameof(IEventAssignmentExpression)} ({kindStr})");
            LogSymbol(operation.Event, header: " (Event: ");
            LogString(")");
            LogCommonPropertiesAndNewLine(operation);

            Visit(operation.EventInstance, header: "Event Instance");
            Visit(operation.HandlerValue, header: "Handler");
        }

        public override void VisitConditionalAccessExpression(IConditionalAccessExpression operation)
        {
            LogString(nameof(IConditionalAccessExpression));
            LogCommonPropertiesAndNewLine(operation);

            Visit(operation.ConditionalInstance, header: "Left");
            Visit(operation.ConditionalValue, header: "Right");
        }

        public override void VisitConditionalAccessInstanceExpression(IConditionalAccessInstanceExpression operation)
        {
            LogString(nameof(IConditionalAccessInstanceExpression));
            LogCommonPropertiesAndNewLine(operation);

            base.VisitConditionalAccessInstanceExpression(operation);
        }

        public override void VisitPlaceholderExpression(IPlaceholderExpression operation)
        {
            LogString(nameof(IPlaceholderExpression));
            LogCommonPropertiesAndNewLine(operation);

            base.VisitPlaceholderExpression(operation);
        }

        public override void VisitUnaryOperatorExpression(IUnaryOperatorExpression operation)
        {
            LogString(nameof(IUnaryOperatorExpression));

            var kindStr = $"{nameof(UnaryOperationKind)}.{operation.UnaryOperationKind}";
            LogString($" ({kindStr})");
            LogHasOperatorMethodExpressionCommon(operation);
            LogCommonPropertiesAndNewLine(operation);

            base.VisitUnaryOperatorExpression(operation);
        }

        public override void VisitBinaryOperatorExpression(IBinaryOperatorExpression operation)
        {
            LogString(nameof(IBinaryOperatorExpression));

            var kindStr = $"{nameof(BinaryOperationKind)}.{operation.BinaryOperationKind}";
            LogString($" ({kindStr})");
            LogHasOperatorMethodExpressionCommon(operation);
            LogCommonPropertiesAndNewLine(operation);

            Visit(operation.LeftOperand, "Left");
            Visit(operation.RightOperand, "Right");
        }

        private void LogHasOperatorMethodExpressionCommon(IHasOperatorMethodExpression operation)
        {
            Assert.Equal(operation.UsesOperatorMethod, operation.OperatorMethod != null);

            if (!operation.UsesOperatorMethod)
            {
                return;
            }

            LogSymbol(operation.OperatorMethod, header: " (OperatorMethod");
            LogString(")");
        }

        public override void VisitConversionExpression(IConversionExpression operation)
        {
            LogString(nameof(IConversionExpression));

            var kindStr = $"{nameof(ConversionKind)}.{operation.ConversionKind}";
            var isExplicitStr = operation.IsExplicit ? "Explicit" : "Implicit";
            LogString($" ({kindStr}, {isExplicitStr})");

            LogHasOperatorMethodExpressionCommon(operation);
            LogCommonPropertiesAndNewLine(operation);

            base.VisitConversionExpression(operation);
        }

        public override void VisitConditionalChoiceExpression(IConditionalChoiceExpression operation)
        {
            LogString(nameof(IConditionalChoiceExpression));
            LogCommonPropertiesAndNewLine(operation);

            Visit(operation.Condition, "Condition");
            Visit(operation.IfTrueValue, "IfTrue");
            Visit(operation.IfFalseValue, "IfFalse");
        }

        public override void VisitNullCoalescingExpression(INullCoalescingExpression operation)
        {
            LogString(nameof(INullCoalescingExpression));
            LogCommonPropertiesAndNewLine(operation);

            Visit(operation.PrimaryOperand, "Left");
            Visit(operation.SecondaryOperand, "Right");
        }

        public override void VisitIsTypeExpression(IIsTypeExpression operation)
        {
            LogString(nameof(IIsTypeExpression));
            LogCommonPropertiesAndNewLine(operation);

            base.VisitIsTypeExpression(operation);

            Indent();
            LogType(operation.Type);
            Unindent();
        }

        private void LogTypeOperationExpressionCommon(ITypeOperationExpression operation)
        {
            LogString(" (");
            LogType(operation.TypeOperand);
            LogString(")");
            LogCommonPropertiesAndNewLine(operation);
        }

        public override void VisitSizeOfExpression(ISizeOfExpression operation)
        {
            LogString(nameof(ISizeOfExpression));
            LogTypeOperationExpressionCommon(operation);

            base.VisitSizeOfExpression(operation);
        }

        public override void VisitTypeOfExpression(ITypeOfExpression operation)
        {
            LogString(nameof(ITypeOfExpression));
            LogTypeOperationExpressionCommon(operation);

            base.VisitTypeOfExpression(operation);
        }

        public override void VisitLambdaExpression(ILambdaExpression operation)
        {
            LogString(nameof(ILambdaExpression));

            LogSymbol(operation.Signature, header: " (Signature");
            LogString(")");
            LogCommonPropertiesAndNewLine(operation);

            base.VisitLambdaExpression(operation);
        }

        public override void VisitLiteralExpression(ILiteralExpression operation)
        {
            LogString(nameof(ILiteralExpression));

            object value;
            if (operation.ConstantValue.HasValue && ((value = operation.ConstantValue.Value) == null ? "null" : value.ToString()) == operation.Text)
            {
                LogString($" (Text: {operation.Text})");
            }

            LogCommonPropertiesAndNewLine(operation);

            base.VisitLiteralExpression(operation);
        }

        public override void VisitAwaitExpression(IAwaitExpression operation)
        {
            LogString(nameof(IAwaitExpression));
            LogCommonPropertiesAndNewLine(operation);

            base.VisitAwaitExpression(operation);
        }

        public override void VisitAddressOfExpression(IAddressOfExpression operation)
        {
            LogString(nameof(IAddressOfExpression));
            LogCommonPropertiesAndNewLine(operation);

            base.VisitAddressOfExpression(operation);
        }

        public override void VisitObjectCreationExpression(IObjectCreationExpression operation)
        {
            LogString(nameof(IObjectCreationExpression));
            LogString($" (Constructor: {operation.Constructor.ToTestDisplayString()})");
            LogCommonPropertiesAndNewLine(operation);

            VisitArguments(operation);
            VisitArray(operation.Initializers, "Initializers", logElementCount: true);
        }

        public override void VisitAnonymousObjectCreationExpression(IAnonymousObjectCreationExpression operation)
        {
            LogString(nameof(IAnonymousObjectCreationExpression));
            LogCommonPropertiesAndNewLine(operation);

            VisitArray(operation.Initializers, "Initializers", logElementCount: true);
        }

        public override void VisitFieldInitializer(IFieldInitializer operation)
        {
            LogString(nameof(IFieldInitializer));

            if (operation.InitializedFields.Length <= 1)
            {
                if (operation.InitializedFields.Length == 1)
                {
                    LogSymbol(operation.InitializedFields[0], header: " (Field");
                    LogString(")");
                }

                LogCommonPropertiesAndNewLine(operation);
            }
            else
            {
                LogString($" ({operation.InitializedFields.Length} initialized fields)");
                LogCommonPropertiesAndNewLine(operation);

                Indent();

                int index = 1;
                foreach (var local in operation.InitializedFields)
                {
                    LogSymbol(local, header: $"Field_{index++}");
                    LogNewLine();
                }

                Unindent();
            }

            base.VisitFieldInitializer(operation);
        }

        public override void VisitPropertyInitializer(IPropertyInitializer operation)
        {
            LogString(nameof(IPropertyInitializer));
            LogSymbol(operation.InitializedProperty, header: " (Property");
            LogString(")");
            LogCommonPropertiesAndNewLine(operation);

            base.VisitPropertyInitializer(operation);
        }

        public override void VisitParameterInitializer(IParameterInitializer operation)
        {
            LogString(nameof(IParameterInitializer));
            LogSymbol(operation.Parameter, header: " (Parameter");
            LogString(")");
            LogCommonPropertiesAndNewLine(operation);

            base.VisitParameterInitializer(operation);
        }

        public override void VisitArrayCreationExpression(IArrayCreationExpression operation)
        {
            LogString(nameof(IArrayCreationExpression));
            LogString($" (Element Type: {operation.ElementType?.ToTestDisplayString()})");
            LogCommonPropertiesAndNewLine(operation);

            VisitArray(operation.DimensionSizes, "Dimension Sizes", logElementCount: true);
            Visit(operation.Initializer, "Initializer");
        }

        public override void VisitArrayInitializer(IArrayInitializer operation)
        {
            LogString(nameof(IArrayInitializer));
            LogString($" ({operation.ElementValues.Length} elements)");
            LogCommonPropertiesAndNewLine(operation);

            VisitArray(operation.ElementValues, "Element Values", logElementCount: true);
        }

        public override void VisitSimpleAssignmentExpression(ISimpleAssignmentExpression operation)
        {
            LogString(nameof(ISimpleAssignmentExpression));
            LogCommonPropertiesAndNewLine(operation);

            Visit(operation.Target, "Left");
            Visit(operation.Value, "Right");
        }

        public override void VisitCompoundAssignmentExpression(ICompoundAssignmentExpression operation)
        {
            LogString(nameof(ICompoundAssignmentExpression));

            var kindStr = $"{nameof(BinaryOperationKind)}.{operation.BinaryOperationKind}";
            LogString($" ({kindStr})");
            LogHasOperatorMethodExpressionCommon(operation);
            LogCommonPropertiesAndNewLine(operation);

            Visit(operation.Target, "Left");
            Visit(operation.Value, "Right");
        }

        public override void VisitIncrementExpression(IIncrementExpression operation)
        {
            LogString(nameof(IIncrementExpression));

            var unaryKindStr = $"{nameof(UnaryOperandKind)}.{operation.IncrementOperationKind}";
            LogString($" ({unaryKindStr})");
            LogHasOperatorMethodExpressionCommon(operation);
            LogCommonPropertiesAndNewLine(operation);

            Visit(operation.Target, "Left");
        }

        public override void VisitParenthesizedExpression(IParenthesizedExpression operation)
        {
            LogString(nameof(IParenthesizedExpression));
            LogCommonPropertiesAndNewLine(operation);

            base.VisitParenthesizedExpression(operation);
        }

        public override void VisitLateBoundMemberReferenceExpression(ILateBoundMemberReferenceExpression operation)
        {
            LogString(nameof(ILateBoundMemberReferenceExpression));
            LogString($" (Member name: {operation.MemberName})");
            LogCommonPropertiesAndNewLine(operation);

            VisitInstanceExpression(operation.Instance);
        }

        public override void VisitDefaultValueExpression(IDefaultValueExpression operation)
        {
            LogString(nameof(IDefaultValueExpression));
            LogCommonPropertiesAndNewLine(operation);

            base.VisitDefaultValueExpression(operation);
        }

        public override void VisitTypeParameterObjectCreationExpression(ITypeParameterObjectCreationExpression operation)
        {
            LogString(nameof(ITypeParameterObjectCreationExpression));
            LogCommonPropertiesAndNewLine(operation);

            base.VisitTypeParameterObjectCreationExpression(operation);
        }

        public override void VisitInvalidStatement(IInvalidStatement operation)
        {
            LogString(nameof(IInvalidStatement));
            LogCommonPropertiesAndNewLine(operation);

            VisitArray(operation.Children, "Children", logElementCount: true);
        }

        public override void VisitInvalidExpression(IInvalidExpression operation)
        {
            LogString(nameof(IInvalidExpression));
            LogCommonPropertiesAndNewLine(operation);

            VisitArray(operation.Children, "Children", logElementCount: true);
        }

        public override void VisitIfStatement(IIfStatement operation)
        {
            LogString(nameof(IIfStatement));
            LogCommonPropertiesAndNewLine(operation);

            Visit(operation.Condition, "Condition");
            Visit(operation.IfTrueStatement, "IfTrue");
            Visit(operation.IfFalseStatement, "IfFalse");
        }

        public override void VisitLocalFunctionStatement(ILocalFunctionStatement operation)
        {
            LogString(nameof(ILocalFunctionStatement));

            LogSymbol(operation.LocalFunctionSymbol, header: " (Local Function");
            LogString(")");
            LogCommonPropertiesAndNewLine(operation);

            Visit(operation.Body);
        }

        private void LogCaseClauseCommon(ICaseClause operation)
        {
            var kindStr = $"{nameof(CaseKind)}.{operation.CaseKind}";
            LogString($" ({kindStr})");
            LogCommonPropertiesAndNewLine(operation);
        }

        public override void VisitSingleValueCaseClause(ISingleValueCaseClause operation)
        {
            LogString(nameof(ISingleValueCaseClause));
            var kindStr = $"{nameof(BinaryOperationKind)}.{operation.Equality}";
            LogString($" (Equality operator kind: {kindStr})");
            LogCaseClauseCommon(operation);

            base.VisitSingleValueCaseClause(operation);
        }

        public override void VisitRelationalCaseClause(IRelationalCaseClause operation)
        {
            LogString(nameof(IRelationalCaseClause));
            var kindStr = $"{nameof(BinaryOperationKind)}.{operation.Relation}";
            LogString($" (Relational operator kind: {kindStr})");
            LogCaseClauseCommon(operation);

            base.VisitRelationalCaseClause(operation);
        }

        public override void VisitRangeCaseClause(IRangeCaseClause operation)
        {
            LogString(nameof(IRangeCaseClause));
            LogCaseClauseCommon(operation);

            Visit(operation.MinimumValue, "Min");
            Visit(operation.MaximumValue, "Max");
        }

<<<<<<< HEAD
        public override void VisitTupleExpression(ITupleExpression operation)
        {
            LogString(nameof(ITupleExpression));
            LogCommonPropertiesAndNewLine(operation);

            VisitArray(operation.Elements, "Elements", logElementCount: true);
=======
        public override void VisitDefaultCaseClause(IDefaultCaseClause operation)
        {
            LogString(nameof(IDefaultCaseClause));
            LogCaseClauseCommon(operation);
>>>>>>> 8fd104f1
        }

        public override void VisitInterpolatedStringExpression(IInterpolatedStringExpression operation)
        {
            LogString(nameof(IInterpolatedStringExpression));
            LogCommonPropertiesAndNewLine(operation);

            VisitArray(operation.Parts, "Parts", logElementCount: true);
        }

        public override void VisitInterpolatedStringText(IInterpolatedStringText operation)
        {
            LogString(nameof(IInterpolatedStringText));
            LogCommonPropertiesAndNewLine(operation);

            Visit(operation.Text, "Text");
        }

        public override void VisitInterpolation(IInterpolation operation)
        {
            LogString(nameof(IInterpolation));
            LogCommonPropertiesAndNewLine(operation);

            Visit(operation.Expression, "Expression");
            Visit(operation.Alignment, "Alignment");
            Visit(operation.FormatString, "FormatString");
        }

        public override void VisitConstantPattern(IConstantPattern operation)
        {
            LogString(nameof(IConstantPattern));
            LogCommonPropertiesAndNewLine(operation);

            Visit(operation.Value, "Value");
        }

        public override void VisitDeclarationPattern(IDeclarationPattern operation)
        {
            LogString(nameof(IDeclarationPattern));
            LogSymbol(operation.DeclaredSymbol, " (Declared Symbol");
            LogString(")");
            LogCommonPropertiesAndNewLine(operation);
        }

        public override void VisitIsPatternExpression(IIsPatternExpression operation)
        {
            LogString(nameof(IIsPatternExpression));
            LogCommonPropertiesAndNewLine(operation);

            Visit(operation.Expression, "Expression");
            Visit(operation.Pattern, "Pattern");
        }

        public override void VisitPatternCaseClause(IPatternCaseClause operation)
        {
            LogString(nameof(IPatternCaseClause));
            LogSymbol(operation.Label, " (Label Symbol");
            LogString(")");
            LogCaseClauseCommon(operation);

            Visit(operation.Pattern, "Pattern");
            Visit(operation.GuardExpression, "Guard Expression");
        }

        #endregion
    }
}<|MERGE_RESOLUTION|>--- conflicted
+++ resolved
@@ -1098,19 +1098,18 @@
             Visit(operation.MaximumValue, "Max");
         }
 
-<<<<<<< HEAD
-        public override void VisitTupleExpression(ITupleExpression operation)
-        {
-            LogString(nameof(ITupleExpression));
-            LogCommonPropertiesAndNewLine(operation);
-
-            VisitArray(operation.Elements, "Elements", logElementCount: true);
-=======
         public override void VisitDefaultCaseClause(IDefaultCaseClause operation)
         {
             LogString(nameof(IDefaultCaseClause));
             LogCaseClauseCommon(operation);
->>>>>>> 8fd104f1
+        }
+
+        public override void VisitTupleExpression(ITupleExpression operation)
+        {
+            LogString(nameof(ITupleExpression));
+            LogCommonPropertiesAndNewLine(operation);
+
+            VisitArray(operation.Elements, "Elements", logElementCount: true);
         }
 
         public override void VisitInterpolatedStringExpression(IInterpolatedStringExpression operation)
