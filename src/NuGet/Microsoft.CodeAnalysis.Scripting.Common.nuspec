<?xml version="1.0"?>
<package xmlns="http://schemas.microsoft.com/packaging/2011/08/nuspec.xsd">
  <metadata>
    <id>Microsoft.CodeAnalysis.Scripting.Common</id>
    <summary>Microsoft .NET Compiler Platform ("Roslyn") shared scripting package.</summary>
    <description>
      Microsoft .NET Compiler Platform ("Roslyn") shared scripting package. Do not install this package manually, it will be added as a prerequisite by other packages that require it.
    </description>

    <language>en-US</language>
    <requireLicenseAcceptance>true</requireLicenseAcceptance>
    <version>$version$</version>
    <authors>$authors$</authors>
    <licenseUrl>$licenseUrl$</licenseUrl>
    <projectUrl>$projectUrl$</projectUrl>
    <releaseNotes>$releaseNotes$</releaseNotes>
    <tags>$tags$</tags>

    <dependencies>
      <dependency id="Microsoft.CodeAnalysis.Common" version="[$version$]" />
<<<<<<< HEAD
      <dependency id="System.AppContext" version="4.1.0-rc3-24102-00" />
      <dependency id="System.Collections" version="4.0.11-rc3-24102-00" />
      <dependency id="System.Collections.Immutable" version="1.2.0-rc3-24102-00" />
      <dependency id="System.Diagnostics.Debug" version="4.0.11-rc3-24102-00" />
      <dependency id="System.Diagnostics.StackTrace" version="4.0.1-rc3-24102-00" />
      <dependency id="System.Diagnostics.Tools" version="4.0.1-rc3-24102-00" />
      <dependency id="System.Globalization" version="4.0.11-rc3-24102-00" />
      <dependency id="System.IO" version="4.1.0-rc3-24102-00" />
      <dependency id="System.IO.FileSystem" version="4.0.1-rc3-24102-00" />
      <dependency id="System.Linq" version="4.1.0-rc3-24102-00" />
      <dependency id="System.Linq.Expressions" version="4.1.0-rc3-24102-00" />
      <dependency id="System.Reflection" version="4.1.0-rc3-24102-00" />
      <dependency id="System.Reflection.Extensions" version="4.0.1-rc3-24102-00" />
      <dependency id="System.Resources.ResourceManager" version="4.0.1-rc3-24102-00" />
      <dependency id="System.Runtime" version="4.1.0-rc3-24102-00" />
      <dependency id="System.Runtime.Extensions" version="4.1.0-rc3-24102-00" />
      <dependency id="System.Runtime.InteropServices" version="4.1.0-rc3-24102-00" />
      <dependency id="System.Threading" version="4.0.11-rc3-24102-00" />
      <dependency id="System.Threading.Tasks" version="4.0.11-rc3-24102-00" />
=======
      <dependency id="System.AppContext" version="4.1.0-rc3-24128-00" />
      <dependency id="System.Collections" version="4.0.11-rc3-24128-00" />
      <dependency id="System.Collections.Immutable" version="1.2.0-rc3-24128-00" />
      <dependency id="System.Diagnostics.Debug" version="4.0.11-rc3-24128-00" />
      <dependency id="System.Diagnostics.StackTrace" version="4.0.1-rc3-24128-00" />
      <dependency id="System.Diagnostics.Tools" version="4.0.1-rc3-24128-00" />
      <dependency id="System.Globalization" version="4.0.11-rc3-24128-00" />
      <dependency id="System.IO" version="4.1.0-rc3-24128-00" />
      <dependency id="System.IO.FileSystem" version="4.0.1-rc3-24128-00" />
      <dependency id="System.Linq" version="4.1.0-rc3-24128-00" />
      <dependency id="System.Linq.Expressions" version="4.1.0-rc3-24128-00" />
      <dependency id="System.Reflection" version="4.1.0-rc3-24128-00" />
      <dependency id="System.Reflection.Extensions" version="4.0.1-rc3-24128-00" />
      <dependency id="System.Resources.ResourceManager" version="4.0.1-rc3-24128-00" />
      <dependency id="System.Runtime" version="4.1.0-rc3-24128-00" />
      <dependency id="System.Runtime.Extensions" version="4.1.0-rc3-24128-00" />
      <dependency id="System.Runtime.InteropServices" version="4.1.0-rc3-24128-00" />
      <dependency id="System.Threading" version="4.0.11-rc3-24128-00" />
      <dependency id="System.Threading.Tasks" version="4.0.11-rc3-24128-00" />
>>>>>>> 4dabfe65
    </dependencies>
  </metadata>
  <files>
    <file src="Microsoft.CodeAnalysis.Scripting.dll" target="lib\dotnet" />
    <file src="Microsoft.CodeAnalysis.Scripting.xml" target="lib\dotnet" />
    <file src="$thirdPartyNoticesPath$" target="" />
  </files>
</package><|MERGE_RESOLUTION|>--- conflicted
+++ resolved
@@ -18,27 +18,6 @@
 
     <dependencies>
       <dependency id="Microsoft.CodeAnalysis.Common" version="[$version$]" />
-<<<<<<< HEAD
-      <dependency id="System.AppContext" version="4.1.0-rc3-24102-00" />
-      <dependency id="System.Collections" version="4.0.11-rc3-24102-00" />
-      <dependency id="System.Collections.Immutable" version="1.2.0-rc3-24102-00" />
-      <dependency id="System.Diagnostics.Debug" version="4.0.11-rc3-24102-00" />
-      <dependency id="System.Diagnostics.StackTrace" version="4.0.1-rc3-24102-00" />
-      <dependency id="System.Diagnostics.Tools" version="4.0.1-rc3-24102-00" />
-      <dependency id="System.Globalization" version="4.0.11-rc3-24102-00" />
-      <dependency id="System.IO" version="4.1.0-rc3-24102-00" />
-      <dependency id="System.IO.FileSystem" version="4.0.1-rc3-24102-00" />
-      <dependency id="System.Linq" version="4.1.0-rc3-24102-00" />
-      <dependency id="System.Linq.Expressions" version="4.1.0-rc3-24102-00" />
-      <dependency id="System.Reflection" version="4.1.0-rc3-24102-00" />
-      <dependency id="System.Reflection.Extensions" version="4.0.1-rc3-24102-00" />
-      <dependency id="System.Resources.ResourceManager" version="4.0.1-rc3-24102-00" />
-      <dependency id="System.Runtime" version="4.1.0-rc3-24102-00" />
-      <dependency id="System.Runtime.Extensions" version="4.1.0-rc3-24102-00" />
-      <dependency id="System.Runtime.InteropServices" version="4.1.0-rc3-24102-00" />
-      <dependency id="System.Threading" version="4.0.11-rc3-24102-00" />
-      <dependency id="System.Threading.Tasks" version="4.0.11-rc3-24102-00" />
-=======
       <dependency id="System.AppContext" version="4.1.0-rc3-24128-00" />
       <dependency id="System.Collections" version="4.0.11-rc3-24128-00" />
       <dependency id="System.Collections.Immutable" version="1.2.0-rc3-24128-00" />
@@ -58,7 +37,6 @@
       <dependency id="System.Runtime.InteropServices" version="4.1.0-rc3-24128-00" />
       <dependency id="System.Threading" version="4.0.11-rc3-24128-00" />
       <dependency id="System.Threading.Tasks" version="4.0.11-rc3-24128-00" />
->>>>>>> 4dabfe65
     </dependencies>
   </metadata>
   <files>
