﻿// Licensed to the .NET Foundation under one or more agreements.
// The .NET Foundation licenses this file to you under the MIT license.
// See the LICENSE file in the project root for more information.

#nullable enable

using System;
using System.Collections.Generic;
using Microsoft.CodeAnalysis;
using Microsoft.CodeAnalysis.CSharp.Extensions;
using Microsoft.CodeAnalysis.CSharp.Syntax;
using Microsoft.CodeAnalysis.Diagnostics;
using Microsoft.CodeAnalysis.Formatting.Rules;
using Microsoft.CodeAnalysis.Options;
using Roslyn.Utilities;

namespace Microsoft.CodeAnalysis.CSharp.Formatting
{
    internal sealed class SpacingFormattingRule : BaseFormattingRule
    {
        private readonly CachedOptions _options;

        public SpacingFormattingRule()
            : this(new CachedOptions(null))
        {
        }

        private SpacingFormattingRule(CachedOptions options)
        {
            _options = options;
        }

        public override AbstractFormattingRule WithOptions(AnalyzerConfigOptions options)
        {
            var cachedOptions = new CachedOptions(options);

            if (cachedOptions == _options)
            {
                return this;
            }

<<<<<<< HEAD
            return new SpacingFormattingRule(cachedOptions);
        }

        public override AdjustSpacesOperation? GetAdjustSpacesOperation(SyntaxToken previousToken, SyntaxToken currentToken, in NextGetAdjustSpacesOperation nextOperation)
        {
            System.Diagnostics.Debug.Assert(previousToken.Parent != null && currentToken.Parent != null);
=======
            RoslynDebug.Assert(previousToken.Parent != null && currentToken.Parent != null);
>>>>>>> ef734e19

            var previousKind = previousToken.Kind();
            var currentKind = currentToken.Kind();
            var previousParentKind = previousToken.Parent.Kind();
            var currentParentKind = currentToken.Parent.Kind();

            // For Method Declaration
            if (currentToken.IsOpenParenInParameterList() && previousKind == SyntaxKind.IdentifierToken)
            {
                return AdjustSpacesOperationZeroOrOne(_options.SpacingAfterMethodDeclarationName);
            }

            // For Generic Method Declaration
            if (currentToken.IsOpenParenInParameterList() && previousKind == SyntaxKind.GreaterThanToken && previousParentKind == SyntaxKind.TypeParameterList)
            {
                return AdjustSpacesOperationZeroOrOne(_options.SpacingAfterMethodDeclarationName);
            }

            // Case: public static implicit operator string(Program p) { return null; }
            // Case: public static implicit operator int?(Program p) { return null; }
            // Case: public static implicit operator int*(Program p) { return null; }
            // Case: public static implicit operator int[](Program p) { return null; }
            // Case: public static implicit operator (int, int)(Program p) { return null; }
            // Case: public static implicit operator Action<int>(Program p) { return null; }
            if ((previousToken.IsKeyword() || previousToken.IsKind(SyntaxKind.QuestionToken, SyntaxKind.AsteriskToken, SyntaxKind.CloseBracketToken, SyntaxKind.CloseParenToken, SyntaxKind.GreaterThanToken))
                && currentToken.IsOpenParenInParameterListOfAConversionOperatorDeclaration())
            {
                return AdjustSpacesOperationZeroOrOne(_options.SpacingAfterMethodDeclarationName);
            }

            // Case: public static Program operator !(Program p) { return null; }
            if (previousToken.Parent.IsKind(SyntaxKind.OperatorDeclaration) && currentToken.IsOpenParenInParameterListOfAOperationDeclaration())
            {
                return AdjustSpacesOperationZeroOrOne(_options.SpacingAfterMethodDeclarationName);
            }

            if (previousToken.IsOpenParenInParameterList() && currentToken.IsCloseParenInParameterList())
            {
                return AdjustSpacesOperationZeroOrOne(_options.SpaceBetweenEmptyMethodDeclarationParentheses);
            }

            if (previousToken.IsOpenParenInParameterList())
            {
                return AdjustSpacesOperationZeroOrOne(_options.SpaceWithinMethodDeclarationParenthesis);
            }

            if (currentToken.IsCloseParenInParameterList())
            {
                return AdjustSpacesOperationZeroOrOne(_options.SpaceWithinMethodDeclarationParenthesis);
            }

            // For Method Call
            //   MethodName ( args )
            // Or Positional Pattern
            //   x is TypeName ( args )
            if (currentToken.IsOpenParenInArgumentListOrPositionalPattern())
            {
                return AdjustSpacesOperationZeroOrOne(_options.SpaceAfterMethodCallName);
            }

            if (previousToken.IsOpenParenInArgumentListOrPositionalPattern() && currentToken.IsCloseParenInArgumentListOrPositionalPattern())
            {
                return AdjustSpacesOperationZeroOrOne(_options.SpaceBetweenEmptyMethodCallParentheses);
            }

            if (previousToken.IsOpenParenInArgumentListOrPositionalPattern())
            {
                return AdjustSpacesOperationZeroOrOne(_options.SpaceWithinMethodCallParentheses);
            }

            if (currentToken.IsCloseParenInArgumentListOrPositionalPattern())
            {
                return AdjustSpacesOperationZeroOrOne(_options.SpaceWithinMethodCallParentheses);
            }

            // For spacing around: typeof, default, and sizeof; treat like a Method Call
            if (currentKind == SyntaxKind.OpenParenToken && IsFunctionLikeKeywordExpressionKind(currentParentKind))
            {
                return AdjustSpacesOperationZeroOrOne(_options.SpaceAfterMethodCallName);
            }

            if (previousKind == SyntaxKind.OpenParenToken && IsFunctionLikeKeywordExpressionKind(previousParentKind))
            {
                return AdjustSpacesOperationZeroOrOne(_options.SpaceWithinMethodCallParentheses);
            }

            if (currentKind == SyntaxKind.CloseParenToken && IsFunctionLikeKeywordExpressionKind(currentParentKind))
            {
                return AdjustSpacesOperationZeroOrOne(_options.SpaceWithinMethodCallParentheses);
            }

            // For Spacing b/n control flow keyword and paren. Parent check not needed.
            if (currentKind == SyntaxKind.OpenParenToken &&
                (previousKind == SyntaxKind.IfKeyword || previousKind == SyntaxKind.WhileKeyword || previousKind == SyntaxKind.SwitchKeyword ||
                previousKind == SyntaxKind.ForKeyword || previousKind == SyntaxKind.ForEachKeyword || previousKind == SyntaxKind.CatchKeyword ||
                previousKind == SyntaxKind.UsingKeyword || previousKind == SyntaxKind.WhenKeyword || previousKind == SyntaxKind.LockKeyword ||
                previousKind == SyntaxKind.FixedKeyword))
            {
                return AdjustSpacesOperationZeroOrOne(_options.SpaceAfterControlFlowStatementKeyword);
            }

            // For spacing between parenthesis and expression
            if ((previousParentKind == SyntaxKind.ParenthesizedExpression && previousKind == SyntaxKind.OpenParenToken) ||
                (currentParentKind == SyntaxKind.ParenthesizedExpression && currentKind == SyntaxKind.CloseParenToken))
            {
                return AdjustSpacesOperationZeroOrOne(_options.SpaceWithinExpressionParentheses);
            }

            // For spacing between the parenthesis and the cast expression
            if ((previousParentKind == SyntaxKind.CastExpression && previousKind == SyntaxKind.OpenParenToken) ||
                (currentParentKind == SyntaxKind.CastExpression && currentKind == SyntaxKind.CloseParenToken))
            {
                return AdjustSpacesOperationZeroOrOne(_options.SpaceWithinCastParentheses);
            }

            // Semicolons in an empty for statement.  i.e.   for(;;)
            if (previousParentKind == SyntaxKind.ForStatement
                && this.IsEmptyForStatement((ForStatementSyntax)previousToken.Parent!))
            {
                if (currentKind == SyntaxKind.SemicolonToken
                    && (previousKind != SyntaxKind.SemicolonToken
                        || _options.SpaceBeforeSemicolonsInForStatement))
                {
                    return AdjustSpacesOperationZeroOrOne(_options.SpaceBeforeSemicolonsInForStatement);
                }

                return AdjustSpacesOperationZeroOrOne(_options.SpaceAfterSemicolonsInForStatement);
            }

            // For spacing between the parenthesis and the expression inside the control flow expression
            if (previousKind == SyntaxKind.OpenParenToken && IsControlFlowLikeKeywordStatementKind(previousParentKind))
            {
                return AdjustSpacesOperationZeroOrOne(_options.SpaceWithinOtherParentheses);
            }

            if (currentKind == SyntaxKind.CloseParenToken && IsControlFlowLikeKeywordStatementKind(currentParentKind))
            {
                return AdjustSpacesOperationZeroOrOne(_options.SpaceWithinOtherParentheses);
            }

            // For spacing after the cast
            if (previousParentKind == SyntaxKind.CastExpression && previousKind == SyntaxKind.CloseParenToken)
            {
                return AdjustSpacesOperationZeroOrOne(_options.SpaceAfterCast);
            }

            // For spacing Before Square Braces
            if (currentKind == SyntaxKind.OpenBracketToken && HasFormattableBracketParent(currentToken) && !previousToken.IsOpenBraceOrCommaOfObjectInitializer())
            {
                return AdjustSpacesOperationZeroOrOne(_options.SpaceBeforeOpenSquareBracket);
            }

            // For spacing empty square braces, also treat [,] as empty
            if (((currentKind == SyntaxKind.CloseBracketToken && previousKind == SyntaxKind.OpenBracketToken)
                || currentKind == SyntaxKind.OmittedArraySizeExpressionToken)
                && HasFormattableBracketParent(previousToken))
            {
                return AdjustSpacesOperationZeroOrOne(_options.SpaceBetweenEmptySquareBrackets);
            }

            // For spacing square brackets within
            if (previousKind == SyntaxKind.OpenBracketToken && HasFormattableBracketParent(previousToken))
            {
                return AdjustSpacesOperationZeroOrOne(_options.SpaceWithinSquareBrackets);
            }

            if (currentKind == SyntaxKind.CloseBracketToken && previousKind != SyntaxKind.OmittedArraySizeExpressionToken && HasFormattableBracketParent(currentToken))
            {
                return AdjustSpacesOperationZeroOrOne(_options.SpaceWithinSquareBrackets);
            }

            // attribute case ] *
            // Place a space between the attribute and the next member if they're on the same line.
            if (previousKind == SyntaxKind.CloseBracketToken && previousToken.Parent.IsKind(SyntaxKind.AttributeList))
            {
                var attributeOwner = previousToken.Parent?.Parent;
                if (attributeOwner is MemberDeclarationSyntax)
                {
                    return CreateAdjustSpacesOperation(1, AdjustSpacesOption.ForceSpacesIfOnSingleLine);
                }
            }

            // For spacing delimiters - after colon
            if (previousToken.IsColonInTypeBaseList())
            {
                return AdjustSpacesOperationZeroOrOne(_options.SpaceAfterColonInBaseTypeDeclaration);
            }

            // For spacing delimiters - before colon
            if (currentToken.IsColonInTypeBaseList())
            {
                return AdjustSpacesOperationZeroOrOne(_options.SpaceBeforeColonInBaseTypeDeclaration);
            }

            // For spacing delimiters - after comma
            if ((previousToken.IsCommaInArgumentOrParameterList() && currentKind != SyntaxKind.OmittedTypeArgumentToken)
                || previousToken.IsCommaInInitializerExpression()
                || (previousKind == SyntaxKind.CommaToken
                    && currentKind != SyntaxKind.OmittedArraySizeExpressionToken
                    && HasFormattableBracketParent(previousToken)))
            {
                return AdjustSpacesOperationZeroOrOne(_options.SpaceAfterComma);
            }

            // For spacing delimiters - before comma
            if ((currentToken.IsCommaInArgumentOrParameterList() && previousKind != SyntaxKind.OmittedTypeArgumentToken)
                || currentToken.IsCommaInInitializerExpression()
                || (currentKind == SyntaxKind.CommaToken
                    && previousKind != SyntaxKind.OmittedArraySizeExpressionToken
                    && HasFormattableBracketParent(currentToken)))
            {
                return AdjustSpacesOperationZeroOrOne(_options.SpaceBeforeComma);
            }

            // For Spacing delimiters - after Dot
            if (previousToken.IsDotInMemberAccessOrQualifiedName())
            {
                return AdjustSpacesOperationZeroOrOne(_options.SpaceAfterDot);
            }

            // For spacing delimiters - before Dot
            if (currentToken.IsDotInMemberAccessOrQualifiedName())
            {
                return AdjustSpacesOperationZeroOrOne(_options.SpaceBeforeDot);
            }

            // For spacing delimiters - after semicolon
            if (previousToken.IsSemicolonInForStatement() && currentKind != SyntaxKind.CloseParenToken)
            {
                return AdjustSpacesOperationZeroOrOne(_options.SpaceAfterSemicolonsInForStatement);
            }

            // For spacing delimiters - before semicolon
            if (currentToken.IsSemicolonInForStatement())
            {
                return AdjustSpacesOperationZeroOrOne(_options.SpaceBeforeSemicolonsInForStatement);
            }

            // For spacing around the binary operators
            if (currentToken.Parent is BinaryExpressionSyntax ||
                previousToken.Parent is BinaryExpressionSyntax ||
                currentToken.Parent is AssignmentExpressionSyntax ||
                previousToken.Parent is AssignmentExpressionSyntax)
            {
                switch (_options.SpacingAroundBinaryOperator)
                {
                    case BinaryOperatorSpacingOptions.Single:
                        return CreateAdjustSpacesOperation(1, AdjustSpacesOption.ForceSpacesIfOnSingleLine);
                    case BinaryOperatorSpacingOptions.Remove:
                        if (currentKind == SyntaxKind.IsKeyword ||
                            currentKind == SyntaxKind.AsKeyword ||
                            previousKind == SyntaxKind.IsKeyword ||
                            previousKind == SyntaxKind.AsKeyword)
                        {
                            // User want spaces removed but at least one is required for the "as" & "is" keyword
                            return CreateAdjustSpacesOperation(1, AdjustSpacesOption.ForceSpacesIfOnSingleLine);
                        }
                        else
                        {
                            return CreateAdjustSpacesOperation(0, AdjustSpacesOption.ForceSpacesIfOnSingleLine);
                        }
                    case BinaryOperatorSpacingOptions.Ignore:
                        return CreateAdjustSpacesOperation(0, AdjustSpacesOption.PreserveSpaces);
                    default:
                        System.Diagnostics.Debug.Assert(false, "Invalid BinaryOperatorSpacingOptions");
                        break;
                }
            }

            // No space after $" and $@" and @$" at the start of an interpolated string
            if (previousKind == SyntaxKind.InterpolatedStringStartToken ||
                previousKind == SyntaxKind.InterpolatedVerbatimStringStartToken)
            {
                return CreateAdjustSpacesOperation(0, AdjustSpacesOption.ForceSpaces);
            }

            // No space before " at the end of an interpolated string
            if (currentKind == SyntaxKind.InterpolatedStringEndToken)
            {
                return CreateAdjustSpacesOperation(0, AdjustSpacesOption.ForceSpaces);
            }

            // No space before { or after } in interpolations
            if ((currentKind == SyntaxKind.OpenBraceToken && currentToken.Parent is InterpolationSyntax) ||
                (previousKind == SyntaxKind.CloseBraceToken && previousToken.Parent is InterpolationSyntax))
            {
                return CreateAdjustSpacesOperation(0, AdjustSpacesOption.ForceSpaces);
            }

            // Preserve space after { or before } in interpolations (i.e. between the braces and the expression)
            if ((previousKind == SyntaxKind.OpenBraceToken && previousToken.Parent is InterpolationSyntax) ||
                (currentKind == SyntaxKind.CloseBraceToken && currentToken.Parent is InterpolationSyntax))
            {
                return CreateAdjustSpacesOperation(0, AdjustSpacesOption.PreserveSpaces);
            }

            // No space before or after , in interpolation alignment clause
            if ((previousKind == SyntaxKind.CommaToken && previousToken.Parent is InterpolationAlignmentClauseSyntax) ||
                (currentKind == SyntaxKind.CommaToken && currentToken.Parent is InterpolationAlignmentClauseSyntax))
            {
                return CreateAdjustSpacesOperation(0, AdjustSpacesOption.ForceSpaces);
            }

            // No space before or after : in interpolation format clause
            if ((previousKind == SyntaxKind.ColonToken && previousToken.Parent is InterpolationFormatClauseSyntax) ||
                (currentKind == SyntaxKind.ColonToken && currentToken.Parent is InterpolationFormatClauseSyntax))
            {
                return CreateAdjustSpacesOperation(0, AdjustSpacesOption.ForceSpaces);
            }

            // Always put a space in the var form of deconstruction-declaration
            if (currentToken.IsOpenParenInVarDeconstructionDeclaration())
            {
                return CreateAdjustSpacesOperation(1, AdjustSpacesOption.ForceSpaces);
            }

            // Index expressions
            if (previousKind == SyntaxKind.CaretToken && previousParentKind == SyntaxKind.IndexExpression)
            {
                return CreateAdjustSpacesOperation(0, AdjustSpacesOption.ForceSpaces);
            }

            // Right of Range expressions
            if (previousKind == SyntaxKind.DotDotToken && previousParentKind == SyntaxKind.RangeExpression)
            {
                var rangeExpression = (RangeExpressionSyntax)previousToken.Parent!;
                var hasRightOperand = rangeExpression.RightOperand != null;
                if (hasRightOperand)
                {
                    return CreateAdjustSpacesOperation(0, AdjustSpacesOption.ForceSpaces);
                }
            }

            // Left of Range expressions
            if (currentKind == SyntaxKind.DotDotToken && currentParentKind == SyntaxKind.RangeExpression)
            {
                var rangeExpression = (RangeExpressionSyntax)currentToken.Parent!;
                var hasLeftOperand = rangeExpression.LeftOperand != null;
                if (hasLeftOperand)
                {
                    return CreateAdjustSpacesOperation(0, AdjustSpacesOption.ForceSpaces);
                }
            }

            return nextOperation.Invoke();
        }

        public override void AddSuppressOperations(List<SuppressOperation> list, SyntaxNode node, in NextSuppressOperationAction nextOperation)
        {
            nextOperation.Invoke();

            SuppressVariableDeclaration(list, node);
        }

        private bool IsEmptyForStatement(ForStatementSyntax forStatement) =>
            forStatement.Initializers.Count == 0
            && forStatement.Declaration == null
            && forStatement.Condition == null
            && forStatement.Incrementors.Count == 0;

        private void SuppressVariableDeclaration(List<SuppressOperation> list, SyntaxNode node)
        {
            if (node.IsKind(SyntaxKind.FieldDeclaration) || node.IsKind(SyntaxKind.EventDeclaration) ||
                node.IsKind(SyntaxKind.EventFieldDeclaration) || node.IsKind(SyntaxKind.LocalDeclarationStatement) ||
                node.IsKind(SyntaxKind.EnumMemberDeclaration))
            {
                if (_options.SpacesIgnoreAroundVariableDeclaration)
                {
                    var firstToken = node.GetFirstToken(includeZeroWidth: true);
                    var lastToken = node.GetLastToken(includeZeroWidth: true);

                    list.Add(FormattingOperations.CreateSuppressOperation(firstToken, lastToken, SuppressOption.NoSpacing));
                }
            }
        }

        private AdjustSpacesOperation AdjustSpacesOperationZeroOrOne(bool option, AdjustSpacesOption explicitOption = AdjustSpacesOption.ForceSpacesIfOnSingleLine)
        {
            if (option)
            {
                return CreateAdjustSpacesOperation(1, explicitOption);
            }
            else
            {
                return CreateAdjustSpacesOperation(0, explicitOption);
            }
        }

        private bool HasFormattableBracketParent(SyntaxToken token)
            => token.Parent.IsKind(SyntaxKind.ArrayRankSpecifier, SyntaxKind.BracketedArgumentList, SyntaxKind.BracketedParameterList, SyntaxKind.ImplicitArrayCreationExpression);

        private bool IsFunctionLikeKeywordExpressionKind(SyntaxKind syntaxKind)
            => (syntaxKind == SyntaxKind.TypeOfExpression || syntaxKind == SyntaxKind.DefaultExpression || syntaxKind == SyntaxKind.SizeOfExpression);

        private bool IsControlFlowLikeKeywordStatementKind(SyntaxKind syntaxKind)
        {
            return (syntaxKind == SyntaxKind.IfStatement || syntaxKind == SyntaxKind.WhileStatement || syntaxKind == SyntaxKind.SwitchStatement ||
                syntaxKind == SyntaxKind.ForStatement || syntaxKind == SyntaxKind.ForEachStatement || syntaxKind == SyntaxKind.ForEachVariableStatement ||
                syntaxKind == SyntaxKind.DoStatement ||
                syntaxKind == SyntaxKind.CatchDeclaration || syntaxKind == SyntaxKind.UsingStatement || syntaxKind == SyntaxKind.LockStatement ||
                syntaxKind == SyntaxKind.FixedStatement || syntaxKind == SyntaxKind.CatchFilterClause);
        }

        private readonly struct CachedOptions : IEquatable<CachedOptions>
        {
            public readonly bool SpacesIgnoreAroundVariableDeclaration;
            public readonly bool SpacingAfterMethodDeclarationName;
            public readonly bool SpaceBetweenEmptyMethodDeclarationParentheses;
            public readonly bool SpaceWithinMethodDeclarationParenthesis;
            public readonly bool SpaceAfterMethodCallName;
            public readonly bool SpaceBetweenEmptyMethodCallParentheses;
            public readonly bool SpaceWithinMethodCallParentheses;
            public readonly bool SpaceAfterControlFlowStatementKeyword;
            public readonly bool SpaceWithinExpressionParentheses;
            public readonly bool SpaceWithinCastParentheses;
            public readonly bool SpaceBeforeSemicolonsInForStatement;
            public readonly bool SpaceAfterSemicolonsInForStatement;
            public readonly bool SpaceWithinOtherParentheses;
            public readonly bool SpaceAfterCast;
            public readonly bool SpaceBeforeOpenSquareBracket;
            public readonly bool SpaceBetweenEmptySquareBrackets;
            public readonly bool SpaceWithinSquareBrackets;
            public readonly bool SpaceAfterColonInBaseTypeDeclaration;
            public readonly bool SpaceBeforeColonInBaseTypeDeclaration;
            public readonly bool SpaceAfterComma;
            public readonly bool SpaceBeforeComma;
            public readonly bool SpaceAfterDot;
            public readonly bool SpaceBeforeDot;
            public readonly BinaryOperatorSpacingOptions SpacingAroundBinaryOperator;

            public CachedOptions(AnalyzerConfigOptions? options)
            {
                SpacesIgnoreAroundVariableDeclaration = GetOptionOrDefault(options, CSharpFormattingOptions2.SpacesIgnoreAroundVariableDeclaration);
                SpacingAfterMethodDeclarationName = GetOptionOrDefault(options, CSharpFormattingOptions2.SpacingAfterMethodDeclarationName);
                SpaceBetweenEmptyMethodDeclarationParentheses = GetOptionOrDefault(options, CSharpFormattingOptions2.SpaceBetweenEmptyMethodDeclarationParentheses);
                SpaceWithinMethodDeclarationParenthesis = GetOptionOrDefault(options, CSharpFormattingOptions2.SpaceWithinMethodDeclarationParenthesis);
                SpaceAfterMethodCallName = GetOptionOrDefault(options, CSharpFormattingOptions2.SpaceAfterMethodCallName);
                SpaceBetweenEmptyMethodCallParentheses = GetOptionOrDefault(options, CSharpFormattingOptions2.SpaceBetweenEmptyMethodCallParentheses);
                SpaceWithinMethodCallParentheses = GetOptionOrDefault(options, CSharpFormattingOptions2.SpaceWithinMethodCallParentheses);
                SpaceAfterControlFlowStatementKeyword = GetOptionOrDefault(options, CSharpFormattingOptions2.SpaceAfterControlFlowStatementKeyword);
                SpaceWithinExpressionParentheses = GetOptionOrDefault(options, CSharpFormattingOptions2.SpaceWithinExpressionParentheses);
                SpaceWithinCastParentheses = GetOptionOrDefault(options, CSharpFormattingOptions2.SpaceWithinCastParentheses);
                SpaceBeforeSemicolonsInForStatement = GetOptionOrDefault(options, CSharpFormattingOptions2.SpaceBeforeSemicolonsInForStatement);
                SpaceAfterSemicolonsInForStatement = GetOptionOrDefault(options, CSharpFormattingOptions2.SpaceAfterSemicolonsInForStatement);
                SpaceWithinOtherParentheses = GetOptionOrDefault(options, CSharpFormattingOptions2.SpaceWithinOtherParentheses);
                SpaceAfterCast = GetOptionOrDefault(options, CSharpFormattingOptions2.SpaceAfterCast);
                SpaceBeforeOpenSquareBracket = GetOptionOrDefault(options, CSharpFormattingOptions2.SpaceBeforeOpenSquareBracket);
                SpaceBetweenEmptySquareBrackets = GetOptionOrDefault(options, CSharpFormattingOptions2.SpaceBetweenEmptySquareBrackets);
                SpaceWithinSquareBrackets = GetOptionOrDefault(options, CSharpFormattingOptions2.SpaceWithinSquareBrackets);
                SpaceAfterColonInBaseTypeDeclaration = GetOptionOrDefault(options, CSharpFormattingOptions2.SpaceAfterColonInBaseTypeDeclaration);
                SpaceBeforeColonInBaseTypeDeclaration = GetOptionOrDefault(options, CSharpFormattingOptions2.SpaceBeforeColonInBaseTypeDeclaration);
                SpaceAfterComma = GetOptionOrDefault(options, CSharpFormattingOptions2.SpaceAfterComma);
                SpaceBeforeComma = GetOptionOrDefault(options, CSharpFormattingOptions2.SpaceBeforeComma);
                SpaceAfterDot = GetOptionOrDefault(options, CSharpFormattingOptions2.SpaceAfterDot);
                SpaceBeforeDot = GetOptionOrDefault(options, CSharpFormattingOptions2.SpaceBeforeDot);
                SpacingAroundBinaryOperator = GetOptionOrDefault(options, CSharpFormattingOptions2.SpacingAroundBinaryOperator);
            }

            public static bool operator ==(CachedOptions left, CachedOptions right)
                => left.Equals(right);

            public static bool operator !=(CachedOptions left, CachedOptions right)
                => !(left == right);

            private static T GetOptionOrDefault<T>(AnalyzerConfigOptions? options, Option2<T> option)
            {
                if (options is null)
                    return option.DefaultValue;

                return options.GetOption(option);
            }

            public override bool Equals(object? obj)
                => obj is CachedOptions options && Equals(options);

            public bool Equals(CachedOptions other)
            {
                return SpacesIgnoreAroundVariableDeclaration == other.SpacesIgnoreAroundVariableDeclaration
                    && SpacingAfterMethodDeclarationName == other.SpacingAfterMethodDeclarationName
                    && SpaceBetweenEmptyMethodDeclarationParentheses == other.SpaceBetweenEmptyMethodDeclarationParentheses
                    && SpaceWithinMethodDeclarationParenthesis == other.SpaceWithinMethodDeclarationParenthesis
                    && SpaceAfterMethodCallName == other.SpaceAfterMethodCallName
                    && SpaceBetweenEmptyMethodCallParentheses == other.SpaceBetweenEmptyMethodCallParentheses
                    && SpaceWithinMethodCallParentheses == other.SpaceWithinMethodCallParentheses
                    && SpaceAfterControlFlowStatementKeyword == other.SpaceAfterControlFlowStatementKeyword
                    && SpaceWithinExpressionParentheses == other.SpaceWithinExpressionParentheses
                    && SpaceWithinCastParentheses == other.SpaceWithinCastParentheses
                    && SpaceBeforeSemicolonsInForStatement == other.SpaceBeforeSemicolonsInForStatement
                    && SpaceAfterSemicolonsInForStatement == other.SpaceAfterSemicolonsInForStatement
                    && SpaceWithinOtherParentheses == other.SpaceWithinOtherParentheses
                    && SpaceAfterCast == other.SpaceAfterCast
                    && SpaceBeforeOpenSquareBracket == other.SpaceBeforeOpenSquareBracket
                    && SpaceBetweenEmptySquareBrackets == other.SpaceBetweenEmptySquareBrackets
                    && SpaceWithinSquareBrackets == other.SpaceWithinSquareBrackets
                    && SpaceAfterColonInBaseTypeDeclaration == other.SpaceAfterColonInBaseTypeDeclaration
                    && SpaceBeforeColonInBaseTypeDeclaration == other.SpaceBeforeColonInBaseTypeDeclaration
                    && SpaceAfterComma == other.SpaceAfterComma
                    && SpaceBeforeComma == other.SpaceBeforeComma
                    && SpaceAfterDot == other.SpaceAfterDot
                    && SpaceBeforeDot == other.SpaceBeforeDot
                    && SpacingAroundBinaryOperator == other.SpacingAroundBinaryOperator;
            }

            public override int GetHashCode()
            {
                var hashCode = 0;
                hashCode = (hashCode << 1) + (SpacesIgnoreAroundVariableDeclaration ? 1 : 0);
                hashCode = (hashCode << 1) + (SpacingAfterMethodDeclarationName ? 1 : 0);
                hashCode = (hashCode << 1) + (SpaceBetweenEmptyMethodDeclarationParentheses ? 1 : 0);
                hashCode = (hashCode << 1) + (SpaceWithinMethodDeclarationParenthesis ? 1 : 0);
                hashCode = (hashCode << 1) + (SpaceAfterMethodCallName ? 1 : 0);
                hashCode = (hashCode << 1) + (SpaceBetweenEmptyMethodCallParentheses ? 1 : 0);
                hashCode = (hashCode << 1) + (SpaceWithinMethodCallParentheses ? 1 : 0);
                hashCode = (hashCode << 1) + (SpaceAfterControlFlowStatementKeyword ? 1 : 0);
                hashCode = (hashCode << 1) + (SpaceWithinExpressionParentheses ? 1 : 0);
                hashCode = (hashCode << 1) + (SpaceWithinCastParentheses ? 1 : 0);
                hashCode = (hashCode << 1) + (SpaceBeforeSemicolonsInForStatement ? 1 : 0);
                hashCode = (hashCode << 1) + (SpaceAfterSemicolonsInForStatement ? 1 : 0);
                hashCode = (hashCode << 1) + (SpaceWithinOtherParentheses ? 1 : 0);
                hashCode = (hashCode << 1) + (SpaceAfterCast ? 1 : 0);
                hashCode = (hashCode << 1) + (SpaceBeforeOpenSquareBracket ? 1 : 0);
                hashCode = (hashCode << 1) + (SpaceBetweenEmptySquareBrackets ? 1 : 0);
                hashCode = (hashCode << 1) + (SpaceWithinSquareBrackets ? 1 : 0);
                hashCode = (hashCode << 1) + (SpaceAfterColonInBaseTypeDeclaration ? 1 : 0);
                hashCode = (hashCode << 1) + (SpaceBeforeColonInBaseTypeDeclaration ? 1 : 0);
                hashCode = (hashCode << 1) + (SpaceAfterComma ? 1 : 0);
                hashCode = (hashCode << 1) + (SpaceBeforeComma ? 1 : 0);
                hashCode = (hashCode << 1) + (SpaceAfterDot ? 1 : 0);
                hashCode = (hashCode << 1) + (SpaceBeforeDot ? 1 : 0);
                hashCode = (hashCode << 2) + (int)SpacingAroundBinaryOperator;
                return hashCode;
            }
        }
    }
}<|MERGE_RESOLUTION|>--- conflicted
+++ resolved
@@ -39,16 +39,12 @@
                 return this;
             }
 
-<<<<<<< HEAD
             return new SpacingFormattingRule(cachedOptions);
         }
 
         public override AdjustSpacesOperation? GetAdjustSpacesOperation(SyntaxToken previousToken, SyntaxToken currentToken, in NextGetAdjustSpacesOperation nextOperation)
         {
-            System.Diagnostics.Debug.Assert(previousToken.Parent != null && currentToken.Parent != null);
-=======
             RoslynDebug.Assert(previousToken.Parent != null && currentToken.Parent != null);
->>>>>>> ef734e19
 
             var previousKind = previousToken.Kind();
             var currentKind = currentToken.Kind();
