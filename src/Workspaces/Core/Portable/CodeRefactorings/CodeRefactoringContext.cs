--- conflicted
+++ resolved
@@ -30,11 +30,7 @@
         private readonly bool _isBlocking;
         bool ITypeScriptCodeRefactoringContext.IsBlocking => _isBlocking;
 
-<<<<<<< HEAD
-        private readonly Action<CodeAction> _registerRefactoring;
-=======
         private readonly Action<CodeAction, TextSpan?> _registerRefactoring;
->>>>>>> b18d9079
 
         /// <summary>
         /// Creates a code refactoring context to be passed into <see cref="CodeRefactoringProvider.ComputeRefactoringsAsync(CodeRefactoringContext)"/> method.
@@ -44,16 +40,6 @@
             TextSpan span,
             Action<CodeAction> registerRefactoring,
             CancellationToken cancellationToken)
-<<<<<<< HEAD
-            : this(document, span, registerRefactoring, isBlocking: false, cancellationToken)
-        {
-        }
-
-        internal CodeRefactoringContext(
-            Document document,
-            TextSpan span,
-            Action<CodeAction> registerRefactoring,
-=======
             : this(document, span, (action, textSpan) => registerRefactoring(action), isBlocking: false, cancellationToken)
         {
         }
@@ -65,7 +51,6 @@
             Document document,
             TextSpan span,
             Action<CodeAction, TextSpan?> registerRefactoring,
->>>>>>> b18d9079
             bool isBlocking,
             CancellationToken cancellationToken)
         {
