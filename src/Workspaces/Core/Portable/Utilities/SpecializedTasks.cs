﻿// Licensed to the .NET Foundation under one or more agreements.
// The .NET Foundation licenses this file to you under the MIT license.
// See the LICENSE file in the project root for more information.

#nullable enable

using System;
using System.Collections.Generic;
using System.Collections.Immutable;
using System.Runtime.CompilerServices;
using System.Threading.Tasks;

namespace Roslyn.Utilities
{
    internal static class SpecializedTasks
    {
        public static readonly Task<bool> True = Task.FromResult(true);
        public static readonly Task<bool> False = Task.FromResult(false);

        // This is being consumed through InternalsVisibleTo by Source-Based test discovery
        [Obsolete("Use Task.CompletedTask instead which is available in the framework.")]
        public static readonly Task EmptyTask = Task.CompletedTask;

<<<<<<< HEAD
#pragma warning disable VSTHRD200 // Use "Async" suffix for async methods
        public static Task<T> Default<T>()
#pragma warning restore VSTHRD200 // Use "Async" suffix for async methods
        {
            return Empty<T>.Default;
        }

#pragma warning disable VSTHRD200 // Use "Async" suffix for async methods
        public static Task<T> DefaultOrResult<T>(T value)
#pragma warning restore VSTHRD200 // Use "Async" suffix for async methods
        {
            if (EqualityComparer<T>.Default.Equals(value, default))
            {
                return Default<T>();
            }
=======
        public static Task<T?> AsNullable<T>(this Task<T> task) where T : class
            => task!;

        public static Task<T> Default<T>() where T : struct
            => TasksOfStruct<T>.Default;
>>>>>>> e0567782

        public static Task<T?> Null<T>() where T : class
            => TasksOfClass<T>.Null;

#pragma warning disable VSTHRD200 // Use "Async" suffix for async methods
        public static Task<IReadOnlyList<T>> EmptyReadOnlyList<T>()
<<<<<<< HEAD
#pragma warning restore VSTHRD200 // Use "Async" suffix for async methods
        {
            return Empty<T>.EmptyReadOnlyList;
        }
=======
            => EmptyTasks<T>.EmptyReadOnlyList;
>>>>>>> e0567782

#pragma warning disable VSTHRD200 // Use "Async" suffix for async methods
        public static Task<IList<T>> EmptyList<T>()
<<<<<<< HEAD
#pragma warning restore VSTHRD200 // Use "Async" suffix for async methods
        {
            return Empty<T>.EmptyList;
        }
=======
            => EmptyTasks<T>.EmptyList;
>>>>>>> e0567782

#pragma warning disable VSTHRD200 // Use "Async" suffix for async methods
        public static Task<ImmutableArray<T>> EmptyImmutableArray<T>()
<<<<<<< HEAD
#pragma warning restore VSTHRD200 // Use "Async" suffix for async methods
        {
            return Empty<T>.EmptyImmutableArray;
        }
=======
            => EmptyTasks<T>.EmptyImmutableArray;
>>>>>>> e0567782

#pragma warning disable VSTHRD200 // Use "Async" suffix for async methods
        public static Task<IEnumerable<T>> EmptyEnumerable<T>()
<<<<<<< HEAD
#pragma warning restore VSTHRD200 // Use "Async" suffix for async methods
=======
            => EmptyTasks<T>.EmptyEnumerable;

        public static Task<T> FromResult<T>(T t) where T : class
            => FromResultCache<T>.FromResult(t);

        private static class TasksOfStruct<T> where T : struct
>>>>>>> e0567782
        {
            public static readonly Task<T> Default = Task.FromResult<T>(default);
        }

<<<<<<< HEAD
#pragma warning disable VSTHRD200 // Use "Async" suffix for async methods
        public static Task<T> FromResult<T>(T t) where T : class
#pragma warning restore VSTHRD200 // Use "Async" suffix for async methods
=======
        private static class TasksOfClass<T> where T : class
>>>>>>> e0567782
        {
            public static readonly Task<T?> Null = Task.FromResult<T?>(null);
        }

        private static class EmptyTasks<T>
        {
            public static readonly Task<IEnumerable<T>> EmptyEnumerable = Task.FromResult<IEnumerable<T>>(SpecializedCollections.EmptyEnumerable<T>());
            public static readonly Task<ImmutableArray<T>> EmptyImmutableArray = Task.FromResult(ImmutableArray<T>.Empty);
            public static readonly Task<IList<T>> EmptyList = Task.FromResult(SpecializedCollections.EmptyList<T>());
            public static readonly Task<IReadOnlyList<T>> EmptyReadOnlyList = Task.FromResult(SpecializedCollections.EmptyReadOnlyList<T>());
        }

        private static class FromResultCache<T> where T : class
        {
            private static readonly ConditionalWeakTable<T, Task<T>> s_fromResultCache = new ConditionalWeakTable<T, Task<T>>();
            private static readonly ConditionalWeakTable<T, Task<T>>.CreateValueCallback s_taskCreationCallback = Task.FromResult<T>;

#pragma warning disable VSTHRD200 // Use "Async" suffix for async methods
            public static Task<T> FromResult(T t)
#pragma warning restore VSTHRD200 // Use "Async" suffix for async methods
            {
                return s_fromResultCache.GetValue(t, s_taskCreationCallback);
            }
        }
    }
}<|MERGE_RESOLUTION|>--- conflicted
+++ resolved
@@ -21,89 +21,52 @@
         [Obsolete("Use Task.CompletedTask instead which is available in the framework.")]
         public static readonly Task EmptyTask = Task.CompletedTask;
 
-<<<<<<< HEAD
 #pragma warning disable VSTHRD200 // Use "Async" suffix for async methods
-        public static Task<T> Default<T>()
+        public static Task<T?> AsNullable<T>(this Task<T> task) where T : class
 #pragma warning restore VSTHRD200 // Use "Async" suffix for async methods
-        {
-            return Empty<T>.Default;
-        }
+            => task!;
 
 #pragma warning disable VSTHRD200 // Use "Async" suffix for async methods
-        public static Task<T> DefaultOrResult<T>(T value)
+        public static Task<T> Default<T>() where T : struct
 #pragma warning restore VSTHRD200 // Use "Async" suffix for async methods
-        {
-            if (EqualityComparer<T>.Default.Equals(value, default))
-            {
-                return Default<T>();
-            }
-=======
-        public static Task<T?> AsNullable<T>(this Task<T> task) where T : class
-            => task!;
+            => TasksOfStruct<T>.Default;
 
-        public static Task<T> Default<T>() where T : struct
-            => TasksOfStruct<T>.Default;
->>>>>>> e0567782
-
+#pragma warning disable VSTHRD200 // Use "Async" suffix for async methods
         public static Task<T?> Null<T>() where T : class
+#pragma warning restore VSTHRD200 // Use "Async" suffix for async methods
             => TasksOfClass<T>.Null;
 
 #pragma warning disable VSTHRD200 // Use "Async" suffix for async methods
         public static Task<IReadOnlyList<T>> EmptyReadOnlyList<T>()
-<<<<<<< HEAD
 #pragma warning restore VSTHRD200 // Use "Async" suffix for async methods
-        {
-            return Empty<T>.EmptyReadOnlyList;
-        }
-=======
             => EmptyTasks<T>.EmptyReadOnlyList;
->>>>>>> e0567782
 
 #pragma warning disable VSTHRD200 // Use "Async" suffix for async methods
         public static Task<IList<T>> EmptyList<T>()
-<<<<<<< HEAD
 #pragma warning restore VSTHRD200 // Use "Async" suffix for async methods
-        {
-            return Empty<T>.EmptyList;
-        }
-=======
             => EmptyTasks<T>.EmptyList;
->>>>>>> e0567782
 
 #pragma warning disable VSTHRD200 // Use "Async" suffix for async methods
         public static Task<ImmutableArray<T>> EmptyImmutableArray<T>()
-<<<<<<< HEAD
 #pragma warning restore VSTHRD200 // Use "Async" suffix for async methods
-        {
-            return Empty<T>.EmptyImmutableArray;
-        }
-=======
             => EmptyTasks<T>.EmptyImmutableArray;
->>>>>>> e0567782
 
 #pragma warning disable VSTHRD200 // Use "Async" suffix for async methods
         public static Task<IEnumerable<T>> EmptyEnumerable<T>()
-<<<<<<< HEAD
 #pragma warning restore VSTHRD200 // Use "Async" suffix for async methods
-=======
             => EmptyTasks<T>.EmptyEnumerable;
 
+#pragma warning disable VSTHRD200 // Use "Async" suffix for async methods
         public static Task<T> FromResult<T>(T t) where T : class
+#pragma warning restore VSTHRD200 // Use "Async" suffix for async methods
             => FromResultCache<T>.FromResult(t);
 
         private static class TasksOfStruct<T> where T : struct
->>>>>>> e0567782
         {
             public static readonly Task<T> Default = Task.FromResult<T>(default);
         }
 
-<<<<<<< HEAD
-#pragma warning disable VSTHRD200 // Use "Async" suffix for async methods
-        public static Task<T> FromResult<T>(T t) where T : class
-#pragma warning restore VSTHRD200 // Use "Async" suffix for async methods
-=======
         private static class TasksOfClass<T> where T : class
->>>>>>> e0567782
         {
             public static readonly Task<T?> Null = Task.FromResult<T?>(null);
         }
