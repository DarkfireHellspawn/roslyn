﻿// Licensed to the .NET Foundation under one or more agreements.
// The .NET Foundation licenses this file to you under the MIT license.
// See the LICENSE file in the project root for more information.

using System;
using System.Collections.Concurrent;
using System.Collections.Generic;
using System.Collections.Immutable;
using System.Diagnostics;
using System.Linq;
using System.Runtime.CompilerServices;
using System.Threading;
using System.Threading.Tasks;
using Microsoft.CodeAnalysis;
using Microsoft.CodeAnalysis.PooledObjects;
using Microsoft.CodeAnalysis.Shared.Utilities;
using Roslyn.Utilities;

namespace Microsoft.CodeAnalysis.FindSymbols
{
<<<<<<< HEAD
    using RelatedTypeCache = ConditionalWeakTable<Solution, ConcurrentDictionary<(SymbolKey, IImmutableSet<Project>), AsyncLazy<ImmutableArray<(SymbolKey, ProjectId)>>>>;
    using SymbolSet = HashSet<INamedTypeSymbol>;
=======
    // Must cache using SymbolKey+ProjectId.  That's because the same symbol key may be found among many projects, but
    // the same operation on the same symbol key might produce different results depending on which project it was found
    // in.  For example, each symbol's project may have a different set of downstream dependent projects.  As such,
    // there may be a different set of related symbols found for each.
    using RelatedTypeCache = ConditionalWeakTable<Solution, ConcurrentDictionary<(SymbolKey, ProjectId, IImmutableSet<Project>), AsyncLazy<ImmutableArray<(SymbolKey, ProjectId)>>>>;

    using SymbolAndProjectIdSet = HashSet<SymbolAndProjectId<INamedTypeSymbol>>;
>>>>>>> cf881c66

    /// <summary>
    /// Provides helper methods for finding dependent types (derivations, implementations, 
    /// etc.) across a solution.  The results found are returned in pairs of <see cref="ISymbol"/>s
    /// and <see cref="ProjectId"/>s.  The Ids specify what project we were searching in when
    /// we found the symbol.  That project has the compilation that we found the specific
    /// source or metadata symbol within.  Note that for metadata symbols there could be
    /// many projects where the same symbol could be found.  However, we only return the
    /// first instance we found.
    /// </summary>
    internal static partial class DependentTypeFinder
    {
        private static readonly Func<Location, bool> s_isInMetadata = loc => loc.IsInMetadata;
        private static readonly Func<Location, bool> s_isInSource = loc => loc.IsInSource;

        private static readonly Func<INamedTypeSymbol, bool> s_isNonSealedClass =
            t => t?.TypeKind == TypeKind.Class && !t.IsSealed;

        private static readonly Func<INamedTypeSymbol, bool> s_isInterfaceOrNonSealedClass =
            t => t.TypeKind == TypeKind.Interface || s_isNonSealedClass(t);

        private static readonly ObjectPool<SymbolSet> s_setPool = new ObjectPool<SymbolSet>(
            () => new SymbolSet(SymbolEquivalenceComparer.Instance));

        // Caches from a types to their related types (in the context of a specific solution).
        // Kept as a cache so that clients who make many calls into us won't end up computing
        // the same data over and over again.  Will be let go the moment the solution they're
        // based off of is no longer alive.
        //
        // Importantly, the caches only store SymbolKeys and Ids.  As such, they will not hold
        // any Symbols or Compilations alive.

        private static readonly RelatedTypeCache s_typeToImmediatelyDerivedClassesMap = new RelatedTypeCache();
        private static readonly RelatedTypeCache s_typeToTransitivelyDerivedClassesMap = new RelatedTypeCache();
        private static readonly RelatedTypeCache s_typeToTransitivelyImplementingStructuresClassesAndInterfacesMap = new RelatedTypeCache();
        private static readonly RelatedTypeCache s_typeToImmediatelyDerivedAndImplementingTypesMap = new RelatedTypeCache();

        private static async Task<ImmutableArray<INamedTypeSymbol>> FindTypesFromCacheOrComputeAsync(
            INamedTypeSymbol type,
            Solution solution,
            IImmutableSet<Project> projects,
            RelatedTypeCache cache,
            Func<CancellationToken, Task<ImmutableArray<INamedTypeSymbol>>> findAsync,
            CancellationToken cancellationToken)
        {
            var dictionary = cache.GetOrCreateValue(solution);

            // Do a quick lookup first to avoid the allocation.  If it fails, go through the
            // slower allocating path.
<<<<<<< HEAD
            var key = (type.GetSymbolKey(), projects);
=======
            var key = (type.Symbol.GetSymbolKey(), type.ProjectId, projects);
>>>>>>> cf881c66
            if (!dictionary.TryGetValue(key, out var lazy))
            {
                lazy = dictionary.GetOrAdd(key,
                    new AsyncLazy<ImmutableArray<(SymbolKey, ProjectId)>>(
                        c => GetSymbolKeysAndProjectIdsAsync(solution, findAsync, c),
                        cacheResult: true)); ;
            }

            // Otherwise, someone else computed the symbols and cached the results as symbol 
            // keys.  Convert those symbol keys back to symbols and return.
            var symbolKeys = await lazy.GetValueAsync(cancellationToken).ConfigureAwait(false);
            var builder = ArrayBuilder<INamedTypeSymbol>.GetInstance();

            // Group by projectId so that we only process one project/compilation at a time.
            // Also, process in dependency order so that previous compilations are ready if
            // they're referenced by later compilations.
            var dependencyOrder = solution.GetProjectDependencyGraph()
                                          .GetTopologicallySortedProjects()
                                          .Select((id, index) => (id, index))
                                          .ToDictionary(t => t.id, t => t.index);

            var orderedGroups = symbolKeys.GroupBy(t => t.Item2).OrderBy(g => dependencyOrder[g.Key]);
            foreach (var group in orderedGroups)
            {
                cancellationToken.ThrowIfCancellationRequested();

                var project = solution.GetProject(group.Key);
                if (project.SupportsCompilation)
                {
                    var compilation = await project.GetCompilationAsync(cancellationToken).ConfigureAwait(false);

                    foreach (var (symbolKey, _) in group)
                    {
                        var resolvedSymbol = symbolKey.Resolve(compilation, cancellationToken: cancellationToken).GetAnySymbol();
                        if (resolvedSymbol is INamedTypeSymbol namedType)
                        {
                            builder.Add(namedType);
                        }
                    }
                }
            }

            return builder.ToImmutableAndFree();
        }

        private static async Task<ImmutableArray<(SymbolKey, ProjectId)>> GetSymbolKeysAndProjectIdsAsync(
            Solution solution,
            Func<CancellationToken, Task<ImmutableArray<INamedTypeSymbol>>> findAsync,
            CancellationToken cancellationToken)
        {
            // If we're the code that is actually computing the symbols, then just 
            // take our result and store it in the outer frame.  That way the caller
            // doesn't need to incur the cost of deserializing the symbol keys that
            // we're create right below this.
            var result = await findAsync(cancellationToken).ConfigureAwait(false);
            return result.SelectAsArray(t => (t.GetSymbolKey(), solution.GetExactProjectId(t)));
        }

        /// <summary>
        /// Used for implementing the Inherited-By relation for progression.
        /// </summary>
        public static Task<ImmutableArray<INamedTypeSymbol>> FindImmediatelyDerivedClassesAsync(
            INamedTypeSymbol type,
            Solution solution,
            CancellationToken cancellationToken)
        {
            return FindTypesFromCacheOrComputeAsync(
                type, solution, projects: null,
                cache: s_typeToImmediatelyDerivedClassesMap,
                findAsync: c => FindDerivedClassesAsync(type, solution, projects: null,
                    transitive: false, cancellationToken: c),
                cancellationToken: cancellationToken);
        }

        /// <summary>
        /// This is an internal implementation of <see cref="SymbolFinder.FindDerivedClassesAsync(INamedTypeSymbol, Solution, IImmutableSet{Project}, CancellationToken)"/>, which is a publically callable method.
        /// </summary>
        public static Task<ImmutableArray<INamedTypeSymbol>> FindTransitivelyDerivedClassesAsync(
            INamedTypeSymbol type,
            Solution solution,
            IImmutableSet<Project> projects,
            CancellationToken cancellationToken)
        {
            return FindTypesFromCacheOrComputeAsync(
                type, solution, projects, s_typeToTransitivelyDerivedClassesMap,
                c => FindDerivedClassesAsync(type, solution, projects, transitive: true, c),
                cancellationToken);
        }

        private static Task<ImmutableArray<INamedTypeSymbol>> FindDerivedClassesAsync(
            INamedTypeSymbol type,
            Solution solution,
            IImmutableSet<Project> projects,
            bool transitive,
            CancellationToken cancellationToken)
        {
            if (s_isNonSealedClass(type))
            {
                bool metadataTypeMatches(SymbolSet set, INamedTypeSymbol metadataType)
                    => TypeDerivesFrom(set, metadataType, transitive);

                bool sourceTypeImmediatelyMatches(SymbolSet set, INamedTypeSymbol metadataType)
                    => set.Contains(metadataType.BaseType?.OriginalDefinition);

                return FindTypesAsync(type, solution, projects,
                    metadataTypeMatches: metadataTypeMatches,
                    sourceTypeImmediatelyMatches: sourceTypeImmediatelyMatches,
                    shouldContinueSearching: s_isNonSealedClass,
                    transitive: transitive,
                    cancellationToken: cancellationToken);
            }

            return SpecializedTasks.EmptyImmutableArray<INamedTypeSymbol>();
        }

        /// <summary>
        /// Implementation of <see cref="SymbolFinder.FindImplementationsAsync(ISymbol, Solution, IImmutableSet{Project}, CancellationToken)"/> for 
        /// <see cref="INamedTypeSymbol"/>s
        /// </summary>
        public static async Task<ImmutableArray<INamedTypeSymbol>> FindTransitivelyImplementingStructuresAndClassesAsync(
            INamedTypeSymbol type,
            Solution solution,
            IImmutableSet<Project> projects,
            CancellationToken cancellationToken)
        {
            var derivedAndImplementingTypes = await FindTransitivelyImplementingStructuresClassesAndInterfacesAsync(type, solution, projects, cancellationToken).ConfigureAwait(false);

            // We only want implementing types here, not derived interfaces.
            return derivedAndImplementingTypes.WhereAsArray(
                t => t.TypeKind == TypeKind.Class || t.TypeKind == TypeKind.Struct);
        }

        /// <summary>
        /// Implementation of <see cref="SymbolFinder.FindImplementationsAsync(ISymbol, Solution, IImmutableSet{Project}, CancellationToken)"/> for 
        /// <see cref="INamedTypeSymbol"/>s
        /// </summary>
        public static Task<ImmutableArray<INamedTypeSymbol>> FindTransitivelyImplementingStructuresClassesAndInterfacesAsync(
            INamedTypeSymbol type,
            Solution solution,
            IImmutableSet<Project> projects,
            CancellationToken cancellationToken)
        {
            return FindTypesFromCacheOrComputeAsync(
                type, solution, projects, s_typeToTransitivelyImplementingStructuresClassesAndInterfacesMap,
                c => FindTransitivelyImplementingStructuresClassesAndInterfacesWorkerAsync(type, solution, projects, c),
                cancellationToken);
        }

        private static Task<ImmutableArray<INamedTypeSymbol>> FindTransitivelyImplementingStructuresClassesAndInterfacesWorkerAsync(
            INamedTypeSymbol type,
            Solution solution,
            IImmutableSet<Project> projects,
            CancellationToken cancellationToken)
        {
            return FindDerivedAndImplementingTypesAsync(
                type, solution, projects, transitive: true, cancellationToken);
        }

        /// <summary>
        /// Used for implementing the Inherited-By relation for progression.
        /// </summary>
        public static Task<ImmutableArray<INamedTypeSymbol>> FindImmediatelyDerivedAndImplementingTypesAsync(
            INamedTypeSymbol type,
            Solution solution,
            CancellationToken cancellationToken)
        {
            return FindTypesFromCacheOrComputeAsync(
                type, solution, projects: null,
                cache: s_typeToImmediatelyDerivedAndImplementingTypesMap,
                findAsync: c => FindDerivedAndImplementingTypesAsync(
                    type, solution, projects: null, transitive: false, c),
                cancellationToken: cancellationToken);
        }

        private static Task<ImmutableArray<INamedTypeSymbol>> FindDerivedAndImplementingTypesAsync(
            INamedTypeSymbol type,
            Solution solution,
            IImmutableSet<Project> projects,
            bool transitive,
            CancellationToken cancellationToken)
        {
            // Only an interface can be implemented.
            if (type?.TypeKind == TypeKind.Interface)
            {
                bool metadataTypeMatches(SymbolSet s, INamedTypeSymbol t)
                    => TypeDerivesFrom(s, t, transitive) || TypeImplementsFrom(s, t, transitive);

                return FindTypesAsync(type, solution, projects,
                    metadataTypeMatches: metadataTypeMatches,
                    sourceTypeImmediatelyMatches: ImmediatelyDerivesOrImplementsFrom,
                    shouldContinueSearching: s_isInterfaceOrNonSealedClass,
                    transitive: transitive,
                    cancellationToken: cancellationToken);
            }

            return SpecializedTasks.EmptyImmutableArray<INamedTypeSymbol>();
        }

        private static async Task<ImmutableArray<INamedTypeSymbol>> FindTypesAsync(
            INamedTypeSymbol type,
            Solution solution,
            IImmutableSet<Project> projects,
            Func<SymbolSet, INamedTypeSymbol, bool> metadataTypeMatches,
            Func<SymbolSet, INamedTypeSymbol, bool> sourceTypeImmediatelyMatches,
            Func<INamedTypeSymbol, bool> shouldContinueSearching,
            bool transitive,
            CancellationToken cancellationToken)
        {
            cancellationToken.ThrowIfCancellationRequested();

            type = type.OriginalDefinition;
            projects ??= ImmutableHashSet.Create(solution.Projects.ToArray());
            var searchInMetadata = type.Locations.Any(s_isInMetadata);

            // Note: it is not sufficient to just walk the list of projects passed in,
            // searching only those for derived types.
            //
            // Say we have projects: A <- B <- C, but only projects A and C are passed in.
            // We might miss a derived type in C if there's an intermediate derived type
            // in B.
            //
            // However, say we have projects A <- B <- C <- D, only only projects A and C
            // are passed in.  There is no need to check D as there's no way it could
            // contribute an intermediate type that affects A or C.  We only need to check
            // A, B and C

            // First find all the projects that could potentially reference this type.
            var projectsThatCouldReferenceType = await GetProjectsThatCouldReferenceTypeAsync(
                type, solution, searchInMetadata, cancellationToken).ConfigureAwait(false);

            // Now, based on the list of projects that could actually reference the type,
            // and the list of projects the caller wants to search, find the actual list of
            // projects we need to search through.
            //
            // This list of projects is properly topologicaly ordered.  Because of this we
            // can just process them in order from first to last because we know no project
            // in this list could affect a prior project.
            var orderedProjectsToExamine = GetOrderedProjectsToExamine(
                solution, projects, projectsThatCouldReferenceType);

            var currentMetadataTypes = CreateSymbolAndProjectIdSet();
            var currentSourceAndMetadataTypes = CreateSymbolAndProjectIdSet();

            currentSourceAndMetadataTypes.Add(type);
            if (searchInMetadata)
            {
                currentMetadataTypes.Add(type);
            }

            var result = CreateSymbolAndProjectIdSet();

            // Now walk the projects from left to right seeing what our type cascades to. Once we 
            // reach a fixed point in that project, take all the types we've found and move to the
            // next project.  Continue this until we've exhausted all projects.
            //
            // Because there is a data-dependency between the projects, we cannot process them in
            // parallel.  (Processing linearly is also probably preferable to limit the amount of
            // cache churn we could cause creating all those compilations.
            foreach (var project in orderedProjectsToExamine)
            {
                cancellationToken.ThrowIfCancellationRequested();

                Debug.Assert(project.SupportsCompilation);
                await FindTypesInProjectAsync(
                    searchInMetadata, result,
                    currentMetadataTypes, currentSourceAndMetadataTypes,
                    project,
                    metadataTypeMatches,
                    sourceTypeImmediatelyMatches,
                    shouldContinueSearching,
                    transitive, cancellationToken).ConfigureAwait(false);
            }

            return ToImmutableAndFree(result);
        }

        private static ImmutableArray<INamedTypeSymbol> ToImmutableAndFree(
            SymbolSet set)
        {
            var array = set.ToImmutableArray();
            s_setPool.ClearAndFree(set);
            return array;
        }

        private static async Task FindTypesInProjectAsync(
            bool searchInMetadata,
            SymbolSet result,
            SymbolSet currentMetadataTypes,
            SymbolSet currentSourceAndMetadataTypes,
            Project project,
            Func<SymbolSet, INamedTypeSymbol, bool> metadataTypeMatches,
            Func<SymbolSet, INamedTypeSymbol, bool> sourceTypeImmediatelyMatches,
            Func<INamedTypeSymbol, bool> shouldContinueSearching,
            bool transitive,
            CancellationToken cancellationToken)
        {
            cancellationToken.ThrowIfCancellationRequested();

            Debug.Assert(project.SupportsCompilation);

            // First see what derived metadata types we might find in this project.
            // This is only necessary if we started with a metadata type.
            if (searchInMetadata)
            {
                var foundMetadataTypes = CreateSymbolAndProjectIdSet();

                try
                {
                    await AddAllMatchingMetadataTypesInProjectAsync(
                        currentMetadataTypes, project, metadataTypeMatches,
                        foundMetadataTypes, cancellationToken).ConfigureAwait(false);

                    foreach (var foundType in foundMetadataTypes)
                    {
                        cancellationToken.ThrowIfCancellationRequested();

                        Debug.Assert(foundType.Locations.Any(s_isInMetadata));

                        // Add to the result list.
                        result.Add(foundType);

                        if (transitive && shouldContinueSearching(foundType))
                        {
                            currentMetadataTypes.Add(foundType);
                            currentSourceAndMetadataTypes.Add(foundType);
                        }
                    }
                }
                finally
                {
                    s_setPool.ClearAndFree(foundMetadataTypes);
                }
            }

            // Now search the project and see what source types we can find.
            var foundSourceTypes = CreateSymbolAndProjectIdSet();
            try
            {
                await AddSourceTypesInProjectAsync(
                    currentSourceAndMetadataTypes, project,
                    sourceTypeImmediatelyMatches,
                    shouldContinueSearching,
                    transitive, foundSourceTypes,
                    cancellationToken).ConfigureAwait(false);

                foreach (var foundType in foundSourceTypes)
                {
                    cancellationToken.ThrowIfCancellationRequested();

                    Debug.Assert(foundType.Locations.All<Location>(s_isInSource));

                    // Add to the result list.
                    result.Add(foundType);

                    if (transitive && shouldContinueSearching(foundType))
                    {
                        currentSourceAndMetadataTypes.Add(foundType);
                    }
                }
            }
            finally
            {
                s_setPool.ClearAndFree(foundSourceTypes);
            }
        }

        private static async Task<ISet<ProjectId>> GetProjectsThatCouldReferenceTypeAsync(
            INamedTypeSymbol type,
            Solution solution,
            bool searchInMetadata,
            CancellationToken cancellationToken)
        {
            var dependencyGraph = solution.GetProjectDependencyGraph();

            if (searchInMetadata)
            {
                // For a metadata type, find all projects that refer to the metadata assembly that
                // the type is defined in.  Note: we pass 'null' for projects intentionally.  We
                // Need to find all the possible projects that contain this metadata.
                var projectsThatReferenceMetadataAssembly =
                    await DependentProjectsFinder.GetDependentProjectsAsync(
                        type, solution, projects: null, cancellationToken: cancellationToken).ConfigureAwait(false);

                // Now collect all the dependent projects as well.
                var projectsThatCouldReferenceType =
                    projectsThatReferenceMetadataAssembly.SelectMany(
                        p => GetProjectsThatCouldReferenceType(dependencyGraph, p)).ToSet();

                return projectsThatCouldReferenceType;
            }
            else
            {
                // For a source project, find the project that that type was defined in.
                var sourceProject = solution.GetProject(type.ContainingAssembly);
                if (sourceProject == null)
                {
                    return SpecializedCollections.EmptySet<ProjectId>();
                }

                // Now find all the dependent of those projects.
                var projectsThatCouldReferenceType = GetProjectsThatCouldReferenceType(
                    dependencyGraph, sourceProject).ToSet();

                return projectsThatCouldReferenceType;
            }
        }

        private static IEnumerable<ProjectId> GetProjectsThatCouldReferenceType(
            ProjectDependencyGraph dependencyGraph, Project project)
        {
            // Get all the projects that depend on 'project' as well as 'project' itself.
            return dependencyGraph.GetProjectsThatTransitivelyDependOnThisProject(project.Id)
                                               .Concat(project.Id);
        }

        private static List<Project> GetOrderedProjectsToExamine(
            Solution solution,
            IImmutableSet<Project> projects,
            IEnumerable<ProjectId> projectsThatCouldReferenceType)
        {
            var projectsToExamine = GetProjectsToExamineWorker(
                solution, projects, projectsThatCouldReferenceType);

            // Ensure the projects we're going to examine are ordered topologically.
            // That way we can just sweep over them from left to right as no project
            // could affect a previous project in the sweep.
            return OrderTopologically(solution, projectsToExamine);
        }

        private static List<Project> OrderTopologically(
            Solution solution, IEnumerable<Project> projectsToExamine)
        {
            var order = new Dictionary<ProjectId, int>(capacity: solution.ProjectIds.Count);

            var index = 0;

            var dependencyGraph = solution.GetProjectDependencyGraph();
            foreach (var projectId in dependencyGraph.GetTopologicallySortedProjects())
            {
                order.Add(projectId, index);
                index++;
            }

            return projectsToExamine.OrderBy((p1, p2) => order[p1.Id] - order[p2.Id]).ToList();
        }

        private static IEnumerable<Project> GetProjectsToExamineWorker(
            Solution solution,
            IImmutableSet<Project> projects,
            IEnumerable<ProjectId> projectsThatCouldReferenceType)
        {
            var dependencyGraph = solution.GetProjectDependencyGraph();

            // Take the projects that were passed in, and find all the projects that 
            // they depend on (including themselves).  i.e. if we have a solution that
            // looks like:
            //      A <- B <- C <- D
            //          /
            //         └
            //        E
            // and we're passed in 'B, C, E' as the project to search, then this set 
            // will be A, B, C, E.
            var allProjectsThatTheseProjectsDependOn = projects
                .SelectMany(p => dependencyGraph.GetProjectsThatThisProjectTransitivelyDependsOn(p.Id))
                .Concat(projects.Select(p => p.Id)).ToSet();

            // We then intersect this set with the actual set of projects that could reference
            // the type.  Say this list is B, C, D.  The intersection of this list and the above
            // one will then be 'B' and 'C'.  
            //
            // In other words, there is no point searching A and E (because they can't even 
            // reference the type).  And there's no point searching 'D' because it can't contribute
            // any information that would affect the result in the projects we are asked to search
            // within.

            // Finally, because we're searching metadata and source symbols, this needs to be a project
            // that actually supports compilations.
            return projectsThatCouldReferenceType.Intersect(allProjectsThatTheseProjectsDependOn)
                                                 .Select(solution.GetProject)
                                                 .Where(p => p.SupportsCompilation)
                                                 .ToList();
        }

        private static async Task AddAllMatchingMetadataTypesInProjectAsync(
            SymbolSet metadataTypes,
            Project project,
            Func<SymbolSet, INamedTypeSymbol, bool> metadataTypeMatches,
            SymbolSet result,
            CancellationToken cancellationToken)
        {
            Debug.Assert(project.SupportsCompilation);

            if (metadataTypes.Count == 0)
            {
                return;
            }

            var compilation = await project.GetCompilationAsync(cancellationToken).ConfigureAwait(false);

            // Seed the current set of types we're searching for with the types we were given.
            var currentTypes = metadataTypes;

            while (currentTypes.Count > 0)
            {
                var immediateDerivedTypes = CreateSymbolAndProjectIdSet();

                foreach (var reference in compilation.References.OfType<PortableExecutableReference>())
                {
                    cancellationToken.ThrowIfCancellationRequested();

                    await FindImmediateMatchingMetadataTypesInMetadataReferenceAsync(
                        currentTypes, project, metadataTypeMatches,
                        compilation, reference, immediateDerivedTypes,
                        cancellationToken).ConfigureAwait(false);
                }

                // Add what we found to the result set.
                result.AddRange(immediateDerivedTypes);

                // Now keep looping, using the set we found to spawn the next set of searches.
                currentTypes = immediateDerivedTypes;
            }
        }

        private static async Task FindImmediateMatchingMetadataTypesInMetadataReferenceAsync(
            SymbolSet metadataTypes,
            Project project,
            Func<SymbolSet, INamedTypeSymbol, bool> metadataTypeMatches,
            Compilation compilation,
            PortableExecutableReference reference,
            SymbolSet result,
            CancellationToken cancellationToken)
        {
            cancellationToken.ThrowIfCancellationRequested();

            // We store an index in SymbolTreeInfo of the *simple* metadata type name
            // to the names of the all the types that either immediately derive or 
            // implement that type.  Because the mapping is from the simple name
            // we might get false positives.  But that's fine as we still use 
            // 'metadataTypeMatches' to make sure the match is correct.
            var symbolTreeInfo = await SymbolTreeInfo.GetInfoForMetadataReferenceAsync(
                project.Solution, reference, loadOnly: false, cancellationToken: cancellationToken).ConfigureAwait(false);

            // For each type we care about, see if we can find any derived types
            // in this index.
            foreach (var metadataType in metadataTypes)
            {
                cancellationToken.ThrowIfCancellationRequested();

                var baseTypeName = metadataType.Name;

                // For each derived type we find, see if we can map that back 
                // to an actual symbol.  Then check if that symbol actually fits
                // our criteria.
                foreach (var derivedType in symbolTreeInfo.GetDerivedMetadataTypes(baseTypeName, compilation, cancellationToken))
                {
                    if (derivedType != null && derivedType.Locations.Any(s_isInMetadata))
                    {
                        if (metadataTypeMatches(metadataTypes, derivedType))
                        {
                            result.Add(derivedType);
                        }
                    }
                }
            }
        }

        private static bool TypeDerivesFrom(
            SymbolSet metadataTypes, INamedTypeSymbol type, bool transitive)
        {
            if (transitive)
            {
                for (var current = type.BaseType; current != null; current = current.BaseType)
                {
                    if (metadataTypes.Contains(current.OriginalDefinition))
                    {
                        return true;
                    }
                }

                return false;
            }
            else
            {
                return metadataTypes.Contains(type.BaseType?.OriginalDefinition);
            }
        }

        private static bool TypeImplementsFrom(
            SymbolSet metadataTypes, INamedTypeSymbol type, bool transitive)
        {
            var interfaces = transitive ? type.AllInterfaces : type.Interfaces;

            foreach (var interfaceType in interfaces)
            {
                if (metadataTypes.Contains(interfaceType.OriginalDefinition))
                {
                    return true;
                }
            }

            return false;
        }

        private static async Task AddSourceTypesInProjectAsync(
            SymbolSet sourceAndMetadataTypes,
            Project project,
            Func<SymbolSet, INamedTypeSymbol, bool> sourceTypeImmediatelyMatches,
            Func<INamedTypeSymbol, bool> shouldContinueSearching,
            bool transitive,
            SymbolSet finalResult,
            CancellationToken cancellationToken)
        {
            cancellationToken.ThrowIfCancellationRequested();

            // We're going to be sweeping over this project over and over until we reach a 
            // fixed point.  In order to limit GC and excess work, we cache all the semantic
            // models and DeclaredSymbolInfo for hte documents we look at.
            // Because we're only processing a project at a time, this is not an issue.
            var cachedModels = new ConcurrentSet<SemanticModel>();

            var typesToSearchFor = CreateSymbolAndProjectIdSet();
            typesToSearchFor.AddAll(sourceAndMetadataTypes);

            var projectIndex = await ProjectIndex.GetIndexAsync(project, cancellationToken).ConfigureAwait(false);

            var localBuffer = CreateSymbolAndProjectIdSet();

            // As long as there are new types to search for, keep looping.
            while (typesToSearchFor.Count > 0)
            {
                localBuffer.Clear();

                foreach (var type in typesToSearchFor)
                {
                    cancellationToken.ThrowIfCancellationRequested();

                    switch (type.SpecialType)
                    {
                        case SpecialType.System_Object:
                            await AddMatchingTypesAsync(
                                cachedModels, projectIndex.ClassesThatMayDeriveFromSystemObject, localBuffer,
                                predicateOpt: n => n.BaseType?.SpecialType == SpecialType.System_Object,
                                cancellationToken: cancellationToken).ConfigureAwait(false);
                            break;
                        case SpecialType.System_ValueType:
                            await AddMatchingTypesAsync(
                                cachedModels, projectIndex.ValueTypes, localBuffer,
                                predicateOpt: null, cancellationToken: cancellationToken).ConfigureAwait(false);
                            break;
                        case SpecialType.System_Enum:
                            await AddMatchingTypesAsync(
                                cachedModels, projectIndex.Enums, localBuffer,
                                predicateOpt: null, cancellationToken: cancellationToken).ConfigureAwait(false);
                            break;
                        case SpecialType.System_MulticastDelegate:
                            await AddMatchingTypesAsync(
                                cachedModels, projectIndex.Delegates, localBuffer,
                                predicateOpt: null, cancellationToken: cancellationToken).ConfigureAwait(false);
                            break;
                    }

                    await AddTypesThatDeriveFromNameAsync(
                        sourceTypeImmediatelyMatches, cachedModels, typesToSearchFor,
                        projectIndex, localBuffer, type.Name, cancellationToken).ConfigureAwait(false);
                }

                // Clear out the information about the types we're looking for.  We'll
                // fill these in if we discover any more types that we need to keep searching
                // for.
                typesToSearchFor.Clear();

                foreach (var derivedType in localBuffer)
                {
                    if (finalResult.Add(derivedType))
                    {
                        if (transitive && shouldContinueSearching(derivedType))
                        {
                            typesToSearchFor.Add(derivedType);
                        }
                    }
                }
            }

            s_setPool.ClearAndFree(localBuffer);
        }

        private static bool ImmediatelyDerivesOrImplementsFrom(
            SymbolSet typesToSearchFor, INamedTypeSymbol type)
        {
            if (typesToSearchFor.Contains(type.BaseType?.OriginalDefinition))
            {
                return true;
            }

            foreach (var interfaceType in type.Interfaces)
            {
                if (typesToSearchFor.Contains(interfaceType.OriginalDefinition))
                {
                    return true;
                }
            }

            return false;
        }

        private static async Task AddTypesThatDeriveFromNameAsync(
            Func<SymbolSet, INamedTypeSymbol, bool> typeImmediatelyMatches,
            ConcurrentSet<SemanticModel> cachedModels,
            SymbolSet typesToSearchFor,
            ProjectIndex index,
            SymbolSet result,
            string name,
            CancellationToken cancellationToken)
        {
            foreach (var (document, info) in index.NamedTypes[name])
            {
                cancellationToken.ThrowIfCancellationRequested();

                var semanticModel = await document.GetSemanticModelAsync(cancellationToken).ConfigureAwait(false);
                cachedModels.Add(semanticModel);

                var resolvedType = info.TryResolve(semanticModel, cancellationToken);
                if (resolvedType is INamedTypeSymbol namedType &&
                    typeImmediatelyMatches(typesToSearchFor, namedType))
                {
                    result.Add(namedType);
                }
            }
        }

        private static async Task AddMatchingTypesAsync(
            ConcurrentSet<SemanticModel> cachedModels,
            MultiDictionary<Document, DeclaredSymbolInfo> documentToInfos,
            SymbolSet result,
            Func<INamedTypeSymbol, bool> predicateOpt,
            CancellationToken cancellationToken)
        {
            foreach (var (document, infos) in documentToInfos)
            {
                cancellationToken.ThrowIfCancellationRequested();

                Debug.Assert(infos.Count > 0);
                var semanticModel = await document.GetSemanticModelAsync(cancellationToken).ConfigureAwait(false);
                cachedModels.Add(semanticModel);

                foreach (var info in infos)
                {
                    cancellationToken.ThrowIfCancellationRequested();

                    var resolvedSymbol = info.TryResolve(semanticModel, cancellationToken);
                    if (resolvedSymbol is INamedTypeSymbol namedType)
                    {
                        if (predicateOpt == null ||
                            predicateOpt(namedType))
                        {
                            result.Add(namedType);
                        }
                    }
                }
            }
        }

        private static SymbolSet CreateSymbolAndProjectIdSet()
            => s_setPool.Allocate();
    }
}<|MERGE_RESOLUTION|>--- conflicted
+++ resolved
@@ -18,18 +18,13 @@
 
 namespace Microsoft.CodeAnalysis.FindSymbols
 {
-<<<<<<< HEAD
-    using RelatedTypeCache = ConditionalWeakTable<Solution, ConcurrentDictionary<(SymbolKey, IImmutableSet<Project>), AsyncLazy<ImmutableArray<(SymbolKey, ProjectId)>>>>;
-    using SymbolSet = HashSet<INamedTypeSymbol>;
-=======
     // Must cache using SymbolKey+ProjectId.  That's because the same symbol key may be found among many projects, but
     // the same operation on the same symbol key might produce different results depending on which project it was found
     // in.  For example, each symbol's project may have a different set of downstream dependent projects.  As such,
     // there may be a different set of related symbols found for each.
     using RelatedTypeCache = ConditionalWeakTable<Solution, ConcurrentDictionary<(SymbolKey, ProjectId, IImmutableSet<Project>), AsyncLazy<ImmutableArray<(SymbolKey, ProjectId)>>>>;
 
-    using SymbolAndProjectIdSet = HashSet<SymbolAndProjectId<INamedTypeSymbol>>;
->>>>>>> cf881c66
+    using SymbolSet = HashSet<INamedTypeSymbol>;
 
     /// <summary>
     /// Provides helper methods for finding dependent types (derivations, implementations, 
@@ -79,11 +74,7 @@
 
             // Do a quick lookup first to avoid the allocation.  If it fails, go through the
             // slower allocating path.
-<<<<<<< HEAD
-            var key = (type.GetSymbolKey(), projects);
-=======
-            var key = (type.Symbol.GetSymbolKey(), type.ProjectId, projects);
->>>>>>> cf881c66
+            var key = (type.GetSymbolKey(), solution.GetExactProjectId(type), projects);
             if (!dictionary.TryGetValue(key, out var lazy))
             {
                 lazy = dictionary.GetOrAdd(key,
