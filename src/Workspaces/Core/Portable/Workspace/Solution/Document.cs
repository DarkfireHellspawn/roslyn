// Copyright (c) Microsoft.  All Rights Reserved.  Licensed under the Apache License, Version 2.0.  See License.txt in the project root for license information.

using System;
using System.Collections.Generic;
using System.Collections.Immutable;
using System.Diagnostics;
using System.Linq;
using System.Threading;
using System.Threading.Tasks;
using Microsoft.CodeAnalysis.ErrorReporting;
using Microsoft.CodeAnalysis.Internal.Log;
using Microsoft.CodeAnalysis.Options;
using Microsoft.CodeAnalysis.Shared.Extensions;
using Microsoft.CodeAnalysis.Text;
using Roslyn.Utilities;

namespace Microsoft.CodeAnalysis
{
    /// <summary>
    /// Represents a source code document that is part of a project.
    /// It provides access to the source text, parsed syntax tree and the corresponding semantic model.
    /// </summary>
    [DebuggerDisplay("{GetDebuggerDisplay(),nq}")]
    public partial class Document : TextDocument
    {
        private WeakReference<SemanticModel> _model;
        private Task<SyntaxTree> _syntaxTreeResultTask;

        internal Document(Project project, DocumentState state) :
            base(project, state)
        {
        }

        private DocumentState DocumentState => (DocumentState)State;

        /// <summary>
        /// The kind of source code this document contains.
        /// </summary>
        public SourceCodeKind SourceCodeKind => DocumentState.SourceCodeKind;

        /// <summary>
        /// True if the info of the document change (name, folders, file path; not the content)
        /// </summary>
        internal bool HasInfoChanged(Document otherDocument)
        {
            return DocumentState.Info != otherDocument.DocumentState.Info
                || DocumentState.SourceCodeKind != otherDocument.SourceCodeKind;
        }

        /// <summary>
        /// Gets a <see cref="DocumentInfo"/> for this document w/o the content.
        /// </summary>
        internal DocumentInfo GetDocumentInfoWithoutContent()
        {
            return DocumentState.Info.WithSourceCodeKind(DocumentState.SourceCodeKind);
        }

        /// <summary>
        /// True if the document content has potentially changed.
        /// Does not compare actual text.
        /// </summary>
        internal bool HasContentChanged(Document otherDocument)
        {
            return DocumentState.HasContentChanged(otherDocument.DocumentState);
        }

        /// <summary>
        /// Get the current syntax tree for the document if the text is already loaded and the tree is already parsed.
        /// In almost all cases, you should call <see cref="GetSyntaxTreeAsync"/> to fetch the tree, which will parse the tree
        /// if it's not already parsed.
        /// </summary>
        public bool TryGetSyntaxTree(out SyntaxTree syntaxTree)
        {
            // if we already have cache, use it
            if (_syntaxTreeResultTask != null)
            {
                syntaxTree = _syntaxTreeResultTask.Result;
                return true;
            }

            if (!DocumentState.TryGetSyntaxTree(out syntaxTree))
            {
                return false;
            }

            // cache the result if it is not already cached
            if (_syntaxTreeResultTask == null)
            {
                var result = Task.FromResult(syntaxTree);
                Interlocked.CompareExchange(ref _syntaxTreeResultTask, result, null);
            }

            return true;
        }

        /// <summary>
        /// Get the current syntax tree version for the document if the text is already loaded and the tree is already parsed.
        /// In almost all cases, you should call <see cref="GetSyntaxVersionAsync"/> to fetch the version, which will load the tree
        /// if it's not already available.
        /// </summary>
        public bool TryGetSyntaxVersion(out VersionStamp version)
        {
            version = default(VersionStamp);
            if (!this.TryGetTextVersion(out var textVersion))
            {
                return false;
            }

            var projectVersion = this.Project.Version;
            version = textVersion.GetNewerVersion(projectVersion);
            return true;
        }

        /// <summary>
        /// Gets the version of the document's top level signature if it is already loaded and available.
        /// </summary>
        internal bool TryGetTopLevelChangeTextVersion(out VersionStamp version)
        {
            return DocumentState.TryGetTopLevelChangeTextVersion(out version);
        }

        /// <summary>
        /// Gets the version of the syntax tree. This is generally the newer of the text version and the project's version.
        /// </summary>
        public async Task<VersionStamp> GetSyntaxVersionAsync(CancellationToken cancellationToken = default(CancellationToken))
        {
            var textVersion = await this.GetTextVersionAsync(cancellationToken).ConfigureAwait(false);
            var projectVersion = this.Project.Version;
            return textVersion.GetNewerVersion(projectVersion);
        }


        /// <summary>
        /// <code>true</code> if this Document supports providing data through the
        /// <see cref="GetSyntaxTreeAsync"/> and <see cref="GetSyntaxRootAsync"/> methods.
        /// 
        /// If <code>false</code> then these methods will return <code>null</code> instead.
        /// </summary>
        public bool SupportsSyntaxTree => DocumentState.SupportsSyntaxTree;

        /// <summary>
        /// <code>true</code> if this Document supports providing data through the
        /// <see cref="GetSemanticModelAsync"/> method.
        /// 
        /// If <code>false</code> then this method will return <code>null</code> instead.
        /// </summary>
        public bool SupportsSemanticModel
        {
            get
            {
                return this.SupportsSyntaxTree && this.Project.SupportsCompilation;
            }
        }

        /// <summary>
        /// Gets the <see cref="SyntaxTree" /> for this document asynchronously.
        /// </summary>
        public Task<SyntaxTree> GetSyntaxTreeAsync(CancellationToken cancellationToken = default(CancellationToken))
        {
            // If the language doesn't support getting syntax trees for a document, then bail out immediately.
            if (!this.SupportsSyntaxTree)
            {
                return SpecializedTasks.Default<SyntaxTree>();
            }

            // if we have a cached result task use it
            if (_syntaxTreeResultTask != null)
            {
                return _syntaxTreeResultTask;
            }
            // check to see if we already have the tree before actually going async
            if (TryGetSyntaxTree(out var tree))
            {
                // stash a completed result task for this value for the next request (to reduce extraneous allocations of tasks)
                // don't use the actual async task because it depends on a specific cancellation token
                // its okay to cache the task and hold onto the SyntaxTree, because the DocumentState already keeps the SyntaxTree alive.
                Interlocked.CompareExchange(ref _syntaxTreeResultTask, Task.FromResult(tree), null);
                return _syntaxTreeResultTask;
            }

            // do it async for real.
            return DocumentState.GetSyntaxTreeAsync(cancellationToken);
        }

        internal SyntaxTree GetSyntaxTreeSynchronously(CancellationToken cancellationToken)
        {
            if (!this.SupportsSyntaxTree)
            {
                return null;
            }

            return DocumentState.GetSyntaxTree(cancellationToken);
        }

        /// <summary>
        /// Gets the root node of the current syntax tree if the syntax tree has already been parsed and the tree is still cached.
        /// In almost all cases, you should call <see cref="GetSyntaxRootAsync"/> to fetch the root node, which will parse
        /// the document if necessary.
        /// </summary>
        public bool TryGetSyntaxRoot(out SyntaxNode root)
        {
            root = null;
            return this.TryGetSyntaxTree(out var tree) && tree.TryGetRoot(out root) && root != null;
        }

        /// <summary>
        /// Gets the root node of the syntax tree asynchronously.
        /// </summary>
        public async Task<SyntaxNode> GetSyntaxRootAsync(CancellationToken cancellationToken = default(CancellationToken))
        {
            if (!this.SupportsSyntaxTree)
            {
                return null;
            }

            var tree = await this.GetSyntaxTreeAsync(cancellationToken).ConfigureAwait(false);
            return await tree.GetRootAsync(cancellationToken).ConfigureAwait(false);
        }

        /// <summary>
        /// Only for features that absolutely must run synchronously (probably because they're
        /// on the UI thread).  Right now, the only feature this is for is Outlining as VS will
        /// block on that feature from the UI thread when a document is opened.
        /// </summary>
        internal SyntaxNode GetSyntaxRootSynchronously(CancellationToken cancellationToken)
        {
            if (!this.SupportsSyntaxTree)
            {
                return null;
            }

            var tree = this.GetSyntaxTreeSynchronously(cancellationToken);
            return tree.GetRoot(cancellationToken);
        }

        /// <summary>
        /// Gets the current semantic model for this document if the model is already computed and still cached.
        /// In almost all cases, you should call <see cref="GetSemanticModelAsync"/>, which will compute the semantic model
        /// if necessary.
        /// </summary>
        public bool TryGetSemanticModel(out SemanticModel semanticModel)
        {
            semanticModel = null;
            return _model != null && _model.TryGetTarget(out semanticModel);
        }

        /// <summary>
        /// Gets the semantic model for this document asynchronously.
        /// </summary>
        public async Task<SemanticModel> GetSemanticModelAsync(CancellationToken cancellationToken = default(CancellationToken))
        {
            try
            {
                if (!this.SupportsSemanticModel)
                {
                    return null;
                }

                if (this.TryGetSemanticModel(out var semanticModel))
                {
                    return semanticModel;
                }

                var syntaxTree = await this.GetSyntaxTreeAsync(cancellationToken).ConfigureAwait(false);
                var compilation = await this.Project.GetCompilationAsync(cancellationToken).ConfigureAwait(false);

                var result = compilation.GetSemanticModel(syntaxTree);
                Contract.ThrowIfNull(result);

                // first try set the cache if it has not been set
                var original = Interlocked.CompareExchange(ref _model, new WeakReference<SemanticModel>(result), null);

                // okay, it is first time.
                if (original == null)
                {
                    return result;
                }

                // it looks like someone has set it. try to reuse same semantic model
                if (original.TryGetTarget(out semanticModel))
                {
                    return semanticModel;
                }

                // it looks like cache is gone. reset the cache.
                original.SetTarget(result);
                return result;
            }
            catch (Exception e) when (FatalError.ReportUnlessCanceled(e))
            {
                throw ExceptionUtilities.Unreachable;
            }
        }

        /// <summary>
        /// Creates a new instance of this document updated to have the source code kind specified.
        /// </summary>
        public Document WithSourceCodeKind(SourceCodeKind kind)
        {
            return this.Project.Solution.WithDocumentSourceCodeKind(this.Id, kind).GetDocument(this.Id);
        }

        /// <summary>
        /// Creates a new instance of this document updated to have the text specified.
        /// </summary>
        public Document WithText(SourceText text)
        {
            return this.Project.Solution.WithDocumentText(this.Id, text, PreservationMode.PreserveIdentity).GetDocument(this.Id);
        }

        /// <summary>
        /// Creates a new instance of this document updated to have a syntax tree rooted by the specified syntax node.
        /// </summary>
        public Document WithSyntaxRoot(SyntaxNode root)
        {
            return this.Project.Solution.WithDocumentSyntaxRoot(this.Id, root, PreservationMode.PreserveIdentity).GetDocument(this.Id);
        }

        /// <summary>
        /// Creates a new instance of this document updated to have the specified name.
        /// </summary>
        public Document WithName(string name)
        {
            return this.Project.Solution.WithDocumentName(this.Id, name).GetDocument(this.Id);
        }

        /// <summary>
        /// Creates a new instance of this document updated to have the specified folders.
        /// </summary>
        public Document WithFolders(IEnumerable<string> folders)
        {
            return this.Project.Solution.WithDocumentFolders(this.Id, folders).GetDocument(this.Id);
        }

        /// <summary>
        /// Creates a new instance of this document updated to have the specified file path.
        /// </summary>
        /// <param name="filePath"></param>
        public Document WithFilePath(string filePath)
        {
            return this.Project.Solution.WithDocumentFilePath(this.Id, filePath).GetDocument(this.Id);
        }

        /// <summary>
        /// Get the text changes between this document and a prior version of the same document.
        /// The changes, when applied to the text of the old document, will produce the text of the current document.
        /// </summary>
        public async Task<IEnumerable<TextChange>> GetTextChangesAsync(Document oldDocument, CancellationToken cancellationToken = default(CancellationToken))
        {
            try
            {
                using (Logger.LogBlock(FunctionId.Workspace_Document_GetTextChanges, this.Name, cancellationToken))
                {
                    if (oldDocument == this)
                    {
                        // no changes
                        return SpecializedCollections.EmptyEnumerable<TextChange>();
                    }

                    if (this.Id != oldDocument.Id)
                    {
                        throw new ArgumentException(WorkspacesResources.The_specified_document_is_not_a_version_of_this_document);
                    }

                    // first try to see if text already knows its changes
                    IList<TextChange> textChanges = null;
                    if (this.TryGetText(out var text) && oldDocument.TryGetText(out var oldText))
                    {
                        if (text == oldText)
                        {
                            return SpecializedCollections.EmptyEnumerable<TextChange>();
                        }

                        var container = text.Container;
                        if (container != null)
                        {
                            textChanges = text.GetTextChanges(oldText).ToList();

                            // if changes are significant (not the whole document being replaced) then use these changes
                            if (textChanges.Count > 1 || (textChanges.Count == 1 && textChanges[0].Span != new TextSpan(0, oldText.Length)))
                            {
                                return textChanges;
                            }
                        }
                    }

                    // get changes by diffing the trees
                    if (this.SupportsSyntaxTree)
                    {
                        var tree = await this.GetSyntaxTreeAsync(cancellationToken).ConfigureAwait(false);
                        var oldTree = await oldDocument.GetSyntaxTreeAsync(cancellationToken).ConfigureAwait(false);

                        return tree.GetChanges(oldTree);
                    }

                    text = await this.GetTextAsync(cancellationToken).ConfigureAwait(false);
                    oldText = await oldDocument.GetTextAsync(cancellationToken).ConfigureAwait(false);

                    return text.GetTextChanges(oldText).ToList();
                }
            }
            catch (Exception e) when (FatalError.ReportUnlessCanceled(e))
            {
                throw ExceptionUtilities.Unreachable;
            }
        }

        /// <summary>
        /// Gets the list of <see cref="DocumentId"/>s that are linked to this
        /// <see cref="Document" />. <see cref="Document"/>s are considered to be linked if they
        /// share the same <see cref="TextDocument.FilePath" />. This <see cref="DocumentId"/> is excluded from the 
        /// result.
        /// </summary>
        public ImmutableArray<DocumentId> GetLinkedDocumentIds()
        {
            var documentIdsWithPath = this.Project.Solution.GetDocumentIdsWithFilePath(this.FilePath);
            var filteredDocumentIds = this.Project.Solution.FilterDocumentIdsByLanguage(documentIdsWithPath, this.Project.Language).ToImmutableArray();
            return filteredDocumentIds.Remove(this.Id);
        }

        /// <summary>
        /// Creates a branched version of this document that has its semantic model frozen in whatever state it is available at the time,
        /// assuming a background process is constructing the semantics asynchronously. Repeated calls to this method may return
        /// documents with increasingly more complete semantics.
        /// 
        /// Use this method to gain access to potentially incomplete semantics quickly.
        /// </summary>
        internal async Task<Document> WithFrozenPartialSemanticsAsync(CancellationToken cancellationToken)
        {
            var solution = this.Project.Solution;
            var workspace = solution.Workspace;

            // only produce doc with frozen semantics if this document is part of the workspace's 
            // primary branch and there is actual background compilation going on, since w/o 
            // background compilation the semantics won't be moving toward completeness.  Also,
            // ensure that the project that this document is part of actually supports compilations,
            // as partial semantics don't make sense otherwise.
            if (solution.BranchId == workspace.PrimaryBranchId &&
                workspace.PartialSemanticsEnabled &&
                this.Project.SupportsCompilation)
            {
                var newSolution = await this.Project.Solution.WithFrozenPartialCompilationIncludingSpecificDocumentAsync(this.Id, cancellationToken).ConfigureAwait(false);
                return newSolution.GetDocument(this.Id);
            }
            else
            {
                return this;
            }
        }

        private string GetDebuggerDisplay()
        {
            return this.Name;
        }

        private AsyncLazy<DocumentOptionSet> _cachedOptions;

        /// <summary>
        /// Returns the options that should be applied to this document. This consists of global options from <see cref="Solution.Options"/>,
        /// merged with any settings the user has specified at the document levels.
        /// </summary>
        /// <remarks>
        /// This method is async because this may require reading other files. In files that are already open, this is expected to be cheap and complete synchronously.
        /// </remarks>
        public Task<DocumentOptionSet> GetOptionsAsync(CancellationToken cancellationToken = default(CancellationToken))
        {
            return GetOptionsAsync(Project.Solution.Options, cancellationToken);
        }

<<<<<<< HEAD
        internal Task<DocumentOptionSet> GetOptionsAsync(OptionSet globalOptionSet, CancellationToken cancellationToken)
=======
        internal Task<DocumentOptionSet> GetOptionsAsync(OptionSet solutionOptions, CancellationToken cancellationToken)
>>>>>>> ddd68b6e
        {
            // TODO: we have this workaround since Solution.Options is not actually snapshot but just return Workspace.Options which violate snapshot model.
            //       this doesn't validate whether same optionset is given to invalidate the cache or not. this is not new since existing implementation
            //       also didn't check whether Workspace.Option is same as before or not. all wierd-ness come from the root cause of Solution.Options violating
            //       snapshot model. once that is fixed, we can remove this workaround - https://github.com/dotnet/roslyn/issues/19284
            if (_cachedOptions == null)
            {
                var newAsyncLazy = new AsyncLazy<DocumentOptionSet>(async c =>
                {
                    var optionsService = Project.Solution.Workspace.Services.GetRequiredService<IOptionService>();
<<<<<<< HEAD
                    var documentOptionSet = await optionsService.GetUpdatedOptionSetForDocumentAsync(this, globalOptionSet, c).ConfigureAwait(false);
=======
                    var documentOptionSet = await optionsService.GetUpdatedOptionSetForDocumentAsync(this, solutionOptions, c).ConfigureAwait(false);
>>>>>>> ddd68b6e
                    return new DocumentOptionSet(documentOptionSet, Project.Language);
                }, cacheResult: true);

                Interlocked.CompareExchange(ref _cachedOptions, newAsyncLazy, comparand: null);
            }

            return _cachedOptions.GetValueAsync(cancellationToken);
        }
    }
}<|MERGE_RESOLUTION|>--- conflicted
+++ resolved
@@ -467,11 +467,7 @@
             return GetOptionsAsync(Project.Solution.Options, cancellationToken);
         }
 
-<<<<<<< HEAD
-        internal Task<DocumentOptionSet> GetOptionsAsync(OptionSet globalOptionSet, CancellationToken cancellationToken)
-=======
         internal Task<DocumentOptionSet> GetOptionsAsync(OptionSet solutionOptions, CancellationToken cancellationToken)
->>>>>>> ddd68b6e
         {
             // TODO: we have this workaround since Solution.Options is not actually snapshot but just return Workspace.Options which violate snapshot model.
             //       this doesn't validate whether same optionset is given to invalidate the cache or not. this is not new since existing implementation
@@ -482,11 +478,7 @@
                 var newAsyncLazy = new AsyncLazy<DocumentOptionSet>(async c =>
                 {
                     var optionsService = Project.Solution.Workspace.Services.GetRequiredService<IOptionService>();
-<<<<<<< HEAD
-                    var documentOptionSet = await optionsService.GetUpdatedOptionSetForDocumentAsync(this, globalOptionSet, c).ConfigureAwait(false);
-=======
                     var documentOptionSet = await optionsService.GetUpdatedOptionSetForDocumentAsync(this, solutionOptions, c).ConfigureAwait(false);
->>>>>>> ddd68b6e
                     return new DocumentOptionSet(documentOptionSet, Project.Language);
                 }, cacheResult: true);
 
