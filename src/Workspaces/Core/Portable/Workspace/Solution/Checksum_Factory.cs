﻿// Copyright (c) Microsoft.  All Rights Reserved.  Licensed under the Apache License, Version 2.0.  See License.txt in the project root for license information.

using System.Collections.Generic;
using System.Collections.Immutable;
using System.IO;
using System.Security.Cryptography;
using System.Threading;
using Microsoft.CodeAnalysis.Serialization;
using Roslyn.Utilities;

namespace Microsoft.CodeAnalysis
{
    // various factory methods.
    // all these are just helper methods
    internal partial class Checksum
    {
        public static Checksum Create(Stream stream)
        {
            using (var hash = IncrementalHash.CreateHash(HashAlgorithmName.SHA1))
            {
                return ComputeChecksum(stream, hash);
            }
        }

        private static Checksum ComputeChecksum(Stream stream, IncrementalHash hash)
        {
            using (var pooledBuffer = SharedPools.ByteArray.GetPooledObject())
            {
                stream.Seek(0, SeekOrigin.Begin);

                var buffer = pooledBuffer.Object;
                var bufferLength = buffer.Length;
                int bytesRead;
                do
                {
                    bytesRead = stream.Read(buffer, 0, bufferLength);
                    if (bytesRead > 0)
                    {
                        hash.AppendData(buffer, 0, bytesRead);
                    }
                }
                while (bytesRead > 0);

                var bytes = hash.GetHashAndReset();
                return new Checksum(bytes);
            }
        }

<<<<<<< HEAD
        public static Checksum Create(WellKnownSynchronizationKinds kind, IObjectWritable @object)
=======
        public static Checksum Create(WellKnownSynchronizationKind kind, IObjectWritable @object)
>>>>>>> 8262112e
        {
            using (var stream = SerializableBytes.CreateWritableStream())
            using (var objectWriter = new ObjectWriter(stream))
            {
                objectWriter.WriteInt32((int)kind);
                @object.WriteTo(objectWriter);

                return Create(stream);
            }
        }

<<<<<<< HEAD
        public static Checksum Create(WellKnownSynchronizationKinds kind, IEnumerable<Checksum> checksums)
=======
        public static Checksum Create(WellKnownSynchronizationKind kind, IEnumerable<Checksum> checksums)
>>>>>>> 8262112e
        {
            using (var stream = SerializableBytes.CreateWritableStream())
            using (var writer = new ObjectWriter(stream))
            {
                writer.WriteInt32((int)kind);

                foreach (var checksum in checksums)
                {
                    checksum.WriteTo(writer);
                }

                return Create(stream);
            }
        }

<<<<<<< HEAD
        public static Checksum Create(WellKnownSynchronizationKinds kind, ImmutableArray<byte> bytes)
=======
        public static Checksum Create(WellKnownSynchronizationKind kind, ImmutableArray<byte> bytes)
>>>>>>> 8262112e
        {
            using (var stream = SerializableBytes.CreateWritableStream())
            using (var writer = new ObjectWriter(stream))
            {
                writer.WriteInt32((int)kind);

                for (var i = 0; i < bytes.Length; i++)
                {
                    writer.WriteByte(bytes[i]);
                }

                return Create(stream);
            }
        }

<<<<<<< HEAD
        public static Checksum Create<T>(WellKnownSynchronizationKinds kind, T value, Serializer serializer)
=======
        public static Checksum Create<T>(WellKnownSynchronizationKind kind, T value, Serializer serializer)
>>>>>>> 8262112e
        {
            using (var stream = SerializableBytes.CreateWritableStream())
            using (var objectWriter = new ObjectWriter(stream))
            {
                objectWriter.WriteInt32((int)kind);
                serializer.Serialize(value, objectWriter, CancellationToken.None);
                return Create(stream);
            }
        }
    }
}<|MERGE_RESOLUTION|>--- conflicted
+++ resolved
@@ -46,11 +46,7 @@
             }
         }
 
-<<<<<<< HEAD
-        public static Checksum Create(WellKnownSynchronizationKinds kind, IObjectWritable @object)
-=======
         public static Checksum Create(WellKnownSynchronizationKind kind, IObjectWritable @object)
->>>>>>> 8262112e
         {
             using (var stream = SerializableBytes.CreateWritableStream())
             using (var objectWriter = new ObjectWriter(stream))
@@ -62,11 +58,7 @@
             }
         }
 
-<<<<<<< HEAD
-        public static Checksum Create(WellKnownSynchronizationKinds kind, IEnumerable<Checksum> checksums)
-=======
         public static Checksum Create(WellKnownSynchronizationKind kind, IEnumerable<Checksum> checksums)
->>>>>>> 8262112e
         {
             using (var stream = SerializableBytes.CreateWritableStream())
             using (var writer = new ObjectWriter(stream))
@@ -82,11 +74,7 @@
             }
         }
 
-<<<<<<< HEAD
-        public static Checksum Create(WellKnownSynchronizationKinds kind, ImmutableArray<byte> bytes)
-=======
         public static Checksum Create(WellKnownSynchronizationKind kind, ImmutableArray<byte> bytes)
->>>>>>> 8262112e
         {
             using (var stream = SerializableBytes.CreateWritableStream())
             using (var writer = new ObjectWriter(stream))
@@ -102,11 +90,7 @@
             }
         }
 
-<<<<<<< HEAD
-        public static Checksum Create<T>(WellKnownSynchronizationKinds kind, T value, Serializer serializer)
-=======
         public static Checksum Create<T>(WellKnownSynchronizationKind kind, T value, Serializer serializer)
->>>>>>> 8262112e
         {
             using (var stream = SerializableBytes.CreateWritableStream())
             using (var objectWriter = new ObjectWriter(stream))
