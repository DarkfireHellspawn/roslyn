--- conflicted
+++ resolved
@@ -188,17 +188,12 @@
                             Debug.Assert(symbolOpt != null);
                             OnWriteReferenceFound(symbolOpt, write, maybeWritten: false);
 
-<<<<<<< HEAD
-                        if (operation.IsAnyCompoundAssignment() &&
-                            operation.Parent?.Kind != OperationKind.ExpressionStatement)
-=======
                             if (isUsedCompountAssignment)
                             {
                                 OnReadReferenceFound(symbolOpt);
                             }
                         }
                         else
->>>>>>> 34a2bd89
                         {
                             Debug.Assert(symbolOpt == null);
 
