--- conflicted
+++ resolved
@@ -2212,27 +2212,6 @@
         <target state="translated">正则表达式问题: {0}</target>
         <note>This is an error message shown to the user when they write an invalid Regular Expression. {0} will be the actual text of one of the above Regular Expression errors.</note>
       </trans-unit>
-<<<<<<< HEAD
-      <trans-unit id="ValueUsageInfo_NameOnly">
-        <source>NameOnly</source>
-        <target state="translated">仅限名称</target>
-        <note />
-      </trans-unit>
-      <trans-unit id="ValueUsageInfo_Read">
-        <source>Read</source>
-        <target state="translated">读取</target>
-        <note />
-      </trans-unit>
-      <trans-unit id="ValueUsageInfo_Reference">
-        <source>Reference</source>
-        <target state="translated">引用</target>
-        <note />
-      </trans-unit>
-      <trans-unit id="ValueUsageInfo_Write">
-        <source>Write</source>
-        <target state="translated">写入</target>
-        <note />
-=======
       <trans-unit id="ValueUsageInfo_Read">
         <source>Read</source>
         <target state="needs-review-translation">读取</target>
@@ -2247,7 +2226,6 @@
         <source>Write</source>
         <target state="needs-review-translation">写入</target>
         <note>See xml doc comments on 'ValueUsageInfo' enum for context</note>
->>>>>>> 835a94d2
       </trans-unit>
       <trans-unit id="Parameter_preferences">
         <source>Parameter preferences</source>
