﻿// Copyright (c) Microsoft.  All Rights Reserved.  Licensed under the Apache License, Version 2.0.  See License.txt in the project root for license information.

using System;
using System.Collections.Generic;
using System.Collections.Immutable;
using System.Threading;
using Microsoft.CodeAnalysis.Host;
using Microsoft.CodeAnalysis.Text;

namespace Microsoft.CodeAnalysis.LanguageServices
{
    internal interface ISyntaxFactsService : ILanguageService
    {
        bool IsCaseSensitive { get; }
        StringComparer StringComparer { get; }

        SyntaxTrivia ElasticMarker { get; }
        SyntaxTrivia ElasticCarriageReturnLineFeed { get; }

        bool SupportsIndexingInitializer(ParseOptions options);
        bool SupportsThrowExpression(ParseOptions options);

        SyntaxToken ParseToken(string text);

        bool IsAwaitKeyword(SyntaxToken token);
        bool IsIdentifier(SyntaxToken token);
        bool IsGlobalNamespaceKeyword(SyntaxToken token);
        bool IsVerbatimIdentifier(SyntaxToken token);
        bool IsOperator(SyntaxToken token);
        bool IsPredefinedType(SyntaxToken token);
        bool IsPredefinedType(SyntaxToken token, PredefinedType type);
        bool IsPredefinedOperator(SyntaxToken token);
        bool IsPredefinedOperator(SyntaxToken token, PredefinedOperator op);
        bool IsKeyword(SyntaxToken token);
        bool IsContextualKeyword(SyntaxToken token);
        bool IsPreprocessorKeyword(SyntaxToken token);
        bool IsHashToken(SyntaxToken token);
        bool IsLiteral(SyntaxToken token);
        bool IsStringLiteralOrInterpolatedStringLiteral(SyntaxToken token);

        bool IsNumericLiteral(SyntaxToken token);
        bool IsCharacterLiteral(SyntaxToken token);
        bool IsStringLiteral(SyntaxToken token);
        bool IsVerbatimStringLiteral(SyntaxToken token);
        bool IsInterpolatedStringTextToken(SyntaxToken token);
        bool IsStringLiteralExpression(SyntaxNode node);

        bool IsTypeNamedVarInVariableOrFieldDeclaration(SyntaxToken token, SyntaxNode parent);
        bool IsTypeNamedDynamic(SyntaxToken token, SyntaxNode parent);
        bool IsUsingOrExternOrImport(SyntaxNode node);
        bool IsGlobalAttribute(SyntaxNode node);
        bool IsDeclaration(SyntaxNode node);

        bool IsRegularComment(SyntaxTrivia trivia);
        bool IsDocumentationComment(SyntaxTrivia trivia);
        bool IsElastic(SyntaxTrivia trivia);

        bool IsDocumentationComment(SyntaxNode node);
        bool IsNumericLiteralExpression(SyntaxNode node);
        bool IsNullLiteralExpression(SyntaxNode node);
        bool IsDefaultLiteralExpression(SyntaxNode node);
        bool IsLiteralExpression(SyntaxNode node);

        string GetText(int kind);
        bool IsInInactiveRegion(SyntaxTree syntaxTree, int position, CancellationToken cancellationToken);
        bool IsInNonUserCode(SyntaxTree syntaxTree, int position, CancellationToken cancellationToken);
        bool IsEntirelyWithinStringOrCharOrNumericLiteral(SyntaxTree syntaxTree, int position, CancellationToken cancellationToken);
        bool IsPossibleTupleContext(SyntaxTree syntaxTree, int position, CancellationToken cancellationToken);

        bool TryGetPredefinedType(SyntaxToken token, out PredefinedType type);
        bool TryGetPredefinedOperator(SyntaxToken token, out PredefinedOperator op);
        bool TryGetExternalSourceInfo(SyntaxNode directive, out ExternalSourceInfo info);

        bool IsObjectCreationExpressionType(SyntaxNode node);
        bool IsObjectCreationExpression(SyntaxNode node);
        SyntaxNode GetObjectCreationInitializer(SyntaxNode node);
        SyntaxNode GetObjectCreationType(SyntaxNode node);

        bool IsBinaryExpression(SyntaxNode node);
        void GetPartsOfBinaryExpression(SyntaxNode node, out SyntaxNode left, out SyntaxNode right);
        void GetPartsOfConditionalExpression(SyntaxNode node, out SyntaxNode condition, out SyntaxNode whenTrue, out SyntaxNode whenFalse);

        bool IsCastExpression(SyntaxNode node);
        void GetPartsOfCastExpression(SyntaxNode node, out SyntaxNode type, out SyntaxNode expression);

        bool IsInvocationExpression(SyntaxNode node);
        bool IsExpressionOfInvocationExpression(SyntaxNode node);
        SyntaxNode GetExpressionOfInvocationExpression(SyntaxNode node);

        SyntaxNode GetExpressionOfExpressionStatement(SyntaxNode node);

        bool IsExpressionOfAwaitExpression(SyntaxNode node);
        SyntaxNode GetExpressionOfAwaitExpression(SyntaxNode node);

        bool IsLogicalAndExpression(SyntaxNode node);
        bool IsLogicalNotExpression(SyntaxNode node);
        SyntaxNode GetOperandOfPrefixUnaryExpression(SyntaxNode node);

        // Left side of = assignment.
        bool IsLeftSideOfAssignment(SyntaxNode node);

        bool IsSimpleAssignmentStatement(SyntaxNode statement);
        void GetPartsOfAssignmentStatement(SyntaxNode statement, out SyntaxNode left, out SyntaxToken operatorToken, out SyntaxNode right);

        // Left side of any assignment (for example  *=  or += )
        bool IsLeftSideOfAnyAssignment(SyntaxNode node);
        SyntaxNode GetRightHandSideOfAssignment(SyntaxNode node);

        bool IsInferredAnonymousObjectMemberDeclarator(SyntaxNode node);
        bool IsOperandOfIncrementExpression(SyntaxNode node);
        bool IsOperandOfIncrementOrDecrementExpression(SyntaxNode node);

        bool IsLeftSideOfDot(SyntaxNode node);
        SyntaxNode GetRightSideOfDot(SyntaxNode node);

        bool IsRightSideOfQualifiedName(SyntaxNode node);

        bool IsNameOfMemberAccessExpression(SyntaxNode node);
        bool IsExpressionOfMemberAccessExpression(SyntaxNode node);

        SyntaxNode GetNameOfMemberAccessExpression(SyntaxNode node);

        /// <summary>
        /// Returns the expression node the member is being accessed off of.  If <paramref name="allowImplicitTarget"/>
        /// is <code>false</code>, this will be the node directly to the left of the dot-token.  If <paramref name="allowImplicitTarget"/>
        /// is <code>true</code>, then this can return another node in the tree that the member will be accessed
        /// off of.  For example, in VB, if you have a member-access-expression of the form ".Length" then this
        /// may return the expression in the surrounding With-statement.
        /// </summary>
        SyntaxNode GetExpressionOfMemberAccessExpression(SyntaxNode node, bool allowImplicitTarget = false);
        SyntaxToken GetOperatorTokenOfMemberAccessExpression(SyntaxNode node);
        void GetPartsOfMemberAccessExpression(SyntaxNode node, out SyntaxNode expression, out SyntaxNode name);

        SyntaxNode GetTargetOfMemberBinding(SyntaxNode node);

        bool IsSimpleMemberAccessExpression(SyntaxNode node);
        bool IsPointerMemberAccessExpression(SyntaxNode node);

        bool IsNamedParameter(SyntaxNode node);
        SyntaxNode GetDefaultOfParameter(SyntaxNode node);
        SyntaxNode GetParameterList(SyntaxNode node);

        bool IsSkippedTokensTrivia(SyntaxNode node);

        bool IsWhitespaceTrivia(SyntaxTrivia trivia);
        bool IsEndOfLineTrivia(SyntaxTrivia trivia);
        bool IsDocumentationCommentExteriorTrivia(SyntaxTrivia trivia);

        SyntaxNode GetExpressionOfConditionalAccessExpression(SyntaxNode node);

        SyntaxNode GetExpressionOfElementAccessExpression(SyntaxNode node);
        SyntaxNode GetArgumentListOfElementAccessExpression(SyntaxNode node);

        SyntaxNode GetExpressionOfArgument(SyntaxNode node);
        SyntaxNode GetExpressionOfInterpolation(SyntaxNode node);
        bool IsConditionalMemberAccessExpression(SyntaxNode node);
        SyntaxNode GetNameOfAttribute(SyntaxNode node);

        SyntaxToken GetIdentifierOfGenericName(SyntaxNode node);
        SyntaxToken GetIdentifierOfSimpleName(SyntaxNode node);
        SyntaxToken GetIdentifierOfVariableDeclarator(SyntaxNode node);

        /// <summary>
        /// True if this is an argument with just an expression and nothing else (i.e. no ref/out,
        /// no named params, no omitted args).
        /// </summary>
        bool IsSimpleArgument(SyntaxNode node);
        RefKind GetRefKindOfArgument(SyntaxNode node);

        void GetNameAndArityOfSimpleName(SyntaxNode node, out string name, out int arity);
        bool LooksGeneric(SyntaxNode simpleName);

        SyntaxList<SyntaxNode> GetContentsOfInterpolatedString(SyntaxNode interpolatedString);

        SeparatedSyntaxList<SyntaxNode> GetArgumentsOfInvocationExpression(SyntaxNode node);
        SeparatedSyntaxList<SyntaxNode> GetArgumentsOfObjectCreationExpression(SyntaxNode node);
        SeparatedSyntaxList<SyntaxNode> GetArgumentsOfArgumentList(SyntaxNode node);

        bool IsUsingDirectiveName(SyntaxNode node);
        bool IsIdentifierName(SyntaxNode node);
        bool IsGenericName(SyntaxNode node);

        bool IsAttribute(SyntaxNode node);
        bool IsAttributeName(SyntaxNode node);

        bool IsAttributeNamedArgumentIdentifier(SyntaxNode node);
        bool IsObjectInitializerNamedAssignmentIdentifier(SyntaxNode node);
<<<<<<< HEAD
        bool IsIsPatternExpressionExpression(SyntaxNode node);
=======
        bool IsObjectInitializerNamedAssignmentIdentifier(SyntaxNode node, out SyntaxNode initializedInstance);
>>>>>>> fcf0011c

        bool IsDirective(SyntaxNode node);
        bool IsForEachStatement(SyntaxNode node);
        bool IsLockStatement(SyntaxNode node);
        bool IsUsingStatement(SyntaxNode node);
        bool IsStatement(SyntaxNode node);
        bool IsParameter(SyntaxNode node);
        bool IsVariableDeclarator(SyntaxNode node);
        bool IsDeconstructionAssignment(SyntaxNode node);
        bool IsDeconstructionForEachStatement(SyntaxNode node);

        /// <summary>
        /// Returns true for nodes that represent the body of a method.
        /// 
        /// For VB this will be 
        /// MethodBlockBaseSyntax.  This will be true for things like constructor, method, operator
        /// bodies as well as accessor bodies.  It will not be true for things like sub() function()
        /// lambdas.  
        /// 
        /// For C# this will be the BlockSyntax or ArrowExpressionSyntax for a 
        /// method/constructor/deconstructor/operator/accessor.  It will not be included for local
        /// functions.
        /// </summary>
        bool IsMethodBody(SyntaxNode node);

        bool IsReturnStatement(SyntaxNode node);
        SyntaxNode GetExpressionOfReturnStatement(SyntaxNode node);

        bool IsLocalDeclarationStatement(SyntaxNode node);
        bool IsDeclaratorOfLocalDeclarationStatement(SyntaxNode declarator, SyntaxNode localDeclarationStatement);
        SeparatedSyntaxList<SyntaxNode> GetVariablesOfLocalDeclarationStatement(SyntaxNode node);
        SyntaxNode GetInitializerOfVariableDeclarator(SyntaxNode node);
        SyntaxNode GetValueOfEqualsValueClause(SyntaxNode node);

        bool IsThisConstructorInitializer(SyntaxToken token);
        bool IsBaseConstructorInitializer(SyntaxToken token);
        bool IsQueryExpression(SyntaxNode node);
        bool IsThrowExpression(SyntaxNode node);
        bool IsElementAccessExpression(SyntaxNode node);
        bool IsIndexerMemberCRef(SyntaxNode node);

        bool IsIdentifierStartCharacter(char c);
        bool IsIdentifierPartCharacter(char c);
        bool IsIdentifierEscapeCharacter(char c);
        bool IsStartOfUnicodeEscapeSequence(char c);

        bool IsValidIdentifier(string identifier);
        bool IsVerbatimIdentifier(string identifier);

        /// <summary>
        /// Returns true if the given character is a character which may be included in an
        /// identifier to specify the type of a variable.
        /// </summary>
        bool IsTypeCharacter(char c);

        bool IsBindableToken(SyntaxToken token);

        bool IsInStaticContext(SyntaxNode node);
        bool IsUnsafeContext(SyntaxNode node);

        bool IsInNamespaceOrTypeContext(SyntaxNode node);

        bool IsAnonymousFunction(SyntaxNode n);

        bool IsInConstantContext(SyntaxNode node);
        bool IsInConstructor(SyntaxNode node);
        bool IsMethodLevelMember(SyntaxNode node);
        bool IsTopLevelNodeWithMembers(SyntaxNode node);
        bool HasIncompleteParentMember(SyntaxNode node);

        bool IsExecutableBlock(SyntaxNode node);
        SyntaxList<SyntaxNode> GetExecutableBlockStatements(SyntaxNode node);
        SyntaxNode FindInnermostCommonExecutableBlock(IEnumerable<SyntaxNode> nodes);

        bool AreEquivalent(SyntaxToken token1, SyntaxToken token2);
        bool AreEquivalent(SyntaxNode node1, SyntaxNode node2);

        string GetDisplayName(SyntaxNode node, DisplayNameOptions options, string rootNamespace = null);

        SyntaxNode GetContainingTypeDeclaration(SyntaxNode root, int position);
        SyntaxNode GetContainingMemberDeclaration(SyntaxNode root, int position, bool useFullSpan = true);
        SyntaxNode GetContainingVariableDeclaratorOfFieldDeclaration(SyntaxNode node);

        SyntaxToken FindTokenOnLeftOfPosition(SyntaxNode node, int position, bool includeSkipped = true, bool includeDirectives = false, bool includeDocumentationComments = false);
        SyntaxToken FindTokenOnRightOfPosition(SyntaxNode node, int position, bool includeSkipped = true, bool includeDirectives = false, bool includeDocumentationComments = false);

        SyntaxNode Parenthesize(SyntaxNode expression, bool includeElasticTrivia = true);
        SyntaxNode WalkDownParentheses(SyntaxNode node);

        SyntaxNode ConvertToSingleLine(SyntaxNode node, bool useElasticTrivia = false);

        SyntaxToken ToIdentifierToken(string name);
        List<SyntaxNode> GetMethodLevelMembers(SyntaxNode root);

        bool ContainsInMemberBody(SyntaxNode node, TextSpan span);
        int GetMethodLevelMemberId(SyntaxNode root, SyntaxNode node);
        SyntaxNode GetMethodLevelMember(SyntaxNode root, int memberId);
        TextSpan GetInactiveRegionSpanAroundPosition(SyntaxTree tree, int position, CancellationToken cancellationToken);

        /// <summary>
        /// Given a <see cref="SyntaxNode"/>, return the <see cref="TextSpan"/> representing the span of the member body
        /// it is contained within. This <see cref="TextSpan"/> is used to determine whether speculative binding should be
        /// used in performance-critical typing scenarios. Note: if this method fails to find a relevant span, it returns
        /// an empty <see cref="TextSpan"/> at position 0.
        /// </summary>
        TextSpan GetMemberBodySpanForSpeculativeBinding(SyntaxNode node);

        /// <summary>
        /// Returns the parent node that binds to the symbols that the IDE prefers for features like
        /// Quick Info and Find All References. For example, if the token is part of the type of
        /// an object creation, the parenting object creation expression is returned so that binding
        /// will return constructor symbols.
        /// </summary>
        SyntaxNode GetBindableParent(SyntaxToken token);

        IEnumerable<SyntaxNode> GetConstructors(SyntaxNode root, CancellationToken cancellationToken);
        bool TryGetCorrespondingOpenBrace(SyntaxToken token, out SyntaxToken openBrace);

        /// <summary>
        /// Given a <see cref="SyntaxNode"/>, that represents and argument return the string representation of
        /// that arguments name.
        /// </summary>
        string GetNameForArgument(SyntaxNode argument);

<<<<<<< HEAD
        SyntaxNode GetPropertyPatternType(SyntaxNode node);
=======
        ImmutableArray<SyntaxNode> GetSelectedMembers(SyntaxNode root, TextSpan textSpan);
        bool IsOnTypeHeader(SyntaxNode root, int position);
        bool IsBetweenTypeMembers(SourceText sourceText, SyntaxNode root, int position);

        // Walks the tree, starting from contextNode, looking for the first construct
        // with a missing close brace.  If found, the close brace will be added and the
        // updates root will be returned.  The context node in that new tree will also
        // be returned.
        void AddFirstMissingCloseBrace(
            SyntaxNode root, SyntaxNode contextNode, 
            out SyntaxNode newRoot, out SyntaxNode newContextNode);

        SyntaxNode GetNextExecutableStatement(SyntaxNode statement);

        ImmutableArray<SyntaxTrivia> GetLeadingBlankLines(SyntaxNode node);
        TSyntaxNode GetNodeWithoutLeadingBlankLines<TSyntaxNode>(TSyntaxNode node) where TSyntaxNode : SyntaxNode;

        ImmutableArray<SyntaxTrivia> GetFileBanner(SyntaxNode root);
        ImmutableArray<SyntaxTrivia> GetFileBanner(SyntaxToken firstToken);

        bool ContainsInterleavedDirective(SyntaxNode node, CancellationToken cancellationToken);
        bool ContainsInterleavedDirective(ImmutableArray<SyntaxNode> nodes, CancellationToken cancellationToken);

        string GetBannerText(SyntaxNode documentationCommentTriviaSyntax, int maxBannerLength, CancellationToken cancellationToken);

        SyntaxTokenList GetModifiers(SyntaxNode node);
        SyntaxNode WithModifiers(SyntaxNode node, SyntaxTokenList modifiers);

        Location GetDeconstructionReferenceLocation(SyntaxNode node);

        SyntaxToken? GetDeclarationIdentifierIfOverride(SyntaxToken token);
>>>>>>> fcf0011c
    }

    [Flags]
    internal enum DisplayNameOptions
    {
        None = 0,
        IncludeMemberKeyword = 1,
        IncludeNamespaces = 1 << 1,
        IncludeParameters = 1 << 2,
        IncludeType = 1 << 3,
        IncludeTypeParameters = 1 << 4
    }
}<|MERGE_RESOLUTION|>--- conflicted
+++ resolved
@@ -185,11 +185,9 @@
 
         bool IsAttributeNamedArgumentIdentifier(SyntaxNode node);
         bool IsObjectInitializerNamedAssignmentIdentifier(SyntaxNode node);
-<<<<<<< HEAD
+        bool IsObjectInitializerNamedAssignmentIdentifier(SyntaxNode node, out SyntaxNode initializedInstance);
+
         bool IsIsPatternExpressionExpression(SyntaxNode node);
-=======
-        bool IsObjectInitializerNamedAssignmentIdentifier(SyntaxNode node, out SyntaxNode initializedInstance);
->>>>>>> fcf0011c
 
         bool IsDirective(SyntaxNode node);
         bool IsForEachStatement(SyntaxNode node);
@@ -314,9 +312,8 @@
         /// </summary>
         string GetNameForArgument(SyntaxNode argument);
 
-<<<<<<< HEAD
         SyntaxNode GetPropertyPatternType(SyntaxNode node);
-=======
+
         ImmutableArray<SyntaxNode> GetSelectedMembers(SyntaxNode root, TextSpan textSpan);
         bool IsOnTypeHeader(SyntaxNode root, int position);
         bool IsBetweenTypeMembers(SourceText sourceText, SyntaxNode root, int position);
@@ -348,7 +345,6 @@
         Location GetDeconstructionReferenceLocation(SyntaxNode node);
 
         SyntaxToken? GetDeclarationIdentifierIfOverride(SyntaxToken token);
->>>>>>> fcf0011c
     }
 
     [Flags]
