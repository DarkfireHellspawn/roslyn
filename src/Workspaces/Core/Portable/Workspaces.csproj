﻿<?xml version="1.0" encoding="utf-8"?>
<!-- Copyright (c)  Microsoft.  All Rights Reserved.  Licensed under the Apache License, Version 2.0.  See License.txt in the project root for license information. -->
<Project ToolsVersion="14.0" DefaultTargets="Build" xmlns="http://schemas.microsoft.com/developer/msbuild/2003">
  <Import Project="..\..\..\..\build\Targets\SettingsSdk.props" />
  <PropertyGroup>
    <Platform Condition="'$(Platform)' == ''">AnyCPU</Platform>
    <PlatformTarget>AnyCPU</PlatformTarget>
    <ProjectGuid>{5F8D2414-064A-4B3A-9B42-8E2A04246BE5}</ProjectGuid>
    <OutputType>Library</OutputType>
    <RootNamespace>Microsoft.CodeAnalysis</RootNamespace>
    <AssemblyName>Microsoft.CodeAnalysis.Workspaces</AssemblyName>
    <AllowUnsafeBlocks>true</AllowUnsafeBlocks>
    <TargetFramework>netstandard1.3</TargetFramework>
    <ProjectTypeGuids>{786C830F-07A1-408B-BD7F-6EE04809D6DB};{FAE04EC0-301F-11D3-BF4B-00C04F79EFBC}</ProjectTypeGuids>
    <ServiceablePackage>true</ServiceablePackage>
    <DefineConstants>$(DefineConstants);WORKSPACE</DefineConstants>
  </PropertyGroup>
  <PropertyGroup Condition="'$(Configuration)|$(Platform)' == 'Debug|AnyCPU'" />
  <PropertyGroup Condition="'$(Configuration)|$(Platform)' == 'Release|AnyCPU'" />
  <ItemGroup Label="Project References">
    <ProjectReference Include="..\..\..\Compilers\Core\Portable\CodeAnalysis.csproj">
      <Project>{1EE8CAD3-55F9-4D91-96B2-084641DA9A6C}</Project>
      <Name>CodeAnalysis</Name>
    </ProjectReference>
  </ItemGroup>
  <ItemGroup Label="Linked Files">
    <Compile Include="..\..\..\Compilers\Core\Portable\Collections\ArrayBuilderExtensions.cs">
      <Link>Collections\ArrayBuilderExtensions.cs</Link>
    </Compile>
    <Compile Include="..\..\..\Compilers\Core\Portable\Collections\BitVector.cs">
      <Link>InternalUtilities\BitVector.cs</Link>
    </Compile>
    <Compile Include="..\..\..\Compilers\Core\Portable\Collections\Boxes.cs">
      <Link>InternalUtilities\Boxes.cs</Link>
    </Compile>
    <Compile Include="..\..\..\Compilers\Core\Portable\Collections\ImmutableArrayExtensions.cs">
      <Link>InternalUtilities\ImmutableArrayExtensions.cs</Link>
    </Compile>
    <Compile Include="..\..\..\Compilers\Core\Portable\Collections\OrderPreservingMultiDictionary.cs">
      <Link>Utilities\CompilerUtilities\OrderPreservingMultiDictionary.cs</Link>
    </Compile>
    <Compile Include="..\..\..\Compilers\Core\Portable\CorLightup.cs">
      <Link>InternalUtilities\CorLightup.cs</Link>
    </Compile>
    <Compile Include="..\..\..\Compilers\Core\Portable\DiagnosticAnalyzer\AnalyzerAssemblyLoader.cs">
      <Link>InternalUtilities\AnalyzerAssemblyLoader.cs</Link>
    </Compile>
    <Compile Include="..\..\..\Compilers\Core\Portable\FileSystem\RelativePathResolver.cs">
      <Link>InternalUtilities\RelativePathResolver.cs</Link>
    </Compile>
    <Compile Include="..\..\..\Compilers\Core\Portable\InternalUtilities\AssemblyIdentityUtils.cs">
      <Link>InternalUtilities\AssemblyIdentityUtils.cs</Link>
    </Compile>
    <Compile Include="..\..\..\Compilers\Core\Portable\InternalUtilities\BitArithmeticUtilities.cs">
      <Link>InternalUtilities\BitArithmeticUtilities.cs</Link>
    </Compile>
    <Compile Include="..\..\..\Compilers\Core\Portable\InternalUtilities\ArrayExtensions.cs">
      <Link>InternalUtilities\ArrayExtensions.cs</Link>
    </Compile>
    <Compile Include="..\..\..\Compilers\Core\Portable\InternalUtilities\CompilerOptionParseUtilities.cs">
      <Link>InternalUtilities\CompilerOptionParseUtilities.cs</Link>
    </Compile>
    <Compile Include="..\..\..\Compilers\Core\Portable\InternalUtilities\ConcurrentSet.cs">
      <Link>InternalUtilities\ConcurrentSet.cs</Link>
    </Compile>
    <Compile Include="..\..\..\Compilers\Core\Portable\InternalUtilities\ConsList`1.cs">
      <Link>InternalUtilities\ConsList`1.cs</Link>
    </Compile>
    <Compile Include="..\..\..\Compilers\Core\Portable\InternalUtilities\DecimalUtilities.cs">
      <Link>InternalUtilities\DecimalUtilities.cs</Link>
    </Compile>
    <Compile Include="..\..\..\Compilers\Core\Portable\InternalUtilities\DocumentationCommentXmlNames.cs">
      <Link>InternalUtilities\DocumentationCommentXmlNames.cs</Link>
    </Compile>
    <Compile Include="..\..\..\Compilers\Core\Portable\InternalUtilities\EnumerableExtensions.cs">
      <Link>InternalUtilities\EnumerableExtensions.cs</Link>
    </Compile>
    <Compile Include="..\..\..\Compilers\Core\Portable\InternalUtilities\EnumUtilties.cs">
      <Link>InternalUtilities\EnumUtilties.cs</Link>
    </Compile>
    <Compile Include="..\..\..\Compilers\Core\Portable\InternalUtilities\FailFast.cs">
      <Link>InternalUtilities\FailFast.cs</Link>
    </Compile>
    <Compile Include="..\..\..\Compilers\Core\Portable\InternalUtilities\FatalError.cs">
      <Link>InternalUtilities\FatalError.cs</Link>
    </Compile>
    <Compile Include="..\..\..\Compilers\Core\Portable\InternalUtilities\FileNameUtilities.cs">
      <Link>InternalUtilities\FileNameUtilities.cs</Link>
    </Compile>
    <Compile Include="..\..\..\Compilers\Core\Portable\InternalUtilities\GeneratedCodeUtilities.cs">
      <Link>InternalUtilities\GeneratedCodeUtilities.cs</Link>
    </Compile>
    <Compile Include="..\..\..\Compilers\Core\Portable\InternalUtilities\Hash.cs">
      <Link>InternalUtilities\Hash.cs</Link>
    </Compile>
    <Compile Include="..\..\..\Compilers\Core\Portable\InternalUtilities\ImmutableListExtensions.cs">
      <Link>InternalUtilities\ImmutableListExtensions.cs</Link>
    </Compile>
    <Compile Include="..\..\..\Compilers\Core\Portable\InternalUtilities\ISetExtensions.cs">
      <Link>InternalUtilities\ISetExtensions.cs</Link>
    </Compile>
    <Compile Include="..\..\..\Compilers\Core\Portable\InternalUtilities\KeyValuePair.cs">
      <Link>InternalUtilities\KeyValuePair.cs</Link>
    </Compile>
    <Compile Include="..\..\..\Compilers\Core\Portable\InternalUtilities\MultiDictionary.cs">
      <Link>InternalUtilities\MultiDictionary.cs</Link>
    </Compile>
    <Compile Include="..\..\..\Compilers\Core\Portable\InternalUtilities\IReadOnlySet.cs">
      <Link>InternalUtilities\IReadOnlySet.cs</Link>
    </Compile>
    <Compile Include="..\..\..\Compilers\Core\Portable\FileSystem\PathKind.cs">
      <Link>InternalUtilities\PathKind.cs</Link>
    </Compile>
    <Compile Include="..\..\..\Compilers\Core\Portable\InternalUtilities\ExceptionUtilities.cs">
      <Link>InternalUtilities\ExceptionUtilities.cs</Link>
    </Compile>
    <Compile Include="..\..\..\Compilers\Core\Portable\InternalUtilities\OneOrMany.cs">
      <Link>InternalUtilities\OneOrMany.cs</Link>
    </Compile>
    <Compile Include="..\..\..\Compilers\Core\Portable\InternalUtilities\PlatformInformation.cs">
      <Link>InternalUtilities\PlatformInformation.cs</Link>
    </Compile>
    <Compile Include="..\..\..\Compilers\Core\Portable\InternalUtilities\ReaderWriterLockSlimExtensions.cs">
      <Link>InternalUtilities\ReaderWriterLockSlimExtensions.cs</Link>
    </Compile>
    <Compile Include="..\..\..\Compilers\Core\Portable\InternalUtilities\ReferenceEqualityComparer.cs">
      <Link>InternalUtilities\ReferenceEqualityComparer.cs</Link>
    </Compile>
    <Compile Include="..\..\..\Compilers\Core\Portable\InternalUtilities\SemaphoreSlimExtensions.cs">
      <Link>InternalUtilities\SemaphoreSlimExtensions.cs</Link>
    </Compile>
    <Compile Include="..\..\..\Compilers\Core\Portable\InternalUtilities\SpecializedCollections.cs">
      <Link>InternalUtilities\SpecializedCollections.cs</Link>
    </Compile>
    <Compile Include="..\..\..\Compilers\Core\Portable\InternalUtilities\SpecializedCollections.Empty.Collection.cs">
      <Link>InternalUtilities\SpecializedCollections.Empty.Collection.cs</Link>
    </Compile>
    <Compile Include="..\..\..\Compilers\Core\Portable\InternalUtilities\SpecializedCollections.Empty.Dictionary.cs">
      <Link>InternalUtilities\SpecializedCollections.Empty.Dictionary.cs</Link>
    </Compile>
    <Compile Include="..\..\..\Compilers\Core\Portable\InternalUtilities\SpecializedCollections.Empty.Enumerable.cs">
      <Link>InternalUtilities\SpecializedCollections.Empty.Enumerable.cs</Link>
    </Compile>
    <Compile Include="..\..\..\Compilers\Core\Portable\InternalUtilities\SpecializedCollections.Empty.Enumerator.cs">
      <Link>InternalUtilities\SpecializedCollections.Empty.Enumerator.cs</Link>
    </Compile>
    <Compile Include="..\..\..\Compilers\Core\Portable\InternalUtilities\SpecializedCollections.Empty.Enumerator`1.cs">
      <Link>InternalUtilities\SpecializedCollections.Empty.Enumerator`1.cs</Link>
    </Compile>
    <Compile Include="..\..\..\Compilers\Core\Portable\InternalUtilities\SpecializedCollections.Empty.List.cs">
      <Link>InternalUtilities\SpecializedCollections.Empty.List.cs</Link>
    </Compile>
    <Compile Include="..\..\..\Compilers\Core\Portable\InternalUtilities\SpecializedCollections.Empty.Set.cs">
      <Link>InternalUtilities\SpecializedCollections.Empty.Set.cs</Link>
    </Compile>
    <Compile Include="..\..\..\Compilers\Core\Portable\InternalUtilities\SpecializedCollections.ReadOnly.Collection.cs">
      <Link>InternalUtilities\SpecializedCollections.ReadOnly.Collection.cs</Link>
    </Compile>
    <Compile Include="..\..\..\Compilers\Core\Portable\InternalUtilities\SpecializedCollections.ReadOnly.Enumerable`1.cs">
      <Link>InternalUtilities\SpecializedCollections.ReadOnly.Enumerable`1.cs</Link>
    </Compile>
    <Compile Include="..\..\..\Compilers\Core\Portable\InternalUtilities\SpecializedCollections.ReadOnly.Enumerable`2.cs">
      <Link>InternalUtilities\SpecializedCollections.ReadOnly.Enumerable`2.cs</Link>
    </Compile>
    <Compile Include="..\..\..\Compilers\Core\Portable\InternalUtilities\SpecializedCollections.ReadOnly.Set.cs">
      <Link>InternalUtilities\SpecializedCollections.ReadOnly.Set.cs</Link>
    </Compile>
    <Compile Include="..\..\..\Compilers\Core\Portable\InternalUtilities\SpecializedCollections.Singleton.Collection`1.cs">
      <Link>InternalUtilities\SpecializedCollections.Singleton.Collection`1.cs</Link>
    </Compile>
    <Compile Include="..\..\..\Compilers\Core\Portable\InternalUtilities\SpecializedCollections.Singleton.Enumerator`1.cs">
      <Link>InternalUtilities\SpecializedCollections.Singleton.Enumerator`1.cs</Link>
    </Compile>
    <Compile Include="..\..\..\Compilers\Core\Portable\InternalUtilities\StackGuard.cs">
      <Link>InternalUtilities\StackGuard.cs</Link>
    </Compile>
    <Compile Include="..\..\..\Compilers\Core\Portable\InternalUtilities\StringExtensions.cs">
      <Link>InternalUtilities\StringExtensions.cs</Link>
    </Compile>
    <Compile Include="..\..\..\Compilers\Core\Portable\InternalUtilities\TextChangeRangeExtensions.cs">
      <Link>InternalUtilities\TextChangeRangeExtensions.cs</Link>
    </Compile>
    <Compile Include="..\..\..\Compilers\Core\Portable\InternalUtilities\WeakReferenceExtensions.cs">
      <Link>InternalUtilities\WeakReferenceExtensions.cs</Link>
    </Compile>
    <Compile Include="..\..\..\Compilers\Core\Portable\FileSystem\FileUtilities.cs">
      <Link>InternalUtilities\FileUtilities.cs</Link>
    </Compile>
    <Compile Include="..\..\..\Compilers\Core\Portable\FileSystem\PathUtilities.cs">
      <Link>InternalUtilities\PathUtilities.cs</Link>
    </Compile>
    <Compile Include="..\..\..\Compilers\Core\Portable\InternalUtilities\ReflectionUtilities.cs">
      <Link>InternalUtilities\ReflectionUtilities.cs</Link>
    </Compile>
    <Compile Include="..\..\..\Compilers\Core\Portable\Serialization\ObjectBinderSnapshot.cs">
      <Link>Serialization\ObjectBinderSnapshot.cs</Link>
    </Compile>
    <Compile Include="..\..\..\Compilers\Core\Portable\Serialization\ObjectReader.cs">
      <Link>Serialization\ObjectReader.cs</Link>
    </Compile>
    <Compile Include="..\..\..\Compilers\Core\Portable\Serialization\ObjectWriter.cs">
      <Link>Serialization\ObjectWriter.cs</Link>
    </Compile>
    <Compile Include="..\..\..\Compilers\Core\Portable\Syntax\SyntaxTreeExtensions.cs">
      <Link>InternalUtilities\SyntaxTreeExtensions.cs</Link>
    </Compile>
    <Compile Include="ExtensionManager\IInfoBarService.cs" />
<<<<<<< HEAD
    <Compile Include="Remote\RemoteHostSessionHelpers.cs" />
=======
    <Compile Include="Remote\RemoteFeatureOptions.cs" />
>>>>>>> e20ca27d
  </ItemGroup>
  <ItemGroup>
    <InternalsVisibleTo Include="csi" />
    <InternalsVisibleTo Include="Microsoft.CodeAnalysis.CSharp.EditorFeatures" />
    <InternalsVisibleTo Include="Microsoft.CodeAnalysis.CSharp.Features" />
    <InternalsVisibleTo Include="Microsoft.CodeAnalysis.CSharp.InteractiveEditorFeatures" />
    <InternalsVisibleTo Include="Microsoft.CodeAnalysis.CSharp.Workspaces" />
    <InternalsVisibleTo Include="Microsoft.CodeAnalysis.EditorFeatures" />
    <InternalsVisibleTo Include="Microsoft.CodeAnalysis.EditorFeatures.Next" />
    <InternalsVisibleTo Include="Microsoft.CodeAnalysis.EditorFeatures.Text" />
    <InternalsVisibleTo Include="Microsoft.CodeAnalysis.Features" />
    <InternalsVisibleTo Include="Microsoft.CodeAnalysis.InteractiveEditorFeatures" />
    <InternalsVisibleTo Include="Microsoft.CodeAnalysis.InteractiveFeatures" />
    <InternalsVisibleTo Include="Microsoft.CodeAnalysis.LiveUnitTesting.BuildManager" />
    <InternalsVisibleTo Include="Microsoft.CodeAnalysis.LiveUnitTesting.BuildManager.UnitTests" />
    <InternalsVisibleTo Include="Microsoft.CodeAnalysis.LiveUnitTesting.Orchestrator" />
    <InternalsVisibleTo Include="Microsoft.CodeAnalysis.LiveUnitTesting.Orchestrator.UnitTests" />
    <InternalsVisibleTo Include="Microsoft.CodeAnalysis.LiveUnitTesting.Test.Utilities" />
    <InternalsVisibleTo Include="Microsoft.CodeAnalysis.Remote.Razor.ServiceHub" />
    <InternalsVisibleTo Include="Microsoft.CodeAnalysis.Remote.ServiceHub" />
    <InternalsVisibleTo Include="Microsoft.CodeAnalysis.Remote.Workspaces" />
    <InternalsVisibleTo Include="Microsoft.CodeAnalysis.VisualBasic.InteractiveEditorFeatures" />
    <InternalsVisibleTo Include="Microsoft.CodeAnalysis.VisualBasic.EditorFeatures" />
    <InternalsVisibleTo Include="Microsoft.CodeAnalysis.VisualBasic.Features" />
    <InternalsVisibleTo Include="Microsoft.CodeAnalysis.VisualBasic.Workspaces" />
    <InternalsVisibleTo Include="Microsoft.CodeAnalysis.Workspaces.Desktop" />
    <InternalsVisibleTo Include="Microsoft.VisualStudio.CSharp.Repl" />
    <InternalsVisibleTo Include="Microsoft.VisualStudio.InteractiveServices" />
    <InternalsVisibleTo Include="Microsoft.VisualStudio.LanguageServices" />
    <InternalsVisibleTo Include="Microsoft.VisualStudio.LanguageServices.Next" />
    <InternalsVisibleTo Include="Microsoft.VisualStudio.LanguageServices.CSharp" />
    <InternalsVisibleTo Include="Microsoft.VisualStudio.LanguageServices.Implementation" />
    <InternalsVisibleTo Include="Microsoft.VisualStudio.LanguageServices.Razor.RemoteClient" />
    <InternalsVisibleTo Include="Microsoft.VisualStudio.LanguageServices.SolutionExplorer" />
    <InternalsVisibleTo Include="Microsoft.VisualStudio.LanguageServices.VisualBasic" />
    <InternalsVisibleTo Include="Microsoft.VisualStudio.LanguageServices.Xaml" />
    <InternalsVisibleTo Include="Microsoft.VisualStudio.VisualBasic.Repl" />
    <InternalsVisibleTo Include="Roslyn.Hosting.Diagnostics" />
    <InternalsVisibleTo Include="Roslyn.VisualStudio.Setup" />
    <InternalsVisibleTo Include="Roslyn.VisualStudio.DiagnosticsWindow" />
    <InternalsVisibleTo Include="Roslyn.VisualStudio.RemoteHostClientMock" />
    <InternalsVisibleToMonodevelop Include="MonoDevelop.Ide" />
    <InternalsVisibleToMonodevelop Include="MonoDevelop.Refactoring" />
    <InternalsVisibleToMonodevelop Include="MonoDevelop.CSharpBinding" />
    <InternalsVisibleToMonodevelop Include="MonoDevelop.VBNetBinding" />
    <InternalsVisibleToMonodevelop Include="MonoDevelop.Ide.Tests" />
    <InternalsVisibleToMonodevelop Include="MonoDevelop.Refactoring.Tests" />
    <InternalsVisibleToMonodevelop Include="MonoDevelop.CSharpBinding.Tests" />
    <InternalsVisibleToMonodevelop Include="MonoDevelop.VBNetBinding.Tests" />
    <InternalsVisibleToTest Include="Microsoft.CodeAnalysis.Editor.UI.Wpf" />
    <InternalsVisibleToTest Include="Roslyn.Services.Editor.CSharp.UnitTests" />
    <InternalsVisibleToTest Include="Roslyn.Services.Editor.UnitTests" />
    <InternalsVisibleToTest Include="Roslyn.Services.Editor2.UnitTests" />
    <InternalsVisibleToTest Include="Roslyn.Services.Editor.VisualBasic.UnitTests" />
    <InternalsVisibleToTest Include="Roslyn.Services.Test.Utilities" />
    <InternalsVisibleToTest Include="Roslyn.Services.Test.Utilities2" />
    <InternalsVisibleToTest Include="Roslyn.Services.UnitTests" />
    <InternalsVisibleToTest Include="Roslyn.Services.UnitTests.Utilities" />
    <InternalsVisibleToTest Include="Roslyn.Services.CSharp.UnitTests" />
    <InternalsVisibleToTest Include="Roslyn.Services.VisualBasic.UnitTests" />
    <InternalsVisibleToTest Include="Roslyn.VisualStudio.CSharp.UnitTests" />
    <InternalsVisibleToTest Include="Roslyn.VisualStudio.Closed.UnitTests" />
    <InternalsVisibleToTest Include="Microsoft.VisualStudio.IntegrationTest.Setup" />
    <InternalsVisibleToTest Include="Microsoft.VisualStudio.IntegrationTest.Utilities" />
    <InternalsVisibleToTest Include="Roslyn.VisualStudio.Next.UnitTests" />
    <InternalsVisibleToTest Include="Roslyn.VisualStudio.Services.UnitTests" />
    <InternalsVisibleToTest Include="Roslyn.VisualStudio.Test.Utilities2" />
    <InternalsVisibleToTest Include="RoslynETAHost" />
    <InternalsVisibleToTest Include="RoslynTaoActions" />
    <InternalsVisibleToTypeScript Include="Microsoft.CodeAnalysis.TypeScript.EditorFeatures" />
    <InternalsVisibleToTypeScript Include="Microsoft.VisualStudio.LanguageServices.TypeScript" />
    <InternalsVisibleToTypeScript Include="Roslyn.Services.Editor.TypeScript.UnitTests" />
    <InternalsVisibleToMoq Include="DynamicProxyGenAssembly2" />
  </ItemGroup>
  <ItemGroup>
    <Compile Include="..\..\..\Compilers\Core\Portable\InternalUtilities\UnicodeCharacterUtilities.cs">
      <Link>InternalUtilities\UnicodeCharacterUtilities.cs</Link>
    </Compile>
    <Compile Include="..\..\..\Compilers\Core\Portable\Serialization\IObjectWritable.cs">
      <Link>Serialization\IObjectWritable.cs</Link>
    </Compile>
    <Compile Include="..\..\..\Compilers\Core\Portable\Serialization\ObjectBinder.cs">
      <Link>Serialization\ObjectBinder.cs</Link>
    </Compile>
    <Compile Include="AddImports\AbstractAddImportsService.cs" />
    <Compile Include="AddImports\IAddImportsService.cs" />
    <Compile Include="CaseCorrection\AbstractCaseCorrectionService.cs" />
    <Compile Include="CaseCorrection\CaseCorrector.cs" />
    <Compile Include="CaseCorrection\ICaseCorrectionService.cs" />
    <Compile Include="Classification\SyntaxClassification\AbstractSyntaxClassificationService.cs" />
    <Compile Include="Classification\SyntaxClassification\AbstractSyntaxClassificationService.Worker.cs" />
    <Compile Include="Classification\ClassificationExtensions.cs" />
    <Compile Include="Classification\ClassificationTypeNames.cs" />
    <Compile Include="Classification\ClassifiedSpan.cs" />
    <Compile Include="Classification\ClassifiedText.cs" />
    <Compile Include="Classification\Classifier.cs" />
    <Compile Include="Classification\SyntaxClassification\ISyntaxClassifier.cs" />
    <Compile Include="Classification\SyntaxClassification\ISyntaxClassificationService.cs" />
    <Compile Include="CodeActions\Annotations\SuppressDiagnosticsAnnotation.cs" />
    <Compile Include="CodeActions\CodeActionPriority.cs" />
    <Compile Include="CodeActions\Operations\PreviewOperation.cs" />
    <Compile Include="CodeActions\Operations\RenameDocumentOperation.cs" />
    <Compile Include="CodeCleanup\AbstractCodeCleanerService.cs" />
    <Compile Include="CodeCleanup\CodeCleaner.cs" />
    <Compile Include="CodeCleanup\ICodeCleanerService.cs" />
    <Compile Include="CodeCleanup\Providers\ExportCodeCleanupProvider.cs" />
    <Compile Include="CodeCleanup\Providers\FormatCodeCleanupProvider.cs" />
    <Compile Include="CodeCleanup\Providers\ICodeCleanupProvider.cs" />
    <Compile Include="CodeCleanup\Providers\PredefinedCodeCleanupProviderNames.cs" />
    <Compile Include="CodeCleanup\Providers\SimpleCodeCleanupProvider.cs" />
    <Compile Include="CodeCleanup\Providers\SimplificationCodeCleanupProvider.cs" />
    <Compile Include="CodeFixes\CodeFixContext.cs" />
    <Compile Include="CodeFixes\FixAllOccurrences\BatchSimplificationFixAllProvider.cs" />
    <Compile Include="CodeFixes\SyntaxEditorBasedCodeFixProvider.cs" />
    <Compile Include="CodeFixes\FixAllOccurrences\FixAllState.FixAllDiagnosticProvider.cs" />
    <Compile Include="CodeFixes\FixAllOccurrences\FixAllProviderInfo.cs" />
    <Compile Include="CodeFixes\FixAllOccurrences\FixAllState.FixMultipleDiagnosticProvider.cs" />
    <Compile Include="CodeFixes\FixAllOccurrences\FixAllLogger.cs" />
    <Compile Include="CodeFixes\FixAllOccurrences\FixAllContext.DiagnosticProvider.cs" />
    <Compile Include="CodeFixes\FixAllOccurrences\FixAllState.cs" />
    <Compile Include="CodeFixes\Supression\ISuppressionFixProvider.cs" />
    <Compile Include="CodeFixes\FixAllOccurrences\WellKnownFixAllProviders.cs" />
    <Compile Include="CodeFixes\FixAllOccurrences\BatchFixAllProvider.cs" />
    <Compile Include="CodeFixes\FixAllOccurrences\FixAllContext.cs" />
    <Compile Include="CodeFixes\FixAllOccurrences\FixAllScope.cs" />
    <Compile Include="CodeFixes\FixAllOccurrences\FixAllProvider.cs" />
    <Compile Include="CodeFixes\CodeFix.cs" />
    <Compile Include="CodeFixes\SyntaxEditorBasedCodeFixProvider.FixAllProvider.cs" />
    <Compile Include="CodeGeneration\AbstractCodeGenerationService.cs" />
    <Compile Include="CodeGeneration\AbstractCodeGenerationService_FindDeclaration.cs" />
    <Compile Include="CodeGeneration\AbstractFlagsEnumGenerator.cs" />
    <Compile Include="CodeGeneration\AbstractImportsAdder.cs" />
    <Compile Include="CodeGeneration\CodeGenerationDestination.cs" />
    <Compile Include="CodeGeneration\CodeGenerationHelpers.cs" />
    <Compile Include="CodeGeneration\CodeGenerationOperatorKind.cs" />
    <Compile Include="CodeGeneration\CodeGenerationOptions.cs" />
    <Compile Include="CodeGeneration\CodeGenerationSymbolFactory.cs" />
    <Compile Include="CodeGeneration\CodeGenerator.cs" />
    <Compile Include="CodeStyle\CodeStyleHelpers.cs" />
    <Compile Include="CodeStyle\CodeStyleOptions.cs" />
    <Compile Include="CodeStyle\ExpressionBodyPreference.cs" />
    <Compile Include="CodeStyle\NotificationOption.cs" />
    <Compile Include="CodeStyle\CodeStyleOption.cs" />
    <Compile Include="Diagnostics\AbstractDiagnosticPropertiesService.cs" />
    <Compile Include="Diagnostics\DiagnosticAnalysisResult.cs" />
    <Compile Include="Diagnostics\DiagnosticAnalysisResultMap.cs" />
    <Compile Include="Diagnostics\DiagnosticAnalysisResultBuilder.cs" />
    <Compile Include="Diagnostics\DiagnosticData.cs" />
    <Compile Include="Diagnostics\DiagnosticDataSerializer.cs" />
    <Compile Include="Diagnostics\DiagnosticPropertyConstants.cs" />
    <Compile Include="Diagnostics\DiagnosticProvider.cs" />
    <Compile Include="Diagnostics\Extensions.cs" />
    <Compile Include="Diagnostics\IDiagnosticPropertiesService.cs" />
    <Compile Include="Diagnostics\InternalDiagnosticsOptions.cs" />
    <Compile Include="Diagnostics\InternalRuntimeDiagnosticOptions.cs" />
    <Compile Include="Execution\AssetStorages.Storage.cs" />
    <Compile Include="Execution\Extensions.cs" />
    <Compile Include="Execution\AbstractReferenceSerializationService.cs" />
    <Compile Include="Execution\CustomAsset.cs" />
    <Compile Include="Execution\CustomAssetBuilder.cs" />
    <Compile Include="Execution\SolutionAsset.cs" />
    <Compile Include="Execution\WellKnownSynchronizationKind.cs" />
    <Compile Include="Experiments\IExperimentationService.cs" />
    <Compile Include="FindSymbols\Declarations\DeclarationFinder.cs" />
    <Compile Include="FindSymbols\Declarations\DeclarationFinder_AllDeclarations.cs" />
    <Compile Include="FindSymbols\Declarations\DeclarationFinder_SourceDeclarations.cs" />
    <Compile Include="FindSymbols\FindLiterals\FindLiteralsSearchEngine.cs" />
    <Compile Include="FindSymbols\SearchKind.cs" />
    <Compile Include="FindSymbols\SearchQuery.cs" />
    <Compile Include="FindSymbols\SymbolFinder.FindLiteralsServerCallback.cs" />
    <Compile Include="FindSymbols\SymbolFinder_Declarations_AllDeclarations.cs" />
    <Compile Include="FindSymbols\SymbolFinder_Declarations_SourceDeclarations.cs" />
    <Compile Include="FindSymbols\SymbolFinder_Declarations_CustomQueries.cs" />
    <Compile Include="FindSymbols\SymbolFinder_FindReferences_Current.cs" />
    <Compile Include="FindSymbols\SymbolFinder_FindRenamableReferences.cs" />
    <Compile Include="FindSymbols\SymbolFinder_Remote.cs" />
    <Compile Include="FindSymbols\SyntaxTree\SyntaxTreeIndex.LiteralInfo.cs" />
    <Compile Include="LanguageServices\SyntaxFactsService\AbstractDocumentationCommentService.cs" />
    <Compile Include="LanguageServices\SyntaxFactsService\IDocumentationCommentService.cs" />
    <Compile Include="NamingStyles\EditorConfig\EditorConfigSeverityStrings.cs" />
    <Compile Include="NamingStyles\EditorConfig\EditorConfigNamingStyleParser.cs" />
    <Compile Include="NamingStyles\EditorConfig\EditorConfigNamingStyleParser_NamingRule.cs" />
    <Compile Include="NamingStyles\EditorConfig\EditorConfigNamingStyleParser_NamingStyle.cs" />
    <Compile Include="NamingStyles\EditorConfig\EditorConfigNamingStyleParser_SymbolSpec.cs" />
    <Compile Include="NamingStyles\NamingStyle.cs" />
    <Compile Include="NamingStyles\NamingStyle.WordSpanEnumerable.cs" />
    <Compile Include="NamingStyles\NamingStyle.WordSpanEnumerator.cs" />
    <Compile Include="NamingStyles\Serialization\AccessibilityExtensions.cs" />
    <Compile Include="LanguageServices\TypeInferenceService\AbstractTypeInferenceService.AbstractTypeInferrer.cs" />
    <Compile Include="FindSymbols\SyntaxTree\SyntaxTreeIndex_Persistence.cs" />
    <Compile Include="FindSymbols\SyntaxTree\SyntaxTreeIndex_Forwarders.cs" />
    <Compile Include="FindSymbols\SyntaxTree\SyntaxTreeIndex_Create.cs" />
    <Compile Include="FindSymbols\SyntaxTree\SyntaxTreeIndex.ContextInfo.cs" />
    <Compile Include="FindSymbols\SyntaxTree\SyntaxTreeIndex.cs" />
    <Compile Include="FindSymbols\SyntaxTree\SyntaxTreeIndex.DeclarationInfo.cs" />
    <Compile Include="FindSymbols\SyntaxTree\SyntaxTreeIndex.IdentifierInfo.cs" />
    <Compile Include="NamingStyles\Serialization\NamingStylePreferencesExtensions.cs" />
    <Compile Include="Options\EditorConfig\EditorConfigStorageLocation.cs" />
    <Compile Include="Options\EditorConfig\IEditorConfigStorageLocation.cs" />
    <Compile Include="Options\EditorConfig\NamingStylePreferenceEditorConfigStorageLocation.cs" />
    <Compile Include="PatternMatching\CamelCaseResult.cs" />
    <Compile Include="PatternMatching\ContainerPatternMatcher.cs" />
    <Compile Include="PatternMatching\PatternMatch.cs" />
    <Compile Include="PatternMatching\AllLowerCamelCaseMatcher.cs" />
    <Compile Include="PatternMatching\PatternMatcher.cs" />
    <Compile Include="PatternMatching\PatternMatcher.PatternSegment.cs" />
    <Compile Include="PatternMatching\PatternMatcher.TextChunk.cs" />
    <Compile Include="PatternMatching\PatternMatcherExtensions.cs" />
    <Compile Include="PatternMatching\PatternMatchKind.cs" />
    <Compile Include="PatternMatching\SimplePatternMatcher.cs" />
    <Compile Include="Remote\IRemoteHostService.cs" />
    <Compile Include="Remote\RemoteSupportedLanguages.cs" />
    <Compile Include="NamingStyles\Capitalization.cs" />
    <Compile Include="NamingStyles\NamingRule.cs" />
    <Compile Include="NamingStyles\NamingStyleRules.cs" />
    <Compile Include="NamingStyles\Serialization\MutableNamingStyle.cs" />
    <Compile Include="NamingStyles\Serialization\SerializableNamingRule.cs" />
    <Compile Include="NamingStyles\Serialization\NamingStylePreferences.cs" />
    <Compile Include="NamingStyles\Serialization\SymbolSpecification.cs" />
    <Compile Include="Shared\Extensions\SolutionExtensions.cs" />
    <Compile Include="Shared\Utilities\StringBreaks.EncodedSpans.cs" />
    <Compile Include="Shared\Utilities\TextReaderWithLength.cs" />
    <Compile Include="Simplification\DoNotAddImportsAnnotation.cs" />
    <Compile Include="SymbolKey\SymbolKey.AnonymousFunctionOrDelegateSymbolKey.cs" />
    <Compile Include="Workspace\Host\ParseOptions\IParseOptionsService.cs" />
    <Compile Include="Workspace\Host\PersistentStorage\NoOpPersistentStorageService.cs" />
    <Compile Include="Workspace\Host\TaskScheduler\WorkspaceTaskSchedulerFactory.WorkspaceTaskScheduler.cs" />
    <Compile Include="Tags\WellKnownTags.cs" />
    <Compile Include="Workspace\Solution\Checksum.cs" />
    <Compile Include="Execution\RemotableData.cs" />
    <Compile Include="Execution\PinnedRemotableDataScope.cs" />
    <Compile Include="Workspace\Solution\ChecksumCollection.cs" />
    <Compile Include="Workspace\Solution\ChecksumWithChildren.cs" />
    <Compile Include="Workspace\Solution\Checksum_Factory.cs" />
    <Compile Include="Execution\IOptionsSerializationService.cs" />
    <Compile Include="Execution\IReferenceSerializationService.cs" />
    <Compile Include="Execution\ISolutionSynchronizationService.cs" />
    <Compile Include="Execution\AbstractOptionsSerializationService.cs" />
    <Compile Include="Execution\ISupportTemporaryStorage.cs" />
    <Compile Include="Execution\PooledList.cs" />
    <Compile Include="Execution\ReferenceSerializationServiceFactory.cs" />
    <Compile Include="Execution\Serializer.cs" />
    <Compile Include="Execution\Serializer_Asset.cs" />
    <Compile Include="Execution\Serializer_ChecksumWithChildren.cs" />
    <Compile Include="Execution\Serializer_OptionSet.cs" />
    <Compile Include="Execution\AssetStorages.cs" />
    <Compile Include="Execution\SolutionSynchronizationService.cs" />
    <Compile Include="FindSymbols\IRemoteSymbolFinder.cs" />
    <Compile Include="FindSymbols\FindReferences\StreamingFindReferencesProgress.cs" />
    <Compile Include="FindSymbols\IStreamingFindReferencesProgress.cs" />
    <Compile Include="FindSymbols\SymbolAndProjectId.cs" />
    <Compile Include="FindSymbols\SymbolFinder_FindLiteralReferences.cs" />
    <Compile Include="FindSymbols\SymbolTree\SymbolTreeInfo.FirstEntityHandleProvider.cs" />
    <Compile Include="LanguageServices\SyntaxFactsService\AbstractSyntaxFactsService.cs" />
    <Compile Include="Options\EditorConfig\EditorConfigStorageLocation`1.cs" />
    <Compile Include="Options\GlobalOptionService.cs" />
    <Compile Include="Options\IDocumentOptions.cs" />
    <Compile Include="Options\IDocumentOptionsProvider.cs" />
    <Compile Include="Options\IDocumentOptionsProviderFactory.cs" />
    <Compile Include="Options\IGlobalOptionService.cs" />
    <Compile Include="Options\IWorkspaceOptionService.cs" />
    <Compile Include="Remote\IRemoteHostClientFactory.cs" />
    <Compile Include="Remote\IRemoteHostClientService.cs" />
    <Compile Include="Remote\RemoteArguments.cs" />
    <Compile Include="Remote\RemoteHostClient.cs" />
    <Compile Include="Remote\DefaultRemoteHostClientServiceFactory.cs" />
    <Compile Include="Remote\DefaultRemoteHostClientServiceFactory.RemoteHostClientService.cs" />
    <Compile Include="Remote\RemoteHostClientExtensions.cs" />
    <Compile Include="Remote\WellKnownRemoteHostServices.cs" />
    <Compile Include="Remote\WellKnownServiceHubServices.cs" />
    <Compile Include="Shared\RuntimeOptions.cs" />
    <Compile Include="Shared\RuntimeOptionsProvider.cs" />
    <Compile Include="Shared\Utilities\IOUtilities.cs" />
    <Compile Include="Shared\Utilities\IStreamingProgressTracker.cs" />
    <Compile Include="Shared\Utilities\StreamingProgressTracker.cs" />
    <Compile Include="Options\OptionStorageLocation.cs" />
    <Compile Include="Options\LocalUserProfileStorageLocation.cs" />
    <Compile Include="Options\RoamingProfileStorageLocation.cs" />
    <Compile Include="SolutionCrawler\ExportIncrementalAnalyzerProviderAttribute.cs" />
    <Compile Include="SolutionCrawler\IIncrementalAnalyzer.cs" />
    <Compile Include="SolutionCrawler\IIncrementalAnalyzerProvider.cs" />
    <Compile Include="SolutionCrawler\IncrementalAnalyzerProviderMetadata.cs" />
    <Compile Include="SolutionCrawler\InvocationReasons.cs" />
    <Compile Include="SolutionCrawler\InvocationReasons_Constants.cs" />
    <Compile Include="SolutionCrawler\ISolutionCrawlerRegistrationService.cs" />
    <Compile Include="Diagnostics\IWorkspaceVenusSpanMappingService.cs" />
    <Compile Include="Diagnostics\WellKnownDiagnosticPropertyNames.cs" />
    <Compile Include="Editing\DeclarationKind.cs" />
    <Compile Include="Editing\DocumentEditor.cs" />
    <Compile Include="CodeGeneration\ICodeGenerationService.cs" />
    <Compile Include="CodeGeneration\INamedTypeSymbolExtensions.cs" />
    <Compile Include="CodeGeneration\LiteralSpecialValues.cs" />
    <Compile Include="Editing\GenerationOptions.cs" />
    <Compile Include="Editing\GenerationOptionsProvider.cs" />
    <Compile Include="Editing\ImportAdder.cs" />
    <Compile Include="Editing\ImportAdderService.cs" />
    <Compile Include="Editing\OperatorKind.cs" />
    <Compile Include="Editing\SolutionEditor.cs" />
    <Compile Include="Editing\SymbolEditor.cs" />
    <Compile Include="Editing\SymbolEditorExtensions.cs" />
    <Compile Include="Editing\SyntaxEditor.cs" />
    <Compile Include="Editing\SyntaxEditorExtensions.cs" />
    <Compile Include="Editing\SyntaxGenerator.cs" />
    <Compile Include="Editing\DeclarationModifiers.cs" />
    <Compile Include="CodeGeneration\Symbols\CodeGenerationAbstractMethodSymbol.cs" />
    <Compile Include="CodeGeneration\Symbols\CodeGenerationAbstractNamedTypeSymbol.cs" />
    <Compile Include="CodeGeneration\Symbols\CodeGenerationArrayTypeSymbol.cs" />
    <Compile Include="CodeGeneration\Symbols\CodeGenerationAttributeData.cs" />
    <Compile Include="CodeGeneration\Symbols\CodeGenerationConstructedMethodSymbol.cs" />
    <Compile Include="CodeGeneration\Symbols\CodeGenerationConstructedNamedTypeSymbol.cs" />
    <Compile Include="CodeGeneration\Symbols\CodeGenerationConstructorInfo.cs" />
    <Compile Include="CodeGeneration\Symbols\CodeGenerationConstructorSymbol.cs" />
    <Compile Include="CodeGeneration\Symbols\CodeGenerationConversionSymbol.cs" />
    <Compile Include="CodeGeneration\Symbols\CodeGenerationDestructorInfo.cs" />
    <Compile Include="CodeGeneration\Symbols\CodeGenerationDestructorSymbol.cs" />
    <Compile Include="CodeGeneration\Symbols\CodeGenerationEventInfo.cs" />
    <Compile Include="CodeGeneration\Symbols\CodeGenerationEventSymbol.cs" />
    <Compile Include="CodeGeneration\Symbols\CodeGenerationFieldInfo.cs" />
    <Compile Include="CodeGeneration\Symbols\CodeGenerationFieldSymbol.cs" />
    <Compile Include="CodeGeneration\Symbols\CodeGenerationMethodInfo.cs" />
    <Compile Include="CodeGeneration\Symbols\CodeGenerationMethodSymbol.cs" />
    <Compile Include="CodeGeneration\Symbols\CodeGenerationNamedTypeSymbol.cs" />
    <Compile Include="CodeGeneration\Symbols\CodeGenerationNamespaceInfo.cs" />
    <Compile Include="CodeGeneration\Symbols\CodeGenerationNamespaceOrTypeSymbol.cs" />
    <Compile Include="CodeGeneration\Symbols\CodeGenerationNamespaceSymbol.cs" />
    <Compile Include="CodeGeneration\Symbols\CodeGenerationOperatorSymbol.cs" />
    <Compile Include="CodeGeneration\Symbols\CodeGenerationParameterSymbol.cs" />
    <Compile Include="CodeGeneration\Symbols\CodeGenerationPointerTypeSymbol.cs" />
    <Compile Include="CodeGeneration\Symbols\CodeGenerationPropertyInfo.cs" />
    <Compile Include="CodeGeneration\Symbols\CodeGenerationPropertySymbol.cs" />
    <Compile Include="CodeGeneration\Symbols\CodeGenerationSymbol.cs" />
    <Compile Include="CodeGeneration\Symbols\CodeGenerationTypeParameterSymbol.cs" />
    <Compile Include="CodeGeneration\Symbols\CodeGenerationTypeSymbol.cs" />
    <Compile Include="CodeGeneration\SyntaxAnnotationExtensions.cs" />
    <Compile Include="Editing\TypeConstraintKind.cs" />
    <Compile Include="CodeGeneration\TypeGenerator.cs" />
    <Compile Include="CodeRefactorings\CodeRefactoringContext.cs" />
    <Compile Include="Differencing\LongestCommonImmutableArraySubsequence.cs" />
    <Compile Include="Differencing\SequenceEdit.cs" />
    <Compile Include="ExtensionManager\IErrorReportingService.cs" />
    <Compile Include="FindSymbols\DeclaredSymbolInfo.cs" />
    <Compile Include="FindSymbols\FindReferences\Finders\ILanguageServiceReferenceFinder.cs" />
    <Compile Include="FindSymbols\SymbolTree\SymbolTreeInfo_Metadata.cs" />
    <Compile Include="FindSymbols\SymbolTree\SymbolTreeInfo_Source.cs" />
    <Compile Include="LinkedFileDiffMerging\LinkedFileDiffMergingLogger.cs" />
    <Compile Include="Options\DocumentOptionSet.cs" />
    <Compile Include="Options\OptionSet.cs" />
    <Compile Include="Packaging\IPackageInstallerService.cs" />
    <Compile Include="SolutionCrawler\PredefinedInvocationReasons.cs" />
    <Compile Include="FindSymbols\StreamingProgressCollector.cs" />
    <Compile Include="FindSymbols\SymbolFinder.FindReferencesServerCallback.cs" />
    <Compile Include="SymbolKey\SymbolKey.ComparisonOptions.cs" />
    <Compile Include="SymbolKey\SymbolKey.SymbolKeyComparer.cs" />
    <Compile Include="SymbolKey\SymbolKey.PropertySymbolKey.cs" />
    <Compile Include="SymbolKey\SymbolKey.AnonymousTypeSymbolKey.cs" />
    <Compile Include="SymbolKey\SymbolKey.TypeParameterOrdinalSymbolKey.cs" />
    <Compile Include="SymbolKey\SymbolKey.TypeParameterSymbolKey.cs" />
    <Compile Include="SymbolKey\SymbolKey.ErrorTypeSymbolKey.cs" />
    <Compile Include="SymbolKey\SymbolKey.MethodSymbolKey.cs" />
    <Compile Include="SymbolKey\SymbolKey.TupleTypeSymbolKey.cs" />
    <Compile Include="SymbolKey\SymbolKey.BodyLevelSymbolKey.cs" />
    <Compile Include="SymbolKey\SymbolKey.NamedTypeSymbolKey.cs" />
    <Compile Include="SymbolKey\SymbolKey.AliasSymbolKey.cs" />
    <Compile Include="SymbolKey\SymbolKey.EventSymbolKey.cs" />
    <Compile Include="SymbolKey\SymbolKey.NamespaceSymbolKey.cs" />
    <Compile Include="SymbolKey\SymbolKey.PointerTypeSymbolKey.cs" />
    <Compile Include="SymbolKey\SymbolKey.ParameterSymbolKey.cs" />
    <Compile Include="SymbolKey\SymbolKey.ModuleSymbolKey.cs" />
    <Compile Include="SymbolKey\SymbolKey.AssemblySymbolKey.cs" />
    <Compile Include="SymbolKey\SymbolKey.FieldSymbolKey.cs" />
    <Compile Include="SymbolKey\SymbolKey.DynamicTypeSymbolKey.cs" />
    <Compile Include="SymbolKey\SymbolKey.ArrayTypeSymbolKey.cs" />
    <Compile Include="SymbolKey\SymbolKey.SymbolKeyWriter.cs" />
    <Compile Include="SymbolKey\SymbolKey.cs" />
    <Compile Include="SymbolSearch\IRemoteSymbolSearchUpdateEngine.cs" />
    <Compile Include="SymbolSearch\ISymbolSearchLogService.cs" />
    <Compile Include="SymbolSearch\ISymbolSearchUpdateEngine.cs" />
    <Compile Include="SymbolSearch\SymbolSearchOptions.cs" />
    <Compile Include="SymbolSearch\SymbolSearchOptionsProvider.cs" />
    <Compile Include="SymbolSearch\ISymbolSearchService.cs" />
    <Compile Include="FindSymbols\SymbolTree\ISymbolTreeInfoCacheService.cs" />
    <Compile Include="FindSymbols\FindReferences\MetadataUnifyingEquivalenceComparer.cs" />
    <Compile Include="Shared\Utilities\IProgressTracker.cs" />
    <Compile Include="SolutionCrawler\NullSolutionCrawlerRegisterationService.cs" />
    <Compile Include="SolutionCrawler\WellKnownSolutionCrawlerAnalyzers.cs" />
    <Compile Include="Utilities\ArraySlice.cs" />
    <Compile Include="Utilities\BKTree.cs" />
    <Compile Include="Formatting\FormattingOptionsProvider.cs" />
    <Compile Include="LanguageServices\TypeInferenceService\AbstractTypeInferenceService.cs" />
    <Compile Include="LinkedFileDiffMerging\LinkedFileMergeSessionResult.cs" />
    <Compile Include="LinkedFileDiffMerging\DefaultDocumentTextDifferencingService.cs" />
    <Compile Include="Log\AggregateLogger.cs" />
    <Compile Include="Log\IErrorLogger.cs" />
    <Compile Include="Log\KeyValueLogMessage.cs" />
    <Compile Include="Log\LogAggregator.cs" />
    <Compile Include="Log\Logger.LogBlock.cs" />
    <Compile Include="Log\LogMessage.cs" />
    <Compile Include="Log\WorkspaceErrorLogger.cs" />
    <Compile Include="Rename\TokenRenameInfo.cs" />
    <Compile Include="Shared\Extensions\AccessibilityUtilities.cs" />
    <Compile Include="Shared\Extensions\FileLinePositionSpanExtensions.cs" />
    <Compile Include="Shared\Extensions\LocationExtensions.cs" />
    <Compile Include="Shared\Extensions\MethodKindExtensions.cs" />
    <Compile Include="Shared\Extensions\SymbolInfoExtensions.cs" />
    <Compile Include="Shared\Extensions\SyntaxNodeExtensions.cs" />
    <Compile Include="Shared\Extensions\SyntaxNodeOrTokenExtensions.cs" />
    <Compile Include="Shared\Extensions\SyntaxTokenExtensions.cs" />
    <Compile Include="Shared\Extensions\SyntaxTreeExtensions.cs" />
    <Compile Include="Shared\Extensions\SyntaxTriviaExtensions.cs" />
    <Compile Include="Shared\Extensions\TextDocumentExtensions.cs" />
    <Compile Include="Shared\Extensions\ITypeSymbolExtensions.ReplaceTypeParameterBasedOnTypeConstraintVisitor.cs" />
    <Compile Include="Shared\Utilities\SymbolEquivalenceComparer.AssemblyComparers.cs" />
    <Compile Include="Shared\Utilities\XmlFragmentParser.cs" />
    <Compile Include="Simplification\SimplificationOptionProvider.cs" />
    <Compile Include="Simplification\SimplifyTypeNameCodeAction.cs" />
    <Compile Include="Utilities\BKTree.Edge.cs" />
    <Compile Include="Utilities\BKTree.Node.cs" />
    <Compile Include="Utilities\BKTree.Serialization.cs" />
    <Compile Include="Utilities\CompilerUtilities\CompilerPathUtilities.cs" />
    <Compile Include="Utilities\ForegroundThreadDataKind.cs" />
    <Compile Include="Utilities\IReadOnlyDictionaryExtensions.cs" />
    <Compile Include="Utilities\IReadOnlyListExtensions.cs" />
    <Compile Include="Utilities\ParameterName.cs" />
    <Compile Include="Utilities\SpellChecker.cs" />
    <Compile Include="Utilities\StringEscapeEncoder.cs" />
    <Compile Include="Utilities\StringSlice.cs" />
    <Compile Include="Utilities\ValuesSources\CachedWeakValueSource.cs" />
    <Compile Include="Utilities\WeakEventHandler.cs" />
    <Compile Include="Versions\Extensions.cs" />
    <Compile Include="Versions\PersistedVersionStampLogger.cs" />
    <Compile Include="Workspace\AdhocWorkspace.cs" />
    <Compile Include="Workspace\DocumentActiveContextChangedEventArgs.cs" />
    <Compile Include="Workspace\Host\Caching\ICachedObjectOwner.cs" />
    <Compile Include="Workspace\Host\Caching\CacheOptions.cs" />
    <Compile Include="Workspace\Host\Caching\ProjectCacheServiceFactory.cs" />
    <Compile Include="Workspace\Host\Caching\IProjectCacheService.cs" />
    <Compile Include="Differencing\Edit.cs" />
    <Compile Include="Differencing\EditKind.cs" />
    <Compile Include="Differencing\EditScript.cs" />
    <Compile Include="Differencing\LongestCommonSubsequence.cs" />
    <Compile Include="Differencing\LongestCommonSubstring.cs" />
    <Compile Include="Differencing\Match.cs" />
    <Compile Include="Differencing\Match.LongestCommonSubsequence.cs" />
    <Compile Include="Differencing\TreeComparer.cs" />
    <Compile Include="ExtensionManager\AbstractExtensionManager.cs" />
    <Compile Include="ExtensionManager\IExtensionManager.cs" />
    <Compile Include="ExtensionManager\IExtensionManagerExtensions.cs" />
    <Compile Include="ExtensionManager\ServicesLayerExtensionManager.cs" />
    <Compile Include="ExtensionOrderAttribute.cs" />
    <Compile Include="FindSymbols\Extensions.cs" />
    <Compile Include="FindSymbols\FindReferences\DependentProjectsFinder.cs" />
    <Compile Include="FindSymbols\FindReferences\DependentTypeFinder.cs" />
    <Compile Include="FindSymbols\FindReferences\Finders\AbstractMemberScopedReferenceFinder.cs" />
    <Compile Include="FindSymbols\FindReferences\Finders\AbstractMethodOrPropertyOrEventSymbolReferenceFinder.cs" />
    <Compile Include="FindSymbols\FindReferences\Finders\AbstractReferenceFinder.cs" />
    <Compile Include="FindSymbols\FindReferences\Finders\ConstructorInitializerSymbolReferenceFinder.cs" />
    <Compile Include="FindSymbols\FindReferences\Finders\ConstructorSymbolReferenceFinder.cs" />
    <Compile Include="FindSymbols\FindReferences\Finders\DestructorSymbolReferenceFinder.cs" />
    <Compile Include="FindSymbols\FindReferences\Finders\EventSymbolReferenceFinder.cs" />
    <Compile Include="FindSymbols\FindReferences\Finders\ExplicitInterfaceMethodReferenceFinder.cs" />
    <Compile Include="FindSymbols\FindReferences\Finders\FieldSymbolReferenceFinder.cs" />
    <Compile Include="FindSymbols\FindReferences\Finders\IReferenceFinder.cs" />
    <Compile Include="FindSymbols\FindReferences\Finders\LabelSymbolReferenceFinder.cs" />
    <Compile Include="FindSymbols\FindReferences\Finders\LinkedFileReferenceFinder.cs" />
    <Compile Include="FindSymbols\FindReferences\Finders\LocalSymbolReferenceFinder.cs" />
    <Compile Include="FindSymbols\FindReferences\Finders\MethodTypeParameterSymbolReferenceFinder.cs" />
    <Compile Include="FindSymbols\FindReferences\Finders\NamedTypeSymbolReferenceFinder.cs" />
    <Compile Include="FindSymbols\FindReferences\Finders\NamespaceSymbolReferenceFinder.cs" />
    <Compile Include="FindSymbols\FindReferences\Finders\OperatorSymbolReferenceFinder.cs" />
    <Compile Include="FindSymbols\FindReferences\Finders\OrdinaryMethodReferenceFinder.cs" />
    <Compile Include="FindSymbols\FindReferences\Finders\ParameterSymbolReferenceFinder.cs" />
    <Compile Include="FindSymbols\FindReferences\Finders\PropertyAccessorSymbolReferenceFinder.cs" />
    <Compile Include="FindSymbols\FindReferences\Finders\PropertySymbolReferenceFinder.cs" />
    <Compile Include="FindSymbols\FindReferences\Finders\RangeVariableSymbolReferenceFinder.cs" />
    <Compile Include="FindSymbols\FindReferences\Finders\ReferenceFinders.cs" />
    <Compile Include="FindSymbols\FindReferences\Finders\TypeParameterSymbolReferenceFinder.cs" />
    <Compile Include="FindSymbols\FindReferences\FindReferenceCache.cs" />
    <Compile Include="FindSymbols\FindReferences\FindReferencesProgress.cs" />
    <Compile Include="FindSymbols\FindReferences\FindReferencesSearchEngine.cs" />
    <Compile Include="FindSymbols\FindReferences\FindReferencesSearchEngine_DocumentProcessing.cs" />
    <Compile Include="FindSymbols\FindReferences\FindReferencesSearchEngine_MapCreation.cs" />
    <Compile Include="FindSymbols\FindReferences\FindReferencesSearchEngine_ProjectProcessing.cs" />
    <Compile Include="FindSymbols\IFindReferencesProgress.cs" />
    <Compile Include="FindSymbols\ReferencedSymbol.cs" />
    <Compile Include="FindSymbols\ReferenceLocation.cs" />
    <Compile Include="FindSymbols\ReferenceLocationExtensions.cs" />
    <Compile Include="FindSymbols\SymbolCallerInfo.cs" />
    <Compile Include="FindSymbols\SymbolFinder.cs" />
    <Compile Include="FindSymbols\SymbolFinder_Hierarchy.cs" />
    <Compile Include="FindSymbols\SymbolFinder_FindReferences_Legacy.cs" />
    <Compile Include="FindSymbols\SymbolTree\SymbolTreeInfo.cs" />
    <Compile Include="FindSymbols\SymbolTree\SymbolTreeInfo.Node.cs" />
    <Compile Include="FindSymbols\SymbolTree\SymbolTreeInfo_Serialization.cs" />
    <Compile Include="Formatting\AbstractSyntaxFormattingService.cs" />
    <Compile Include="Formatting\BottomUpBaseIndentationFinder.cs" />
    <Compile Include="Formatting\Context\FormattingContext.AnchorData.cs" />
    <Compile Include="Formatting\Context\FormattingContext.cs" />
    <Compile Include="Formatting\Context\FormattingContext.IndentationData.cs" />
    <Compile Include="Formatting\Context\FormattingContext.InitialContextFinder.cs" />
    <Compile Include="Formatting\Context\SuppressIntervalIntrospector.cs" />
    <Compile Include="Formatting\Context\SuppressSpacingData.cs" />
    <Compile Include="Formatting\Context\SuppressWrappingData.cs" />
    <Compile Include="Formatting\ContextIntervalTree.cs" />
    <Compile Include="Formatting\Engine\AbstractAggregatedFormattingResult.cs" />
    <Compile Include="Formatting\Engine\AbstractFormatEngine.cs" />
    <Compile Include="Formatting\Engine\AbstractFormatEngine.OperationApplier.cs" />
    <Compile Include="Formatting\Engine\AbstractFormatEngine.Partitioner.cs" />
    <Compile Include="Formatting\Engine\AbstractFormattingResult.cs" />
    <Compile Include="Formatting\Engine\AbstractTriviaDataFactory.AbstractComplexTrivia.cs" />
    <Compile Include="Formatting\Engine\AbstractTriviaDataFactory.cs" />
    <Compile Include="Formatting\Engine\AbstractTriviaDataFactory.FormattedWhitespace.cs" />
    <Compile Include="Formatting\Engine\AbstractTriviaDataFactory.ModifiedWhitespace.cs" />
    <Compile Include="Formatting\Engine\AbstractTriviaDataFactory.Whitespace.cs" />
    <Compile Include="Formatting\Engine\ActionCache`1.cs" />
    <Compile Include="Formatting\Engine\ChainedFormattingRules.cs" />
    <Compile Include="Formatting\Engine\NodeOperations.cs" />
    <Compile Include="Formatting\Engine\OperationCache`1.cs" />
    <Compile Include="Formatting\Engine\TokenData.cs" />
    <Compile Include="Formatting\Engine\TokenPairWithOperations.cs" />
    <Compile Include="Formatting\Engine\TokenStream.Changes.cs" />
    <Compile Include="Formatting\Engine\TokenStream.cs" />
    <Compile Include="Formatting\Engine\TokenStream.Iterator.cs" />
    <Compile Include="Formatting\Engine\TreeData.cs" />
    <Compile Include="Formatting\Engine\TreeData.Debug.cs" />
    <Compile Include="Formatting\Engine\TreeData.Node.cs" />
    <Compile Include="Formatting\Engine\TreeData.NodeAndText.cs" />
    <Compile Include="Formatting\Engine\TreeData.StructuredTrivia.cs" />
    <Compile Include="Formatting\Engine\TriviaData.cs" />
    <Compile Include="Formatting\Engine\TriviaDataWithList.cs" />
    <Compile Include="Formatting\Formatter.cs" />
    <Compile Include="Formatting\FormattingExtensions.cs" />
    <Compile Include="Formatting\FormattingOptions.cs" />
    <Compile Include="Formatting\IFormattingResult.cs" />
    <Compile Include="Formatting\ISyntaxFormattingService.cs" />
    <Compile Include="Formatting\ListPool.cs" />
    <Compile Include="Formatting\Rules\AbstractFormattingRule.cs" />
    <Compile Include="Formatting\Rules\BaseIndentationFormattingRule.cs" />
    <Compile Include="Formatting\Rules\DefaultFormattingRuleFactoryServiceFactory.cs" />
    <Compile Include="Formatting\Rules\ExportFormattingRule.cs" />
    <Compile Include="Formatting\Rules\IActionHolder`1.cs" />
    <Compile Include="Formatting\Rules\IHostDependentFormattingRuleFactoryService.cs" />
    <Compile Include="Formatting\Rules\IFormattingRule.cs" />
    <Compile Include="Formatting\Rules\IOperationHolder`1.cs" />
    <Compile Include="Formatting\Rules\NextAction`1.cs" />
    <Compile Include="Formatting\Rules\NextOperation`1.cs" />
    <Compile Include="Formatting\Rules\NoOpFormattingRule.cs" />
    <Compile Include="Formatting\Rules\Operations\AdjustNewLinesOperation.cs" />
    <Compile Include="Formatting\Rules\Operations\AdjustNewLinesOption.cs" />
    <Compile Include="Formatting\Rules\Operations\AdjustSpacesOperation.cs" />
    <Compile Include="Formatting\Rules\Operations\AdjustSpacesOption.cs" />
    <Compile Include="Formatting\Rules\Operations\AlignTokensOperation.cs" />
    <Compile Include="Formatting\Rules\Operations\AlignTokensOption.cs" />
    <Compile Include="Formatting\Rules\Operations\AnchorIndentationOperation.cs" />
    <Compile Include="Formatting\Rules\Operations\FormattingOperations.cs" />
    <Compile Include="Formatting\Rules\Operations\IndentBlockOperation.cs" />
    <Compile Include="Formatting\Rules\Operations\IndentBlockOption.cs" />
    <Compile Include="Formatting\Rules\Operations\SuppressOperation.cs" />
    <Compile Include="Formatting\Rules\Operations\SuppressOption.cs" />
    <Compile Include="Formatting\StringBuilderPool.cs" />
    <Compile Include="Formatting\TaskExecutor.cs" />
    <Compile Include="Formatting\TriviaEngine\AbstractTriviaFormatter.cs" />
    <Compile Include="Formatting\TriviaEngine\LineColumn.cs" />
    <Compile Include="Formatting\TriviaEngine\LineColumnDelta.cs" />
    <Compile Include="Formatting\TriviaEngine\LineColumnRule.cs" />
    <Compile Include="Formatting\TriviaEngine\TriviaList.cs" />
    <Compile Include="GeneratedCodeRecognition\GeneratedCodeRecognitionServiceFactory.cs" />
    <Compile Include="GeneratedCodeRecognition\IGeneratedCodeRecognitionService.cs" />
    <Compile Include="IOrderableMetadata.cs" />
    <Compile Include="Utilities\ImmutableArrayExtensions.cs" />
    <Compile Include="Utilities\ObjectPools\PooledObject.cs" />
    <Compile Include="Workspace\Host\Caching\IWorkspaceCacheService.cs" />
    <Compile Include="Workspace\Host\CommandLine\ICommandLineParserService.cs" />
    <Compile Include="Workspace\Host\HostContext\ProjectTypeLookupService.cs" />
    <Compile Include="Workspace\Host\HostContext\IProjectTypeLookupService.cs" />
    <Compile Include="Workspace\Host\Mef\ILanguagesMetadata.cs" />
    <Compile Include="Workspace\Host\Mef\CodeChangeProviderMetadata.cs" />
    <Compile Include="Workspace\Host\Mef\IMefHostExportProvider.cs" />
    <Compile Include="Workspace\Host\Mef\MefHostServices.cs" />
    <Compile Include="Workspace\Host\Mef\MefLanguageServices.cs" />
    <Compile Include="Workspace\Host\Mef\MefWorkspaceServices.cs" />
    <Compile Include="Workspace\Host\Mef\ServiceLayer.cs" />
    <Compile Include="Workspace\Host\Documentation\IDocumentationProviderService.cs" />
    <Compile Include="Workspace\Host\Metadata\FrameworkAssemblyPathResolverFactory.cs" />
    <Compile Include="Workspace\Host\Metadata\IAnalyzerService.cs" />
    <Compile Include="Workspace\Host\Metadata\IFrameworkAssemblyPathResolver.cs" />
    <Compile Include="Workspace\Host\Metadata\MetadataReferenceCache.cs" />
    <Compile Include="Workspace\Host\Metadata\WorkspaceMetadataFileReferenceResolver.cs" />
    <Compile Include="Workspace\Host\PersistentStorage\IPersistentStorageLocationService.cs" />
    <Compile Include="Workspace\Host\PersistentStorage\PersistentStorageOptionsProvider.cs" />
    <Compile Include="Workspace\Host\SyntaxTreeFactory\AbstractSyntaxTreeFactoryService.AbstractRecoverableSyntaxRoot.cs" />
    <Compile Include="Workspace\Host\SyntaxTreeFactory\AbstractSyntaxTreeFactoryService.cs" />
    <Compile Include="Workspace\Host\CompilationFactory\ICompilationFactoryService.cs" />
    <Compile Include="Workspace\Host\Mef\ExportLanguageServiceAttribute.cs" />
    <Compile Include="Workspace\Host\Mef\ExportLanguageServiceFactoryAttribute.cs" />
    <Compile Include="Workspace\Host\Mef\ILanguageMetadata.cs" />
    <Compile Include="Workspace\Host\ILanguageService.cs" />
    <Compile Include="Workspace\Host\Mef\ILanguageServiceFactory.cs" />
    <Compile Include="Workspace\Host\Mef\LanguageMetadata.cs" />
    <Compile Include="Workspace\Host\Mef\LanguageServiceMetadata.cs" />
    <Compile Include="Workspace\Host\Mef\OrderableLanguageMetadata.cs" />
    <Compile Include="LanguageServices\SemanticsFactsService\ForEachSymbols.cs" />
    <Compile Include="LanguageServices\SemanticsFactsService\ISemanticFactsService.cs" />
    <Compile Include="LanguageServices\SymbolDeclarationService\ISymbolDeclarationService.cs" />
    <Compile Include="LanguageServices\SyntaxFactsService\ExternalSourceInfo.cs" />
    <Compile Include="LanguageServices\SyntaxFactsService\ISyntaxFactsService.cs" />
    <Compile Include="LanguageServices\SyntaxFactsService\PredefinedOperator.cs" />
    <Compile Include="LanguageServices\SyntaxFactsService\PredefinedType.cs" />
    <Compile Include="Workspace\Host\SyntaxTreeFactory\ISyntaxTreeFactoryService.cs" />
    <Compile Include="LanguageServices\TypeInferenceService\ITypeInferenceService.cs" />
    <Compile Include="Log\EmptyLogBlock.cs" />
    <Compile Include="Log\EmptyLogger.cs" />
    <Compile Include="Log\FunctionId.cs" />
    <Compile Include="Log\FunctionIdOptions.cs" />
    <Compile Include="Log\ILogger.cs" />
    <Compile Include="Log\InteractionClass.cs" />
    <Compile Include="Log\Logger.cs" />
    <Compile Include="Notification\AbstractGlobalOperationNotificationService.cs" />
    <Compile Include="Notification\GlobalOperationEventArgs.cs" />
    <Compile Include="Notification\GlobalOperationNotificationService.cs" />
    <Compile Include="Notification\GlobalOperationNotificationServiceFactory.cs" />
    <Compile Include="Notification\GlobalOperationRegistration.cs" />
    <Compile Include="Notification\IGlobalOperationNotificationService.cs" />
    <Compile Include="Options\IOption.cs" />
    <Compile Include="Options\IOptionService.cs" />
    <Compile Include="Options\Option`1.cs" />
    <Compile Include="Options\OptionChangedEventArgs.cs" />
    <Compile Include="Options\OptionKey.cs" />
    <Compile Include="Options\OptionServiceFactory.cs" />
    <Compile Include="Options\WorkspaceOptionSet.cs" />
    <Compile Include="Options\PerLanguageOption.cs" />
    <Compile Include="Options\Providers\ExportOptionProviderAttribute.cs" />
    <Compile Include="Options\Providers\IOptionProvider.cs" />
    <Compile Include="Options\IOptionPersister.cs" />
    <Compile Include="OrderableMetadata.cs" />
    <Compile Include="Recommendations\AbstractRecommendationService.cs" />
    <Compile Include="Recommendations\IRecommendationService.cs" />
    <Compile Include="Recommendations\RecommendationOptions.cs" />
    <Compile Include="Recommendations\Recommender.cs" />
    <Compile Include="Rename\ConflictEngine\Annotations\RenameActionAnnotation.cs" />
    <Compile Include="Rename\ConflictEngine\Annotations\RenameAnnotation.cs" />
    <Compile Include="Rename\ConflictEngine\Annotations\RenameDeclarationLocationReference.cs" />
    <Compile Include="Rename\ConflictEngine\Annotations\RenameInvalidIdentifierAnnotation.cs" />
    <Compile Include="Rename\ConflictEngine\Annotations\RenameNodeSimplificationAnnotation.cs" />
    <Compile Include="Rename\ConflictEngine\Annotations\RenameTokenSimplificationAnnotation.cs" />
    <Compile Include="Rename\ConflictEngine\ConflictingIdentifierTracker.cs" />
    <Compile Include="Rename\ConflictEngine\ConflictResolution.cs" />
    <Compile Include="Rename\ConflictEngine\ConflictResolver.cs" />
    <Compile Include="Rename\ConflictEngine\ConflictResolver.Session.cs" />
    <Compile Include="Rename\ConflictEngine\DeclarationConflictHelpers.cs" />
    <Compile Include="Rename\ConflictEngine\RelatedLocation.cs" />
    <Compile Include="Rename\ConflictEngine\RelatedLocationType.cs" />
    <Compile Include="Rename\ConflictEngine\RenamedSpansTracker.cs" />
    <Compile Include="Rename\IRenameRewriterLanguageService.cs" />
    <Compile Include="Rename\RenameEntityKind.cs" />
    <Compile Include="Rename\RenameLocation.cs" />
    <Compile Include="Rename\RenameLocation.ReferenceProcessing.cs" />
    <Compile Include="Rename\RenameLocations.cs" />
    <Compile Include="Rename\RenameOptions.cs" />
    <Compile Include="Rename\Renamer.cs" />
    <Compile Include="Rename\RenameRewriterParameters.cs" />
    <Compile Include="Rename\RenameUtilities.cs" />
    <Compile Include="SemanticModelWorkspaceService\ISemanticModelService.cs" />
    <Compile Include="SemanticModelWorkspaceService\SemanticModelWorkspaceServiceFactory.cs" />
    <Compile Include="Shared\Collections\IIntervalIntrospector.cs" />
    <Compile Include="Shared\Collections\IntervalTree.cs" />
    <Compile Include="Shared\Collections\IntervalTree`1.cs" />
    <Compile Include="Shared\Collections\IntervalTree`1.Node.cs" />
    <Compile Include="Shared\Collections\SimpleIntervalTree.cs" />
    <Compile Include="Shared\Collections\SimpleIntervalTree`1.cs" />
    <Compile Include="Shared\Collections\TextSpanIntervalIntrospector.cs" />
    <Compile Include="Shared\Extensions\ArrayExtensions.cs" />
    <Compile Include="Shared\Extensions\ContextQuery\SyntaxContext.cs" />
    <Compile Include="Shared\Extensions\DocumentExtensions.cs" />
    <Compile Include="Shared\Extensions\IAssemblySymbolExtensions.cs" />
    <Compile Include="Shared\Extensions\ICodeDefinitionFactoryExtensions.cs" />
    <Compile Include="Shared\Extensions\ICodeDefinitionFactoryExtensions_CreateEqualsMethod.cs" />
    <Compile Include="Shared\Extensions\ICodeDefinitionFactoryExtensions_CreateGetHashCodeMethod.cs" />
    <Compile Include="Shared\Extensions\ICollectionExtensions.cs" />
    <Compile Include="Shared\Extensions\IComparerExtensions.cs" />
    <Compile Include="Shared\Extensions\ICompilationExtensions.cs" />
    <Compile Include="Shared\Extensions\IEnumerableExtensions.cs" />
    <Compile Include="Shared\Extensions\IFindReferencesResultExtensions.cs" />
    <Compile Include="Shared\Extensions\ILanguageMetadataExtensions.cs" />
    <Compile Include="Shared\Extensions\ILanguageServiceProviderExtensions.cs" />
    <Compile Include="Shared\Extensions\IListExtensions.cs" />
    <Compile Include="Shared\Extensions\IMethodSymbolExtensions.cs" />
    <Compile Include="Shared\Extensions\INamedTypeSymbolExtensions.cs" />
    <Compile Include="Shared\Extensions\INamespaceOrTypeSymbolExtensions.cs" />
    <Compile Include="Shared\Extensions\INamespaceSymbolExtensions.Comparer.cs" />
    <Compile Include="Shared\Extensions\INamespaceSymbolExtensions.cs" />
    <Compile Include="Shared\Extensions\IParameterSymbolExtensions.cs" />
    <Compile Include="Shared\Extensions\IPropertySymbolExtensions.cs" />
    <Compile Include="Shared\Extensions\ISolutionExtensions.cs" />
    <Compile Include="Shared\Extensions\ISymbolExtensions.cs" />
    <Compile Include="Shared\Extensions\ISymbolExtensions.IsUnsafeVisitor.cs" />
    <Compile Include="Shared\Extensions\ISymbolExtensions_2.cs" />
    <Compile Include="Shared\Extensions\ISymbolExtensions_Accessibility.cs" />
    <Compile Include="Shared\Extensions\ISyntaxFactsServiceExtensions.cs" />
    <Compile Include="Shared\Extensions\ITypeGenerator.cs" />
    <Compile Include="Shared\Extensions\ITypeInferenceServiceExtensions.cs" />
    <Compile Include="Shared\Extensions\ITypeParameterSymbolExtensions.cs" />
    <Compile Include="Shared\Extensions\ITypeSymbolExtensions.AnonymousTypeRemover.cs" />
    <Compile Include="Shared\Extensions\ITypeSymbolExtensions.CollectTypeParameterSymbolsVisitor.cs" />
    <Compile Include="Shared\Extensions\ITypeSymbolExtensions.CompilationTypeGenerator.cs" />
    <Compile Include="Shared\Extensions\ITypeSymbolExtensions.cs" />
    <Compile Include="Shared\Extensions\ITypeSymbolExtensions.MinimalAccessibilityVisitor.cs" />
    <Compile Include="Shared\Extensions\ITypeSymbolExtensions.SubstituteTypesVisitor.cs" />
    <Compile Include="Shared\Extensions\ITypeSymbolExtensions.UnavailableTypeParameterRemover.cs" />
    <Compile Include="Shared\Extensions\ITypeSymbolExtensions.UnnamedErrorTypeRemover.cs" />
    <Compile Include="Shared\Extensions\LineSpan.cs" />
    <Compile Include="Shared\Extensions\LinkedListExtensions.cs" />
    <Compile Include="Shared\Extensions\ObjectExtensions.cs" />
    <Compile Include="Shared\Extensions\ObjectExtensions.TypeSwitch.cs" />
    <Compile Include="Shared\Extensions\PredefinedTypeExtensions.cs" />
    <Compile Include="Shared\Extensions\ProjectExtensions.cs" />
    <Compile Include="Shared\Extensions\SemanticEquivalence.cs" />
    <Compile Include="Shared\Extensions\SemanticModelExtensions.cs" />
    <Compile Include="Shared\Extensions\SimpleIntervalTreeExtensions.cs" />
    <Compile Include="Shared\Extensions\SourceTextExtensions.cs" />
    <Compile Include="Shared\Extensions\SpecialTypeExtensions.cs" />
    <Compile Include="Shared\Extensions\StackExtensions.cs" />
    <Compile Include="Shared\Extensions\StringExtensions.cs" />
    <Compile Include="Shared\Extensions\SymbolDisplayFormats.cs" />
    <Compile Include="Shared\Extensions\SymbolDisplayPartExtensions.cs" />
    <Compile Include="Shared\Extensions\TextLineExtensions.cs" />
    <Compile Include="Shared\Extensions\TextSpanExtensions.cs" />
    <Compile Include="Shared\NormalizedTextSpanCollection.cs" />
    <Compile Include="Shared\Utilities\AliasSymbolCache.cs" />
    <Compile Include="Shared\Utilities\BloomFilter.cs" />
    <Compile Include="Shared\Utilities\BloomFilter_Serialization.cs" />
    <Compile Include="Shared\Utilities\CommonFormattingHelpers.cs" />
    <Compile Include="Shared\Utilities\DocumentationComment.cs" />
    <Compile Include="Shared\Utilities\EditorBrowsableHelpers.cs" />
    <Compile Include="Shared\Utilities\EnumValueUtilities.cs" />
    <Compile Include="Shared\Utilities\ExtensionOrderer.cs" />
    <Compile Include="Shared\Utilities\ExtensionOrderer.Graph.cs" />
    <Compile Include="Shared\Utilities\ExtensionOrderer.Node.cs" />
    <Compile Include="Shared\Utilities\IntegerUtilities.cs" />
    <Compile Include="Shared\Utilities\Matcher.ChoiceMatcher.cs" />
    <Compile Include="Shared\Utilities\Matcher.cs" />
    <Compile Include="Shared\Utilities\Matcher.RepeatMatcher.cs" />
    <Compile Include="Shared\Utilities\Matcher.SequenceMatcher.cs" />
    <Compile Include="Shared\Utilities\Matcher.SingleMatcher.cs" />
    <Compile Include="Shared\Utilities\Matcher`1.cs" />
    <Compile Include="Shared\Utilities\NameGenerator.cs" />
    <Compile Include="Shared\Utilities\ProgressTracker.cs" />
    <Compile Include="Shared\Utilities\SemanticMap.cs" />
    <Compile Include="Shared\Utilities\SemanticMap.Walker.cs" />
    <Compile Include="Shared\Utilities\SignatureComparer.cs" />
    <Compile Include="Shared\Utilities\StringBreaker.cs" />
    <Compile Include="Shared\Utilities\SymbolEquivalenceComparer.cs" />
    <Compile Include="Shared\Utilities\SymbolEquivalenceComparer.EquivalenceVisitor.cs" />
    <Compile Include="Shared\Utilities\SymbolEquivalenceComparer.GetHashCodeVisitor.cs" />
    <Compile Include="Shared\Utilities\SymbolEquivalenceComparer.ParameterSymbolEqualityComparer.cs" />
    <Compile Include="Shared\Utilities\SymbolEquivalenceComparer.SignatureTypeSymbolEquivalenceComparer.cs" />
    <Compile Include="Shared\Utilities\SymbolVisibility.cs" />
    <Compile Include="Simplification\AbstractReducer.cs" />
    <Compile Include="Simplification\AbstractReducer.IExpressionRewriter.cs" />
    <Compile Include="Simplification\AbstractSimplificationService.cs" />
    <Compile Include="Simplification\AliasAnnotation.cs" />
    <Compile Include="Simplification\ISimplificationService.cs" />
    <Compile Include="Simplification\SimplificationHelpers.cs" />
    <Compile Include="Simplification\SimplificationOptions.cs" />
    <Compile Include="Simplification\Simplifier.cs" />
    <Compile Include="Simplification\SpecialTypeAnnotation.cs" />
    <Compile Include="Simplification\SymbolAnnotation.cs" />
    <Compile Include="SymbolKey\SymbolKeyExtensions.cs" />
    <Compile Include="SymbolKey\SymbolKeyResolution.cs" />
    <Compile Include="SymbolKey\SymbolKeyResolutionExtensions.cs" />
    <Compile Include="Utilities\AbstractSpeculationAnalyzer.cs" />
    <Compile Include="Utilities\AnnotationTable.cs" />
    <Compile Include="Utilities\AsyncLazy`1.cs" />
    <Compile Include="Utilities\SemaphoreSlimFactory.cs" />
    <Compile Include="Utilities\BidirectionalMap.cs" />
    <Compile Include="Utilities\CancellableLazy.cs" />
    <Compile Include="Utilities\CancellableLazy`1.cs" />
    <Compile Include="Utilities\CompilerUtilities\ImmutableDictionaryExtensions.cs" />
    <Compile Include="Utilities\CompilerUtilities\ImmutableHashMap.cs" />
    <Compile Include="Utilities\CompilerUtilities\ImmutableHashMapExtensions.cs" />
    <Compile Include="Utilities\CompilerUtilities\linkedhashqueue.cs" />
    <Compile Include="Utilities\NonReentrantLock.cs" />
    <Compile Include="Utilities\Contract.cs" />
    <Compile Include="Utilities\EditDistance.cs" />
    <Compile Include="Utilities\EventMap.cs" />
    <Compile Include="Utilities\ExceptionHelpers.cs" />
    <Compile Include="Utilities\IBidirectionalMap.cs" />
    <Compile Include="Utilities\ICollectionExtensions.cs" />
    <Compile Include="Utilities\IDictionaryExtensions.cs" />
    <Compile Include="Utilities\LazyInitialization.cs" />
    <Compile Include="Utilities\ObjectPools\Extensions.cs" />
    <Compile Include="Utilities\ObjectPools\SharedPools.cs" />
    <Compile Include="Utilities\SerializableBytes.cs" />
    <Compile Include="Utilities\SimpleTaskQueue.cs" />
    <Compile Include="Utilities\SpecializedTasks.cs" />
    <Compile Include="Utilities\SyntaxPath.cs" />
    <Compile Include="Utilities\TaskExtensions.cs" />
    <Compile Include="Utilities\TaskFactoryExtensions.cs" />
    <Compile Include="Utilities\TopologicalSorter.cs" />
    <Compile Include="Utilities\ValuesSources\ConstantValueSource.cs" />
    <Compile Include="Utilities\ValuesSources\ValueSource.cs" />
    <Compile Include="Utilities\ValuesSources\WeakConstantValueSource.cs" />
    <Compile Include="Workspace\ApplyChangesKind.cs" />
    <Compile Include="Utilities\Documentation\DeferredDocumentationProvider.cs" />
    <Compile Include="Utilities\Documentation\XmlDocumentationProvider.cs" />
    <Compile Include="Workspace\DocumentEventArgs.cs" />
    <Compile Include="Utilities\ValuesSources\RecoverableWeakValueSource.cs" />
    <Compile Include="Workspace\Host\HostLanguageServices.cs" />
    <Compile Include="Workspace\Host\HostServices.cs" />
    <Compile Include="Workspace\Host\Metadata\MetadataServiceFactory.cs" />
    <Compile Include="Workspace\Host\Metadata\IMetadataService.cs" />
    <Compile Include="Workspace\Host\PersistentStorage\AbstractPersistentStorage.cs" />
    <Compile Include="Workspace\Host\PersistentStorage\IPersistentStorage.cs" />
    <Compile Include="Workspace\Host\PersistentStorage\IPersistentStorageService.cs" />
    <Compile Include="Workspace\Host\PersistentStorage\NoOpPersistentStorage.cs" />
    <Compile Include="Workspace\Host\PersistentStorage\PersistentStorageOptions.cs" />
    <Compile Include="Workspace\Host\PersistentStorage\PersistentStorageServiceFactory.cs" />
    <Compile Include="Workspace\Host\TaskScheduler\IWorkspaceTaskScheduler.cs" />
    <Compile Include="Workspace\Host\TaskScheduler\IWorkspaceTaskSchedulerFactory.cs" />
    <Compile Include="Workspace\Host\TaskScheduler\WorkspaceTaskSchedulerFactory.cs" />
    <Compile Include="Workspace\Host\TaskScheduler\WorkspaceTaskSchedulerFactory.WorkspaceTaskQueue.cs" />
    <Compile Include="Workspace\Host\TemporaryStorage\ISupportDirectMemoryAccess.cs" />
    <Compile Include="Workspace\Host\TemporaryStorage\ITemporaryStorage.cs" />
    <Compile Include="Workspace\Host\TemporaryStorage\ITemporaryStorageWithName.cs" />
    <Compile Include="Workspace\Host\TemporaryStorage\ITemporaryStorageService.cs" />
    <Compile Include="Workspace\Host\TemporaryStorage\ITemporaryStorageService2.cs" />
    <Compile Include="Workspace\Host\TemporaryStorage\TrivialTemporaryStorageService.cs" />
    <Compile Include="Workspace\Host\TextFactory\ITextFactoryService.cs" />
    <Compile Include="Workspace\Host\HostWorkspaceServices.cs" />
    <Compile Include="Workspace\Host\TextFactory\TextFactoryService.cs" />
    <Compile Include="Workspace\Solution\IChecksummedObject.cs" />
    <Compile Include="Workspace\Solution\ITextVersionable.cs" />
    <Compile Include="Workspace\PrimaryWorkspace.cs" />
    <Compile Include="LinkedFileDiffMerging\AbstractLinkedFileMergeConflictCommentAdditionService.cs" />
    <Compile Include="Workspace\Solution\AdditionalTextDocument.cs" />
    <Compile Include="LinkedFileDiffMerging\IMergeConflictHandler.cs" />
    <Compile Include="Workspace\Solution\DocumentState_TreeTextSource.cs" />
    <Compile Include="Workspace\Solution\IDocumentTextDifferencingService.cs" />
    <Compile Include="Workspace\Solution\MetadataReferenceManager.cs" />
    <Compile Include="Workspace\Solution\ProjectState_Checksum.cs" />
    <Compile Include="Workspace\Solution\SolutionState.CompilationTranslationAction.cs" />
    <Compile Include="Workspace\Solution\SolutionState.CompilationTranslationAction.Actions.cs" />
    <Compile Include="Workspace\Solution\SolutionState.CompilationTracker.State.cs" />
    <Compile Include="Workspace\Solution\SolutionState.CompilationTracker.cs" />
    <Compile Include="Workspace\Solution\SolutionState.cs" />
    <Compile Include="Workspace\Solution\SolutionState_Checksum.cs" />
    <Compile Include="Workspace\Solution\StateChecksums.cs" />
    <Compile Include="Workspace\Solution\TextDocumentState.cs" />
    <Compile Include="Workspace\Solution\BranchId.cs" />
    <Compile Include="Workspace\Solution\Document.cs" />
    <Compile Include="Workspace\Solution\DocumentDiagnostic.cs" />
    <Compile Include="Workspace\Solution\DocumentId.cs" />
    <Compile Include="Workspace\Solution\DocumentInfo.cs" />
    <Compile Include="Workspace\Solution\DocumentState.cs" />
    <Compile Include="Workspace\Solution\DocumentState.EquivalenceResult.cs" />
    <Compile Include="Workspace\Solution\DocumentState_SimpleProperties.cs" />
    <Compile Include="LinkedFileDiffMerging\ILinkedFileMergeConflictCommentAdditionService.cs" />
    <Compile Include="Workspace\Solution\MetadataOnlyImage.cs" />
    <Compile Include="Workspace\Solution\MetadataOnlyReference.cs" />
    <Compile Include="Workspace\Solution\PreservationMode.cs" />
    <Compile Include="Workspace\Solution\Project.cs" />
    <Compile Include="Workspace\Solution\Project.EquivalenceResult.cs" />
    <Compile Include="Workspace\Solution\ProjectChanges.cs" />
    <Compile Include="Workspace\Solution\ProjectDependencyGraph.cs" />
    <Compile Include="Workspace\Solution\ProjectDiagnostic.cs" />
    <Compile Include="Workspace\Solution\ProjectId.cs" />
    <Compile Include="Workspace\Solution\ProjectInfo.cs" />
    <Compile Include="Workspace\Solution\ProjectReference.cs" />
    <Compile Include="Workspace\Solution\ProjectState.cs" />
    <Compile Include="Workspace\Solution\TextDocument.cs" />
    <Compile Include="Workspace\Solution\RecoverableTextAndVersion.cs" />
    <Compile Include="Workspace\Solution\SemanticDocument.cs" />
    <Compile Include="Workspace\Solution\Solution.cs" />
    <Compile Include="LinkedFileDiffMerging\LinkedFileDiffMergingSession.cs" />
    <Compile Include="LinkedFileDiffMerging\LinkedFileMergeResult.cs" />
    <Compile Include="Workspace\Solution\SolutionChanges.cs" />
    <Compile Include="Workspace\Solution\SolutionId.cs" />
    <Compile Include="Workspace\Solution\SolutionInfo.cs" />
    <Compile Include="Workspace\Solution\SolutionServices.cs" />
    <Compile Include="Workspace\Solution\SyntacticDocument.cs" />
    <Compile Include="Workspace\Solution\TextAndVersion.cs" />
    <Compile Include="Workspace\Solution\TextDocumentState_Checksum.cs" />
    <Compile Include="Workspace\Solution\TextLoader.cs" />
    <Compile Include="Workspace\Solution\TreeAndVersion.cs" />
    <Compile Include="LinkedFileDiffMerging\UnmergedDocumentChanges.cs" />
    <Compile Include="Workspace\Solution\VersionStamp.cs" />
    <Compile Include="Workspace\TextExtensions.cs" />
    <Compile Include="Workspace\Workspace.cs" />
    <Compile Include="Workspace\Workspace.TextTracker.cs" />
    <Compile Include="Workspace\Workspace_Editor.cs" />
    <Compile Include="Workspace\Workspace_Events.cs" />
    <Compile Include="Workspace\Workspace_Registration.cs" />
    <Compile Include="Workspace\WorkspaceChangeEventArgs.cs" />
    <Compile Include="Workspace\WorkspaceChangeKind.cs" />
    <Compile Include="Workspace\WorkspaceDiagnostic.cs" />
    <Compile Include="Workspace\WorkspaceDiagnosticEventArgs.cs" />
    <Compile Include="Workspace\WorkspaceDiagnosticKind.cs" />
    <Compile Include="Workspace\WorkspaceKind.cs" />
    <Compile Include="Workspace\WorkspaceRegistration.cs" />
    <Compile Include="Workspace\Host\Mef\ExportWorkspaceServiceAttribute.cs" />
    <Compile Include="Workspace\Host\Mef\ExportWorkspaceServiceFactoryAttribute.cs" />
    <Compile Include="Workspace\Host\IWorkspaceService.cs" />
    <Compile Include="Workspace\Host\Mef\IWorkspaceServiceFactory.cs" />
    <Compile Include="Workspace\Host\Mef\WorkspaceServiceMetadata.cs" />
    <Compile Include="CodeActions\CodeAction.cs" />
    <Compile Include="CodeActions\CodeActionWithOptions.cs" />
    <Compile Include="CodeActions\Annotations\ConflictAnnotation.cs" />
    <Compile Include="CodeActions\Annotations\RenameAnnotation.cs" />
    <Compile Include="CodeActions\Annotations\WarningAnnotation.cs" />
    <Compile Include="CodeActions\Operations\CodeActionOperation.cs" />
    <Compile Include="CodeActions\Operations\ApplyChangesOperation.cs" />
    <Compile Include="CodeActions\Operations\OpenDocumentOperation.cs" />
    <Compile Include="CodeFixes\CodeFixProvider.cs" />
    <Compile Include="CodeFixes\ExportCodeFixProviderAttribute.cs" />
    <Compile Include="CodeRefactorings\CodeRefactoringProvider.cs" />
    <Compile Include="CodeRefactorings\ExportCodeRefactoringProviderAttribute.cs" />
    <Compile Include="WorkspacesResources.Designer.cs">
      <AutoGen>True</AutoGen>
      <DesignTime>True</DesignTime>
      <DependentUpon>WorkspacesResources.resx</DependentUpon>
    </Compile>
  </ItemGroup>
  <ItemGroup>
    <EmbeddedResource Include="WorkspacesResources.resx">
      <Generator>ResXFileCodeGenerator</Generator>
      <LastGenOutput>WorkspacesResources.Designer.cs</LastGenOutput>
      <SubType>Designer</SubType>
    </EmbeddedResource>
  </ItemGroup>
  <ItemGroup>
    <Compile Include="Utilities\BKTree.Builder.cs" />
    <Compile Include="SymbolKey\SymbolKey.SymbolKeyReader.cs" />
    <PublicAPI Include="PublicAPI.Shipped.txt" />
    <PublicAPI Include="PublicAPI.Unshipped.txt" />
  </ItemGroup>
  <ItemGroup>
    <PackageReference Include="System.Composition" Version="$(SystemCompositionVersion)" />
    <PackageReference Include="System.Diagnostics.Contracts" Version="$(SystemDiagnosticsContractsVersion)" />
    <PackageReference Include="System.Linq.Parallel" Version="$(SystemLinqParallelVersion)" />
    <PackageReference Include="System.ObjectModel" Version="$(SystemObjectModelVersion)" />
    <PackageReference Include="System.Text.RegularExpressions" Version="$(SystemTextRegularExpressionsVersion)" />
    <PackageReference Include="System.Threading.Tasks.Parallel" Version="$(SystemThreadingTasksParallelVersion)" />
    <PackageReference Include="System.Threading.Thread" Version="$(SystemThreadingThreadVersion)" />
  </ItemGroup>
  <Import Project="..\..\..\Dependencies\PooledObjects\Microsoft.CodeAnalysis.PooledObjects.projitems" Label="Shared" />
  <Import Project="..\..\..\..\build\Targets\Imports.targets" />
</Project><|MERGE_RESOLUTION|>--- conflicted
+++ resolved
@@ -205,11 +205,8 @@
       <Link>InternalUtilities\SyntaxTreeExtensions.cs</Link>
     </Compile>
     <Compile Include="ExtensionManager\IInfoBarService.cs" />
-<<<<<<< HEAD
     <Compile Include="Remote\RemoteHostSessionHelpers.cs" />
-=======
     <Compile Include="Remote\RemoteFeatureOptions.cs" />
->>>>>>> e20ca27d
   </ItemGroup>
   <ItemGroup>
     <InternalsVisibleTo Include="csi" />
