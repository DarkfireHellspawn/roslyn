﻿// Copyright (c) Microsoft.  All Rights Reserved.  Licensed under the Apache License, Version 2.0.  See License.txt in the project root for license information.

using System;
using System.Collections.Generic;
using System.Collections.Immutable;
using System.Diagnostics;
using System.Linq;
using System.Text;
using System.Threading;
using Microsoft.CodeAnalysis.CSharp.CodeGeneration;
using Microsoft.CodeAnalysis.CSharp.Extensions;
using Microsoft.CodeAnalysis.CSharp.Extensions.ContextQuery;
using Microsoft.CodeAnalysis.CSharp.Syntax;
using Microsoft.CodeAnalysis.Formatting;
using Microsoft.CodeAnalysis.LanguageServices;
using Microsoft.CodeAnalysis.PooledObjects;
using Microsoft.CodeAnalysis.Shared.Extensions;
using Microsoft.CodeAnalysis.Text;
using Roslyn.Utilities;

namespace Microsoft.CodeAnalysis.CSharp
{
    internal class CSharpSyntaxFactsService : AbstractSyntaxFactsService, ISyntaxFactsService
    {
        internal static readonly CSharpSyntaxFactsService Instance = new CSharpSyntaxFactsService();

        private CSharpSyntaxFactsService()
        {
        }

        public bool IsCaseSensitive => true;

        public StringComparer StringComparer { get; } = StringComparer.Ordinal;

        public SyntaxTrivia ElasticMarker
            => SyntaxFactory.ElasticMarker;

        public SyntaxTrivia ElasticCarriageReturnLineFeed
            => SyntaxFactory.ElasticCarriageReturnLineFeed;

        protected override IDocumentationCommentService DocumentationCommentService
            => CSharpDocumentationCommentService.Instance;

        public bool SupportsIndexingInitializer(ParseOptions options)
            => ((CSharpParseOptions)options).LanguageVersion >= LanguageVersion.CSharp6;

        public bool SupportsThrowExpression(ParseOptions options)
            => ((CSharpParseOptions)options).LanguageVersion >= LanguageVersion.CSharp7;

        public SyntaxToken ParseToken(string text)
            => SyntaxFactory.ParseToken(text);

        public bool IsAwaitKeyword(SyntaxToken token)
        {
            return token.IsKind(SyntaxKind.AwaitKeyword);
        }

        public bool IsIdentifier(SyntaxToken token)
        {
            return token.IsKind(SyntaxKind.IdentifierToken);
        }

        public bool IsGlobalNamespaceKeyword(SyntaxToken token)
        {
            return token.IsKind(SyntaxKind.GlobalKeyword);
        }

        public bool IsVerbatimIdentifier(SyntaxToken token)
        {
            return token.IsVerbatimIdentifier();
        }

        public bool IsOperator(SyntaxToken token)
        {
            var kind = token.Kind();

            return
                (SyntaxFacts.IsAnyUnaryExpression(kind) &&
                    (token.Parent is PrefixUnaryExpressionSyntax || token.Parent is PostfixUnaryExpressionSyntax || token.Parent is OperatorDeclarationSyntax)) ||
                (SyntaxFacts.IsBinaryExpression(kind) && (token.Parent is BinaryExpressionSyntax || token.Parent is OperatorDeclarationSyntax)) ||
                (SyntaxFacts.IsAssignmentExpressionOperatorToken(kind) && token.Parent is AssignmentExpressionSyntax);
        }

        public bool IsKeyword(SyntaxToken token)
        {
            var kind = (SyntaxKind)token.RawKind;
            return
                SyntaxFacts.IsKeywordKind(kind); // both contextual and reserved keywords
        }

        public bool IsContextualKeyword(SyntaxToken token)
        {
            var kind = (SyntaxKind)token.RawKind;
            return
                SyntaxFacts.IsContextualKeyword(kind);
        }

        public bool IsPreprocessorKeyword(SyntaxToken token)
        {
            var kind = (SyntaxKind)token.RawKind;
            return
                SyntaxFacts.IsPreprocessorKeyword(kind);
        }

        public bool IsHashToken(SyntaxToken token)
        {
            return (SyntaxKind)token.RawKind == SyntaxKind.HashToken;
        }

        public bool IsInInactiveRegion(SyntaxTree syntaxTree, int position, CancellationToken cancellationToken)
        {
            if (syntaxTree == null)
            {
                return false;
            }

            return syntaxTree.IsInInactiveRegion(position, cancellationToken);
        }

        public bool IsInNonUserCode(SyntaxTree syntaxTree, int position, CancellationToken cancellationToken)
        {
            if (syntaxTree == null)
            {
                return false;
            }

            return syntaxTree.IsInNonUserCode(position, cancellationToken);
        }

        public bool IsEntirelyWithinStringOrCharOrNumericLiteral(SyntaxTree syntaxTree, int position, CancellationToken cancellationToken)
        {
            if (syntaxTree == null)
            {
                return false;
            }

            return syntaxTree.IsEntirelyWithinStringOrCharLiteral(position, cancellationToken);
        }

        public bool IsDirective(SyntaxNode node)
        {
            return node is DirectiveTriviaSyntax;
        }

        public bool TryGetExternalSourceInfo(SyntaxNode node, out ExternalSourceInfo info)
        {
            if (node is LineDirectiveTriviaSyntax lineDirective)
            {
                if (lineDirective.Line.Kind() == SyntaxKind.DefaultKeyword)
                {
                    info = new ExternalSourceInfo(null, ends: true);
                    return true;
                }
                else if (lineDirective.Line.Kind() == SyntaxKind.NumericLiteralToken &&
                    lineDirective.Line.Value is int)
                {
                    info = new ExternalSourceInfo((int)lineDirective.Line.Value, false);
                    return true;
                }
            }

            info = default;
            return false;
        }

        public bool IsRightSideOfQualifiedName(SyntaxNode node)
        {
            var name = node as SimpleNameSyntax;
            return name.IsRightSideOfQualifiedName();
        }

        public bool IsNameOfMemberAccessExpression(SyntaxNode node)
        {
            var name = node as SimpleNameSyntax;
            return name.IsMemberAccessExpressionName();
        }

        public bool IsObjectCreationExpressionType(SyntaxNode node)
        {
            return node.IsParentKind(SyntaxKind.ObjectCreationExpression) &&
                ((ObjectCreationExpressionSyntax)node.Parent).Type == node;
        }

        public bool IsAttributeName(SyntaxNode node)
        {
            return SyntaxFacts.IsAttributeName(node);
        }

        public bool IsInvocationExpression(SyntaxNode node)
        {
            return node is InvocationExpressionSyntax;
        }

        public bool IsAnonymousFunction(SyntaxNode node)
        {
            return node is ParenthesizedLambdaExpressionSyntax ||
                node is SimpleLambdaExpressionSyntax ||
                node is AnonymousMethodExpressionSyntax;
        }

        public bool IsLocalFunction(SyntaxNode node)
        {
            return node is LocalFunctionStatementSyntax;
        }

        public bool IsGenericName(SyntaxNode node)
        {
            return node is GenericNameSyntax;
        }

        public bool IsNamedParameter(SyntaxNode node)
            => node.CheckParent<NameColonSyntax>(p => p.Name == node);

        public SyntaxNode GetDefaultOfParameter(SyntaxNode node)
            => (node as ParameterSyntax)?.Default;

        public SyntaxNode GetParameterList(SyntaxNode node)
            => CSharpSyntaxGenerator.GetParameterList(node);

        public bool IsSkippedTokensTrivia(SyntaxNode node)
        {
            return node is SkippedTokensTriviaSyntax;
        }

        public bool HasIncompleteParentMember(SyntaxNode node)
        {
            return node.IsParentKind(SyntaxKind.IncompleteMember);
        }

        public SyntaxToken GetIdentifierOfGenericName(SyntaxNode genericName)
        {
            var csharpGenericName = genericName as GenericNameSyntax;
            return csharpGenericName != null
                ? csharpGenericName.Identifier
                : default;
        }

        public bool IsUsingDirectiveName(SyntaxNode node)
        {
            return
                node.IsParentKind(SyntaxKind.UsingDirective) &&
                ((UsingDirectiveSyntax)node.Parent).Name == node;
        }

        public bool IsForEachStatement(SyntaxNode node)
        {
            return node is ForEachStatementSyntax;
        }

        public bool IsDeconstructionForEachStatement(SyntaxNode node)
            => node is ForEachVariableStatementSyntax;

        public bool IsDeconstructionAssignment(SyntaxNode node)
            => node is AssignmentExpressionSyntax assignment && assignment.IsDeconstruction();

        public Location GetDeconstructionReferenceLocation(SyntaxNode node)
        {
            var tree = node.SyntaxTree;
            switch (node)
            {
                case AssignmentExpressionSyntax assignment:
                    return assignment.Left.GetLocation();

                case ForEachVariableStatementSyntax @foreach:
                    return @foreach.Variable.GetLocation();

                default:
                    throw ExceptionUtilities.UnexpectedValue(node.Kind());
            }
        }

        public bool IsLockStatement(SyntaxNode node)
            => node is LockStatementSyntax;

        public bool IsUsingStatement(SyntaxNode node)
            => node.Kind() == SyntaxKind.UsingStatement;

        public bool IsReturnStatement(SyntaxNode node)
            => node.Kind() == SyntaxKind.ReturnStatement;

        public bool IsStatement(SyntaxNode node)
            => node is StatementSyntax;

        public bool IsParameter(SyntaxNode node)
            => node is ParameterSyntax;

        public bool IsVariableDeclarator(SyntaxNode node)
            => node is VariableDeclaratorSyntax;

        public bool IsMethodBody(SyntaxNode node)
        {
            if (node is BlockSyntax ||
                node is ArrowExpressionClauseSyntax)
            {
                return node.Parent is BaseMethodDeclarationSyntax ||
                       node.Parent is AccessorDeclarationSyntax;
            }

            return false;
        }

        public SyntaxNode GetExpressionOfReturnStatement(SyntaxNode node)
            => (node as ReturnStatementSyntax)?.Expression;

        public bool IsThisConstructorInitializer(SyntaxToken token)
        {
            return token.Parent.IsKind(SyntaxKind.ThisConstructorInitializer) &&
                ((ConstructorInitializerSyntax)token.Parent).ThisOrBaseKeyword == token;
        }

        public bool IsBaseConstructorInitializer(SyntaxToken token)
        {
            return token.Parent.IsKind(SyntaxKind.BaseConstructorInitializer) &&
                ((ConstructorInitializerSyntax)token.Parent).ThisOrBaseKeyword == token;
        }

        public bool IsQueryExpression(SyntaxNode node)
            => node.Kind() == SyntaxKind.QueryExpression;

        public bool IsQueryKeyword(SyntaxToken token)
        {
            switch (token.Kind())
            {
                case SyntaxKind.FromKeyword:
                case SyntaxKind.GroupKeyword:
                case SyntaxKind.JoinKeyword:
                case SyntaxKind.IntoKeyword:
                case SyntaxKind.LetKeyword:
                case SyntaxKind.ByKeyword:
                case SyntaxKind.SelectKeyword:
                case SyntaxKind.OrderByKeyword:
                case SyntaxKind.OnKeyword:
                case SyntaxKind.EqualsKeyword:
                case SyntaxKind.AscendingKeyword:
                case SyntaxKind.DescendingKeyword:
                    return true;
                case SyntaxKind.InKeyword:
                    switch (token.Parent.Kind())
                    {
                        case SyntaxKind.FromClause:
                        case SyntaxKind.JoinClause:
                        case SyntaxKind.JoinIntoClause:
                            return true;
                        default:
                            return false;
                    }
                case SyntaxKind.WhereKeyword:
                    return token.Parent.Kind() == SyntaxKind.WhereClause; // false for e.g. type parameter constraint
                default:
                    return false;
            }
        }

        public bool IsThrowExpression(SyntaxNode node)
            => node.Kind() == SyntaxKind.ThrowExpression;

        public bool IsPredefinedType(SyntaxToken token)
            => TryGetPredefinedType(token, out var actualType) && actualType != PredefinedType.None;

        public bool IsPredefinedType(SyntaxToken token, PredefinedType type)
            => TryGetPredefinedType(token, out var actualType) && actualType == type;

        public bool TryGetPredefinedType(SyntaxToken token, out PredefinedType type)
        {
            type = GetPredefinedType(token);
            return type != PredefinedType.None;
        }

        private PredefinedType GetPredefinedType(SyntaxToken token)
        {
            switch ((SyntaxKind)token.RawKind)
            {
                case SyntaxKind.BoolKeyword:
                    return PredefinedType.Boolean;
                case SyntaxKind.ByteKeyword:
                    return PredefinedType.Byte;
                case SyntaxKind.SByteKeyword:
                    return PredefinedType.SByte;
                case SyntaxKind.IntKeyword:
                    return PredefinedType.Int32;
                case SyntaxKind.UIntKeyword:
                    return PredefinedType.UInt32;
                case SyntaxKind.ShortKeyword:
                    return PredefinedType.Int16;
                case SyntaxKind.UShortKeyword:
                    return PredefinedType.UInt16;
                case SyntaxKind.LongKeyword:
                    return PredefinedType.Int64;
                case SyntaxKind.ULongKeyword:
                    return PredefinedType.UInt64;
                case SyntaxKind.FloatKeyword:
                    return PredefinedType.Single;
                case SyntaxKind.DoubleKeyword:
                    return PredefinedType.Double;
                case SyntaxKind.DecimalKeyword:
                    return PredefinedType.Decimal;
                case SyntaxKind.StringKeyword:
                    return PredefinedType.String;
                case SyntaxKind.CharKeyword:
                    return PredefinedType.Char;
                case SyntaxKind.ObjectKeyword:
                    return PredefinedType.Object;
                case SyntaxKind.VoidKeyword:
                    return PredefinedType.Void;
                default:
                    return PredefinedType.None;
            }
        }

        public bool IsPredefinedOperator(SyntaxToken token)
        {
            return TryGetPredefinedOperator(token, out var actualOperator) && actualOperator != PredefinedOperator.None;
        }

        public bool IsPredefinedOperator(SyntaxToken token, PredefinedOperator op)
        {
            return TryGetPredefinedOperator(token, out var actualOperator) && actualOperator == op;
        }

        public bool TryGetPredefinedOperator(SyntaxToken token, out PredefinedOperator op)
        {
            op = GetPredefinedOperator(token);
            return op != PredefinedOperator.None;
        }

        private PredefinedOperator GetPredefinedOperator(SyntaxToken token)
        {
            switch ((SyntaxKind)token.RawKind)
            {
                case SyntaxKind.PlusToken:
                case SyntaxKind.PlusEqualsToken:
                    return PredefinedOperator.Addition;

                case SyntaxKind.MinusToken:
                case SyntaxKind.MinusEqualsToken:
                    return PredefinedOperator.Subtraction;

                case SyntaxKind.AmpersandToken:
                case SyntaxKind.AmpersandEqualsToken:
                    return PredefinedOperator.BitwiseAnd;

                case SyntaxKind.BarToken:
                case SyntaxKind.BarEqualsToken:
                    return PredefinedOperator.BitwiseOr;

                case SyntaxKind.MinusMinusToken:
                    return PredefinedOperator.Decrement;

                case SyntaxKind.PlusPlusToken:
                    return PredefinedOperator.Increment;

                case SyntaxKind.SlashToken:
                case SyntaxKind.SlashEqualsToken:
                    return PredefinedOperator.Division;

                case SyntaxKind.EqualsEqualsToken:
                    return PredefinedOperator.Equality;

                case SyntaxKind.CaretToken:
                case SyntaxKind.CaretEqualsToken:
                    return PredefinedOperator.ExclusiveOr;

                case SyntaxKind.GreaterThanToken:
                    return PredefinedOperator.GreaterThan;

                case SyntaxKind.GreaterThanEqualsToken:
                    return PredefinedOperator.GreaterThanOrEqual;

                case SyntaxKind.ExclamationEqualsToken:
                    return PredefinedOperator.Inequality;

                case SyntaxKind.LessThanLessThanToken:
                case SyntaxKind.LessThanLessThanEqualsToken:
                    return PredefinedOperator.LeftShift;

                case SyntaxKind.LessThanEqualsToken:
                    return PredefinedOperator.LessThanOrEqual;

                case SyntaxKind.AsteriskToken:
                case SyntaxKind.AsteriskEqualsToken:
                    return PredefinedOperator.Multiplication;

                case SyntaxKind.PercentToken:
                case SyntaxKind.PercentEqualsToken:
                    return PredefinedOperator.Modulus;

                case SyntaxKind.ExclamationToken:
                case SyntaxKind.TildeToken:
                    return PredefinedOperator.Complement;

                case SyntaxKind.GreaterThanGreaterThanToken:
                case SyntaxKind.GreaterThanGreaterThanEqualsToken:
                    return PredefinedOperator.RightShift;
            }

            return PredefinedOperator.None;
        }

        public string GetText(int kind)
        {
            return SyntaxFacts.GetText((SyntaxKind)kind);
        }

        public bool IsIdentifierStartCharacter(char c)
        {
            return SyntaxFacts.IsIdentifierStartCharacter(c);
        }

        public bool IsIdentifierPartCharacter(char c)
        {
            return SyntaxFacts.IsIdentifierPartCharacter(c);
        }

        public bool IsIdentifierEscapeCharacter(char c)
        {
            return c == '@';
        }

        public bool IsValidIdentifier(string identifier)
        {
            var token = SyntaxFactory.ParseToken(identifier);
            return IsIdentifier(token) && !token.ContainsDiagnostics && token.ToString().Length == identifier.Length;
        }

        public bool IsVerbatimIdentifier(string identifier)
        {
            var token = SyntaxFactory.ParseToken(identifier);
            return IsIdentifier(token) && !token.ContainsDiagnostics && token.ToString().Length == identifier.Length && token.IsVerbatimIdentifier();
        }

        public bool IsTypeCharacter(char c)
        {
            return false;
        }

        public bool IsStartOfUnicodeEscapeSequence(char c)
        {
            return c == '\\';
        }

        public bool IsLiteral(SyntaxToken token)
        {
            switch (token.Kind())
            {
                case SyntaxKind.NumericLiteralToken:
                case SyntaxKind.CharacterLiteralToken:
                case SyntaxKind.StringLiteralToken:
                case SyntaxKind.NullKeyword:
                case SyntaxKind.TrueKeyword:
                case SyntaxKind.FalseKeyword:
                case SyntaxKind.InterpolatedStringStartToken:
                case SyntaxKind.InterpolatedStringEndToken:
                case SyntaxKind.InterpolatedVerbatimStringStartToken:
                case SyntaxKind.InterpolatedStringTextToken:
                    return true;
            }

            return false;
        }

        public bool IsStringLiteralOrInterpolatedStringLiteral(SyntaxToken token)
        {
            return token.IsKind(SyntaxKind.StringLiteralToken, SyntaxKind.InterpolatedStringTextToken);
        }

        public bool IsNumericLiteralExpression(SyntaxNode node)
        {
            return node?.IsKind(SyntaxKind.NumericLiteralExpression) == true;
        }

        public bool IsTypeNamedVarInVariableOrFieldDeclaration(SyntaxToken token, SyntaxNode parent)
        {
            var typedToken = token;
            var typedParent = parent;

            if (typedParent.IsKind(SyntaxKind.IdentifierName))
            {
                TypeSyntax declaredType = null;
                if (typedParent.IsParentKind(SyntaxKind.VariableDeclaration))
                {
                    declaredType = ((VariableDeclarationSyntax)typedParent.Parent).Type;
                }
                else if (typedParent.IsParentKind(SyntaxKind.FieldDeclaration))
                {
                    declaredType = ((FieldDeclarationSyntax)typedParent.Parent).Declaration.Type;
                }

                return declaredType == typedParent && typedToken.ValueText == "var";
            }

            return false;
        }

        public bool IsTypeNamedDynamic(SyntaxToken token, SyntaxNode parent)
        {

            if (parent is ExpressionSyntax typedParent)
            {
                if (SyntaxFacts.IsInTypeOnlyContext(typedParent) &&
                    typedParent.IsKind(SyntaxKind.IdentifierName) &&
                    token.ValueText == "dynamic")
                {
                    return true;
                }
            }

            return false;
        }

        public bool IsBindableToken(SyntaxToken token)
        {
            if (this.IsWord(token) || this.IsLiteral(token) || this.IsOperator(token))
            {
                switch ((SyntaxKind)token.RawKind)
                {
                    case SyntaxKind.DelegateKeyword:
                    case SyntaxKind.VoidKeyword:
                        return false;
                }

                return true;
            }

            // In the order by clause a comma might be bound to ThenBy or ThenByDescending
            if (token.Kind() == SyntaxKind.CommaToken && token.Parent.Kind() == SyntaxKind.OrderByClause)
            {
                return true;
            }

            return false;
        }

        public bool IsSimpleMemberAccessExpression(SyntaxNode node)
            => (node as MemberAccessExpressionSyntax)?.Kind() == SyntaxKind.SimpleMemberAccessExpression;

        public bool IsConditionalMemberAccessExpression(SyntaxNode node)
            => node is ConditionalAccessExpressionSyntax;

        public bool IsPointerMemberAccessExpression(SyntaxNode node)
            => (node as MemberAccessExpressionSyntax)?.Kind() == SyntaxKind.PointerMemberAccessExpression;

        public void GetNameAndArityOfSimpleName(SyntaxNode node, out string name, out int arity)
        {
            name = null;
            arity = 0;

            if (node is SimpleNameSyntax simpleName)
            {
                name = simpleName.Identifier.ValueText;
                arity = simpleName.Arity;
            }
        }

        public bool LooksGeneric(SyntaxNode simpleName)
            => simpleName.IsKind(SyntaxKind.GenericName) ||
               simpleName.GetLastToken().GetNextToken().Kind() == SyntaxKind.LessThanToken;

        public SyntaxNode GetTargetOfMemberBinding(SyntaxNode node)
            => (node as MemberBindingExpressionSyntax).GetParentConditionalAccessExpression()?.Expression;

        public SyntaxNode GetExpressionOfMemberAccessExpression(SyntaxNode node, bool allowImplicitTarget)
            => (node as MemberAccessExpressionSyntax)?.Expression;

        public SyntaxNode GetExpressionOfConditionalAccessExpression(SyntaxNode node)
            => (node as ConditionalAccessExpressionSyntax)?.Expression;

        public SyntaxNode GetExpressionOfElementAccessExpression(SyntaxNode node)
            => (node as ElementAccessExpressionSyntax)?.Expression;

        public SyntaxNode GetArgumentListOfElementAccessExpression(SyntaxNode node)
            => (node as ElementAccessExpressionSyntax)?.ArgumentList;

        public SyntaxNode GetExpressionOfInterpolation(SyntaxNode node)
            => (node as InterpolationSyntax)?.Expression;

        public bool IsInStaticContext(SyntaxNode node)
        {
            return node.IsInStaticContext();
        }

        public bool IsInNamespaceOrTypeContext(SyntaxNode node)
        {
            return SyntaxFacts.IsInNamespaceOrTypeContext(node as ExpressionSyntax);
        }

        public SyntaxNode GetExpressionOfArgument(SyntaxNode node)
        {
            return ((ArgumentSyntax)node).Expression;
        }

        public RefKind GetRefKindOfArgument(SyntaxNode node)
            => (node as ArgumentSyntax).GetRefKind();

        public bool IsArgument(SyntaxNode node)
            => node.Kind() == SyntaxKind.Argument;

        public bool IsSimpleArgument(SyntaxNode node)
        {
            var argument = node as ArgumentSyntax;
            return argument != null &&
                   argument.RefOrOutKeyword.Kind() == SyntaxKind.None &&
                   argument.NameColon == null;
        }


        public bool IsInConstantContext(SyntaxNode node)
        {
            return (node as ExpressionSyntax).IsInConstantContext();
        }

        public bool IsInConstructor(SyntaxNode node)
        {
            return node.GetAncestor<ConstructorDeclarationSyntax>() != null;
        }

        public bool IsUnsafeContext(SyntaxNode node)
        {
            return node.IsUnsafeContext();
        }

        public SyntaxNode GetNameOfAttribute(SyntaxNode node)
        {
            return ((AttributeSyntax)node).Name;
        }

        public bool IsParenthesizedExpression(SyntaxNode node)
        {
            return node.Kind() == SyntaxKind.ParenthesizedExpression;
        }

        public SyntaxNode GetExpressionOfParenthesizedExpression(SyntaxNode node)
        {
            return ((ParenthesizedExpressionSyntax)node).Expression;
        }

        public bool IsIfStatement(SyntaxNode node)
        {
            return (node.Kind() == SyntaxKind.IfStatement);
        }

        public bool IsAttribute(SyntaxNode node)
        {
            return node is AttributeSyntax;
        }

        public bool IsAttributeNamedArgumentIdentifier(SyntaxNode node)
        {
            var identifier = node as IdentifierNameSyntax;
            return identifier.IsAttributeNamedArgumentIdentifier();
        }

        public SyntaxNode GetContainingTypeDeclaration(SyntaxNode root, int position)
        {
            if (root == null)
            {
                throw new ArgumentNullException(nameof(root));
            }

            if (position < 0 || position > root.Span.End)
            {
                throw new ArgumentOutOfRangeException(nameof(position));
            }

            return root
                .FindToken(position)
                .GetAncestors<SyntaxNode>()
                .FirstOrDefault(n => n is BaseTypeDeclarationSyntax || n is DelegateDeclarationSyntax);
        }

        public SyntaxNode GetContainingVariableDeclaratorOfFieldDeclaration(SyntaxNode node)
        {
            throw ExceptionUtilities.Unreachable;
        }

        public SyntaxToken FindTokenOnLeftOfPosition(
            SyntaxNode node, int position, bool includeSkipped, bool includeDirectives, bool includeDocumentationComments)
        {
            return node.FindTokenOnLeftOfPosition(position, includeSkipped, includeDirectives, includeDocumentationComments);
        }

        public SyntaxToken FindTokenOnRightOfPosition(
            SyntaxNode node, int position, bool includeSkipped, bool includeDirectives, bool includeDocumentationComments)
        {
            return node.FindTokenOnRightOfPosition(position, includeSkipped, includeDirectives, includeDocumentationComments);
        }

        public bool IsObjectCreationExpression(SyntaxNode node)
        {
            return node is ObjectCreationExpressionSyntax;
        }

        public bool IsObjectInitializerNamedAssignmentIdentifier(SyntaxNode node)
        {
            return IsObjectInitializerNamedAssignmentIdentifier(node, out var unused);
        }

        public bool IsObjectInitializerNamedAssignmentIdentifier(
            SyntaxNode node, out SyntaxNode initializedInstance)
        {
            initializedInstance = null;
            if (node is IdentifierNameSyntax identifier &&
                identifier.IsLeftSideOfAssignExpression() &&
                identifier.Parent.IsParentKind(SyntaxKind.ObjectInitializerExpression))
            {
                var objectInitializer = identifier.Parent.Parent;
                if (objectInitializer.IsParentKind(SyntaxKind.ObjectCreationExpression))
                {
                    initializedInstance = objectInitializer.Parent;
                    return true;
                }
                else if (objectInitializer.IsParentKind(SyntaxKind.SimpleAssignmentExpression))
                {
                    initializedInstance = ((AssignmentExpressionSyntax)objectInitializer.Parent).Left;
                    return true;
                }
            }

            return false;
        }

        public bool IsElementAccessExpression(SyntaxNode node)
        {
            return node.Kind() == SyntaxKind.ElementAccessExpression;
        }

        public SyntaxNode ConvertToSingleLine(SyntaxNode node, bool useElasticTrivia = false)
            => node.ConvertToSingleLine(useElasticTrivia);

        public SyntaxToken ToIdentifierToken(string name)
        {
            return name.ToIdentifierToken();
        }

        public SyntaxNode Parenthesize(SyntaxNode expression, bool includeElasticTrivia, bool addSimplifierAnnotation)
            => ((ExpressionSyntax)expression).Parenthesize(includeElasticTrivia, addSimplifierAnnotation);

        public void GetPartsOfParenthesizedExpression(
            SyntaxNode node, out SyntaxToken openParen, out SyntaxNode expression, out SyntaxToken closeParen)
        {
            var parenthesizedExpression = (ParenthesizedExpressionSyntax)node;
            openParen = parenthesizedExpression.OpenParenToken;
            expression = parenthesizedExpression.Expression;
            closeParen = parenthesizedExpression.CloseParenToken;
        }

        public bool IsIndexerMemberCRef(SyntaxNode node)
        {
            return node.Kind() == SyntaxKind.IndexerMemberCref;
        }

        public SyntaxNode GetContainingMemberDeclaration(SyntaxNode root, int position, bool useFullSpan = true)
        {
            Contract.ThrowIfNull(root, "root");
            Contract.ThrowIfTrue(position < 0 || position > root.FullSpan.End, "position");

            var end = root.FullSpan.End;
            if (end == 0)
            {
                // empty file
                return null;
            }

            // make sure position doesn't touch end of root
            position = Math.Min(position, end - 1);

            var node = root.FindToken(position).Parent;
            while (node != null)
            {
                if (useFullSpan || node.Span.Contains(position))
                {
                    var kind = node.Kind();
                    if ((kind != SyntaxKind.GlobalStatement) && (kind != SyntaxKind.IncompleteMember) && (node is MemberDeclarationSyntax))
                    {
                        return node;
                    }
                }

                node = node.Parent;
            }

            return null;
        }

        public bool IsMethodLevelMember(SyntaxNode node)
        {
            return node is BaseMethodDeclarationSyntax || node is BasePropertyDeclarationSyntax || node is EnumMemberDeclarationSyntax || node is BaseFieldDeclarationSyntax;
        }

        public bool IsTopLevelNodeWithMembers(SyntaxNode node)
        {
            return node is NamespaceDeclarationSyntax ||
                   node is TypeDeclarationSyntax ||
                   node is EnumDeclarationSyntax;
        }

        private const string dotToken = ".";

        public string GetDisplayName(SyntaxNode node, DisplayNameOptions options, string rootNamespace = null)
        {
            if (node == null)
            {
                return string.Empty;
            }

            var pooled = PooledStringBuilder.GetInstance();
            var builder = pooled.Builder;

            // return type
            var memberDeclaration = node as MemberDeclarationSyntax;
            if ((options & DisplayNameOptions.IncludeType) != 0)
            {
                var type = memberDeclaration.GetMemberType();
                if (type != null && !type.IsMissing)
                {
                    builder.Append(type);
                    builder.Append(' ');
                }
            }

            var names = ArrayBuilder<string>.GetInstance();
            // containing type(s)
            var parent = node.GetAncestor<TypeDeclarationSyntax>() ?? node.Parent;
            while (parent is TypeDeclarationSyntax)
            {
                names.Push(GetName(parent, options));
                parent = parent.Parent;
            }

            // containing namespace(s) in source (if any)
            if ((options & DisplayNameOptions.IncludeNamespaces) != 0)
            {
                while (parent != null && parent.Kind() == SyntaxKind.NamespaceDeclaration)
                {
                    names.Add(GetName(parent, options));
                    parent = parent.Parent;
                }
            }

            while (!names.IsEmpty())
            {
                var name = names.Pop();
                if (name != null)
                {
                    builder.Append(name);
                    builder.Append(dotToken);
                }
            }

            // name (including generic type parameters)
            builder.Append(GetName(node, options));

            // parameter list (if any)
            if ((options & DisplayNameOptions.IncludeParameters) != 0)
            {
                builder.Append(memberDeclaration.GetParameterList());
            }

            return pooled.ToStringAndFree();
        }

        private static string GetName(SyntaxNode node, DisplayNameOptions options)
        {
            const string missingTokenPlaceholder = "?";

            switch (node.Kind())
            {
                case SyntaxKind.CompilationUnit:
                    return null;
                case SyntaxKind.IdentifierName:
                    var identifier = ((IdentifierNameSyntax)node).Identifier;
                    return identifier.IsMissing ? missingTokenPlaceholder : identifier.Text;
                case SyntaxKind.IncompleteMember:
                    return missingTokenPlaceholder;
                case SyntaxKind.NamespaceDeclaration:
                    return GetName(((NamespaceDeclarationSyntax)node).Name, options);
                case SyntaxKind.QualifiedName:
                    var qualified = (QualifiedNameSyntax)node;
                    return GetName(qualified.Left, options) + dotToken + GetName(qualified.Right, options);
            }

            string name = null;
            if (node is MemberDeclarationSyntax memberDeclaration)
            {
                if (memberDeclaration.Kind() == SyntaxKind.ConversionOperatorDeclaration)
                {
                    name = (memberDeclaration as ConversionOperatorDeclarationSyntax)?.Type.ToString();
                }
                else
                {
                    var nameToken = memberDeclaration.GetNameToken();
                    if (nameToken != default)
                    {
                        name = nameToken.IsMissing ? missingTokenPlaceholder : nameToken.Text;
                        if (memberDeclaration.Kind() == SyntaxKind.DestructorDeclaration)
                        {
                            name = "~" + name;
                        }
                        if ((options & DisplayNameOptions.IncludeTypeParameters) != 0)
                        {
                            var pooled = PooledStringBuilder.GetInstance();
                            var builder = pooled.Builder;
                            builder.Append(name);
                            AppendTypeParameterList(builder, memberDeclaration.GetTypeParameterList());
                            name = pooled.ToStringAndFree();
                        }
                    }
                    else
                    {
                        Debug.Assert(memberDeclaration.Kind() == SyntaxKind.IncompleteMember);
                        name = "?";
                    }
                }
            }
            else
            {
                if (node is VariableDeclaratorSyntax fieldDeclarator)
                {
                    var nameToken = fieldDeclarator.Identifier;
                    if (nameToken != default)
                    {
                        name = nameToken.IsMissing ? missingTokenPlaceholder : nameToken.Text;
                    }
                }
            }
            Debug.Assert(name != null, "Unexpected node type " + node.Kind());
            return name;
        }

        private static void AppendTypeParameterList(StringBuilder builder, TypeParameterListSyntax typeParameterList)
        {
            if (typeParameterList != null && typeParameterList.Parameters.Count > 0)
            {
                builder.Append('<');
                builder.Append(typeParameterList.Parameters[0].Identifier.ValueText);
                for (int i = 1; i < typeParameterList.Parameters.Count; i++)
                {
                    builder.Append(", ");
                    builder.Append(typeParameterList.Parameters[i].Identifier.ValueText);
                }
                builder.Append('>');
            }
        }

        public List<SyntaxNode> GetMethodLevelMembers(SyntaxNode root)
        {
            var list = new List<SyntaxNode>();
            AppendMethodLevelMembers(root, list);
            return list;
        }

        private void AppendMethodLevelMembers(SyntaxNode node, List<SyntaxNode> list)
        {
            foreach (var member in node.GetMembers())
            {
                if (IsTopLevelNodeWithMembers(member))
                {
                    AppendMethodLevelMembers(member, list);
                    continue;
                }

                if (IsMethodLevelMember(member))
                {
                    list.Add(member);
                }
            }
        }

        public TextSpan GetMemberBodySpanForSpeculativeBinding(SyntaxNode node)
        {
            if (node.Span.IsEmpty)
            {
                return default;
            }

            var member = GetContainingMemberDeclaration(node, node.SpanStart);
            if (member == null)
            {
                return default;
            }

            // TODO: currently we only support method for now
            if (member is BaseMethodDeclarationSyntax method)
            {
                if (method.Body == null)
                {
                    return default;
                }

                return GetBlockBodySpan(method.Body);
            }

            return default;
        }

        public bool ContainsInMemberBody(SyntaxNode node, TextSpan span)
        {
            switch (node)
            {
                case ConstructorDeclarationSyntax constructor:
                    return (constructor.Body != null && GetBlockBodySpan(constructor.Body).Contains(span)) ||
                           (constructor.Initializer != null && constructor.Initializer.Span.Contains(span));
                case BaseMethodDeclarationSyntax method:
                    return method.Body != null && GetBlockBodySpan(method.Body).Contains(span);
                case BasePropertyDeclarationSyntax property:
                    return property.AccessorList != null && property.AccessorList.Span.Contains(span);
                case EnumMemberDeclarationSyntax @enum:
                    return @enum.EqualsValue != null && @enum.EqualsValue.Span.Contains(span);
                case BaseFieldDeclarationSyntax field:
                    return field.Declaration != null && field.Declaration.Span.Contains(span);
            }

            return false;
        }

        private TextSpan GetBlockBodySpan(BlockSyntax body)
        {
            return TextSpan.FromBounds(body.OpenBraceToken.Span.End, body.CloseBraceToken.SpanStart);
        }

        public int GetMethodLevelMemberId(SyntaxNode root, SyntaxNode node)
        {
            Contract.Requires(root.SyntaxTree == node.SyntaxTree);

            int currentId = 0;
            Contract.ThrowIfFalse(TryGetMethodLevelMember(root, (n, i) => n == node, ref currentId, out var currentNode));

            Contract.ThrowIfFalse(currentId >= 0);
            CheckMemberId(root, node, currentId);
            return currentId;
        }

        public SyntaxNode GetMethodLevelMember(SyntaxNode root, int memberId)
        {
            int currentId = 0;
            if (!TryGetMethodLevelMember(root, (n, i) => i == memberId, ref currentId, out var currentNode))
            {
                return null;
            }

            Contract.ThrowIfNull(currentNode);
            CheckMemberId(root, currentNode, memberId);
            return currentNode;
        }

        private bool TryGetMethodLevelMember(
            SyntaxNode node, Func<SyntaxNode, int, bool> predicate, ref int currentId, out SyntaxNode currentNode)
        {
            foreach (var member in node.GetMembers())
            {
                if (IsTopLevelNodeWithMembers(member))
                {
                    if (TryGetMethodLevelMember(member, predicate, ref currentId, out currentNode))
                    {
                        return true;
                    }

                    continue;
                }

                if (IsMethodLevelMember(member))
                {
                    if (predicate(member, currentId))
                    {
                        currentNode = member;
                        return true;
                    }

                    currentId++;
                }
            }

            currentNode = null;
            return false;
        }

        [Conditional("DEBUG")]
        private void CheckMemberId(SyntaxNode root, SyntaxNode node, int memberId)
        {
            var list = GetMethodLevelMembers(root);
            var index = list.IndexOf(node);

            Contract.ThrowIfFalse(index == memberId);
        }

        public SyntaxNode GetBindableParent(SyntaxToken token)
        {
            var node = token.Parent;
            while (node != null)
            {
                var parent = node.Parent;

                // If this node is on the left side of a member access expression, don't ascend 
                // further or we'll end up binding to something else.
                if (parent is MemberAccessExpressionSyntax memberAccess)
                {
                    if (memberAccess.Expression == node)
                    {
                        break;
                    }
                }

                // If this node is on the left side of a qualified name, don't ascend 
                // further or we'll end up binding to something else.
                if (parent is QualifiedNameSyntax qualifiedName)
                {
                    if (qualifiedName.Left == node)
                    {
                        break;
                    }
                }

                // If this node is on the left side of a alias-qualified name, don't ascend 
                // further or we'll end up binding to something else.
                if (parent is AliasQualifiedNameSyntax aliasQualifiedName)
                {
                    if (aliasQualifiedName.Alias == node)
                    {
                        break;
                    }
                }

                // If this node is the type of an object creation expression, return the
                // object creation expression.
                if (parent is ObjectCreationExpressionSyntax objectCreation)
                {
                    if (objectCreation.Type == node)
                    {
                        node = parent;
                        break;
                    }
                }

                // The inside of an interpolated string is treated as its own token so we
                // need to force navigation to the parent expression syntax.
                if (node is InterpolatedStringTextSyntax && parent is InterpolatedStringExpressionSyntax)
                {
                    node = parent;
                    break;
                }

                // If this node is not parented by a name, we're done.
                var name = parent as NameSyntax;
                if (name == null)
                {
                    break;
                }

                node = parent;
            }

            return node;
        }

        public IEnumerable<SyntaxNode> GetConstructors(SyntaxNode root, CancellationToken cancellationToken)
        {
            var compilationUnit = root as CompilationUnitSyntax;
            if (compilationUnit == null)
            {
                return SpecializedCollections.EmptyEnumerable<SyntaxNode>();
            }

            var constructors = new List<SyntaxNode>();
            AppendConstructors(compilationUnit.Members, constructors, cancellationToken);
            return constructors;
        }

        private void AppendConstructors(SyntaxList<MemberDeclarationSyntax> members, List<SyntaxNode> constructors, CancellationToken cancellationToken)
        {
            foreach (var member in members)
            {
                cancellationToken.ThrowIfCancellationRequested();
                switch (member)
                {
                    case ConstructorDeclarationSyntax constructor:
                        constructors.Add(constructor);
                        continue;
                    case NamespaceDeclarationSyntax @namespace:
                        AppendConstructors(@namespace.Members, constructors, cancellationToken);
                        break;
                    case ClassDeclarationSyntax @class:
                        AppendConstructors(@class.Members, constructors, cancellationToken);
                        break;
                    case StructDeclarationSyntax @struct:
                        AppendConstructors(@struct.Members, constructors, cancellationToken);
                        break;
                }
            }
        }

        public bool TryGetCorrespondingOpenBrace(SyntaxToken token, out SyntaxToken openBrace)
        {
            if (token.Kind() == SyntaxKind.CloseBraceToken)
            {
                var tuple = token.Parent.GetBraces();

                openBrace = tuple.openBrace;
                return openBrace.Kind() == SyntaxKind.OpenBraceToken;
            }

            openBrace = default;
            return false;
        }

        public TextSpan GetInactiveRegionSpanAroundPosition(SyntaxTree syntaxTree, int position, CancellationToken cancellationToken)
        {
            var trivia = syntaxTree.GetRoot(cancellationToken).FindTrivia(position, findInsideTrivia: false);
            if (trivia.Kind() == SyntaxKind.DisabledTextTrivia)
            {
                return trivia.FullSpan;
            }

            var token = syntaxTree.FindTokenOrEndToken(position, cancellationToken);
            if (token.Kind() == SyntaxKind.EndOfFileToken)
            {
                var triviaList = token.LeadingTrivia;
                foreach (var triviaTok in triviaList.Reverse())
                {
                    if (triviaTok.Span.Contains(position))
                    {
                        return default;
                    }

                    if (triviaTok.Span.End < position)
                    {
                        if (!triviaTok.HasStructure)
                        {
                            return default;
                        }

                        var structure = triviaTok.GetStructure();
                        if (structure is BranchingDirectiveTriviaSyntax branch)
                        {
                            return !branch.IsActive || !branch.BranchTaken ? TextSpan.FromBounds(branch.FullSpan.Start, position) : default;
                        }
                    }
                }
            }

            return default;
        }

        public string GetNameForArgument(SyntaxNode argument)
        {
            if ((argument as ArgumentSyntax)?.NameColon != null)
            {
                return (argument as ArgumentSyntax).NameColon.Name.Identifier.ValueText;
            }

            return string.Empty;
        }

        public bool IsLeftSideOfDot(SyntaxNode node)
        {
            return (node as ExpressionSyntax).IsLeftSideOfDot();
        }

        public SyntaxNode GetRightSideOfDot(SyntaxNode node)
        {
            return (node as QualifiedNameSyntax)?.Right ??
                (node as MemberAccessExpressionSyntax)?.Name;
        }

        public bool IsLeftSideOfAssignment(SyntaxNode node)
        {
            return (node as ExpressionSyntax).IsLeftSideOfAssignExpression();
        }

        public bool IsLeftSideOfAnyAssignment(SyntaxNode node)
        {
            return (node as ExpressionSyntax).IsLeftSideOfAnyAssignExpression();
        }

        public SyntaxNode GetRightHandSideOfAssignment(SyntaxNode node)
        {
            return (node as AssignmentExpressionSyntax)?.Right;
        }

        public bool IsInferredAnonymousObjectMemberDeclarator(SyntaxNode node)
        {
            return node.IsKind(SyntaxKind.AnonymousObjectMemberDeclarator) &&
                ((AnonymousObjectMemberDeclaratorSyntax)node).NameEquals == null;
        }

        public bool IsOperandOfIncrementExpression(SyntaxNode node)
        {
            return node.IsParentKind(SyntaxKind.PostIncrementExpression) ||
                node.IsParentKind(SyntaxKind.PreIncrementExpression);
        }

        public bool IsOperandOfDecrementExpression(SyntaxNode node)
        {
            return node.IsParentKind(SyntaxKind.PostDecrementExpression) ||
                node.IsParentKind(SyntaxKind.PreDecrementExpression);
        }

        public bool IsOperandOfIncrementOrDecrementExpression(SyntaxNode node)
        {
            return IsOperandOfIncrementExpression(node) || IsOperandOfDecrementExpression(node);
        }

        public SyntaxList<SyntaxNode> GetContentsOfInterpolatedString(SyntaxNode interpolatedString)
        {
            return ((interpolatedString as InterpolatedStringExpressionSyntax)?.Contents).Value;
        }

        public override bool IsStringLiteral(SyntaxToken token)
            => token.IsKind(SyntaxKind.StringLiteralToken);

        public override bool IsInterpolatedStringTextToken(SyntaxToken token)
            => token.IsKind(SyntaxKind.InterpolatedStringTextToken);

        public bool IsStringLiteralExpression(SyntaxNode node)
            => node.Kind() == SyntaxKind.StringLiteralExpression;

        public bool IsVerbatimStringLiteral(SyntaxToken token)
            => token.IsVerbatimStringLiteral();

        public bool IsNumericLiteral(SyntaxToken token)
            => token.Kind() == SyntaxKind.NumericLiteralToken;

        public bool IsCharacterLiteral(SyntaxToken token)
            => token.Kind() == SyntaxKind.CharacterLiteralToken;

        public SeparatedSyntaxList<SyntaxNode> GetArgumentsOfInvocationExpression(SyntaxNode invocationExpression)
            => GetArgumentsOfArgumentList((invocationExpression as InvocationExpressionSyntax)?.ArgumentList);

        public SeparatedSyntaxList<SyntaxNode> GetArgumentsOfObjectCreationExpression(SyntaxNode invocationExpression)
            => GetArgumentsOfArgumentList((invocationExpression as ObjectCreationExpressionSyntax)?.ArgumentList);

        public SeparatedSyntaxList<SyntaxNode> GetArgumentsOfArgumentList(SyntaxNode argumentList)
            => (argumentList as BaseArgumentListSyntax)?.Arguments ?? default(SeparatedSyntaxList<SyntaxNode>);

        public bool IsRegularComment(SyntaxTrivia trivia)
            => trivia.IsRegularComment();

        public bool IsDocumentationComment(SyntaxTrivia trivia)
            => trivia.IsDocComment();

        public bool IsElastic(SyntaxTrivia trivia)
            => trivia.IsElastic();

        public bool IsDocumentationCommentExteriorTrivia(SyntaxTrivia trivia)
            => trivia.Kind() == SyntaxKind.DocumentationCommentExteriorTrivia;

        public bool IsDocumentationComment(SyntaxNode node)
            => SyntaxFacts.IsDocumentationCommentTrivia(node.Kind());

        public bool IsUsingOrExternOrImport(SyntaxNode node)
        {
            return node.IsKind(SyntaxKind.UsingDirective) ||
                   node.IsKind(SyntaxKind.ExternAliasDirective);
        }

        public bool IsGlobalAttribute(SyntaxNode node)
        {
            return node.IsKind(SyntaxKind.Attribute) && node.Parent.IsKind(SyntaxKind.AttributeList) &&
                   ((AttributeListSyntax)node.Parent).Target?.Identifier.Kind() == SyntaxKind.AssemblyKeyword;
        }

        private static bool IsMemberDeclaration(SyntaxNode node)
        {
            // From the C# language spec:
            // class-member-declaration:
            //    constant-declaration
            //    field-declaration
            //    method-declaration
            //    property-declaration
            //    event-declaration
            //    indexer-declaration
            //    operator-declaration
            //    constructor-declaration
            //    destructor-declaration
            //    static-constructor-declaration
            //    type-declaration
            switch (node.Kind())
            {
                // Because fields declarations can define multiple symbols "public int a, b;" 
                // We want to get the VariableDeclarator node inside the field declaration to print out the symbol for the name.
                case SyntaxKind.VariableDeclarator:
                    return node.Parent.Parent.IsKind(SyntaxKind.FieldDeclaration) ||
                           node.Parent.Parent.IsKind(SyntaxKind.EventFieldDeclaration);

                case SyntaxKind.FieldDeclaration:
                case SyntaxKind.MethodDeclaration:
                case SyntaxKind.PropertyDeclaration:
                case SyntaxKind.GetAccessorDeclaration:
                case SyntaxKind.SetAccessorDeclaration:
                case SyntaxKind.EventDeclaration:
                case SyntaxKind.EventFieldDeclaration:
                case SyntaxKind.AddAccessorDeclaration:
                case SyntaxKind.RemoveAccessorDeclaration:
                case SyntaxKind.IndexerDeclaration:
                case SyntaxKind.OperatorDeclaration:
                case SyntaxKind.ConversionOperatorDeclaration:
                case SyntaxKind.ConstructorDeclaration:
                case SyntaxKind.DestructorDeclaration:
                    return true;

                default:
                    return false;
            }
        }

        public bool IsDeclaration(SyntaxNode node)
        {
            return SyntaxFacts.IsNamespaceMemberDeclaration(node.Kind()) || IsMemberDeclaration(node);
        }

        private static readonly SyntaxAnnotation s_annotation = new SyntaxAnnotation();

        public void AddFirstMissingCloseBrace(
            SyntaxNode root, SyntaxNode contextNode,
            out SyntaxNode newRoot, out SyntaxNode newContextNode)
        {
            // First, annotate the context node in the tree so that we can find it again
            // after we've done all the rewriting.
            // var currentRoot = root.ReplaceNode(contextNode, contextNode.WithAdditionalAnnotations(s_annotation));
            newRoot = new AddFirstMissingCloseBaceRewriter(contextNode).Visit(root);
            newContextNode = newRoot.GetAnnotatedNodes(s_annotation).Single();
        }

        public SyntaxNode GetObjectCreationInitializer(SyntaxNode node)
            => ((ObjectCreationExpressionSyntax)node).Initializer;

        public SyntaxNode GetObjectCreationType(SyntaxNode node)
            => ((ObjectCreationExpressionSyntax)node).Type;

        public bool IsSimpleAssignmentStatement(SyntaxNode statement)
        {
            return statement.IsKind(SyntaxKind.ExpressionStatement) &&
                ((ExpressionStatementSyntax)statement).Expression.IsKind(SyntaxKind.SimpleAssignmentExpression);
        }

        public void GetPartsOfAssignmentStatement(
            SyntaxNode statement, out SyntaxNode left, out SyntaxToken operatorToken, out SyntaxNode right)
        {
            var assignment = (AssignmentExpressionSyntax)((ExpressionStatementSyntax)statement).Expression;
            left = assignment.Left;
            operatorToken = assignment.OperatorToken;
            right = assignment.Right;
        }

        public SyntaxNode GetNameOfMemberAccessExpression(SyntaxNode memberAccessExpression)
            => ((MemberAccessExpressionSyntax)memberAccessExpression).Name;

        public SyntaxToken GetOperatorTokenOfMemberAccessExpression(SyntaxNode memberAccessExpression)
            => ((MemberAccessExpressionSyntax)memberAccessExpression).OperatorToken;

        public void GetPartsOfMemberAccessExpression(SyntaxNode node, out SyntaxNode expression, out SyntaxNode name)
        {
            var memberAccess = (MemberAccessExpressionSyntax)node;
            expression = memberAccess.Expression;
            name = memberAccess.Name;
        }

        public SyntaxToken GetIdentifierOfSimpleName(SyntaxNode node)
            => ((SimpleNameSyntax)node).Identifier;

        public SyntaxToken GetIdentifierOfVariableDeclarator(SyntaxNode node)
            => ((VariableDeclaratorSyntax)node).Identifier;

        public bool IsIdentifierName(SyntaxNode node)
            => node.IsKind(SyntaxKind.IdentifierName);

        public bool IsLocalDeclarationStatement(SyntaxNode node)
            => node.IsKind(SyntaxKind.LocalDeclarationStatement);

        public bool IsLocalFunctionStatement(SyntaxNode node)
            => node.IsKind(SyntaxKind.LocalFunctionStatement);

        public bool IsDeclaratorOfLocalDeclarationStatement(SyntaxNode declarator, SyntaxNode localDeclarationStatement)
        {
            return ((LocalDeclarationStatementSyntax)localDeclarationStatement).Declaration.Variables.Contains(
                (VariableDeclaratorSyntax)declarator);
        }

        public bool AreEquivalent(SyntaxToken token1, SyntaxToken token2)
        {
            return SyntaxFactory.AreEquivalent(token1, token2);
        }

        public bool AreEquivalent(SyntaxNode node1, SyntaxNode node2)
        {
            return SyntaxFactory.AreEquivalent(node1, node2);
        }

        public bool IsExpressionOfInvocationExpression(SyntaxNode node)
        {
            return node != null && (node.Parent as InvocationExpressionSyntax)?.Expression == node;
        }

        public bool IsExpressionOfAwaitExpression(SyntaxNode node)
        {
            return node != null && (node.Parent as AwaitExpressionSyntax)?.Expression == node;
        }

        public bool IsExpressionOfMemberAccessExpression(SyntaxNode node)
        {
            return node != null && (node.Parent as MemberAccessExpressionSyntax)?.Expression == node;
        }

        public SyntaxNode GetExpressionOfInvocationExpression(SyntaxNode node)
            => ((InvocationExpressionSyntax)node).Expression;

        public SyntaxNode GetExpressionOfAwaitExpression(SyntaxNode node)
            => ((AwaitExpressionSyntax)node).Expression;

        public bool IsPossibleTupleContext(SyntaxTree syntaxTree, int position, CancellationToken cancellationToken)
        {
            var token = syntaxTree.FindTokenOnLeftOfPosition(position, cancellationToken);
            return syntaxTree.IsPossibleTupleContext(token, position);
        }

        public SyntaxNode GetExpressionOfExpressionStatement(SyntaxNode node)
            => ((ExpressionStatementSyntax)node).Expression;

        public bool IsNullLiteralExpression(SyntaxNode node)
            => node.Kind() == SyntaxKind.NullLiteralExpression;

        public bool IsDefaultLiteralExpression(SyntaxNode node)
            => node.Kind() == SyntaxKind.DefaultLiteralExpression;

        public bool IsBinaryExpression(SyntaxNode node)
            => node is BinaryExpressionSyntax;

<<<<<<< HEAD
        public void GetPartsOfBinaryExpression(SyntaxNode node, out SyntaxNode left, out SyntaxToken operatorToken, out SyntaxNode right)
=======
        public void GetPartsOfBinaryExpression(SyntaxNode node, out SyntaxNode left, out SyntaxToken token, out SyntaxNode right)
>>>>>>> f04c1288
        {
            var binaryExpression = (BinaryExpressionSyntax)node;
            left = binaryExpression.Left;
            operatorToken = binaryExpression.OperatorToken;
            right = binaryExpression.Right;
            token = binaryExpression.OperatorToken;
        }

        public SyntaxToken GetOperatorTokenOfBinaryExpression(SyntaxNode node)
            => ((BinaryExpressionSyntax)node).OperatorToken;

        public void GetPartsOfConditionalExpression(SyntaxNode node, out SyntaxNode condition, out SyntaxNode whenTrue, out SyntaxNode whenFalse)
        {
            var conditionalExpression = (ConditionalExpressionSyntax)node;
            condition = conditionalExpression.Condition;
            whenTrue = conditionalExpression.WhenTrue;
            whenFalse = conditionalExpression.WhenFalse;
        }

        public SyntaxNode WalkDownParentheses(SyntaxNode node)
            => (node as ExpressionSyntax)?.WalkDownParentheses() ?? node;

        public bool IsLogicalAndExpression(SyntaxNode node)
            => node.Kind() == SyntaxKind.LogicalAndExpression;

        public bool IsLogicalOrExpression(SyntaxNode node)
            => node.Kind() == SyntaxKind.LogicalOrExpression;

        public bool IsLogicalNotExpression(SyntaxNode node)
            => node.Kind() == SyntaxKind.LogicalNotExpression;

        public bool IsConditionalAnd(SyntaxNode node)
            => node.Kind() == SyntaxKind.LogicalAndExpression;

        public bool IsConditionalOr(SyntaxNode node)
            => node.Kind() == SyntaxKind.LogicalOrExpression;

        public SyntaxNode GetOperandOfPrefixUnaryExpression(SyntaxNode node)
            => ((PrefixUnaryExpressionSyntax)node).Operand;

        public SyntaxToken GetOperatorTokenOfPrefixUnaryExpression(SyntaxNode node)
            => ((PrefixUnaryExpressionSyntax)node).OperatorToken;

        public SyntaxNode GetNextExecutableStatement(SyntaxNode statement)
            => ((StatementSyntax)statement).GetNextStatement();

        public override bool IsWhitespaceTrivia(SyntaxTrivia trivia)
            => trivia.IsWhitespace();

        public override bool IsEndOfLineTrivia(SyntaxTrivia trivia)
            => trivia.IsEndOfLine();

        public override bool IsSingleLineCommentTrivia(SyntaxTrivia trivia)
            => trivia.IsSingleLineComment();

        public override bool IsMultiLineCommentTrivia(SyntaxTrivia trivia)
            => trivia.IsMultiLineComment();

        public override bool IsShebangDirectiveTrivia(SyntaxTrivia trivia)
            => trivia.IsShebangDirective();

        public override bool IsPreprocessorDirective(SyntaxTrivia trivia)
            => SyntaxFacts.IsPreprocessorDirective(trivia.Kind());

        private class AddFirstMissingCloseBaceRewriter : CSharpSyntaxRewriter
        {
            private readonly SyntaxNode _contextNode;
            private bool _seenContextNode = false;
            private bool _addedFirstCloseCurly = false;

            public AddFirstMissingCloseBaceRewriter(SyntaxNode contextNode)
            {
                _contextNode = contextNode;
            }

            public override SyntaxNode Visit(SyntaxNode node)
            {
                if (node == _contextNode)
                {
                    _seenContextNode = true;

                    // Annotate the context node so we can find it again in the new tree
                    // after we've added the close curly.
                    return node.WithAdditionalAnnotations(s_annotation);
                }

                // rewrite this node normally.
                var rewritten = base.Visit(node);
                if (rewritten == node)
                {
                    return rewritten;
                }

                // This node changed.  That means that something underneath us got
                // rewritten.  (i.e. we added the annotation to the context node).
                Debug.Assert(_seenContextNode);

                // Ok, we're past the context node now.  See if this is a node with 
                // curlies.  If so, if it has a missing close curly then add in the 
                // missing curly.  Also, even if it doesn't have missing curlies, 
                // then still ask to format its close curly to make sure all the 
                // curlies up the stack are properly formatted.
                var braces = rewritten.GetBraces();
                if (braces.openBrace.Kind() == SyntaxKind.None &&
                    braces.closeBrace.Kind() == SyntaxKind.None)
                {
                    // Not an item with braces.  Just pass it up.
                    return rewritten;
                }

                // See if the close brace is missing.  If it's the first missing one 
                // we're seeing then definitely add it.
                if (braces.closeBrace.IsMissing)
                {
                    if (!_addedFirstCloseCurly)
                    {
                        var closeBrace = SyntaxFactory.Token(SyntaxKind.CloseBraceToken)
                            .WithAdditionalAnnotations(Formatter.Annotation);
                        rewritten = rewritten.ReplaceToken(braces.closeBrace, closeBrace);
                        _addedFirstCloseCurly = true;
                    }
                }
                else
                {
                    // Ask for the close brace to be formatted so that all the braces
                    // up the spine are in the right location.
                    rewritten = rewritten.ReplaceToken(braces.closeBrace,
                        braces.closeBrace.WithAdditionalAnnotations(Formatter.Annotation));
                }

                return rewritten;
            }
        }

        public bool IsOnTypeHeader(SyntaxNode root, int position)
        {
            var token = root.FindToken(position);
            if (token.Kind() == SyntaxKind.EndOfFileToken)
            {
                token = token.GetPreviousToken();
            }

            var typeDecl = token.GetAncestor<BaseTypeDeclarationSyntax>();
            if (typeDecl == null)
            {
                return false;
            }

            var start = typeDecl.AttributeLists.LastOrDefault()?.GetLastToken().GetNextToken().SpanStart ??
                        typeDecl.SpanStart;
            var end = typeDecl.GetTypeParameterList()?.GetLastToken().FullSpan.End ??
                        typeDecl.Identifier.FullSpan.End;

            return position >= start && position <= end;
        }

        public bool IsBetweenTypeMembers(SourceText sourceText, SyntaxNode root, int position)
        {
            var token = root.FindToken(position);
            var typeDecl = token.GetAncestor<TypeDeclarationSyntax>();
            if (typeDecl != null)
            {
                if (position >= typeDecl.OpenBraceToken.Span.End &&
                    position <= typeDecl.CloseBraceToken.Span.Start)
                {
                    var line = sourceText.Lines.GetLineFromPosition(position);
                    if (!line.IsEmptyOrWhitespace())
                    {
                        return false;
                    }

                    var member = typeDecl.Members.FirstOrDefault(d => d.FullSpan.Contains(position));
                    if (member == null)
                    {
                        // There are no members, or we're after the last member.
                        return true;
                    }
                    else
                    {
                        // We're within a member.  Make sure we're in the leading whitespace of
                        // the member.
                        if (position < member.SpanStart)
                        {
                            foreach (var trivia in member.GetLeadingTrivia())
                            {
                                if (!trivia.IsWhitespaceOrEndOfLine())
                                {
                                    return false;
                                }

                                if (trivia.FullSpan.Contains(position))
                                {
                                    return true;
                                }
                            }
                        }
                    }
                }
            }

            return false;
        }

        public ImmutableArray<SyntaxNode> GetSelectedMembers(SyntaxNode root, TextSpan textSpan)
            => ImmutableArray<SyntaxNode>.CastUp(root.GetMembersInSpan(textSpan));

        protected override bool ContainsInterleavedDirective(TextSpan span, SyntaxToken token, CancellationToken cancellationToken)
            => token.ContainsInterleavedDirective(span, cancellationToken);

        public SyntaxTokenList GetModifiers(SyntaxNode node)
            => node.GetModifiers();

        public SyntaxNode WithModifiers(SyntaxNode node, SyntaxTokenList modifiers)
            => node.WithModifiers(modifiers);

        public bool IsLiteralExpression(SyntaxNode node)
            => node is LiteralExpressionSyntax;

        public bool IsFalseLiteralExpression(SyntaxNode expression)
            => expression.IsKind(SyntaxKind.FalseLiteralExpression);

        public bool IsTrueLiteralExpression(SyntaxNode expression)
            => expression.IsKind(SyntaxKind.TrueLiteralExpression);

        public SeparatedSyntaxList<SyntaxNode> GetVariablesOfLocalDeclarationStatement(SyntaxNode node)
            => ((LocalDeclarationStatementSyntax)node).Declaration.Variables;

        public SyntaxNode GetInitializerOfVariableDeclarator(SyntaxNode node)
            => ((VariableDeclaratorSyntax)node).Initializer;

        public SyntaxNode GetTypeOfVariableDeclarator(SyntaxNode node)
            => ((VariableDeclarationSyntax)((VariableDeclaratorSyntax)node).Parent).Type;

        public SyntaxNode GetValueOfEqualsValueClause(SyntaxNode node)
            => ((EqualsValueClauseSyntax)node)?.Value;

        public bool IsExecutableBlock(SyntaxNode node)
            => node.IsKind(SyntaxKind.Block);

        public SyntaxList<SyntaxNode> GetExecutableBlockStatements(SyntaxNode node)
            => ((BlockSyntax)node).Statements;

        public SyntaxNode FindInnermostCommonExecutableBlock(IEnumerable<SyntaxNode> nodes)
            => nodes.FindInnermostCommonBlock();

        public bool IsCastExpression(SyntaxNode node)
            => node is CastExpressionSyntax;

        public void GetPartsOfCastExpression(SyntaxNode node, out SyntaxNode type, out SyntaxNode expression)
        {
            var cast = (CastExpressionSyntax)node;
            type = cast.Type;
            expression = cast.Expression;
        }

        public SyntaxToken? GetDeclarationIdentifierIfOverride(SyntaxToken token)
        {
            if (token.Kind() == SyntaxKind.OverrideKeyword && token.Parent is MemberDeclarationSyntax member)
            {
                return member.GetNameToken();
            }

            return null;
        }

        public bool SpansPreprocessorDirective(IEnumerable<SyntaxNode> nodes)
            => nodes.SpansPreprocessorDirective();
    }
}<|MERGE_RESOLUTION|>--- conflicted
+++ resolved
@@ -1623,21 +1623,13 @@
         public bool IsBinaryExpression(SyntaxNode node)
             => node is BinaryExpressionSyntax;
 
-<<<<<<< HEAD
         public void GetPartsOfBinaryExpression(SyntaxNode node, out SyntaxNode left, out SyntaxToken operatorToken, out SyntaxNode right)
-=======
-        public void GetPartsOfBinaryExpression(SyntaxNode node, out SyntaxNode left, out SyntaxToken token, out SyntaxNode right)
->>>>>>> f04c1288
         {
             var binaryExpression = (BinaryExpressionSyntax)node;
             left = binaryExpression.Left;
             operatorToken = binaryExpression.OperatorToken;
             right = binaryExpression.Right;
-            token = binaryExpression.OperatorToken;
-        }
-
-        public SyntaxToken GetOperatorTokenOfBinaryExpression(SyntaxNode node)
-            => ((BinaryExpressionSyntax)node).OperatorToken;
+        }
 
         public void GetPartsOfConditionalExpression(SyntaxNode node, out SyntaxNode condition, out SyntaxNode whenTrue, out SyntaxNode whenFalse)
         {
