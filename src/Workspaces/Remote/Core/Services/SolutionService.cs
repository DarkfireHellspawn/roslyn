--- conflicted
+++ resolved
@@ -1,18 +1,9 @@
 ﻿// Copyright (c) Microsoft.  All Rights Reserved.  Licensed under the Apache License, Version 2.0.  See License.txt in the project root for license information.
 
 using System;
-<<<<<<< HEAD
-using System.IO;
 using System.Threading;
 using System.Threading.Tasks;
 using Microsoft.CodeAnalysis.NavigateTo;
-using Microsoft.CodeAnalysis.Options;
-using Microsoft.CodeAnalysis.Shared.Utilities;
-=======
-using System.Diagnostics;
-using System.Threading;
-using System.Threading.Tasks;
->>>>>>> 36c013bc
 using Roslyn.Utilities;
 
 namespace Microsoft.CodeAnalysis.Remote
@@ -63,14 +54,10 @@
                     return currentSolution;
                 }
 
-<<<<<<< HEAD
                 var beforeCreate = DateTime.Now;
-                var solution = await CreateSolution_NoLockAsync(solutionChecksum, s_primaryWorkspace.CurrentSolution, cancellationToken).ConfigureAwait(false);
+                var solution = await CreateSolution_NoLockAsync(solutionChecksum, primary, s_primaryWorkspace.CurrentSolution, cancellationToken).ConfigureAwait(false);
                 var afterCreate = DateTime.Now;
-    
-=======
-                var solution = await CreateSolution_NoLockAsync(solutionChecksum, primary, s_primaryWorkspace.CurrentSolution, cancellationToken).ConfigureAwait(false);
->>>>>>> 36c013bc
+
                 s_lastSolution = Tuple.Create(solutionChecksum, solution);
                 AbstractNavigateToSearchService.Log("Solution create time: " + (afterCreate - beforeCreate));
                 return solution;
