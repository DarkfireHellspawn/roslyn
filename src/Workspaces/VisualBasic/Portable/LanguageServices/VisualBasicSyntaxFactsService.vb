﻿' Copyright (c) Microsoft.  All Rights Reserved.  Licensed under the Apache License, Version 2.0.  See License.txt in the project root for license information.

Imports System.Collections.Immutable
Imports System.Composition
Imports System.Text
Imports System.Threading
Imports Microsoft.CodeAnalysis
Imports Microsoft.CodeAnalysis.Host
Imports Microsoft.CodeAnalysis.Host.Mef
Imports Microsoft.CodeAnalysis.LanguageServices
Imports Microsoft.CodeAnalysis.PooledObjects
Imports Microsoft.CodeAnalysis.Text
Imports Microsoft.CodeAnalysis.VisualBasic.CodeGeneration
Imports Microsoft.CodeAnalysis.VisualBasic.Extensions.ContextQuery
Imports Microsoft.CodeAnalysis.VisualBasic.Syntax
Imports Microsoft.CodeAnalysis.VisualBasic.SyntaxFacts

Namespace Microsoft.CodeAnalysis.VisualBasic
    <ExportLanguageServiceFactory(GetType(ISyntaxFactsService), LanguageNames.VisualBasic), [Shared]>
    Friend Class VisualBasicSyntaxFactsServiceFactory
        Implements ILanguageServiceFactory

        Public Function CreateLanguageService(languageServices As HostLanguageServices) As ILanguageService Implements ILanguageServiceFactory.CreateLanguageService
            Return VisualBasicSyntaxFactsService.Instance
        End Function
    End Class

    Friend Class VisualBasicSyntaxFactsService
        Inherits AbstractSyntaxFactsService
        Implements ISyntaxFactsService

        Public Shared ReadOnly Property Instance As New VisualBasicSyntaxFactsService

        Private Sub New()
        End Sub

        Public ReadOnly Property IsCaseSensitive As Boolean Implements ISyntaxFactsService.IsCaseSensitive
            Get
                Return False
            End Get
        End Property

        Public ReadOnly Property StringComparer As StringComparer Implements ISyntaxFactsService.StringComparer
            Get
                Return CaseInsensitiveComparison.Comparer
            End Get
        End Property

        Public ReadOnly Property ElasticMarker As SyntaxTrivia Implements ISyntaxFactsService.ElasticMarker
            Get
                Return SyntaxFactory.ElasticMarker
            End Get
        End Property

        Public ReadOnly Property ElasticCarriageReturnLineFeed As SyntaxTrivia Implements ISyntaxFactsService.ElasticCarriageReturnLineFeed
            Get
                Return SyntaxFactory.ElasticCarriageReturnLineFeed
            End Get
        End Property

        Protected Overrides ReadOnly Property DocumentationCommentService As IDocumentationCommentService
            Get
                Return VisualBasicDocumentationCommentService.Instance
            End Get
        End Property

        Public Function SupportsIndexingInitializer(options As ParseOptions) As Boolean Implements ISyntaxFactsService.SupportsIndexingInitializer
            Return False
        End Function

        Public Function SupportsThrowExpression(options As ParseOptions) As Boolean Implements ISyntaxFactsService.SupportsThrowExpression
            Return False
        End Function

        Public Function ParseToken(text As String) As SyntaxToken Implements ISyntaxFactsService.ParseToken
            Return SyntaxFactory.ParseToken(text, startStatement:=True)
        End Function

        Public Function IsAwaitKeyword(token As SyntaxToken) As Boolean Implements ISyntaxFactsService.IsAwaitKeyword
            Return token.Kind = SyntaxKind.AwaitKeyword
        End Function

        Public Function IsIdentifier(token As SyntaxToken) As Boolean Implements ISyntaxFactsService.IsIdentifier
            Return token.Kind = SyntaxKind.IdentifierToken
        End Function

        Public Function IsGlobalNamespaceKeyword(token As SyntaxToken) As Boolean Implements ISyntaxFactsService.IsGlobalNamespaceKeyword
            Return token.Kind = SyntaxKind.GlobalKeyword
        End Function

        Public Function IsVerbatimIdentifier(token As SyntaxToken) As Boolean Implements ISyntaxFactsService.IsVerbatimIdentifier
            Return False
        End Function

        Public Function IsOperator(token As SyntaxToken) As Boolean Implements ISyntaxFactsService.IsOperator
            Return (IsUnaryExpressionOperatorToken(CType(token.Kind, SyntaxKind)) AndAlso (TypeOf token.Parent Is UnaryExpressionSyntax OrElse TypeOf token.Parent Is OperatorStatementSyntax)) OrElse
                   (IsBinaryExpressionOperatorToken(CType(token.Kind, SyntaxKind)) AndAlso (TypeOf token.Parent Is BinaryExpressionSyntax OrElse TypeOf token.Parent Is OperatorStatementSyntax))
        End Function

        Public Function IsContextualKeyword(token As SyntaxToken) As Boolean Implements ISyntaxFactsService.IsContextualKeyword
            Return token.IsContextualKeyword()
        End Function

        Public Function IsKeyword(token As SyntaxToken) As Boolean Implements ISyntaxFactsService.IsKeyword
            Return token.IsKeyword()
        End Function

        Public Function IsPreprocessorKeyword(token As SyntaxToken) As Boolean Implements ISyntaxFactsService.IsPreprocessorKeyword
            Return token.IsPreprocessorKeyword()
        End Function

        Public Function IsHashToken(token As SyntaxToken) As Boolean Implements ISyntaxFactsService.IsHashToken
            Return token.Kind = SyntaxKind.HashToken
        End Function

        Public Function TryGetCorrespondingOpenBrace(token As SyntaxToken, ByRef openBrace As SyntaxToken) As Boolean Implements ISyntaxFactsService.TryGetCorrespondingOpenBrace

            If token.Kind = SyntaxKind.CloseBraceToken Then
                Dim tuples = token.Parent.GetBraces()
                openBrace = tuples.Item1
                Return openBrace.Kind = SyntaxKind.OpenBraceToken
            End If

            Return False
        End Function

        Public Function IsInInactiveRegion(syntaxTree As SyntaxTree, position As Integer, cancellationToken As CancellationToken) As Boolean Implements ISyntaxFactsService.IsInInactiveRegion
            If syntaxTree Is Nothing Then
                Return False
            End If

            Return syntaxTree.IsInInactiveRegion(position, cancellationToken)
        End Function

        Public Function IsInNonUserCode(syntaxTree As SyntaxTree, position As Integer, cancellationToken As CancellationToken) As Boolean Implements ISyntaxFactsService.IsInNonUserCode
            If syntaxTree Is Nothing Then
                Return False
            End If

            Return syntaxTree.IsInNonUserCode(position, cancellationToken)
        End Function

        Public Function IsEntirelyWithinStringOrCharOrNumericLiteral(syntaxTree As SyntaxTree, position As Integer, cancellationToken As CancellationToken) As Boolean Implements ISyntaxFactsService.IsEntirelyWithinStringOrCharOrNumericLiteral
            If syntaxTree Is Nothing Then
                Return False
            End If

            Return syntaxTree.IsEntirelyWithinStringOrCharOrNumericLiteral(position, cancellationToken)
        End Function

        Public Function IsDirective(node As SyntaxNode) As Boolean Implements ISyntaxFactsService.IsDirective
            Return TypeOf node Is DirectiveTriviaSyntax
        End Function

        Public Function TryGetExternalSourceInfo(node As SyntaxNode, ByRef info As ExternalSourceInfo) As Boolean Implements ISyntaxFactsService.TryGetExternalSourceInfo
            Select Case node.Kind
                Case SyntaxKind.ExternalSourceDirectiveTrivia
                    info = New ExternalSourceInfo(CInt(DirectCast(node, ExternalSourceDirectiveTriviaSyntax).LineStart.Value), False)
                    Return True

                Case SyntaxKind.EndExternalSourceDirectiveTrivia
                    info = New ExternalSourceInfo(Nothing, True)
                    Return True
            End Select

            Return False
        End Function

        Public Function IsObjectCreationExpressionType(node As SyntaxNode) As Boolean Implements ISyntaxFactsService.IsObjectCreationExpressionType
            Return node.IsParentKind(SyntaxKind.ObjectCreationExpression) AndAlso
                DirectCast(node.Parent, ObjectCreationExpressionSyntax).Type Is node
        End Function

        Public Function IsAttributeName(node As SyntaxNode) As Boolean Implements ISyntaxFactsService.IsAttributeName
            Return node.IsParentKind(SyntaxKind.Attribute) AndAlso
                DirectCast(node.Parent, AttributeSyntax).Name Is node
        End Function

        Public Function IsRightSideOfQualifiedName(node As SyntaxNode) As Boolean Implements ISyntaxFactsService.IsRightSideOfQualifiedName
            Dim vbNode = TryCast(node, SimpleNameSyntax)
            Return vbNode IsNot Nothing AndAlso vbNode.IsRightSideOfQualifiedName()
        End Function

        Public Function IsNameOfMemberAccessExpression(node As SyntaxNode) As Boolean Implements ISyntaxFactsService.IsNameOfMemberAccessExpression
            Dim vbNode = TryCast(node, SimpleNameSyntax)
            Return vbNode IsNot Nothing AndAlso vbNode.IsMemberAccessExpressionName()
        End Function

        Public Function IsConditionalMemberAccessExpression(node As SyntaxNode) As Boolean Implements ISyntaxFactsService.IsConditionalMemberAccessExpression
            Return TypeOf node Is ConditionalAccessExpressionSyntax
        End Function

        Public Function IsInvocationExpression(node As SyntaxNode) As Boolean Implements ISyntaxFactsService.IsInvocationExpression
            Return TypeOf node Is InvocationExpressionSyntax
        End Function

        Public Function IsAnonymousFunction(node As SyntaxNode) As Boolean Implements ISyntaxFactsService.IsAnonymousFunction
            Return TypeOf node Is LambdaExpressionSyntax
        End Function

        Public Function IsLocalFunction(node As SyntaxNode) As Boolean Implements ISyntaxFactsService.IsLocalFunction
            Return False
        End Function

        Public Function IsGenericName(node As SyntaxNode) As Boolean Implements ISyntaxFactsService.IsGenericName
            Return TypeOf node Is GenericNameSyntax
        End Function

        Public Function IsNamedParameter(node As SyntaxNode) As Boolean Implements ISyntaxFactsService.IsNamedParameter
            Return node.CheckParent(Of SimpleArgumentSyntax)(Function(p) p.IsNamed AndAlso p.NameColonEquals.Name Is node)
        End Function

        Public Function GetDefaultOfParameter(node As SyntaxNode) As SyntaxNode Implements ISyntaxFactsService.GetDefaultOfParameter
            Return TryCast(node, ParameterSyntax)?.Default
        End Function

        Public Function GetParameterList(node As SyntaxNode) As SyntaxNode Implements ISyntaxFactsService.GetParameterList
            Return VisualBasicSyntaxGenerator.GetParameterList(node)
        End Function

        Public Function IsSkippedTokensTrivia(node As SyntaxNode) As Boolean Implements ISyntaxFactsService.IsSkippedTokensTrivia
            Return TypeOf node Is SkippedTokensTriviaSyntax
        End Function

        Public Function HasIncompleteParentMember(node As SyntaxNode) As Boolean Implements ISyntaxFactsService.HasIncompleteParentMember
            Return node.IsParentKind(SyntaxKind.IncompleteMember)
        End Function

        Public Function GetIdentifierOfGenericName(genericName As SyntaxNode) As SyntaxToken Implements ISyntaxFactsService.GetIdentifierOfGenericName
            Dim vbGenericName = TryCast(genericName, GenericNameSyntax)
            Return If(vbGenericName IsNot Nothing, vbGenericName.Identifier, Nothing)
        End Function

        Public Function IsUsingDirectiveName(node As SyntaxNode) As Boolean Implements ISyntaxFactsService.IsUsingDirectiveName
            Return node.IsParentKind(SyntaxKind.SimpleImportsClause) AndAlso
                   DirectCast(node.Parent, SimpleImportsClauseSyntax).Name Is node
        End Function

        Public Function IsForEachStatement(node As SyntaxNode) As Boolean Implements ISyntaxFactsService.IsForEachStatement
            Return TypeOf node Is ForEachStatementSyntax
        End Function

        Public Function IsDeconstructionAssignment(node As SyntaxNode) As Boolean Implements ISyntaxFactsService.IsDeconstructionAssignment
            Return False
        End Function

        Public Function IsDeconstructionForEachStatement(node As SyntaxNode) As Boolean Implements ISyntaxFactsService.IsDeconstructionForEachStatement
            Return False
        End Function

        Public Function IsLockStatement(node As SyntaxNode) As Boolean Implements ISyntaxFactsService.IsLockStatement
            Return TypeOf node Is SyncLockStatementSyntax
        End Function

        Public Function IsUsingStatement(node As SyntaxNode) As Boolean Implements ISyntaxFactsService.IsUsingStatement
            Return node.Kind() = SyntaxKind.UsingStatement
        End Function

        Public Function IsReturnStatement(node As SyntaxNode) As Boolean Implements ISyntaxFactsService.IsReturnStatement
            Return node.Kind() = SyntaxKind.ReturnStatement
        End Function

        Public Function IsStatement(node As SyntaxNode) As Boolean Implements ISyntaxFactsService.IsStatement
            Return TypeOf node Is StatementSyntax
        End Function

        Public Function IsParameter(node As SyntaxNode) As Boolean Implements ISyntaxFactsService.IsParameter
            Return TypeOf node Is ParameterSyntax
        End Function

        Public Function IsVariableDeclarator(node As SyntaxNode) As Boolean Implements ISyntaxFactsService.IsVariableDeclarator
            Return TypeOf node Is VariableDeclaratorSyntax
        End Function

        Public Function IsMethodBody(node As SyntaxNode) As Boolean Implements ISyntaxFactsService.IsMethodBody
            Return TypeOf node Is MethodBlockBaseSyntax
        End Function

        Public Function GetExpressionOfReturnStatement(node As SyntaxNode) As SyntaxNode Implements ISyntaxFactsService.GetExpressionOfReturnStatement
            Return TryCast(node, ReturnStatementSyntax)?.Expression
        End Function

        Public Function IsThisConstructorInitializer(token As SyntaxToken) As Boolean Implements ISyntaxFactsService.IsThisConstructorInitializer
            If TypeOf token.Parent Is IdentifierNameSyntax AndAlso token.HasMatchingText(SyntaxKind.NewKeyword) Then
                Dim memberAccess = TryCast(token.Parent.Parent, MemberAccessExpressionSyntax)
                Return memberAccess.IsThisConstructorInitializer()
            End If

            Return False
        End Function

        Public Function IsBaseConstructorInitializer(token As SyntaxToken) As Boolean Implements ISyntaxFactsService.IsBaseConstructorInitializer
            If TypeOf token.Parent Is IdentifierNameSyntax AndAlso token.HasMatchingText(SyntaxKind.NewKeyword) Then
                Dim memberAccess = TryCast(token.Parent.Parent, MemberAccessExpressionSyntax)
                Return memberAccess.IsBaseConstructorInitializer()
            End If

            Return False
        End Function

        Public Function IsQueryExpression(node As SyntaxNode) As Boolean Implements ISyntaxFactsService.IsQueryExpression
            Return node.Kind() = SyntaxKind.QueryExpression
        End Function

        Public Function IsQueryKeyword(token As SyntaxToken) As Boolean Implements ISyntaxFactsService.IsQueryKeyword
            Select Case token.Kind()
                Case SyntaxKind.GroupKeyword,
                     SyntaxKind.JoinKeyword,
                     SyntaxKind.IntoKeyword,
                     SyntaxKind.AggregateKeyword,
                     SyntaxKind.DistinctKeyword,
                     SyntaxKind.SkipKeyword,
                     SyntaxKind.TakeKeyword,
                     SyntaxKind.LetKeyword,
                     SyntaxKind.ByKeyword,
                     SyntaxKind.OrderKeyword,
                     SyntaxKind.EqualsKeyword,
                     SyntaxKind.AscendingKeyword,
                     SyntaxKind.DescendingKeyword,
                     SyntaxKind.WhereKeyword
                    Return True
                Case SyntaxKind.InKeyword
                    Select Case token.Parent.Kind()
                        Case SyntaxKind.FromClause,
                             SyntaxKind.SimpleJoinClause,
                             SyntaxKind.GroupJoinClause
                            Return True
                        Case Else
                            Return False ' e.g. ForEach ... in
                    End Select
                Case SyntaxKind.OnKeyword
                    Select Case token.Parent.Kind()
                        Case SyntaxKind.SimpleJoinClause,
                             SyntaxKind.GroupJoinClause
                            Return True
                        Case Else
                            Return False ' e.g. On Error Goto
                    End Select
                Case SyntaxKind.FromKeyword
                    Return token.Parent.Kind() = SyntaxKind.FromClause ' False for e.g. Object collection initializer
                Case SyntaxKind.WhileKeyword
                    Select Case token.Parent.Kind()
                        Case SyntaxKind.SkipWhileClause,
                             SyntaxKind.TakeWhileClause
                            Return True
                        Case Else
                            Return False ' e.g. Exit While
                    End Select
                Case SyntaxKind.SelectKeyword
                    Return token.Parent.Kind() = SyntaxKind.SelectClause ' False for e.g. Select Case
                Case Else
                    Return False
            End Select
        End Function

        Public Function IsThrowExpression(node As SyntaxNode) As Boolean Implements ISyntaxFactsService.IsThrowExpression
            ' VB does not support throw expressions currently.
            Return False
        End Function

        Public Function IsPredefinedType(token As SyntaxToken) As Boolean Implements ISyntaxFactsService.IsPredefinedType
            Dim actualType As PredefinedType = PredefinedType.None
            Return TryGetPredefinedType(token, actualType) AndAlso actualType <> PredefinedType.None
        End Function

        Public Function IsPredefinedType(token As SyntaxToken, type As PredefinedType) As Boolean Implements ISyntaxFactsService.IsPredefinedType
            Dim actualType As PredefinedType = PredefinedType.None
            Return TryGetPredefinedType(token, actualType) AndAlso actualType = type
        End Function

        Public Function TryGetPredefinedType(token As SyntaxToken, ByRef type As PredefinedType) As Boolean Implements ISyntaxFactsService.TryGetPredefinedType
            type = GetPredefinedType(token)
            Return type <> PredefinedType.None
        End Function

        Private Function GetPredefinedType(token As SyntaxToken) As PredefinedType
            Select Case token.Kind
                Case SyntaxKind.BooleanKeyword
                    Return PredefinedType.Boolean
                Case SyntaxKind.ByteKeyword
                    Return PredefinedType.Byte
                Case SyntaxKind.SByteKeyword
                    Return PredefinedType.SByte
                Case SyntaxKind.IntegerKeyword
                    Return PredefinedType.Int32
                Case SyntaxKind.UIntegerKeyword
                    Return PredefinedType.UInt32
                Case SyntaxKind.ShortKeyword
                    Return PredefinedType.Int16
                Case SyntaxKind.UShortKeyword
                    Return PredefinedType.UInt16
                Case SyntaxKind.LongKeyword
                    Return PredefinedType.Int64
                Case SyntaxKind.ULongKeyword
                    Return PredefinedType.UInt64
                Case SyntaxKind.SingleKeyword
                    Return PredefinedType.Single
                Case SyntaxKind.DoubleKeyword
                    Return PredefinedType.Double
                Case SyntaxKind.DecimalKeyword
                    Return PredefinedType.Decimal
                Case SyntaxKind.StringKeyword
                    Return PredefinedType.String
                Case SyntaxKind.CharKeyword
                    Return PredefinedType.Char
                Case SyntaxKind.ObjectKeyword
                    Return PredefinedType.Object
                Case SyntaxKind.DateKeyword
                    Return PredefinedType.DateTime
                Case Else
                    Return PredefinedType.None
            End Select
        End Function

        Public Function IsPredefinedOperator(token As SyntaxToken) As Boolean Implements ISyntaxFactsService.IsPredefinedOperator
            Dim actualOp As PredefinedOperator = PredefinedOperator.None
            Return TryGetPredefinedOperator(token, actualOp) AndAlso actualOp <> PredefinedOperator.None
        End Function

        Public Function IsPredefinedOperator(token As SyntaxToken, op As PredefinedOperator) As Boolean Implements ISyntaxFactsService.IsPredefinedOperator
            Dim actualOp As PredefinedOperator = PredefinedOperator.None
            Return TryGetPredefinedOperator(token, actualOp) AndAlso actualOp = op
        End Function

        Public Function TryGetPredefinedOperator(token As SyntaxToken, ByRef op As PredefinedOperator) As Boolean Implements ISyntaxFactsService.TryGetPredefinedOperator
            op = GetPredefinedOperator(token)
            Return op <> PredefinedOperator.None
        End Function

        Private Function GetPredefinedOperator(token As SyntaxToken) As PredefinedOperator
            Select Case token.Kind
                Case SyntaxKind.PlusToken, SyntaxKind.PlusEqualsToken
                    Return PredefinedOperator.Addition

                Case SyntaxKind.MinusToken, SyntaxKind.MinusEqualsToken
                    Return PredefinedOperator.Subtraction

                Case SyntaxKind.AndKeyword, SyntaxKind.AndAlsoKeyword
                    Return PredefinedOperator.BitwiseAnd

                Case SyntaxKind.OrKeyword, SyntaxKind.OrElseKeyword
                    Return PredefinedOperator.BitwiseOr

                Case SyntaxKind.AmpersandToken, SyntaxKind.AmpersandEqualsToken
                    Return PredefinedOperator.Concatenate

                Case SyntaxKind.SlashToken, SyntaxKind.SlashEqualsToken
                    Return PredefinedOperator.Division

                Case SyntaxKind.EqualsToken
                    Return PredefinedOperator.Equality

                Case SyntaxKind.XorKeyword
                    Return PredefinedOperator.ExclusiveOr

                Case SyntaxKind.CaretToken, SyntaxKind.CaretEqualsToken
                    Return PredefinedOperator.Exponent

                Case SyntaxKind.GreaterThanToken
                    Return PredefinedOperator.GreaterThan

                Case SyntaxKind.GreaterThanEqualsToken
                    Return PredefinedOperator.GreaterThanOrEqual

                Case SyntaxKind.LessThanGreaterThanToken
                    Return PredefinedOperator.Inequality

                Case SyntaxKind.BackslashToken, SyntaxKind.BackslashEqualsToken
                    Return PredefinedOperator.IntegerDivision

                Case SyntaxKind.LessThanLessThanToken, SyntaxKind.LessThanLessThanEqualsToken
                    Return PredefinedOperator.LeftShift

                Case SyntaxKind.LessThanToken
                    Return PredefinedOperator.LessThan

                Case SyntaxKind.LessThanEqualsToken
                    Return PredefinedOperator.LessThanOrEqual

                Case SyntaxKind.LikeKeyword
                    Return PredefinedOperator.Like

                Case SyntaxKind.NotKeyword
                    Return PredefinedOperator.Complement

                Case SyntaxKind.ModKeyword
                    Return PredefinedOperator.Modulus

                Case SyntaxKind.AsteriskToken, SyntaxKind.AsteriskEqualsToken
                    Return PredefinedOperator.Multiplication

                Case SyntaxKind.GreaterThanGreaterThanToken, SyntaxKind.GreaterThanGreaterThanEqualsToken
                    Return PredefinedOperator.RightShift

                Case Else
                    Return PredefinedOperator.None
            End Select
        End Function

        Public Function GetText(kind As Integer) As String Implements ISyntaxFactsService.GetText
            Return SyntaxFacts.GetText(CType(kind, SyntaxKind))
        End Function

        Public Function IsIdentifierPartCharacter(c As Char) As Boolean Implements ISyntaxFactsService.IsIdentifierPartCharacter
            Return SyntaxFacts.IsIdentifierPartCharacter(c)
        End Function

        Public Function IsIdentifierStartCharacter(c As Char) As Boolean Implements ISyntaxFactsService.IsIdentifierStartCharacter
            Return SyntaxFacts.IsIdentifierStartCharacter(c)
        End Function

        Public Function IsIdentifierEscapeCharacter(c As Char) As Boolean Implements ISyntaxFactsService.IsIdentifierEscapeCharacter
            Return c = "["c OrElse c = "]"c
        End Function

        Public Function IsValidIdentifier(identifier As String) As Boolean Implements ISyntaxFactsService.IsValidIdentifier
            Dim token = SyntaxFactory.ParseToken(identifier)
            ' TODO: There is no way to get the diagnostics to see if any are actually errors?
            Return IsIdentifier(token) AndAlso Not token.ContainsDiagnostics AndAlso token.ToString().Length = identifier.Length
        End Function

        Public Function IsVerbatimIdentifier(identifier As String) As Boolean Implements ISyntaxFactsService.IsVerbatimIdentifier
            Return IsValidIdentifier(identifier) AndAlso MakeHalfWidthIdentifier(identifier.First()) = "[" AndAlso MakeHalfWidthIdentifier(identifier.Last()) = "]"
        End Function

        Public Function IsTypeCharacter(c As Char) As Boolean Implements ISyntaxFactsService.IsTypeCharacter
            Return c = "%"c OrElse
                   c = "&"c OrElse
                   c = "@"c OrElse
                   c = "!"c OrElse
                   c = "#"c OrElse
                   c = "$"c
        End Function

        Public Function IsStartOfUnicodeEscapeSequence(c As Char) As Boolean Implements ISyntaxFactsService.IsStartOfUnicodeEscapeSequence
            Return False ' VB does not support identifiers with escaped unicode characters 
        End Function

        Public Function IsLiteral(token As SyntaxToken) As Boolean Implements ISyntaxFactsService.IsLiteral
            Select Case token.Kind()
                Case _
                        SyntaxKind.IntegerLiteralToken,
                        SyntaxKind.CharacterLiteralToken,
                        SyntaxKind.DecimalLiteralToken,
                        SyntaxKind.FloatingLiteralToken,
                        SyntaxKind.DateLiteralToken,
                        SyntaxKind.StringLiteralToken,
                        SyntaxKind.DollarSignDoubleQuoteToken,
                        SyntaxKind.DoubleQuoteToken,
                        SyntaxKind.InterpolatedStringTextToken,
                        SyntaxKind.TrueKeyword,
                        SyntaxKind.FalseKeyword,
                        SyntaxKind.NothingKeyword
                    Return True
            End Select

            Return False
        End Function

        Public Function IsStringLiteralOrInterpolatedStringLiteral(token As SyntaxToken) As Boolean Implements ISyntaxFactsService.IsStringLiteralOrInterpolatedStringLiteral
            Return token.IsKind(SyntaxKind.StringLiteralToken, SyntaxKind.InterpolatedStringTextToken)
        End Function

        Public Function IsNumericLiteralExpression(node As SyntaxNode) As Boolean Implements ISyntaxFactsService.IsNumericLiteralExpression
            Return If(node Is Nothing, False, node.IsKind(SyntaxKind.NumericLiteralExpression))
        End Function

        Public Function IsBindableToken(token As Microsoft.CodeAnalysis.SyntaxToken) As Boolean Implements ISyntaxFactsService.IsBindableToken
            Return Me.IsWord(token) OrElse
                Me.IsLiteral(token) OrElse
                Me.IsOperator(token)
        End Function

        Public Function IsSimpleMemberAccessExpression(node As SyntaxNode) As Boolean Implements ISyntaxFactsService.IsSimpleMemberAccessExpression
            Return TypeOf node Is MemberAccessExpressionSyntax AndAlso
                DirectCast(node, MemberAccessExpressionSyntax).Kind = SyntaxKind.SimpleMemberAccessExpression
        End Function

        Public Function IsPointerMemberAccessExpression(node As SyntaxNode) As Boolean Implements ISyntaxFactsService.IsPointerMemberAccessExpression
            Return False
        End Function

        Public Sub GetNameAndArityOfSimpleName(node As SyntaxNode, ByRef name As String, ByRef arity As Integer) Implements ISyntaxFactsService.GetNameAndArityOfSimpleName
            Dim simpleName = TryCast(node, SimpleNameSyntax)
            If simpleName IsNot Nothing Then
                name = simpleName.Identifier.ValueText
                arity = simpleName.Arity
            End If
        End Sub

        Public Function LooksGeneric(name As SyntaxNode) As Boolean Implements ISyntaxFactsService.LooksGeneric
            Return name.IsKind(SyntaxKind.GenericName)
        End Function

        Public Function GetExpressionOfMemberAccessExpression(node As SyntaxNode, Optional allowImplicitTarget As Boolean = False) As SyntaxNode Implements ISyntaxFactsService.GetExpressionOfMemberAccessExpression
            Return TryCast(node, MemberAccessExpressionSyntax)?.GetExpressionOfMemberAccessExpression(allowImplicitTarget)
        End Function

        Public Function GetTargetOfMemberBinding(node As SyntaxNode) As SyntaxNode Implements ISyntaxFactsService.GetTargetOfMemberBinding
            ' Member bindings are a C# concept.
            Return Nothing
        End Function

        Public Function GetExpressionOfConditionalAccessExpression(node As SyntaxNode) As SyntaxNode Implements ISyntaxFactsService.GetExpressionOfConditionalAccessExpression
            Return TryCast(node, ConditionalAccessExpressionSyntax)?.Expression
        End Function

        Public Function GetExpressionOfElementAccessExpression(node As SyntaxNode) As SyntaxNode Implements ISyntaxFactsService.GetExpressionOfElementAccessExpression
            Return TryCast(node, InvocationExpressionSyntax)?.Expression
        End Function

        Public Function GetArgumentListOfElementAccessExpression(node As SyntaxNode) As SyntaxNode Implements ISyntaxFactsService.GetArgumentListOfElementAccessExpression
            Return TryCast(node, InvocationExpressionSyntax)?.ArgumentList
        End Function

        Public Function GetExpressionOfInterpolation(node As SyntaxNode) As SyntaxNode Implements ISyntaxFactsService.GetExpressionOfInterpolation
            Return TryCast(node, InterpolationSyntax)?.Expression
        End Function

        Public Function IsInNamespaceOrTypeContext(node As SyntaxNode) As Boolean Implements ISyntaxFactsService.IsInNamespaceOrTypeContext
            Return SyntaxFacts.IsInNamespaceOrTypeContext(node)
        End Function

        Public Function IsInStaticContext(node As Microsoft.CodeAnalysis.SyntaxNode) As Boolean Implements ISyntaxFactsService.IsInStaticContext
            Return node.IsInStaticContext()
        End Function

        Public Function GetExpressionOfArgument(node As Microsoft.CodeAnalysis.SyntaxNode) As Microsoft.CodeAnalysis.SyntaxNode Implements ISyntaxFactsService.GetExpressionOfArgument
            Return TryCast(node, ArgumentSyntax).GetArgumentExpression()
        End Function

        Public Function GetRefKindOfArgument(node As Microsoft.CodeAnalysis.SyntaxNode) As Microsoft.CodeAnalysis.RefKind Implements ISyntaxFactsService.GetRefKindOfArgument
            ' TODO(cyrusn): Consider the method this argument is passed to, to determine this.
            Return RefKind.None
        End Function

        Public Function IsArgument(node As SyntaxNode) As Boolean Implements ISyntaxFactsService.IsArgument
            Return TypeOf node Is ArgumentSyntax
        End Function

        Public Function IsSimpleArgument(node As SyntaxNode) As Boolean Implements ISyntaxFactsService.IsSimpleArgument
            Dim argument = TryCast(node, ArgumentSyntax)
            Return argument IsNot Nothing AndAlso Not argument.IsNamed AndAlso Not argument.IsOmitted
        End Function

        Public Function IsInConstantContext(node As Microsoft.CodeAnalysis.SyntaxNode) As Boolean Implements ISyntaxFactsService.IsInConstantContext
            Return node.IsInConstantContext()
        End Function

        Public Function IsInConstructor(node As Microsoft.CodeAnalysis.SyntaxNode) As Boolean Implements ISyntaxFactsService.IsInConstructor
            Return node.GetAncestors(Of StatementSyntax).Any(Function(s) s.Kind = SyntaxKind.ConstructorBlock)
        End Function

        Public Function IsUnsafeContext(node As Microsoft.CodeAnalysis.SyntaxNode) As Boolean Implements ISyntaxFactsService.IsUnsafeContext
            Return False
        End Function

        Public Function GetNameOfAttribute(node As Microsoft.CodeAnalysis.SyntaxNode) As Microsoft.CodeAnalysis.SyntaxNode Implements ISyntaxFactsService.GetNameOfAttribute
            Return DirectCast(node, AttributeSyntax).Name
        End Function

        Public Function IsParenthesizedExpression(node As SyntaxNode) As Boolean Implements ISyntaxFactsService.IsParenthesizedExpression
            Return node.Kind() = SyntaxKind.ParenthesizedExpression
        End Function

        Public Function GetExpressionOfParenthesizedExpression(node As SyntaxNode) As SyntaxNode Implements ISyntaxFactsService.GetExpressionOfParenthesizedExpression
            Return DirectCast(node, ParenthesizedExpressionSyntax).Expression
        End Function

        Public Function IsIfStatement(node As SyntaxNode) As Boolean Implements ISyntaxFactsService.IsIfStatement
            Return (node.Kind() = SyntaxKind.IfStatement)
        End Function

        Public Function IsAttribute(node As Microsoft.CodeAnalysis.SyntaxNode) As Boolean Implements ISyntaxFactsService.IsAttribute
            Return TypeOf node Is AttributeSyntax
        End Function

        Public Function IsAttributeNamedArgumentIdentifier(node As SyntaxNode) As Boolean Implements ISyntaxFactsService.IsAttributeNamedArgumentIdentifier
            Dim identifierName = TryCast(node, IdentifierNameSyntax)
            Return identifierName.IsParentKind(SyntaxKind.NameColonEquals) AndAlso
                identifierName.Parent.IsParentKind(SyntaxKind.SimpleArgument) AndAlso
                identifierName.Parent.Parent.IsParentKind(SyntaxKind.ArgumentList) AndAlso
                identifierName.Parent.Parent.Parent.IsParentKind(SyntaxKind.Attribute)
        End Function

        Public Function GetContainingTypeDeclaration(root As SyntaxNode, position As Integer) As SyntaxNode Implements ISyntaxFactsService.GetContainingTypeDeclaration
            If root Is Nothing Then
                Throw New ArgumentNullException(NameOf(root))
            End If

            If position < 0 OrElse position > root.Span.End Then
                Throw New ArgumentOutOfRangeException(NameOf(position))
            End If

            Return root.
                FindToken(position).
                GetAncestors(Of SyntaxNode)().
                FirstOrDefault(Function(n) TypeOf n Is TypeBlockSyntax OrElse TypeOf n Is DelegateStatementSyntax)
        End Function

        Public Function GetContainingVariableDeclaratorOfFieldDeclaration(node As SyntaxNode) As SyntaxNode Implements ISyntaxFactsService.GetContainingVariableDeclaratorOfFieldDeclaration
            If node Is Nothing Then
                Throw New ArgumentNullException(NameOf(node))
            End If

            Dim parent = node.Parent

            While node IsNot Nothing
                If node.Kind = SyntaxKind.VariableDeclarator AndAlso node.IsParentKind(SyntaxKind.FieldDeclaration) Then
                    Return node
                End If

                node = node.Parent
            End While

            Return Nothing
        End Function

        Public Function FindTokenOnLeftOfPosition(node As SyntaxNode,
                                                  position As Integer,
                                                  Optional includeSkipped As Boolean = True,
                                                  Optional includeDirectives As Boolean = False,
                                                  Optional includeDocumentationComments As Boolean = False) As SyntaxToken Implements ISyntaxFactsService.FindTokenOnLeftOfPosition
            Return node.FindTokenOnLeftOfPosition(position, includeSkipped, includeDirectives, includeDocumentationComments)
        End Function

        Public Function FindTokenOnRightOfPosition(node As SyntaxNode,
                                                   position As Integer,
                                                   Optional includeSkipped As Boolean = True,
                                                   Optional includeDirectives As Boolean = False,
                                                   Optional includeDocumentationComments As Boolean = False) As SyntaxToken Implements ISyntaxFactsService.FindTokenOnRightOfPosition
            Return node.FindTokenOnRightOfPosition(position, includeSkipped, includeDirectives, includeDocumentationComments)
        End Function

        Public Function IsObjectCreationExpression(node As SyntaxNode) As Boolean Implements ISyntaxFactsService.IsObjectCreationExpression
            Return TypeOf node Is ObjectCreationExpressionSyntax
        End Function

        Public Function IsObjectInitializerNamedAssignmentIdentifier(node As SyntaxNode) As Boolean Implements ISyntaxFactsService.IsObjectInitializerNamedAssignmentIdentifier
            Dim unused As SyntaxNode = Nothing
            Return IsObjectInitializerNamedAssignmentIdentifier(node, unused)
        End Function

        Public Function IsObjectInitializerNamedAssignmentIdentifier(
                node As SyntaxNode,
                ByRef initializedInstance As SyntaxNode) As Boolean Implements ISyntaxFactsService.IsObjectInitializerNamedAssignmentIdentifier

            Dim identifier = TryCast(node, IdentifierNameSyntax)
            If identifier?.IsChildNode(Of NamedFieldInitializerSyntax)(Function(n) n.Name) Then
                ' .parent is the NamedField.
                ' .parent.parent is the ObjectInitializer.
                ' .parent.parent.parent will be the ObjectCreationExpression.
                initializedInstance = identifier.Parent.Parent.Parent
                Return True
            End If

            Return False
        End Function

        Public Function IsElementAccessExpression(node As SyntaxNode) As Boolean Implements ISyntaxFactsService.IsElementAccessExpression
            ' VB doesn't have a specialized node for element access.  Instead, it just uses an
            ' invocation expression or dictionary access expression.
            Return node.Kind = SyntaxKind.InvocationExpression OrElse node.Kind = SyntaxKind.DictionaryAccessExpression
        End Function

        Public Function ToIdentifierToken(name As String) As SyntaxToken Implements ISyntaxFactsService.ToIdentifierToken
            Return name.ToIdentifierToken()
        End Function

        Public Sub GetPartsOfParenthesizedExpression(
            node As SyntaxNode, ByRef openParen As SyntaxToken, ByRef expression As SyntaxNode, ByRef closeParen As SyntaxToken) Implements ISyntaxFactsService.GetPartsOfParenthesizedExpression

            Dim parenthesizedExpression = DirectCast(node, ParenthesizedExpressionSyntax)
            openParen = parenthesizedExpression.OpenParenToken
            expression = parenthesizedExpression.Expression
            closeParen = parenthesizedExpression.CloseParenToken
        End Sub

        Public Function Parenthesize(expression As SyntaxNode, Optional includeElasticTrivia As Boolean = True, Optional addSimplifierAnnotation As Boolean = True) As SyntaxNode Implements ISyntaxFactsService.Parenthesize
            Return DirectCast(expression, ExpressionSyntax).Parenthesize(addSimplifierAnnotation)
        End Function

        Public Function IsTypeNamedVarInVariableOrFieldDeclaration(token As SyntaxToken, parent As SyntaxNode) As Boolean Implements ISyntaxFactsService.IsTypeNamedVarInVariableOrFieldDeclaration
            Return False
        End Function

        Public Function IsTypeNamedDynamic(token As SyntaxToken, parent As SyntaxNode) As Boolean Implements ISyntaxFactsService.IsTypeNamedDynamic
            Return False
        End Function

        Public Function IsIndexerMemberCRef(node As SyntaxNode) As Boolean Implements ISyntaxFactsService.IsIndexerMemberCRef
            Return False
        End Function

        Public Function GetContainingMemberDeclaration(root As SyntaxNode, position As Integer, Optional useFullSpan As Boolean = True) As SyntaxNode Implements ISyntaxFactsService.GetContainingMemberDeclaration
            Contract.ThrowIfNull(root, NameOf(root))
            Contract.ThrowIfTrue(position < 0 OrElse position > root.FullSpan.End, NameOf(position))

            Dim [end] = root.FullSpan.End
            If [end] = 0 Then
                ' empty file
                Return Nothing
            End If

            ' make sure position doesn't touch end of root
            position = Math.Min(position, [end] - 1)

            Dim node = root.FindToken(position).Parent
            While node IsNot Nothing
                If useFullSpan OrElse node.Span.Contains(position) Then

                    If TypeOf node Is MethodBlockBaseSyntax AndAlso Not TypeOf node.Parent Is PropertyBlockSyntax Then
                        Return node
                    End If

                    If TypeOf node Is PropertyStatementSyntax AndAlso Not TypeOf node.Parent Is PropertyBlockSyntax Then
                        Return node
                    End If

                    If TypeOf node Is EventStatementSyntax AndAlso Not TypeOf node.Parent Is EventBlockSyntax Then
                        Return node
                    End If

                    If TypeOf node Is PropertyBlockSyntax OrElse
                       TypeOf node Is TypeBlockSyntax OrElse
                       TypeOf node Is EnumBlockSyntax OrElse
                       TypeOf node Is NamespaceBlockSyntax OrElse
                       TypeOf node Is EventBlockSyntax OrElse
                       TypeOf node Is FieldDeclarationSyntax Then
                        Return node
                    End If
                End If

                node = node.Parent
            End While

            Return Nothing
        End Function

        Public Function IsMethodLevelMember(node As SyntaxNode) As Boolean Implements ISyntaxFactsService.IsMethodLevelMember

            ' Note: Derived types of MethodBaseSyntax are expanded explicitly, since PropertyStatementSyntax and
            ' EventStatementSyntax will NOT be parented by MethodBlockBaseSyntax.  Additionally, there are things
            ' like AccessorStatementSyntax and DelegateStatementSyntax that we never want to tread as method level
            ' members.

            If TypeOf node Is MethodStatementSyntax AndAlso Not TypeOf node.Parent Is MethodBlockBaseSyntax Then
                Return True
            End If

            If TypeOf node Is SubNewStatementSyntax AndAlso Not TypeOf node.Parent Is MethodBlockBaseSyntax Then
                Return True
            End If

            If TypeOf node Is OperatorStatementSyntax AndAlso Not TypeOf node.Parent Is MethodBlockBaseSyntax Then
                Return True
            End If

            If TypeOf node Is PropertyStatementSyntax AndAlso Not TypeOf node.Parent Is PropertyBlockSyntax Then
                Return True
            End If

            If TypeOf node Is EventStatementSyntax AndAlso Not TypeOf node.Parent Is EventBlockSyntax Then
                Return True
            End If

            If TypeOf node Is DeclareStatementSyntax Then
                Return True
            End If

            Return TypeOf node Is ConstructorBlockSyntax OrElse
                   TypeOf node Is MethodBlockSyntax OrElse
                   TypeOf node Is OperatorBlockSyntax OrElse
                   TypeOf node Is EventBlockSyntax OrElse
                   TypeOf node Is PropertyBlockSyntax OrElse
                   TypeOf node Is EnumMemberDeclarationSyntax OrElse
                   TypeOf node Is FieldDeclarationSyntax
        End Function

        Public Function GetMemberBodySpanForSpeculativeBinding(node As SyntaxNode) As TextSpan Implements ISyntaxFactsService.GetMemberBodySpanForSpeculativeBinding
            Dim member = GetContainingMemberDeclaration(node, node.SpanStart)
            If member Is Nothing Then
                Return Nothing
            End If

            ' TODO: currently we only support method for now
            Dim method = TryCast(member, MethodBlockBaseSyntax)
            If method IsNot Nothing Then
                If method.BlockStatement Is Nothing OrElse method.EndBlockStatement Is Nothing Then
                    Return Nothing
                End If

                ' We don't want to include the BlockStatement or any trailing trivia up to and including its statement
                ' terminator in the span. Instead, we use the start of the first statement's leading trivia (if any) up
                ' to the start of the EndBlockStatement. If there aren't any statements in the block, we use the start
                ' of the EndBlockStatements leading trivia.

                Dim firstStatement = method.Statements.FirstOrDefault()
                Dim spanStart = If(firstStatement IsNot Nothing,
                                   firstStatement.FullSpan.Start,
                                   method.EndBlockStatement.FullSpan.Start)

                Return TextSpan.FromBounds(spanStart, method.EndBlockStatement.SpanStart)
            End If

            Return Nothing
        End Function

        Public Function ContainsInMemberBody(node As SyntaxNode, span As TextSpan) As Boolean Implements ISyntaxFactsService.ContainsInMemberBody
            Dim method = TryCast(node, MethodBlockBaseSyntax)
            If method IsNot Nothing Then
                Return method.Statements.Count > 0 AndAlso ContainsExclusively(GetSyntaxListSpan(method.Statements), span)
            End If

            Dim [event] = TryCast(node, EventBlockSyntax)
            If [event] IsNot Nothing Then
                Return [event].Accessors.Count > 0 AndAlso ContainsExclusively(GetSyntaxListSpan([event].Accessors), span)
            End If

            Dim [property] = TryCast(node, PropertyBlockSyntax)
            If [property] IsNot Nothing Then
                Return [property].Accessors.Count > 0 AndAlso ContainsExclusively(GetSyntaxListSpan([property].Accessors), span)
            End If

            Dim field = TryCast(node, FieldDeclarationSyntax)
            If field IsNot Nothing Then
                Return field.Declarators.Count > 0 AndAlso ContainsExclusively(GetSeparatedSyntaxListSpan(field.Declarators), span)
            End If

            Dim [enum] = TryCast(node, EnumMemberDeclarationSyntax)
            If [enum] IsNot Nothing Then
                Return [enum].Initializer IsNot Nothing AndAlso ContainsExclusively([enum].Initializer.Span, span)
            End If

            Dim propStatement = TryCast(node, PropertyStatementSyntax)
            If propStatement IsNot Nothing Then
                Return propStatement.Initializer IsNot Nothing AndAlso ContainsExclusively(propStatement.Initializer.Span, span)
            End If

            Return False
        End Function

        Private Function ContainsExclusively(outerSpan As TextSpan, innerSpan As TextSpan) As Boolean
            If innerSpan.IsEmpty Then
                Return outerSpan.Contains(innerSpan.Start)
            End If

            Return outerSpan.Contains(innerSpan)
        End Function

        Private Function GetSyntaxListSpan(Of T As SyntaxNode)(list As SyntaxList(Of T)) As TextSpan
            Contract.Requires(list.Count > 0)
            Return TextSpan.FromBounds(list.First.SpanStart, list.Last.Span.End)
        End Function

        Private Function GetSeparatedSyntaxListSpan(Of T As SyntaxNode)(list As SeparatedSyntaxList(Of T)) As TextSpan
            Contract.Requires(list.Count > 0)
            Return TextSpan.FromBounds(list.First.SpanStart, list.Last.Span.End)
        End Function

        Public Function GetMethodLevelMembers(root As SyntaxNode) As List(Of SyntaxNode) Implements ISyntaxFactsService.GetMethodLevelMembers
            Dim list = New List(Of SyntaxNode)()
            AppendMethodLevelMembers(root, list)
            Return list
        End Function

        Public Function IsTopLevelNodeWithMembers(node As SyntaxNode) As Boolean Implements ISyntaxFactsService.IsTopLevelNodeWithMembers
            Return TypeOf node Is NamespaceBlockSyntax OrElse
                   TypeOf node Is TypeBlockSyntax OrElse
                   TypeOf node Is EnumBlockSyntax
        End Function

        Private Const s_dotToken As String = "."

        Public Function GetDisplayName(node As SyntaxNode, options As DisplayNameOptions, Optional rootNamespace As String = Nothing) As String Implements ISyntaxFactsService.GetDisplayName
            If node Is Nothing Then
                Return String.Empty
            End If

            Dim pooled = PooledStringBuilder.GetInstance()
            Dim builder = pooled.Builder

            ' member keyword (if any)
            Dim memberDeclaration = TryCast(node, DeclarationStatementSyntax)
            If (options And DisplayNameOptions.IncludeMemberKeyword) <> 0 Then
                Dim keywordToken = memberDeclaration.GetMemberKeywordToken()
                If keywordToken <> Nothing AndAlso Not keywordToken.IsMissing Then
                    builder.Append(keywordToken.Text)
                    builder.Append(" "c)
                End If
            End If

            Dim names = ArrayBuilder(Of String).GetInstance()
            ' containing type(s)
            Dim parent = node.Parent
            While TypeOf parent Is TypeBlockSyntax
                names.Push(GetName(parent, options, containsGlobalKeyword:=False))
                parent = parent.Parent
            End While

            If (options And DisplayNameOptions.IncludeNamespaces) <> 0 Then
                ' containing namespace(s) in source (if any)
                Dim containsGlobalKeyword As Boolean = False
                While parent IsNot Nothing AndAlso parent.Kind() = SyntaxKind.NamespaceBlock
                    names.Push(GetName(parent, options, containsGlobalKeyword))
                    parent = parent.Parent
                End While
                ' root namespace (if any)
                If Not containsGlobalKeyword AndAlso Not String.IsNullOrEmpty(rootNamespace) Then
                    builder.Append(rootNamespace)
                    builder.Append(s_dotToken)
                End If
            End If

            While Not names.IsEmpty()
                Dim name = names.Pop()
                If name IsNot Nothing Then
                    builder.Append(name)
                    builder.Append(s_dotToken)
                End If
            End While
            names.Free()

            ' name (include generic type parameters)
            builder.Append(GetName(node, options, containsGlobalKeyword:=False))

            ' parameter list (if any)
            If (options And DisplayNameOptions.IncludeParameters) <> 0 Then
                builder.Append(memberDeclaration.GetParameterList())
            End If

            ' As clause (if any)
            If (options And DisplayNameOptions.IncludeType) <> 0 Then
                Dim asClause = memberDeclaration.GetAsClause()
                If asClause IsNot Nothing Then
                    builder.Append(" "c)
                    builder.Append(asClause)
                End If
            End If

            Return pooled.ToStringAndFree()
        End Function

        Private Shared Function GetName(node As SyntaxNode, options As DisplayNameOptions, ByRef containsGlobalKeyword As Boolean) As String
            Const missingTokenPlaceholder As String = "?"

            Select Case node.Kind()
                Case SyntaxKind.CompilationUnit
                    Return Nothing
                Case SyntaxKind.IdentifierName
                    Dim identifier = DirectCast(node, IdentifierNameSyntax).Identifier
                    Return If(identifier.IsMissing, missingTokenPlaceholder, identifier.Text)
                Case SyntaxKind.IncompleteMember
                    Return missingTokenPlaceholder
                Case SyntaxKind.NamespaceBlock
                    Dim nameSyntax = CType(node, NamespaceBlockSyntax).NamespaceStatement.Name
                    If nameSyntax.Kind() = SyntaxKind.GlobalName Then
                        containsGlobalKeyword = True
                        Return Nothing
                    Else
                        Return GetName(nameSyntax, options, containsGlobalKeyword)
                    End If
                Case SyntaxKind.QualifiedName
                    Dim qualified = CType(node, QualifiedNameSyntax)
                    If qualified.Left.Kind() = SyntaxKind.GlobalName Then
                        containsGlobalKeyword = True
                        Return GetName(qualified.Right, options, containsGlobalKeyword) ' don't use the Global prefix if specified
                    Else
                        Return GetName(qualified.Left, options, containsGlobalKeyword) + s_dotToken + GetName(qualified.Right, options, containsGlobalKeyword)
                    End If
            End Select

            Dim name As String = Nothing
            Dim memberDeclaration = TryCast(node, DeclarationStatementSyntax)
            If memberDeclaration IsNot Nothing Then
                Dim nameToken = memberDeclaration.GetNameToken()
                If nameToken <> Nothing Then
                    name = If(nameToken.IsMissing, missingTokenPlaceholder, nameToken.Text)
                    If (options And DisplayNameOptions.IncludeTypeParameters) <> 0 Then
                        Dim pooled = PooledStringBuilder.GetInstance()
                        Dim builder = pooled.Builder
                        builder.Append(name)
                        AppendTypeParameterList(builder, memberDeclaration.GetTypeParameterList())
                        name = pooled.ToStringAndFree()
                    End If
                End If
            End If
            Debug.Assert(name IsNot Nothing, "Unexpected node type " + node.Kind().ToString())
            Return name
        End Function

        Private Shared Sub AppendTypeParameterList(builder As StringBuilder, typeParameterList As TypeParameterListSyntax)
            If typeParameterList IsNot Nothing AndAlso typeParameterList.Parameters.Count > 0 Then
                builder.Append("(Of ")
                builder.Append(typeParameterList.Parameters(0).Identifier.Text)
                For i = 1 To typeParameterList.Parameters.Count - 1
                    builder.Append(", ")
                    builder.Append(typeParameterList.Parameters(i).Identifier.Text)
                Next
                builder.Append(")"c)
            End If
        End Sub

        Private Sub AppendMethodLevelMembers(node As SyntaxNode, list As List(Of SyntaxNode))
            For Each member In node.GetMembers()
                If IsTopLevelNodeWithMembers(member) Then
                    AppendMethodLevelMembers(member, list)
                    Continue For
                End If

                If IsMethodLevelMember(member) Then
                    list.Add(member)
                End If
            Next
        End Sub

        Public Function GetMethodLevelMemberId(root As SyntaxNode, node As SyntaxNode) As Integer Implements ISyntaxFactsService.GetMethodLevelMemberId
            Contract.Requires(root.SyntaxTree Is node.SyntaxTree)

            Dim currentId As Integer = Nothing
            Dim currentNode As SyntaxNode = Nothing
            Contract.ThrowIfFalse(TryGetMethodLevelMember(root, Function(n, i) n Is node, currentId, currentNode))

            Contract.ThrowIfFalse(currentId >= 0)
            CheckMemberId(root, node, currentId)

            Return currentId
        End Function

        Public Function GetMethodLevelMember(root As SyntaxNode, memberId As Integer) As SyntaxNode Implements ISyntaxFactsService.GetMethodLevelMember
            Dim currentId As Integer = Nothing
            Dim currentNode As SyntaxNode = Nothing

            If Not TryGetMethodLevelMember(root, Function(n, i) i = memberId, currentId, currentNode) Then
                Return Nothing
            End If

            Contract.ThrowIfNull(currentNode)
            CheckMemberId(root, currentNode, memberId)

            Return currentNode
        End Function

        Private Function TryGetMethodLevelMember(node As SyntaxNode, predicate As Func(Of SyntaxNode, Integer, Boolean), ByRef currentId As Integer, ByRef currentNode As SyntaxNode) As Boolean
            For Each member In node.GetMembers()
                If TypeOf member Is NamespaceBlockSyntax OrElse
                   TypeOf member Is TypeBlockSyntax OrElse
                   TypeOf member Is EnumBlockSyntax Then
                    If TryGetMethodLevelMember(member, predicate, currentId, currentNode) Then
                        Return True
                    End If

                    Continue For
                End If

                If IsMethodLevelMember(member) Then
                    If predicate(member, currentId) Then
                        currentNode = member
                        Return True
                    End If

                    currentId = currentId + 1
                End If
            Next

            currentNode = Nothing
            Return False
        End Function

        <Conditional("DEBUG")>
        Private Sub CheckMemberId(root As SyntaxNode, node As SyntaxNode, memberId As Integer)
            Dim list = GetMethodLevelMembers(root)
            Dim index = list.IndexOf(node)
            Contract.ThrowIfFalse(index = memberId)
        End Sub

        Public Function GetBindableParent(token As SyntaxToken) As SyntaxNode Implements ISyntaxFactsService.GetBindableParent
            Dim node = token.Parent
            While node IsNot Nothing
                Dim parent = node.Parent

                ' If this node is on the left side of a member access expression, don't ascend
                ' further or we'll end up binding to something else.
                Dim memberAccess = TryCast(parent, MemberAccessExpressionSyntax)
                If memberAccess IsNot Nothing Then
                    If memberAccess.Expression Is node Then
                        Exit While
                    End If
                End If

                ' If this node is on the left side of a qualified name, don't ascend
                ' further or we'll end up binding to something else.
                Dim qualifiedName = TryCast(parent, QualifiedNameSyntax)
                If qualifiedName IsNot Nothing Then
                    If qualifiedName.Left Is node Then
                        Exit While
                    End If
                End If

                ' If this node is the type of an object creation expression, return the
                ' object creation expression.
                Dim objectCreation = TryCast(parent, ObjectCreationExpressionSyntax)
                If objectCreation IsNot Nothing Then
                    If objectCreation.Type Is node Then
                        node = parent
                        Exit While
                    End If
                End If

                ' The inside of an interpolated string is treated as its own token so we
                ' need to force navigation to the parent expression syntax.
                If TypeOf node Is InterpolatedStringTextSyntax AndAlso TypeOf parent Is InterpolatedStringExpressionSyntax Then
                    node = parent
                    Exit While
                End If

                ' If this node is not parented by a name, we're done.
                Dim name = TryCast(parent, NameSyntax)
                If name Is Nothing Then
                    Exit While
                End If

                node = parent
            End While

            Return node
        End Function

        Public Function GetConstructors(root As SyntaxNode, cancellationToken As CancellationToken) As IEnumerable(Of SyntaxNode) Implements ISyntaxFactsService.GetConstructors
            Dim compilationUnit = TryCast(root, CompilationUnitSyntax)
            If compilationUnit Is Nothing Then
                Return SpecializedCollections.EmptyEnumerable(Of SyntaxNode)()
            End If

            Dim constructors = New List(Of SyntaxNode)()
            AppendConstructors(compilationUnit.Members, constructors, cancellationToken)
            Return constructors
        End Function

        Private Sub AppendConstructors(members As SyntaxList(Of StatementSyntax), constructors As List(Of SyntaxNode), cancellationToken As CancellationToken)
            For Each member As StatementSyntax In members
                cancellationToken.ThrowIfCancellationRequested()

                Dim constructor = TryCast(member, ConstructorBlockSyntax)
                If constructor IsNot Nothing Then
                    constructors.Add(constructor)
                    Continue For
                End If

                Dim [namespace] = TryCast(member, NamespaceBlockSyntax)
                If [namespace] IsNot Nothing Then
                    AppendConstructors([namespace].Members, constructors, cancellationToken)
                End If

                Dim [class] = TryCast(member, ClassBlockSyntax)
                If [class] IsNot Nothing Then
                    AppendConstructors([class].Members, constructors, cancellationToken)
                End If

                Dim [struct] = TryCast(member, StructureBlockSyntax)
                If [struct] IsNot Nothing Then
                    AppendConstructors([struct].Members, constructors, cancellationToken)
                End If
            Next
        End Sub

        Public Function GetInactiveRegionSpanAroundPosition(tree As SyntaxTree, position As Integer, cancellationToken As CancellationToken) As TextSpan Implements ISyntaxFactsService.GetInactiveRegionSpanAroundPosition
            Dim trivia = tree.FindTriviaToLeft(position, cancellationToken)
            If trivia.Kind = SyntaxKind.DisabledTextTrivia Then
                Return trivia.FullSpan
            End If

            Return Nothing
        End Function

        Public Function GetNameForArgument(argument As SyntaxNode) As String Implements ISyntaxFactsService.GetNameForArgument
            If TryCast(argument, ArgumentSyntax)?.IsNamed Then
                Return DirectCast(argument, SimpleArgumentSyntax).NameColonEquals.Name.Identifier.ValueText
            End If

            Return String.Empty
        End Function

        Public Function IsLeftSideOfDot(node As SyntaxNode) As Boolean Implements ISyntaxFactsService.IsLeftSideOfDot
            Return TryCast(node, ExpressionSyntax).IsLeftSideOfDot()
        End Function

        Public Function GetRightSideOfDot(node As SyntaxNode) As SyntaxNode Implements ISyntaxFactsService.GetRightSideOfDot
            Return If(TryCast(node, QualifiedNameSyntax)?.Right,
                      TryCast(node, MemberAccessExpressionSyntax)?.Name)
        End Function

        Public Function IsLeftSideOfAssignment(node As SyntaxNode) As Boolean Implements ISyntaxFactsService.IsLeftSideOfAssignment
            Return TryCast(node, ExpressionSyntax).IsLeftSideOfAnyAssignStatement
        End Function

        Public Function IsLeftSideOfAnyAssignment(node As SyntaxNode) As Boolean Implements ISyntaxFactsService.IsLeftSideOfAnyAssignment
            Return TryCast(node, ExpressionSyntax).IsLeftSideOfAnyAssignStatement
        End Function

        Public Function GetRightHandSideOfAssignment(node As SyntaxNode) As SyntaxNode Implements ISyntaxFactsService.GetRightHandSideOfAssignment
            Return TryCast(node, AssignmentStatementSyntax)?.Right
        End Function

        Public Function IsInferredAnonymousObjectMemberDeclarator(node As SyntaxNode) As Boolean Implements ISyntaxFactsService.IsInferredAnonymousObjectMemberDeclarator
            Return node.IsKind(SyntaxKind.InferredFieldInitializer)
        End Function

        Public Function IsOperandOfIncrementExpression(node As SyntaxNode) As Boolean Implements ISyntaxFactsService.IsOperandOfIncrementExpression
            Return False
        End Function

        Public Function IsOperandOfIncrementOrDecrementExpression(node As SyntaxNode) As Boolean Implements ISyntaxFactsService.IsOperandOfIncrementOrDecrementExpression
            Return False
        End Function

        Public Function GetContentsOfInterpolatedString(interpolatedString As SyntaxNode) As SyntaxList(Of SyntaxNode) Implements ISyntaxFactsService.GetContentsOfInterpolatedString
            Return (TryCast(interpolatedString, InterpolatedStringExpressionSyntax)?.Contents).Value
        End Function

        Public Function IsNumericLiteral(token As SyntaxToken) As Boolean Implements ISyntaxFactsService.IsNumericLiteral
            Return token.Kind = SyntaxKind.DecimalLiteralToken OrElse
                   token.Kind = SyntaxKind.FloatingLiteralToken OrElse
                   token.Kind = SyntaxKind.IntegerLiteralToken
        End Function

        Public Function IsCharacterLiteral(token As SyntaxToken) As Boolean Implements ISyntaxFactsService.IsCharacterLiteral
            Return token.Kind() = SyntaxKind.CharacterLiteralToken
        End Function

        Public Overrides Function IsStringLiteral(token As SyntaxToken) As Boolean Implements ISyntaxFactsService.IsStringLiteral
            Return token.IsKind(SyntaxKind.StringLiteralToken)
        End Function

        Public Overrides Function IsInterpolatedStringTextToken(token As SyntaxToken) As Boolean Implements ISyntaxFactsService.IsInterpolatedStringTextToken
            Return token.IsKind(SyntaxKind.InterpolatedStringTextToken)
        End Function

        Public Function IsStringLiteralExpression(node As SyntaxNode) As Boolean Implements ISyntaxFactsService.IsStringLiteralExpression
            Return node.Kind() = SyntaxKind.StringLiteralExpression
        End Function

        Public Function IsVerbatimStringLiteral(token As SyntaxToken) As Boolean Implements ISyntaxFactsService.IsVerbatimStringLiteral
            ' VB does not have verbatim strings
            Return False
        End Function

        Public Function GetArgumentsOfInvocationExpression(node As SyntaxNode) As SeparatedSyntaxList(Of SyntaxNode) Implements ISyntaxFactsService.GetArgumentsOfInvocationExpression
            Return GetArgumentsOfArgumentList(TryCast(node, InvocationExpressionSyntax)?.ArgumentList)
        End Function

        Public Function GetArgumentsOfObjectCreationExpression(node As SyntaxNode) As SeparatedSyntaxList(Of SyntaxNode) Implements ISyntaxFactsService.GetArgumentsOfObjectCreationExpression
            Return GetArgumentsOfArgumentList(TryCast(node, ObjectCreationExpressionSyntax)?.ArgumentList)
        End Function

        Public Function GetArgumentsOfArgumentList(node As SyntaxNode) As SeparatedSyntaxList(Of SyntaxNode) Implements ISyntaxFactsService.GetArgumentsOfArgumentList
            Dim arguments = TryCast(node, ArgumentListSyntax)?.Arguments
            Return If(arguments.HasValue, arguments.Value, Nothing)
        End Function

        Public Function ConvertToSingleLine(node As SyntaxNode, Optional useElasticTrivia As Boolean = False) As SyntaxNode Implements ISyntaxFactsService.ConvertToSingleLine
            Return node.ConvertToSingleLine(useElasticTrivia)
        End Function

        Public Function IsDocumentationComment(node As SyntaxNode) As Boolean Implements ISyntaxFactsService.IsDocumentationComment
            Return node.IsKind(SyntaxKind.DocumentationCommentTrivia)
        End Function

        Public Function IsUsingOrExternOrImport(node As SyntaxNode) As Boolean Implements ISyntaxFactsService.IsUsingOrExternOrImport
            Return node.IsKind(SyntaxKind.ImportsStatement)
        End Function

        Public Function IsGlobalAttribute(node As SyntaxNode) As Boolean Implements ISyntaxFactsService.IsGlobalAttribute
            If node.IsKind(SyntaxKind.Attribute) Then
                Dim attributeNode = CType(node, AttributeSyntax)
                If attributeNode.Target IsNot Nothing Then
                    Return attributeNode.Target.AttributeModifier.IsKind(SyntaxKind.AssemblyKeyword)
                End If
            End If

            Return False
        End Function

        Public Function IsDeclaration(node As SyntaxNode) As Boolean Implements ISyntaxFactsService.IsDeclaration
            ' From the Visual Basic language spec:
            ' NamespaceMemberDeclaration  :=
            '    NamespaceDeclaration  |
            '    TypeDeclaration
            ' TypeDeclaration  ::=
            '    ModuleDeclaration  |
            '    NonModuleDeclaration
            ' NonModuleDeclaration  ::=
            '    EnumDeclaration  |
            '    StructureDeclaration  |
            '    InterfaceDeclaration  |
            '    ClassDeclaration  |
            '    DelegateDeclaration
            ' ClassMemberDeclaration  ::=
            '    NonModuleDeclaration  |
            '    EventMemberDeclaration  |
            '    VariableMemberDeclaration  |
            '    ConstantMemberDeclaration  |
            '    MethodMemberDeclaration  |
            '    PropertyMemberDeclaration  |
            '    ConstructorMemberDeclaration  |
            '    OperatorDeclaration
            Select Case node.Kind()
                ' Because fields declarations can define multiple symbols "Public a, b As Integer" 
                ' We want to get the VariableDeclarator node inside the field declaration to print out the symbol for the name.
                Case SyntaxKind.VariableDeclarator
                    If (node.Parent.IsKind(SyntaxKind.FieldDeclaration)) Then
                        Return True
                    End If
                    Return False

                Case SyntaxKind.NamespaceStatement,
                     SyntaxKind.NamespaceBlock,
                     SyntaxKind.ModuleStatement,
                     SyntaxKind.ModuleBlock,
                     SyntaxKind.EnumStatement,
                     SyntaxKind.EnumBlock,
                     SyntaxKind.StructureStatement,
                     SyntaxKind.StructureBlock,
                     SyntaxKind.InterfaceStatement,
                     SyntaxKind.InterfaceBlock,
                     SyntaxKind.ClassStatement,
                     SyntaxKind.ClassBlock,
                     SyntaxKind.DelegateFunctionStatement,
                     SyntaxKind.DelegateSubStatement,
                     SyntaxKind.EventStatement,
                     SyntaxKind.EventBlock,
                     SyntaxKind.AddHandlerAccessorBlock,
                     SyntaxKind.RemoveHandlerAccessorBlock,
                     SyntaxKind.FieldDeclaration,
                     SyntaxKind.SubStatement,
                     SyntaxKind.SubBlock,
                     SyntaxKind.FunctionStatement,
                     SyntaxKind.FunctionBlock,
                     SyntaxKind.PropertyStatement,
                     SyntaxKind.PropertyBlock,
                     SyntaxKind.GetAccessorBlock,
                     SyntaxKind.SetAccessorBlock,
                     SyntaxKind.SubNewStatement,
                     SyntaxKind.ConstructorBlock,
                     SyntaxKind.OperatorStatement,
                     SyntaxKind.OperatorBlock
                    Return True
            End Select

            Return False
        End Function

        Public Sub AddFirstMissingCloseBrace(root As SyntaxNode, contextNode As SyntaxNode, ByRef newRoot As SyntaxNode, ByRef newContextNode As SyntaxNode) Implements ISyntaxFactsService.AddFirstMissingCloseBrace
            ' Nothing to be done.  VB doesn't have close braces
            newRoot = root
            newContextNode = contextNode
        End Sub

        Public Function GetObjectCreationInitializer(node As SyntaxNode) As SyntaxNode Implements ISyntaxFactsService.GetObjectCreationInitializer
            Return DirectCast(node, ObjectCreationExpressionSyntax).Initializer
        End Function

        Public Function GetObjectCreationType(node As SyntaxNode) As SyntaxNode Implements ISyntaxFactsService.GetObjectCreationType
            Return DirectCast(node, ObjectCreationExpressionSyntax).Type
        End Function

        Public Function IsSimpleAssignmentStatement(statement As SyntaxNode) As Boolean Implements ISyntaxFactsService.IsSimpleAssignmentStatement
            Return statement.IsKind(SyntaxKind.SimpleAssignmentStatement)
        End Function

        Public Sub GetPartsOfAssignmentStatement(statement As SyntaxNode, ByRef left As SyntaxNode, ByRef operatorToken As SyntaxToken, ByRef right As SyntaxNode) Implements ISyntaxFactsService.GetPartsOfAssignmentStatement
            Dim assignment = DirectCast(statement, AssignmentStatementSyntax)
            left = assignment.Left
            operatorToken = assignment.OperatorToken
            right = assignment.Right
        End Sub

        Public Function GetNameOfMemberAccessExpression(memberAccessExpression As SyntaxNode) As SyntaxNode Implements ISyntaxFactsService.GetNameOfMemberAccessExpression
            Return DirectCast(memberAccessExpression, MemberAccessExpressionSyntax).Name
        End Function

        Public Function GetOperatorTokenOfMemberAccessExpression(memberAccessExpression As SyntaxNode) As SyntaxToken Implements ISyntaxFactsService.GetOperatorTokenOfMemberAccessExpression
            Return DirectCast(memberAccessExpression, MemberAccessExpressionSyntax).OperatorToken
        End Function

        Public Function GetIdentifierOfSimpleName(node As SyntaxNode) As SyntaxToken Implements ISyntaxFactsService.GetIdentifierOfSimpleName
            Return DirectCast(node, SimpleNameSyntax).Identifier
        End Function

        Public Function GetIdentifierOfVariableDeclarator(node As SyntaxNode) As SyntaxToken Implements ISyntaxFactsService.GetIdentifierOfVariableDeclarator
            Return DirectCast(node, VariableDeclaratorSyntax).Names.Last().Identifier
        End Function

        Public Function IsIdentifierName(node As SyntaxNode) As Boolean Implements ISyntaxFactsService.IsIdentifierName
            Return node.IsKind(SyntaxKind.IdentifierName)
        End Function

        Public Function IsLocalDeclarationStatement(node As SyntaxNode) As Boolean Implements ISyntaxFactsService.IsLocalDeclarationStatement
            Return node.IsKind(SyntaxKind.LocalDeclarationStatement)
        End Function

        Public Function IsLocalFunctionStatement(node As SyntaxNode) As Boolean Implements ISyntaxFactsService.IsLocalFunctionStatement
            ' VB does not have local funtions
            Return False
        End Function

        Public Function IsDeclaratorOfLocalDeclarationStatement(declarator As SyntaxNode, localDeclarationStatement As SyntaxNode) As Boolean Implements ISyntaxFactsService.IsDeclaratorOfLocalDeclarationStatement
            Return DirectCast(localDeclarationStatement, LocalDeclarationStatementSyntax).Declarators.
                Contains(DirectCast(declarator, VariableDeclaratorSyntax))
        End Function

        Public Function AreEquivalent(token1 As SyntaxToken, token2 As SyntaxToken) As Boolean Implements ISyntaxFactsService.AreEquivalent
            Return SyntaxFactory.AreEquivalent(token1, token2)
        End Function

        Public Function AreEquivalent(node1 As SyntaxNode, node2 As SyntaxNode) As Boolean Implements ISyntaxFactsService.AreEquivalent
            Return SyntaxFactory.AreEquivalent(node1, node2)
        End Function

        Public Function IsExpressionOfInvocationExpression(node As SyntaxNode) As Boolean Implements ISyntaxFactsService.IsExpressionOfInvocationExpression
            Return node IsNot Nothing AndAlso TryCast(node.Parent, InvocationExpressionSyntax)?.Expression Is node
        End Function

        Public Function IsExpressionOfAwaitExpression(node As SyntaxNode) As Boolean Implements ISyntaxFactsService.IsExpressionOfAwaitExpression
            Return node IsNot Nothing AndAlso TryCast(node.Parent, AwaitExpressionSyntax)?.Expression Is node
        End Function

        Public Function IsExpressionOfMemberAccessExpression(node As SyntaxNode) As Boolean Implements ISyntaxFactsService.IsExpressionOfMemberAccessExpression
            Return node IsNot Nothing AndAlso TryCast(node.Parent, MemberAccessExpressionSyntax)?.Expression Is node
        End Function

        Public Function GetExpressionOfInvocationExpression(node As SyntaxNode) As SyntaxNode Implements ISyntaxFactsService.GetExpressionOfInvocationExpression
            Return DirectCast(node, InvocationExpressionSyntax).Expression
        End Function

        Public Function GetExpressionOfAwaitExpression(node As SyntaxNode) As SyntaxNode Implements ISyntaxFactsService.GetExpressionOfAwaitExpression
            Return DirectCast(node, AwaitExpressionSyntax).Expression
        End Function

        Public Function IsPossibleTupleContext(
            syntaxTree As SyntaxTree,
            position As Integer,
            cancellationToken As CancellationToken) As Boolean Implements ISyntaxFactsService.IsPossibleTupleContext

            Dim token = syntaxTree.FindTokenOnLeftOfPosition(position, cancellationToken)
            Return syntaxTree.IsPossibleTupleContext(token, position)
        End Function

        Public Function GetExpressionOfExpressionStatement(node As SyntaxNode) As SyntaxNode Implements ISyntaxFactsService.GetExpressionOfExpressionStatement
            Return DirectCast(node, ExpressionStatementSyntax).Expression
        End Function

        Public Function IsNullLiteralExpression(node As SyntaxNode) As Boolean Implements ISyntaxFactsService.IsNullLiteralExpression
            Return node.Kind() = SyntaxKind.NothingLiteralExpression
        End Function

        Public Function IsDefaultLiteralExpression(node As SyntaxNode) As Boolean Implements ISyntaxFactsService.IsDefaultLiteralExpression
            Return IsNullLiteralExpression(node)
        End Function

        Public Function IsBinaryExpression(node As SyntaxNode) As Boolean Implements ISyntaxFactsService.IsBinaryExpression
            Return TypeOf node Is BinaryExpressionSyntax
        End Function

<<<<<<< HEAD
        Public Sub GetPartsOfBinaryExpression(node As SyntaxNode, ByRef left As SyntaxNode, ByRef operatorToken As SyntaxToken, ByRef right As SyntaxNode) Implements ISyntaxFactsService.GetPartsOfBinaryExpression
=======
        Public Sub GetPartsOfBinaryExpression(node As SyntaxNode, ByRef left As SyntaxNode, ByRef token As SyntaxToken, ByRef right As SyntaxNode) Implements ISyntaxFactsService.GetPartsOfBinaryExpression
>>>>>>> f04c1288
            Dim binaryExpression = DirectCast(node, BinaryExpressionSyntax)
            left = binaryExpression.Left
            operatorToken = binaryExpression.OperatorToken
            right = binaryExpression.Right
            token = binaryExpression.OperatorToken
        End Sub

        Public Sub GetPartsOfConditionalExpression(node As SyntaxNode, ByRef condition As SyntaxNode, ByRef whenTrue As SyntaxNode, ByRef whenFalse As SyntaxNode) Implements ISyntaxFactsService.GetPartsOfConditionalExpression
            Dim conditionalExpression = DirectCast(node, TernaryConditionalExpressionSyntax)
            condition = conditionalExpression.Condition
            whenTrue = conditionalExpression.WhenTrue
            whenFalse = conditionalExpression.WhenFalse
        End Sub

        Public Function WalkDownParentheses(node As SyntaxNode) As SyntaxNode Implements ISyntaxFactsService.WalkDownParentheses
            Return If(TryCast(node, ExpressionSyntax)?.WalkDownParentheses(), node)
        End Function

        Public Function IsLogicalAndExpression(node As SyntaxNode) As Boolean Implements ISyntaxFactsService.IsLogicalAndExpression
            Return node.IsKind(SyntaxKind.AndAlsoExpression)
        End Function

        Public Function IsLogicalOrExpression(node As SyntaxNode) As Boolean Implements ISyntaxFactsService.IsLogicalOrExpression
            Return node.IsKind(SyntaxKind.OrElseExpression)
        End Function

        Public Function IsLogicalNotExpression(node As SyntaxNode) As Boolean Implements ISyntaxFactsService.IsLogicalNotExpression
            Return node.IsKind(SyntaxKind.NotExpression)
        End Function

        Public Function IsConditionalAnd(node As SyntaxNode) As Boolean Implements ISyntaxFactsService.IsConditionalAnd
            Return node.Kind() = SyntaxKind.AndAlsoExpression
        End Function

        Public Function IsConditionalOr(node As SyntaxNode) As Boolean Implements ISyntaxFactsService.IsConditionalOr
            Return node.Kind() = SyntaxKind.OrElseExpression
        End Function

        Public Function GetOperandOfPrefixUnaryExpression(node As SyntaxNode) As SyntaxNode Implements ISyntaxFactsService.GetOperandOfPrefixUnaryExpression
            Return DirectCast(node, UnaryExpressionSyntax).Operand
        End Function

        Public Function GetOperatorTokenOfPrefixUnaryExpression(node As SyntaxNode) As SyntaxToken Implements ISyntaxFactsService.GetOperatorTokenOfPrefixUnaryExpression
            Return DirectCast(node, UnaryExpressionSyntax).OperatorToken
        End Function

        Public Sub GetPartsOfMemberAccessExpression(node As SyntaxNode, ByRef expression As SyntaxNode, ByRef name As SyntaxNode) Implements ISyntaxFactsService.GetPartsOfMemberAccessExpression
            Dim memberAccess = DirectCast(node, MemberAccessExpressionSyntax)
            expression = memberAccess.Expression
            name = memberAccess.Name
        End Sub

        Public Function GetNextExecutableStatement(statement As SyntaxNode) As SyntaxNode Implements ISyntaxFactsService.GetNextExecutableStatement
            Return DirectCast(statement, StatementSyntax).GetNextStatement()?.FirstAncestorOrSelf(Of ExecutableStatementSyntax)
        End Function

        Public Overrides Function IsWhitespaceTrivia(trivia As SyntaxTrivia) As Boolean Implements ISyntaxFactsService.IsWhitespaceTrivia
            Return trivia.IsWhitespace()
        End Function

        Public Overrides Function IsEndOfLineTrivia(trivia As SyntaxTrivia) As Boolean Implements ISyntaxFactsService.IsEndOfLineTrivia
            Return trivia.IsEndOfLine()
        End Function

        Public Overrides Function IsSingleLineCommentTrivia(trivia As SyntaxTrivia) As Boolean
            Return trivia.Kind = SyntaxKind.CommentTrivia
        End Function

        Public Overrides Function IsMultiLineCommentTrivia(trivia As SyntaxTrivia) As Boolean
            ' VB does not have multi-line comments.
            Return False
        End Function

        Public Overrides Function IsShebangDirectiveTrivia(trivia As SyntaxTrivia) As Boolean
            ' VB does not have shebang directives.
            Return False
        End Function

        Public Overrides Function IsPreprocessorDirective(trivia As SyntaxTrivia) As Boolean
            Return SyntaxFacts.IsPreprocessorDirective(trivia.Kind())
        End Function

        Public Function IsRegularComment(trivia As SyntaxTrivia) As Boolean Implements ISyntaxFactsService.IsRegularComment
            Return trivia.Kind = SyntaxKind.CommentTrivia
        End Function

        Public Function IsDocumentationComment(trivia As SyntaxTrivia) As Boolean Implements ISyntaxFactsService.IsDocumentationComment
            Return trivia.Kind = SyntaxKind.DocumentationCommentTrivia
        End Function

        Public Function IsElastic(trivia As SyntaxTrivia) As Boolean Implements ISyntaxFactsService.IsElastic
            Return trivia.IsElastic()
        End Function

        Public Function IsOnTypeHeader(root As SyntaxNode, position As Integer) As Boolean Implements ISyntaxFactsService.IsOnTypeHeader
            Dim statement = root.FindToken(position).GetAncestor(Of TypeStatementSyntax)
            If statement Is Nothing Then
                Return Nothing
            End If

            Dim start = If(statement.AttributeLists.LastOrDefault()?.GetLastToken().GetNextToken().SpanStart,
                           statement.SpanStart)
            Dim _end = If(statement.TypeParameterList?.GetLastToken().FullSpan.End,
                          statement.Identifier.FullSpan.End)

            Return position >= start AndAlso position <= _end
        End Function

        Public Function IsBetweenTypeMembers(sourceText As SourceText, root As SyntaxNode, position As Integer) As Boolean Implements ISyntaxFactsService.IsBetweenTypeMembers
            Dim token = root.FindToken(position)
            Dim typeDecl = token.GetAncestor(Of TypeBlockSyntax)
            If typeDecl IsNot Nothing Then
                Dim start = If(typeDecl.Implements.LastOrDefault()?.Span.End,
                               If(typeDecl.Inherits.LastOrDefault()?.Span.End,
                                  typeDecl.BlockStatement.Span.End))

                If position >= start AndAlso
                   position <= typeDecl.EndBlockStatement.Span.Start Then

                    Dim line = sourceText.Lines.GetLineFromPosition(position)
                    If Not line.IsEmptyOrWhitespace() Then
                        Return False
                    End If

                    Dim member = typeDecl.Members.FirstOrDefault(Function(d) d.FullSpan.Contains(position))
                    If member Is Nothing Then
                        ' There are no members, Or we're after the last member.
                        Return True
                    Else
                        ' We're within a member.  Make sure we're in the leading whitespace of
                        ' the member.
                        If position < member.SpanStart Then
                            For Each trivia In member.GetLeadingTrivia()
                                If Not trivia.IsWhitespaceOrEndOfLine() Then
                                    Return False
                                End If

                                If trivia.FullSpan.Contains(position) Then
                                    Return True
                                End If
                            Next
                        End If
                    End If
                End If
            End If

            Return False
        End Function

        Public Function GetSelectedMembers(root As SyntaxNode, textSpan As TextSpan) As ImmutableArray(Of SyntaxNode) Implements ISyntaxFactsService.GetSelectedMembers
            Return ImmutableArray(Of SyntaxNode).CastUp(root.GetMembersInSpan(textSpan))
        End Function

        Private Function ISyntaxFactsService_GetFileBanner(root As SyntaxNode) As ImmutableArray(Of SyntaxTrivia) Implements ISyntaxFactsService.GetFileBanner
            Return GetFileBanner(root)
        End Function

        Private Function ISyntaxFactsService_GetFileBanner(firstToken As SyntaxToken) As ImmutableArray(Of SyntaxTrivia) Implements ISyntaxFactsService.GetFileBanner
            Return GetFileBanner(firstToken)
        End Function

        Protected Overrides Function ContainsInterleavedDirective(span As TextSpan, token As SyntaxToken, cancellationToken As CancellationToken) As Boolean
            Return token.ContainsInterleavedDirective(span, cancellationToken)
        End Function

        Private Function ISyntaxFactsService_ContainsInterleavedDirective(node As SyntaxNode, cancellationToken As CancellationToken) As Boolean Implements ISyntaxFactsService.ContainsInterleavedDirective
            Return ContainsInterleavedDirective(node, cancellationToken)
        End Function

        Private Function ISyntaxFactsService_ContainsInterleavedDirective1(nodes As ImmutableArray(Of SyntaxNode), cancellationToken As CancellationToken) As Boolean Implements ISyntaxFactsService.ContainsInterleavedDirective
            Return ContainsInterleavedDirective(nodes, cancellationToken)
        End Function

        Public Function IsDocumentationCommentExteriorTrivia(trivia As SyntaxTrivia) As Boolean Implements ISyntaxFactsService.IsDocumentationCommentExteriorTrivia
            Return trivia.Kind() = SyntaxKind.DocumentationCommentExteriorTrivia
        End Function

        Private Function ISyntaxFactsService_GetBannerText(documentationCommentTriviaSyntax As SyntaxNode, maxBannerLength As Integer, cancellationToken As CancellationToken) As String Implements ISyntaxFactsService.GetBannerText
            Return GetBannerText(documentationCommentTriviaSyntax, maxBannerLength, cancellationToken)
        End Function

        Public Function GetModifiers(node As SyntaxNode) As SyntaxTokenList Implements ISyntaxFactsService.GetModifiers
            Return node.GetModifiers()
        End Function

        Public Function WithModifiers(node As SyntaxNode, modifiers As SyntaxTokenList) As SyntaxNode Implements ISyntaxFactsService.WithModifiers
            Return node.WithModifiers(modifiers)
        End Function

        Public Function IsLiteralExpression(node As SyntaxNode) As Boolean Implements ISyntaxFactsService.IsLiteralExpression
            Return TypeOf node Is LiteralExpressionSyntax
        End Function

        Public Function IsFalseLiteralExpression(expression As SyntaxNode) As Boolean Implements ISyntaxFactsService.IsFalseLiteralExpression
            Return expression.IsKind(SyntaxKind.FalseLiteralExpression)
        End Function

        Public Function IsTrueLiteralExpression(expression As SyntaxNode) As Boolean Implements ISyntaxFactsService.IsTrueLiteralExpression
            Return expression.IsKind(SyntaxKind.TrueLiteralExpression)
        End Function

        Public Function GetVariablesOfLocalDeclarationStatement(node As SyntaxNode) As SeparatedSyntaxList(Of SyntaxNode) Implements ISyntaxFactsService.GetVariablesOfLocalDeclarationStatement
            Return DirectCast(node, LocalDeclarationStatementSyntax).Declarators
        End Function

        Public Function GetInitializerOfVariableDeclarator(node As SyntaxNode) As SyntaxNode Implements ISyntaxFactsService.GetInitializerOfVariableDeclarator
            Return DirectCast(node, VariableDeclaratorSyntax).Initializer
        End Function

        Public Function GetTypeOfVariableDeclarator(node As SyntaxNode) As SyntaxNode Implements ISyntaxFactsService.GetTypeOfVariableDeclarator
            Dim declarator = DirectCast(node, VariableDeclaratorSyntax)
            Return TryCast(declarator.AsClause, SimpleAsClauseSyntax)?.Type
        End Function

        Public Function GetValueOfEqualsValueClause(node As SyntaxNode) As SyntaxNode Implements ISyntaxFactsService.GetValueOfEqualsValueClause
            Return DirectCast(node, EqualsValueSyntax).Value
        End Function

        Public Function IsExecutableBlock(node As SyntaxNode) As Boolean Implements ISyntaxFactsService.IsExecutableBlock
            Return node.IsExecutableBlock()
        End Function

        Public Function GetExecutableBlockStatements(node As SyntaxNode) As SyntaxList(Of SyntaxNode) Implements ISyntaxFactsService.GetExecutableBlockStatements
            Return node.GetExecutableBlockStatements()
        End Function

        Public Function FindInnermostCommonExecutableBlock(nodes As IEnumerable(Of SyntaxNode)) As SyntaxNode Implements ISyntaxFactsService.FindInnermostCommonExecutableBlock
            Return nodes.FindInnermostCommonExecutableBlock()
        End Function

        Private Function ISyntaxFactsService_GetLeadingBlankLines(node As SyntaxNode) As ImmutableArray(Of SyntaxTrivia) Implements ISyntaxFactsService.GetLeadingBlankLines
            Return MyBase.GetLeadingBlankLines(node)
        End Function

        Private Function ISyntaxFactsService_GetNodeWithoutLeadingBlankLines(Of TSyntaxNode As SyntaxNode)(node As TSyntaxNode) As TSyntaxNode Implements ISyntaxFactsService.GetNodeWithoutLeadingBlankLines
            Return MyBase.GetNodeWithoutLeadingBlankLines(node)
        End Function

        Public Function IsCastExpression(node As SyntaxNode) As Boolean Implements ISyntaxFactsService.IsCastExpression
            Return node.Kind = SyntaxKind.DirectCastExpression
        End Function

        Public Sub GetPartsOfCastExpression(node As SyntaxNode, ByRef type As SyntaxNode, ByRef expression As SyntaxNode) Implements ISyntaxFactsService.GetPartsOfCastExpression
            Dim cast = DirectCast(node, DirectCastExpressionSyntax)
            type = cast.Type
            expression = cast.Expression
        End Sub

        Public Function GetDeconstructionReferenceLocation(node As SyntaxNode) As Location Implements ISyntaxFactsService.GetDeconstructionReferenceLocation
            Throw New NotImplementedException()
        End Function

        Public Function GetDeclarationIdentifierIfOverride(token As SyntaxToken) As SyntaxToken? Implements ISyntaxFactsService.GetDeclarationIdentifierIfOverride
            If token.Kind() = SyntaxKind.OverridesKeyword Then
                Dim parent = token.Parent

                Select Case parent.Kind()
                    Case SyntaxKind.SubStatement, SyntaxKind.FunctionStatement
                        Dim method = DirectCast(parent, MethodStatementSyntax)
                        Return method.Identifier

                    Case SyntaxKind.PropertyStatement
                        Dim [property] = DirectCast(parent, PropertyStatementSyntax)
                        Return [property].Identifier
                End Select
            End If

            Return Nothing
        End Function

        Public Function SpansPreprocessorDirective(nodes As IEnumerable(Of SyntaxNode)) As Boolean Implements ISyntaxFactsService.SpansPreprocessorDirective
            Return nodes.SpansPreprocessorDirective()
        End Function
    End Class
End Namespace<|MERGE_RESOLUTION|>--- conflicted
+++ resolved
@@ -1562,16 +1562,11 @@
             Return TypeOf node Is BinaryExpressionSyntax
         End Function
 
-<<<<<<< HEAD
         Public Sub GetPartsOfBinaryExpression(node As SyntaxNode, ByRef left As SyntaxNode, ByRef operatorToken As SyntaxToken, ByRef right As SyntaxNode) Implements ISyntaxFactsService.GetPartsOfBinaryExpression
-=======
-        Public Sub GetPartsOfBinaryExpression(node As SyntaxNode, ByRef left As SyntaxNode, ByRef token As SyntaxToken, ByRef right As SyntaxNode) Implements ISyntaxFactsService.GetPartsOfBinaryExpression
->>>>>>> f04c1288
             Dim binaryExpression = DirectCast(node, BinaryExpressionSyntax)
             left = binaryExpression.Left
             operatorToken = binaryExpression.OperatorToken
             right = binaryExpression.Right
-            token = binaryExpression.OperatorToken
         End Sub
 
         Public Sub GetPartsOfConditionalExpression(node As SyntaxNode, ByRef condition As SyntaxNode, ByRef whenTrue As SyntaxNode, ByRef whenFalse As SyntaxNode) Implements ISyntaxFactsService.GetPartsOfConditionalExpression
